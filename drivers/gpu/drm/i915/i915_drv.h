/* i915_drv.h -- Private header for the I915 driver -*- linux-c -*-
 */
/*
 *
 * Copyright 2003 Tungsten Graphics, Inc., Cedar Park, Texas.
 * All Rights Reserved.
 *
 * Permission is hereby granted, free of charge, to any person obtaining a
 * copy of this software and associated documentation files (the
 * "Software"), to deal in the Software without restriction, including
 * without limitation the rights to use, copy, modify, merge, publish,
 * distribute, sub license, and/or sell copies of the Software, and to
 * permit persons to whom the Software is furnished to do so, subject to
 * the following conditions:
 *
 * The above copyright notice and this permission notice (including the
 * next paragraph) shall be included in all copies or substantial portions
 * of the Software.
 *
 * THE SOFTWARE IS PROVIDED "AS IS", WITHOUT WARRANTY OF ANY KIND, EXPRESS
 * OR IMPLIED, INCLUDING BUT NOT LIMITED TO THE WARRANTIES OF
 * MERCHANTABILITY, FITNESS FOR A PARTICULAR PURPOSE AND NON-INFRINGEMENT.
 * IN NO EVENT SHALL TUNGSTEN GRAPHICS AND/OR ITS SUPPLIERS BE LIABLE FOR
 * ANY CLAIM, DAMAGES OR OTHER LIABILITY, WHETHER IN AN ACTION OF CONTRACT,
 * TORT OR OTHERWISE, ARISING FROM, OUT OF OR IN CONNECTION WITH THE
 * SOFTWARE OR THE USE OR OTHER DEALINGS IN THE SOFTWARE.
 *
 */

#ifndef _I915_DRV_H_
#define _I915_DRV_H_

#include <uapi/drm/i915_drm.h>
#include <uapi/drm/drm_fourcc.h>

#include <drm/drmP.h>
#include "i915_params.h"
#include "i915_reg.h"
#include "intel_bios.h"
#include "intel_ringbuffer.h"
#include "intel_lrc.h"
#include "i915_gem_gtt.h"
#include "i915_gem_render_state.h"
#include <linux/io-mapping.h>
#include <linux/i2c.h>
#include <linux/i2c-algo-bit.h>
#include <drm/intel-gtt.h>
#include <drm/drm_legacy.h> /* for struct drm_dma_handle */
#include <drm/drm_gem.h>
#include <linux/backlight.h>
#include <linux/hashtable.h>
#include <linux/intel-iommu.h>
#include <linux/kref.h>
#include <linux/pm_qos.h>
#include "intel_guc.h"

/* General customization:
 */

#define DRIVER_NAME		"i915"
#define DRIVER_DESC		"Intel Graphics"
<<<<<<< HEAD
#define DRIVER_DATE		"20151204"
=======
#define DRIVER_DATE		"20151218"
>>>>>>> 4601b933

#undef WARN_ON
/* Many gcc seem to no see through this and fall over :( */
#if 0
#define WARN_ON(x) ({ \
	bool __i915_warn_cond = (x); \
	if (__builtin_constant_p(__i915_warn_cond)) \
		BUILD_BUG_ON(__i915_warn_cond); \
	WARN(__i915_warn_cond, "WARN_ON(" #x ")"); })
#else
#define WARN_ON(x) WARN((x), "WARN_ON(%s)", #x )
#endif

#undef WARN_ON_ONCE
#define WARN_ON_ONCE(x) WARN_ONCE((x), "WARN_ON_ONCE(%s)", #x )

#define MISSING_CASE(x) WARN(1, "Missing switch case (%lu) in %s\n", \
			     (long) (x), __func__);

/* Use I915_STATE_WARN(x) and I915_STATE_WARN_ON() (rather than WARN() and
 * WARN_ON()) for hw state sanity checks to check for unexpected conditions
 * which may not necessarily be a user visible problem.  This will either
 * WARN() or DRM_ERROR() depending on the verbose_checks moduleparam, to
 * enable distros and users to tailor their preferred amount of i915 abrt
 * spam.
 */
#define I915_STATE_WARN(condition, format...) ({			\
	int __ret_warn_on = !!(condition);				\
	if (unlikely(__ret_warn_on)) {					\
		if (i915.verbose_state_checks)				\
			WARN(1, format);				\
		else 							\
			DRM_ERROR(format);				\
	}								\
	unlikely(__ret_warn_on);					\
})

#define I915_STATE_WARN_ON(condition) ({				\
	int __ret_warn_on = !!(condition);				\
	if (unlikely(__ret_warn_on)) {					\
		if (i915.verbose_state_checks)				\
			WARN(1, "WARN_ON(" #condition ")\n");		\
		else 							\
			DRM_ERROR("WARN_ON(" #condition ")\n");		\
	}								\
	unlikely(__ret_warn_on);					\
})

static inline const char *yesno(bool v)
{
	return v ? "yes" : "no";
}

enum pipe {
	INVALID_PIPE = -1,
	PIPE_A = 0,
	PIPE_B,
	PIPE_C,
	_PIPE_EDP,
	I915_MAX_PIPES = _PIPE_EDP
};
#define pipe_name(p) ((p) + 'A')

enum transcoder {
	TRANSCODER_A = 0,
	TRANSCODER_B,
	TRANSCODER_C,
	TRANSCODER_EDP,
	I915_MAX_TRANSCODERS
};
#define transcoder_name(t) ((t) + 'A')

/*
 * I915_MAX_PLANES in the enum below is the maximum (across all platforms)
 * number of planes per CRTC.  Not all platforms really have this many planes,
 * which means some arrays of size I915_MAX_PLANES may have unused entries
 * between the topmost sprite plane and the cursor plane.
 */
enum plane {
	PLANE_A = 0,
	PLANE_B,
	PLANE_C,
	PLANE_CURSOR,
	I915_MAX_PLANES,
};
#define plane_name(p) ((p) + 'A')

#define sprite_name(p, s) ((p) * INTEL_INFO(dev)->num_sprites[(p)] + (s) + 'A')

enum port {
	PORT_A = 0,
	PORT_B,
	PORT_C,
	PORT_D,
	PORT_E,
	I915_MAX_PORTS
};
#define port_name(p) ((p) + 'A')

#define I915_NUM_PHYS_VLV 2

enum dpio_channel {
	DPIO_CH0,
	DPIO_CH1
};

enum dpio_phy {
	DPIO_PHY0,
	DPIO_PHY1
};

enum intel_display_power_domain {
	POWER_DOMAIN_PIPE_A,
	POWER_DOMAIN_PIPE_B,
	POWER_DOMAIN_PIPE_C,
	POWER_DOMAIN_PIPE_A_PANEL_FITTER,
	POWER_DOMAIN_PIPE_B_PANEL_FITTER,
	POWER_DOMAIN_PIPE_C_PANEL_FITTER,
	POWER_DOMAIN_TRANSCODER_A,
	POWER_DOMAIN_TRANSCODER_B,
	POWER_DOMAIN_TRANSCODER_C,
	POWER_DOMAIN_TRANSCODER_EDP,
	POWER_DOMAIN_PORT_DDI_A_LANES,
	POWER_DOMAIN_PORT_DDI_B_LANES,
	POWER_DOMAIN_PORT_DDI_C_LANES,
	POWER_DOMAIN_PORT_DDI_D_LANES,
	POWER_DOMAIN_PORT_DDI_E_LANES,
	POWER_DOMAIN_PORT_DSI,
	POWER_DOMAIN_PORT_CRT,
	POWER_DOMAIN_PORT_OTHER,
	POWER_DOMAIN_VGA,
	POWER_DOMAIN_AUDIO,
	POWER_DOMAIN_PLLS,
	POWER_DOMAIN_AUX_A,
	POWER_DOMAIN_AUX_B,
	POWER_DOMAIN_AUX_C,
	POWER_DOMAIN_AUX_D,
	POWER_DOMAIN_GMBUS,
	POWER_DOMAIN_MODESET,
	POWER_DOMAIN_INIT,

	POWER_DOMAIN_NUM,
};

#define POWER_DOMAIN_PIPE(pipe) ((pipe) + POWER_DOMAIN_PIPE_A)
#define POWER_DOMAIN_PIPE_PANEL_FITTER(pipe) \
		((pipe) + POWER_DOMAIN_PIPE_A_PANEL_FITTER)
#define POWER_DOMAIN_TRANSCODER(tran) \
	((tran) == TRANSCODER_EDP ? POWER_DOMAIN_TRANSCODER_EDP : \
	 (tran) + POWER_DOMAIN_TRANSCODER_A)

enum hpd_pin {
	HPD_NONE = 0,
	HPD_TV = HPD_NONE,     /* TV is known to be unreliable */
	HPD_CRT,
	HPD_SDVO_B,
	HPD_SDVO_C,
	HPD_PORT_A,
	HPD_PORT_B,
	HPD_PORT_C,
	HPD_PORT_D,
	HPD_PORT_E,
	HPD_NUM_PINS
};

#define for_each_hpd_pin(__pin) \
	for ((__pin) = (HPD_NONE + 1); (__pin) < HPD_NUM_PINS; (__pin)++)

struct i915_hotplug {
	struct work_struct hotplug_work;

	struct {
		unsigned long last_jiffies;
		int count;
		enum {
			HPD_ENABLED = 0,
			HPD_DISABLED = 1,
			HPD_MARK_DISABLED = 2
		} state;
	} stats[HPD_NUM_PINS];
	u32 event_bits;
	struct delayed_work reenable_work;

	struct intel_digital_port *irq_port[I915_MAX_PORTS];
	u32 long_port_mask;
	u32 short_port_mask;
	struct work_struct dig_port_work;

	/*
	 * if we get a HPD irq from DP and a HPD irq from non-DP
	 * the non-DP HPD could block the workqueue on a mode config
	 * mutex getting, that userspace may have taken. However
	 * userspace is waiting on the DP workqueue to run which is
	 * blocked behind the non-DP one.
	 */
	struct workqueue_struct *dp_wq;
};

#define I915_GEM_GPU_DOMAINS \
	(I915_GEM_DOMAIN_RENDER | \
	 I915_GEM_DOMAIN_SAMPLER | \
	 I915_GEM_DOMAIN_COMMAND | \
	 I915_GEM_DOMAIN_INSTRUCTION | \
	 I915_GEM_DOMAIN_VERTEX)

#define for_each_pipe(__dev_priv, __p) \
	for ((__p) = 0; (__p) < INTEL_INFO(__dev_priv)->num_pipes; (__p)++)
#define for_each_plane(__dev_priv, __pipe, __p)				\
	for ((__p) = 0;							\
	     (__p) < INTEL_INFO(__dev_priv)->num_sprites[(__pipe)] + 1;	\
	     (__p)++)
#define for_each_sprite(__dev_priv, __p, __s)				\
	for ((__s) = 0;							\
	     (__s) < INTEL_INFO(__dev_priv)->num_sprites[(__p)];	\
	     (__s)++)

#define for_each_crtc(dev, crtc) \
	list_for_each_entry(crtc, &dev->mode_config.crtc_list, head)

#define for_each_intel_plane(dev, intel_plane) \
	list_for_each_entry(intel_plane,			\
			    &dev->mode_config.plane_list,	\
			    base.head)

#define for_each_intel_plane_on_crtc(dev, intel_crtc, intel_plane)	\
	list_for_each_entry(intel_plane,				\
			    &(dev)->mode_config.plane_list,		\
			    base.head)					\
		for_each_if ((intel_plane)->pipe == (intel_crtc)->pipe)

#define for_each_intel_crtc(dev, intel_crtc) \
	list_for_each_entry(intel_crtc, &dev->mode_config.crtc_list, base.head)

#define for_each_intel_encoder(dev, intel_encoder)		\
	list_for_each_entry(intel_encoder,			\
			    &(dev)->mode_config.encoder_list,	\
			    base.head)

#define for_each_intel_connector(dev, intel_connector)		\
	list_for_each_entry(intel_connector,			\
			    &dev->mode_config.connector_list,	\
			    base.head)

#define for_each_encoder_on_crtc(dev, __crtc, intel_encoder) \
	list_for_each_entry((intel_encoder), &(dev)->mode_config.encoder_list, base.head) \
		for_each_if ((intel_encoder)->base.crtc == (__crtc))

#define for_each_connector_on_encoder(dev, __encoder, intel_connector) \
	list_for_each_entry((intel_connector), &(dev)->mode_config.connector_list, base.head) \
		for_each_if ((intel_connector)->base.encoder == (__encoder))

#define for_each_power_domain(domain, mask)				\
	for ((domain) = 0; (domain) < POWER_DOMAIN_NUM; (domain)++)	\
		for_each_if ((1 << (domain)) & (mask))

struct drm_i915_private;
struct i915_mm_struct;
struct i915_mmu_object;

struct drm_i915_file_private {
	struct drm_i915_private *dev_priv;
	struct drm_file *file;

	struct {
		spinlock_t lock;
		struct list_head request_list;
/* 20ms is a fairly arbitrary limit (greater than the average frame time)
 * chosen to prevent the CPU getting more than a frame ahead of the GPU
 * (when using lax throttling for the frontbuffer). We also use it to
 * offer free GPU waitboosts for severely congested workloads.
 */
#define DRM_I915_THROTTLE_JIFFIES msecs_to_jiffies(20)
	} mm;
	struct idr context_idr;

	struct intel_rps_client {
		struct list_head link;
		unsigned boosts;
	} rps;

	struct intel_engine_cs *bsd_ring;
};

enum intel_dpll_id {
	DPLL_ID_PRIVATE = -1, /* non-shared dpll in use */
	/* real shared dpll ids must be >= 0 */
	DPLL_ID_PCH_PLL_A = 0,
	DPLL_ID_PCH_PLL_B = 1,
	/* hsw/bdw */
	DPLL_ID_WRPLL1 = 0,
	DPLL_ID_WRPLL2 = 1,
	DPLL_ID_SPLL = 2,

	/* skl */
	DPLL_ID_SKL_DPLL1 = 0,
	DPLL_ID_SKL_DPLL2 = 1,
	DPLL_ID_SKL_DPLL3 = 2,
};
#define I915_NUM_PLLS 3

struct intel_dpll_hw_state {
	/* i9xx, pch plls */
	uint32_t dpll;
	uint32_t dpll_md;
	uint32_t fp0;
	uint32_t fp1;

	/* hsw, bdw */
	uint32_t wrpll;
	uint32_t spll;

	/* skl */
	/*
	 * DPLL_CTRL1 has 6 bits for each each this DPLL. We store those in
	 * lower part of ctrl1 and they get shifted into position when writing
	 * the register.  This allows us to easily compare the state to share
	 * the DPLL.
	 */
	uint32_t ctrl1;
	/* HDMI only, 0 when used for DP */
	uint32_t cfgcr1, cfgcr2;

	/* bxt */
	uint32_t ebb0, ebb4, pll0, pll1, pll2, pll3, pll6, pll8, pll9, pll10,
		 pcsdw12;
};

struct intel_shared_dpll_config {
	unsigned crtc_mask; /* mask of CRTCs sharing this PLL */
	struct intel_dpll_hw_state hw_state;
};

struct intel_shared_dpll {
	struct intel_shared_dpll_config config;

	int active; /* count of number of active CRTCs (i.e. DPMS on) */
	bool on; /* is the PLL actually active? Disabled during modeset */
	const char *name;
	/* should match the index in the dev_priv->shared_dplls array */
	enum intel_dpll_id id;
	/* The mode_set hook is optional and should be used together with the
	 * intel_prepare_shared_dpll function. */
	void (*mode_set)(struct drm_i915_private *dev_priv,
			 struct intel_shared_dpll *pll);
	void (*enable)(struct drm_i915_private *dev_priv,
		       struct intel_shared_dpll *pll);
	void (*disable)(struct drm_i915_private *dev_priv,
			struct intel_shared_dpll *pll);
	bool (*get_hw_state)(struct drm_i915_private *dev_priv,
			     struct intel_shared_dpll *pll,
			     struct intel_dpll_hw_state *hw_state);
};

#define SKL_DPLL0 0
#define SKL_DPLL1 1
#define SKL_DPLL2 2
#define SKL_DPLL3 3

/* Used by dp and fdi links */
struct intel_link_m_n {
	uint32_t	tu;
	uint32_t	gmch_m;
	uint32_t	gmch_n;
	uint32_t	link_m;
	uint32_t	link_n;
};

void intel_link_compute_m_n(int bpp, int nlanes,
			    int pixel_clock, int link_clock,
			    struct intel_link_m_n *m_n);

/* Interface history:
 *
 * 1.1: Original.
 * 1.2: Add Power Management
 * 1.3: Add vblank support
 * 1.4: Fix cmdbuffer path, add heap destroy
 * 1.5: Add vblank pipe configuration
 * 1.6: - New ioctl for scheduling buffer swaps on vertical blank
 *      - Support vertical blank on secondary display pipe
 */
#define DRIVER_MAJOR		1
#define DRIVER_MINOR		6
#define DRIVER_PATCHLEVEL	0

#define WATCH_LISTS	0

struct opregion_header;
struct opregion_acpi;
struct opregion_swsci;
struct opregion_asle;

struct intel_opregion {
	struct opregion_header *header;
	struct opregion_acpi *acpi;
	struct opregion_swsci *swsci;
	u32 swsci_gbda_sub_functions;
	u32 swsci_sbcb_sub_functions;
	struct opregion_asle *asle;
	void *rvda;
	const void *vbt;
	u32 vbt_size;
	u32 *lid_state;
	struct work_struct asle_work;
};
#define OPREGION_SIZE            (8*1024)

struct intel_overlay;
struct intel_overlay_error_state;

#define I915_FENCE_REG_NONE -1
#define I915_MAX_NUM_FENCES 32
/* 32 fences + sign bit for FENCE_REG_NONE */
#define I915_MAX_NUM_FENCE_BITS 6

struct drm_i915_fence_reg {
	struct list_head lru_list;
	struct drm_i915_gem_object *obj;
	int pin_count;
};

struct sdvo_device_mapping {
	u8 initialized;
	u8 dvo_port;
	u8 slave_addr;
	u8 dvo_wiring;
	u8 i2c_pin;
	u8 ddc_pin;
};

struct intel_display_error_state;

struct drm_i915_error_state {
	struct kref ref;
	struct timeval time;

	char error_msg[128];
	int iommu;
	u32 reset_count;
	u32 suspend_count;

	/* Generic register state */
	u32 eir;
	u32 pgtbl_er;
	u32 ier;
	u32 gtier[4];
	u32 ccid;
	u32 derrmr;
	u32 forcewake;
	u32 error; /* gen6+ */
	u32 err_int; /* gen7 */
	u32 fault_data0; /* gen8, gen9 */
	u32 fault_data1; /* gen8, gen9 */
	u32 done_reg;
	u32 gac_eco;
	u32 gam_ecochk;
	u32 gab_ctl;
	u32 gfx_mode;
	u32 extra_instdone[I915_NUM_INSTDONE_REG];
	u64 fence[I915_MAX_NUM_FENCES];
	struct intel_overlay_error_state *overlay;
	struct intel_display_error_state *display;
	struct drm_i915_error_object *semaphore_obj;

	struct drm_i915_error_ring {
		bool valid;
		/* Software tracked state */
		bool waiting;
		int hangcheck_score;
		enum intel_ring_hangcheck_action hangcheck_action;
		int num_requests;

		/* our own tracking of ring head and tail */
		u32 cpu_ring_head;
		u32 cpu_ring_tail;

		u32 semaphore_seqno[I915_NUM_RINGS - 1];

		/* Register state */
		u32 start;
		u32 tail;
		u32 head;
		u32 ctl;
		u32 hws;
		u32 ipeir;
		u32 ipehr;
		u32 instdone;
		u32 bbstate;
		u32 instpm;
		u32 instps;
		u32 seqno;
		u64 bbaddr;
		u64 acthd;
		u32 fault_reg;
		u64 faddr;
		u32 rc_psmi; /* sleep state */
		u32 semaphore_mboxes[I915_NUM_RINGS - 1];

		struct drm_i915_error_object {
			int page_count;
			u64 gtt_offset;
			u32 *pages[0];
		} *ringbuffer, *batchbuffer, *wa_batchbuffer, *ctx, *hws_page;

		struct drm_i915_error_request {
			long jiffies;
			u32 seqno;
			u32 tail;
		} *requests;

		struct {
			u32 gfx_mode;
			union {
				u64 pdp[4];
				u32 pp_dir_base;
			};
		} vm_info;

		pid_t pid;
		char comm[TASK_COMM_LEN];
	} ring[I915_NUM_RINGS];

	struct drm_i915_error_buffer {
		u32 size;
		u32 name;
		u32 rseqno[I915_NUM_RINGS], wseqno;
		u64 gtt_offset;
		u32 read_domains;
		u32 write_domain;
		s32 fence_reg:I915_MAX_NUM_FENCE_BITS;
		s32 pinned:2;
		u32 tiling:2;
		u32 dirty:1;
		u32 purgeable:1;
		u32 userptr:1;
		s32 ring:4;
		u32 cache_level:3;
	} **active_bo, **pinned_bo;

	u32 *active_bo_count, *pinned_bo_count;
	u32 vm_count;
};

struct intel_connector;
struct intel_encoder;
struct intel_crtc_state;
struct intel_initial_plane_config;
struct intel_crtc;
struct intel_limit;
struct dpll;

struct drm_i915_display_funcs {
	int (*get_display_clock_speed)(struct drm_device *dev);
	int (*get_fifo_size)(struct drm_device *dev, int plane);
	/**
	 * find_dpll() - Find the best values for the PLL
	 * @limit: limits for the PLL
	 * @crtc: current CRTC
	 * @target: target frequency in kHz
	 * @refclk: reference clock frequency in kHz
	 * @match_clock: if provided, @best_clock P divider must
	 *               match the P divider from @match_clock
	 *               used for LVDS downclocking
	 * @best_clock: best PLL values found
	 *
	 * Returns true on success, false on failure.
	 */
	bool (*find_dpll)(const struct intel_limit *limit,
			  struct intel_crtc_state *crtc_state,
			  int target, int refclk,
			  struct dpll *match_clock,
			  struct dpll *best_clock);
	int (*compute_pipe_wm)(struct intel_crtc *crtc,
			       struct drm_atomic_state *state);
	void (*update_wm)(struct drm_crtc *crtc);
	int (*modeset_calc_cdclk)(struct drm_atomic_state *state);
	void (*modeset_commit_cdclk)(struct drm_atomic_state *state);
	/* Returns the active state of the crtc, and if the crtc is active,
	 * fills out the pipe-config with the hw state. */
	bool (*get_pipe_config)(struct intel_crtc *,
				struct intel_crtc_state *);
	void (*get_initial_plane_config)(struct intel_crtc *,
					 struct intel_initial_plane_config *);
	int (*crtc_compute_clock)(struct intel_crtc *crtc,
				  struct intel_crtc_state *crtc_state);
	void (*crtc_enable)(struct drm_crtc *crtc);
	void (*crtc_disable)(struct drm_crtc *crtc);
	void (*audio_codec_enable)(struct drm_connector *connector,
				   struct intel_encoder *encoder,
				   const struct drm_display_mode *adjusted_mode);
	void (*audio_codec_disable)(struct intel_encoder *encoder);
	void (*fdi_link_train)(struct drm_crtc *crtc);
	void (*init_clock_gating)(struct drm_device *dev);
	int (*queue_flip)(struct drm_device *dev, struct drm_crtc *crtc,
			  struct drm_framebuffer *fb,
			  struct drm_i915_gem_object *obj,
			  struct drm_i915_gem_request *req,
			  uint32_t flags);
	void (*update_primary_plane)(struct drm_crtc *crtc,
				     struct drm_framebuffer *fb,
				     int x, int y);
	void (*hpd_irq_setup)(struct drm_device *dev);
	/* clock updates for mode set */
	/* cursor updates */
	/* render clock increase/decrease */
	/* display clock increase/decrease */
	/* pll clock increase/decrease */
};

enum forcewake_domain_id {
	FW_DOMAIN_ID_RENDER = 0,
	FW_DOMAIN_ID_BLITTER,
	FW_DOMAIN_ID_MEDIA,

	FW_DOMAIN_ID_COUNT
};

enum forcewake_domains {
	FORCEWAKE_RENDER = (1 << FW_DOMAIN_ID_RENDER),
	FORCEWAKE_BLITTER = (1 << FW_DOMAIN_ID_BLITTER),
	FORCEWAKE_MEDIA	= (1 << FW_DOMAIN_ID_MEDIA),
	FORCEWAKE_ALL = (FORCEWAKE_RENDER |
			 FORCEWAKE_BLITTER |
			 FORCEWAKE_MEDIA)
};

struct intel_uncore_funcs {
	void (*force_wake_get)(struct drm_i915_private *dev_priv,
							enum forcewake_domains domains);
	void (*force_wake_put)(struct drm_i915_private *dev_priv,
							enum forcewake_domains domains);

	uint8_t  (*mmio_readb)(struct drm_i915_private *dev_priv, i915_reg_t r, bool trace);
	uint16_t (*mmio_readw)(struct drm_i915_private *dev_priv, i915_reg_t r, bool trace);
	uint32_t (*mmio_readl)(struct drm_i915_private *dev_priv, i915_reg_t r, bool trace);
	uint64_t (*mmio_readq)(struct drm_i915_private *dev_priv, i915_reg_t r, bool trace);

	void (*mmio_writeb)(struct drm_i915_private *dev_priv, i915_reg_t r,
				uint8_t val, bool trace);
	void (*mmio_writew)(struct drm_i915_private *dev_priv, i915_reg_t r,
				uint16_t val, bool trace);
	void (*mmio_writel)(struct drm_i915_private *dev_priv, i915_reg_t r,
				uint32_t val, bool trace);
	void (*mmio_writeq)(struct drm_i915_private *dev_priv, i915_reg_t r,
				uint64_t val, bool trace);
};

struct intel_uncore {
	spinlock_t lock; /** lock is also taken in irq contexts. */

	struct intel_uncore_funcs funcs;

	unsigned fifo_count;
	enum forcewake_domains fw_domains;

	struct intel_uncore_forcewake_domain {
		struct drm_i915_private *i915;
		enum forcewake_domain_id id;
		unsigned wake_count;
		struct timer_list timer;
		i915_reg_t reg_set;
		u32 val_set;
		u32 val_clear;
		i915_reg_t reg_ack;
		i915_reg_t reg_post;
		u32 val_reset;
	} fw_domain[FW_DOMAIN_ID_COUNT];
};

/* Iterate over initialised fw domains */
#define for_each_fw_domain_mask(domain__, mask__, dev_priv__, i__) \
	for ((i__) = 0, (domain__) = &(dev_priv__)->uncore.fw_domain[0]; \
	     (i__) < FW_DOMAIN_ID_COUNT; \
	     (i__)++, (domain__) = &(dev_priv__)->uncore.fw_domain[i__]) \
		for_each_if (((mask__) & (dev_priv__)->uncore.fw_domains) & (1 << (i__)))

#define for_each_fw_domain(domain__, dev_priv__, i__) \
	for_each_fw_domain_mask(domain__, FORCEWAKE_ALL, dev_priv__, i__)

#define CSR_VERSION(major, minor)	((major) << 16 | (minor))
#define CSR_VERSION_MAJOR(version)	((version) >> 16)
#define CSR_VERSION_MINOR(version)	((version) & 0xffff)

struct intel_csr {
	struct work_struct work;
	const char *fw_path;
	uint32_t *dmc_payload;
	uint32_t dmc_fw_size;
	uint32_t version;
	uint32_t mmio_count;
	i915_reg_t mmioaddr[8];
	uint32_t mmiodata[8];
};

#define DEV_INFO_FOR_EACH_FLAG(func, sep) \
	func(is_mobile) sep \
	func(is_i85x) sep \
	func(is_i915g) sep \
	func(is_i945gm) sep \
	func(is_g33) sep \
	func(need_gfx_hws) sep \
	func(is_g4x) sep \
	func(is_pineview) sep \
	func(is_broadwater) sep \
	func(is_crestline) sep \
	func(is_ivybridge) sep \
	func(is_valleyview) sep \
	func(is_cherryview) sep \
	func(is_haswell) sep \
	func(is_skylake) sep \
	func(is_broxton) sep \
	func(is_kabylake) sep \
	func(is_preliminary) sep \
	func(has_fbc) sep \
	func(has_pipe_cxsr) sep \
	func(has_hotplug) sep \
	func(cursor_needs_physical) sep \
	func(has_overlay) sep \
	func(overlay_needs_physical) sep \
	func(supports_tv) sep \
	func(has_llc) sep \
	func(has_ddi) sep \
	func(has_fpga_dbg)

#define DEFINE_FLAG(name) u8 name:1
#define SEP_SEMICOLON ;

struct intel_device_info {
	u32 display_mmio_offset;
	u16 device_id;
	u8 num_pipes:3;
	u8 num_sprites[I915_MAX_PIPES];
	u8 gen;
	u8 ring_mask; /* Rings supported by the HW */
	DEV_INFO_FOR_EACH_FLAG(DEFINE_FLAG, SEP_SEMICOLON);
	/* Register offsets for the various display pipes and transcoders */
	int pipe_offsets[I915_MAX_TRANSCODERS];
	int trans_offsets[I915_MAX_TRANSCODERS];
	int palette_offsets[I915_MAX_PIPES];
	int cursor_offsets[I915_MAX_PIPES];

	/* Slice/subslice/EU info */
	u8 slice_total;
	u8 subslice_total;
	u8 subslice_per_slice;
	u8 eu_total;
	u8 eu_per_subslice;
	/* For each slice, which subslice(s) has(have) 7 EUs (bitfield)? */
	u8 subslice_7eu[3];
	u8 has_slice_pg:1;
	u8 has_subslice_pg:1;
	u8 has_eu_pg:1;
};

#undef DEFINE_FLAG
#undef SEP_SEMICOLON

enum i915_cache_level {
	I915_CACHE_NONE = 0,
	I915_CACHE_LLC, /* also used for snoopable memory on non-LLC */
	I915_CACHE_L3_LLC, /* gen7+, L3 sits between the domain specifc
			      caches, eg sampler/render caches, and the
			      large Last-Level-Cache. LLC is coherent with
			      the CPU, but L3 is only visible to the GPU. */
	I915_CACHE_WT, /* hsw:gt3e WriteThrough for scanouts */
};

struct i915_ctx_hang_stats {
	/* This context had batch pending when hang was declared */
	unsigned batch_pending;

	/* This context had batch active when hang was declared */
	unsigned batch_active;

	/* Time when this context was last blamed for a GPU reset */
	unsigned long guilty_ts;

	/* If the contexts causes a second GPU hang within this time,
	 * it is permanently banned from submitting any more work.
	 */
	unsigned long ban_period_seconds;

	/* This context is banned to submit more work */
	bool banned;
};

/* This must match up with the value previously used for execbuf2.rsvd1. */
#define DEFAULT_CONTEXT_HANDLE 0

#define CONTEXT_NO_ZEROMAP (1<<0)
/**
 * struct intel_context - as the name implies, represents a context.
 * @ref: reference count.
 * @user_handle: userspace tracking identity for this context.
 * @remap_slice: l3 row remapping information.
 * @flags: context specific flags:
 *         CONTEXT_NO_ZEROMAP: do not allow mapping things to page 0.
 * @file_priv: filp associated with this context (NULL for global default
 *	       context).
 * @hang_stats: information about the role of this context in possible GPU
 *		hangs.
 * @ppgtt: virtual memory space used by this context.
 * @legacy_hw_ctx: render context backing object and whether it is correctly
 *                initialized (legacy ring submission mechanism only).
 * @link: link in the global list of contexts.
 *
 * Contexts are memory images used by the hardware to store copies of their
 * internal state.
 */
struct intel_context {
	struct kref ref;
	int user_handle;
	uint8_t remap_slice;
	struct drm_i915_private *i915;
	int flags;
	struct drm_i915_file_private *file_priv;
	struct i915_ctx_hang_stats hang_stats;
	struct i915_hw_ppgtt *ppgtt;

	/* Legacy ring buffer submission */
	struct {
		struct drm_i915_gem_object *rcs_state;
		bool initialized;
	} legacy_hw_ctx;

	/* Execlists */
	struct {
		struct drm_i915_gem_object *state;
		struct intel_ringbuffer *ringbuf;
		int pin_count;
	} engine[I915_NUM_RINGS];

	struct list_head link;
};

enum fb_op_origin {
	ORIGIN_GTT,
	ORIGIN_CPU,
	ORIGIN_CS,
	ORIGIN_FLIP,
	ORIGIN_DIRTYFB,
};

struct i915_fbc {
	/* This is always the inner lock when overlapping with struct_mutex and
	 * it's the outer lock when overlapping with stolen_lock. */
	struct mutex lock;
	unsigned threshold;
	unsigned int fb_id;
	unsigned int possible_framebuffer_bits;
	unsigned int busy_bits;
	struct intel_crtc *crtc;
	int y;

	struct drm_mm_node compressed_fb;
	struct drm_mm_node *compressed_llb;

	bool false_color;

	bool enabled;
	bool active;

	struct intel_fbc_work {
		bool scheduled;
		struct work_struct work;
		struct drm_framebuffer *fb;
		unsigned long enable_jiffies;
	} work;

	const char *no_fbc_reason;

	bool (*is_active)(struct drm_i915_private *dev_priv);
	void (*activate)(struct intel_crtc *crtc);
	void (*deactivate)(struct drm_i915_private *dev_priv);
};

/**
 * HIGH_RR is the highest eDP panel refresh rate read from EDID
 * LOW_RR is the lowest eDP panel refresh rate found from EDID
 * parsing for same resolution.
 */
enum drrs_refresh_rate_type {
	DRRS_HIGH_RR,
	DRRS_LOW_RR,
	DRRS_MAX_RR, /* RR count */
};

enum drrs_support_type {
	DRRS_NOT_SUPPORTED = 0,
	STATIC_DRRS_SUPPORT = 1,
	SEAMLESS_DRRS_SUPPORT = 2
};

struct intel_dp;
struct i915_drrs {
	struct mutex mutex;
	struct delayed_work work;
	struct intel_dp *dp;
	unsigned busy_frontbuffer_bits;
	enum drrs_refresh_rate_type refresh_rate_type;
	enum drrs_support_type type;
};

struct i915_psr {
	struct mutex lock;
	bool sink_support;
	bool source_ok;
	struct intel_dp *enabled;
	bool active;
	struct delayed_work work;
	unsigned busy_frontbuffer_bits;
	bool psr2_support;
	bool aux_frame_sync;
};

enum intel_pch {
	PCH_NONE = 0,	/* No PCH present */
	PCH_IBX,	/* Ibexpeak PCH */
	PCH_CPT,	/* Cougarpoint PCH */
	PCH_LPT,	/* Lynxpoint PCH */
	PCH_SPT,        /* Sunrisepoint PCH */
	PCH_NOP,
};

enum intel_sbi_destination {
	SBI_ICLK,
	SBI_MPHY,
};

#define QUIRK_PIPEA_FORCE (1<<0)
#define QUIRK_LVDS_SSC_DISABLE (1<<1)
#define QUIRK_INVERT_BRIGHTNESS (1<<2)
#define QUIRK_BACKLIGHT_PRESENT (1<<3)
#define QUIRK_PIPEB_FORCE (1<<4)
#define QUIRK_PIN_SWIZZLED_PAGES (1<<5)

struct intel_fbdev;
struct intel_fbc_work;

struct intel_gmbus {
	struct i2c_adapter adapter;
	u32 force_bit;
	u32 reg0;
	i915_reg_t gpio_reg;
	struct i2c_algo_bit_data bit_algo;
	struct drm_i915_private *dev_priv;
};

struct i915_suspend_saved_registers {
	u32 saveDSPARB;
	u32 saveLVDS;
	u32 savePP_ON_DELAYS;
	u32 savePP_OFF_DELAYS;
	u32 savePP_ON;
	u32 savePP_OFF;
	u32 savePP_CONTROL;
	u32 savePP_DIVISOR;
	u32 saveFBC_CONTROL;
	u32 saveCACHE_MODE_0;
	u32 saveMI_ARB_STATE;
	u32 saveSWF0[16];
	u32 saveSWF1[16];
	u32 saveSWF3[3];
	uint64_t saveFENCE[I915_MAX_NUM_FENCES];
	u32 savePCH_PORT_HOTPLUG;
	u16 saveGCDGMBUS;
};

struct vlv_s0ix_state {
	/* GAM */
	u32 wr_watermark;
	u32 gfx_prio_ctrl;
	u32 arb_mode;
	u32 gfx_pend_tlb0;
	u32 gfx_pend_tlb1;
	u32 lra_limits[GEN7_LRA_LIMITS_REG_NUM];
	u32 media_max_req_count;
	u32 gfx_max_req_count;
	u32 render_hwsp;
	u32 ecochk;
	u32 bsd_hwsp;
	u32 blt_hwsp;
	u32 tlb_rd_addr;

	/* MBC */
	u32 g3dctl;
	u32 gsckgctl;
	u32 mbctl;

	/* GCP */
	u32 ucgctl1;
	u32 ucgctl3;
	u32 rcgctl1;
	u32 rcgctl2;
	u32 rstctl;
	u32 misccpctl;

	/* GPM */
	u32 gfxpause;
	u32 rpdeuhwtc;
	u32 rpdeuc;
	u32 ecobus;
	u32 pwrdwnupctl;
	u32 rp_down_timeout;
	u32 rp_deucsw;
	u32 rcubmabdtmr;
	u32 rcedata;
	u32 spare2gh;

	/* Display 1 CZ domain */
	u32 gt_imr;
	u32 gt_ier;
	u32 pm_imr;
	u32 pm_ier;
	u32 gt_scratch[GEN7_GT_SCRATCH_REG_NUM];

	/* GT SA CZ domain */
	u32 tilectl;
	u32 gt_fifoctl;
	u32 gtlc_wake_ctrl;
	u32 gtlc_survive;
	u32 pmwgicz;

	/* Display 2 CZ domain */
	u32 gu_ctl0;
	u32 gu_ctl1;
	u32 pcbr;
	u32 clock_gate_dis2;
};

struct intel_rps_ei {
	u32 cz_clock;
	u32 render_c0;
	u32 media_c0;
};

struct intel_gen6_power_mgmt {
	/*
	 * work, interrupts_enabled and pm_iir are protected by
	 * dev_priv->irq_lock
	 */
	struct work_struct work;
	bool interrupts_enabled;
	u32 pm_iir;

	/* Frequencies are stored in potentially platform dependent multiples.
	 * In other words, *_freq needs to be multiplied by X to be interesting.
	 * Soft limits are those which are used for the dynamic reclocking done
	 * by the driver (raise frequencies under heavy loads, and lower for
	 * lighter loads). Hard limits are those imposed by the hardware.
	 *
	 * A distinction is made for overclocking, which is never enabled by
	 * default, and is considered to be above the hard limit if it's
	 * possible at all.
	 */
	u8 cur_freq;		/* Current frequency (cached, may not == HW) */
	u8 min_freq_softlimit;	/* Minimum frequency permitted by the driver */
	u8 max_freq_softlimit;	/* Max frequency permitted by the driver */
	u8 max_freq;		/* Maximum frequency, RP0 if not overclocking */
	u8 min_freq;		/* AKA RPn. Minimum frequency */
	u8 idle_freq;		/* Frequency to request when we are idle */
	u8 efficient_freq;	/* AKA RPe. Pre-determined balanced frequency */
	u8 rp1_freq;		/* "less than" RP0 power/freqency */
	u8 rp0_freq;		/* Non-overclocked max frequency. */

	u8 up_threshold; /* Current %busy required to uplock */
	u8 down_threshold; /* Current %busy required to downclock */

	int last_adj;
	enum { LOW_POWER, BETWEEN, HIGH_POWER } power;

	spinlock_t client_lock;
	struct list_head clients;
	bool client_boost;

	bool enabled;
	struct delayed_work delayed_resume_work;
	unsigned boosts;

	struct intel_rps_client semaphores, mmioflips;

	/* manual wa residency calculations */
	struct intel_rps_ei up_ei, down_ei;

	/*
	 * Protects RPS/RC6 register access and PCU communication.
	 * Must be taken after struct_mutex if nested. Note that
	 * this lock may be held for long periods of time when
	 * talking to hw - so only take it when talking to hw!
	 */
	struct mutex hw_lock;
};

/* defined intel_pm.c */
extern spinlock_t mchdev_lock;

struct intel_ilk_power_mgmt {
	u8 cur_delay;
	u8 min_delay;
	u8 max_delay;
	u8 fmax;
	u8 fstart;

	u64 last_count1;
	unsigned long last_time1;
	unsigned long chipset_power;
	u64 last_count2;
	u64 last_time2;
	unsigned long gfx_power;
	u8 corr;

	int c_m;
	int r_t;
};

struct drm_i915_private;
struct i915_power_well;

struct i915_power_well_ops {
	/*
	 * Synchronize the well's hw state to match the current sw state, for
	 * example enable/disable it based on the current refcount. Called
	 * during driver init and resume time, possibly after first calling
	 * the enable/disable handlers.
	 */
	void (*sync_hw)(struct drm_i915_private *dev_priv,
			struct i915_power_well *power_well);
	/*
	 * Enable the well and resources that depend on it (for example
	 * interrupts located on the well). Called after the 0->1 refcount
	 * transition.
	 */
	void (*enable)(struct drm_i915_private *dev_priv,
		       struct i915_power_well *power_well);
	/*
	 * Disable the well and resources that depend on it. Called after
	 * the 1->0 refcount transition.
	 */
	void (*disable)(struct drm_i915_private *dev_priv,
			struct i915_power_well *power_well);
	/* Returns the hw enabled state. */
	bool (*is_enabled)(struct drm_i915_private *dev_priv,
			   struct i915_power_well *power_well);
};

/* Power well structure for haswell */
struct i915_power_well {
	const char *name;
	bool always_on;
	/* power well enable/disable usage count */
	int count;
	/* cached hw enabled state */
	bool hw_enabled;
	unsigned long domains;
	unsigned long data;
	const struct i915_power_well_ops *ops;
};

struct i915_power_domains {
	/*
	 * Power wells needed for initialization at driver init and suspend
	 * time are on. They are kept on until after the first modeset.
	 */
	bool init_power_on;
	bool initializing;
	int power_well_count;

	struct mutex lock;
	int domain_use_count[POWER_DOMAIN_NUM];
	struct i915_power_well *power_wells;
};

#define MAX_L3_SLICES 2
struct intel_l3_parity {
	u32 *remap_info[MAX_L3_SLICES];
	struct work_struct error_work;
	int which_slice;
};

struct i915_gem_mm {
	/** Memory allocator for GTT stolen memory */
	struct drm_mm stolen;
	/** Protects the usage of the GTT stolen memory allocator. This is
	 * always the inner lock when overlapping with struct_mutex. */
	struct mutex stolen_lock;

	/** List of all objects in gtt_space. Used to restore gtt
	 * mappings on resume */
	struct list_head bound_list;
	/**
	 * List of objects which are not bound to the GTT (thus
	 * are idle and not used by the GPU) but still have
	 * (presumably uncached) pages still attached.
	 */
	struct list_head unbound_list;

	/** Usable portion of the GTT for GEM */
	unsigned long stolen_base; /* limited to low memory (32-bit) */

	/** PPGTT used for aliasing the PPGTT with the GTT */
	struct i915_hw_ppgtt *aliasing_ppgtt;

	struct notifier_block oom_notifier;
	struct shrinker shrinker;
	bool shrinker_no_lock_stealing;

	/** LRU list of objects with fence regs on them. */
	struct list_head fence_list;

	/**
	 * We leave the user IRQ off as much as possible,
	 * but this means that requests will finish and never
	 * be retired once the system goes idle. Set a timer to
	 * fire periodically while the ring is running. When it
	 * fires, go retire requests.
	 */
	struct delayed_work retire_work;

	/**
	 * When we detect an idle GPU, we want to turn on
	 * powersaving features. So once we see that there
	 * are no more requests outstanding and no more
	 * arrive within a small period of time, we fire
	 * off the idle_work.
	 */
	struct delayed_work idle_work;

	/**
	 * Are we in a non-interruptible section of code like
	 * modesetting?
	 */
	bool interruptible;

	/**
	 * Is the GPU currently considered idle, or busy executing userspace
	 * requests?  Whilst idle, we attempt to power down the hardware and
	 * display clocks. In order to reduce the effect on performance, there
	 * is a slight delay before we do so.
	 */
	bool busy;

	/* the indicator for dispatch video commands on two BSD rings */
	int bsd_ring_dispatch_index;

	/** Bit 6 swizzling required for X tiling */
	uint32_t bit_6_swizzle_x;
	/** Bit 6 swizzling required for Y tiling */
	uint32_t bit_6_swizzle_y;

	/* accounting, useful for userland debugging */
	spinlock_t object_stat_lock;
	size_t object_memory;
	u32 object_count;
};

struct drm_i915_error_state_buf {
	struct drm_i915_private *i915;
	unsigned bytes;
	unsigned size;
	int err;
	u8 *buf;
	loff_t start;
	loff_t pos;
};

struct i915_error_state_file_priv {
	struct drm_device *dev;
	struct drm_i915_error_state *error;
};

struct i915_gpu_error {
	/* For hangcheck timer */
#define DRM_I915_HANGCHECK_PERIOD 1500 /* in ms */
#define DRM_I915_HANGCHECK_JIFFIES msecs_to_jiffies(DRM_I915_HANGCHECK_PERIOD)
	/* Hang gpu twice in this window and your context gets banned */
#define DRM_I915_CTX_BAN_PERIOD DIV_ROUND_UP(8*DRM_I915_HANGCHECK_PERIOD, 1000)

	struct workqueue_struct *hangcheck_wq;
	struct delayed_work hangcheck_work;

	/* For reset and error_state handling. */
	spinlock_t lock;
	/* Protected by the above dev->gpu_error.lock. */
	struct drm_i915_error_state *first_error;

	unsigned long missed_irq_rings;

	/**
	 * State variable controlling the reset flow and count
	 *
	 * This is a counter which gets incremented when reset is triggered,
	 * and again when reset has been handled. So odd values (lowest bit set)
	 * means that reset is in progress and even values that
	 * (reset_counter >> 1):th reset was successfully completed.
	 *
	 * If reset is not completed succesfully, the I915_WEDGE bit is
	 * set meaning that hardware is terminally sour and there is no
	 * recovery. All waiters on the reset_queue will be woken when
	 * that happens.
	 *
	 * This counter is used by the wait_seqno code to notice that reset
	 * event happened and it needs to restart the entire ioctl (since most
	 * likely the seqno it waited for won't ever signal anytime soon).
	 *
	 * This is important for lock-free wait paths, where no contended lock
	 * naturally enforces the correct ordering between the bail-out of the
	 * waiter and the gpu reset work code.
	 */
	atomic_t reset_counter;

#define I915_RESET_IN_PROGRESS_FLAG	1
#define I915_WEDGED			(1 << 31)

	/**
	 * Waitqueue to signal when the reset has completed. Used by clients
	 * that wait for dev_priv->mm.wedged to settle.
	 */
	wait_queue_head_t reset_queue;

	/* Userspace knobs for gpu hang simulation;
	 * combines both a ring mask, and extra flags
	 */
	u32 stop_rings;
#define I915_STOP_RING_ALLOW_BAN       (1 << 31)
#define I915_STOP_RING_ALLOW_WARN      (1 << 30)

	/* For missed irq/seqno simulation. */
	unsigned int test_irq_rings;

	/* Used to prevent gem_check_wedged returning -EAGAIN during gpu reset   */
	bool reload_in_reset;
};

enum modeset_restore {
	MODESET_ON_LID_OPEN,
	MODESET_DONE,
	MODESET_SUSPENDED,
};

#define DP_AUX_A 0x40
#define DP_AUX_B 0x10
#define DP_AUX_C 0x20
#define DP_AUX_D 0x30

#define DDC_PIN_B  0x05
#define DDC_PIN_C  0x04
#define DDC_PIN_D  0x06

struct ddi_vbt_port_info {
	/*
	 * This is an index in the HDMI/DVI DDI buffer translation table.
	 * The special value HDMI_LEVEL_SHIFT_UNKNOWN means the VBT didn't
	 * populate this field.
	 */
#define HDMI_LEVEL_SHIFT_UNKNOWN	0xff
	uint8_t hdmi_level_shift;

	uint8_t supports_dvi:1;
	uint8_t supports_hdmi:1;
	uint8_t supports_dp:1;

	uint8_t alternate_aux_channel;
	uint8_t alternate_ddc_pin;

	uint8_t dp_boost_level;
	uint8_t hdmi_boost_level;
};

enum psr_lines_to_wait {
	PSR_0_LINES_TO_WAIT = 0,
	PSR_1_LINE_TO_WAIT,
	PSR_4_LINES_TO_WAIT,
	PSR_8_LINES_TO_WAIT
};

struct intel_vbt_data {
	struct drm_display_mode *lfp_lvds_vbt_mode; /* if any */
	struct drm_display_mode *sdvo_lvds_vbt_mode; /* if any */

	/* Feature bits */
	unsigned int int_tv_support:1;
	unsigned int lvds_dither:1;
	unsigned int lvds_vbt:1;
	unsigned int int_crt_support:1;
	unsigned int lvds_use_ssc:1;
	unsigned int display_clock_mode:1;
	unsigned int fdi_rx_polarity_inverted:1;
	unsigned int has_mipi:1;
	int lvds_ssc_freq;
	unsigned int bios_lvds_val; /* initial [PCH_]LVDS reg val in VBIOS */

	enum drrs_support_type drrs_type;

	/* eDP */
	int edp_rate;
	int edp_lanes;
	int edp_preemphasis;
	int edp_vswing;
	bool edp_initialized;
	bool edp_support;
	int edp_bpp;
	struct edp_power_seq edp_pps;

	struct {
		bool full_link;
		bool require_aux_wakeup;
		int idle_frames;
		enum psr_lines_to_wait lines_to_wait;
		int tp1_wakeup_time;
		int tp2_tp3_wakeup_time;
	} psr;

	struct {
		u16 pwm_freq_hz;
		bool present;
		bool active_low_pwm;
		u8 min_brightness;	/* min_brightness/255 of max */
	} backlight;

	/* MIPI DSI */
	struct {
		u16 port;
		u16 panel_id;
		struct mipi_config *config;
		struct mipi_pps_data *pps;
		u8 seq_version;
		u32 size;
		u8 *data;
		u8 *sequence[MIPI_SEQ_MAX];
	} dsi;

	int crt_ddc_pin;

	int child_dev_num;
	union child_device_config *child_dev;

	struct ddi_vbt_port_info ddi_port_info[I915_MAX_PORTS];
};

enum intel_ddb_partitioning {
	INTEL_DDB_PART_1_2,
	INTEL_DDB_PART_5_6, /* IVB+ */
};

struct intel_wm_level {
	bool enable;
	uint32_t pri_val;
	uint32_t spr_val;
	uint32_t cur_val;
	uint32_t fbc_val;
};

struct ilk_wm_values {
	uint32_t wm_pipe[3];
	uint32_t wm_lp[3];
	uint32_t wm_lp_spr[3];
	uint32_t wm_linetime[3];
	bool enable_fbc_wm;
	enum intel_ddb_partitioning partitioning;
};

struct vlv_pipe_wm {
	uint16_t primary;
	uint16_t sprite[2];
	uint8_t cursor;
};

struct vlv_sr_wm {
	uint16_t plane;
	uint8_t cursor;
};

struct vlv_wm_values {
	struct vlv_pipe_wm pipe[3];
	struct vlv_sr_wm sr;
	struct {
		uint8_t cursor;
		uint8_t sprite[2];
		uint8_t primary;
	} ddl[3];
	uint8_t level;
	bool cxsr;
};

struct skl_ddb_entry {
	uint16_t start, end;	/* in number of blocks, 'end' is exclusive */
};

static inline uint16_t skl_ddb_entry_size(const struct skl_ddb_entry *entry)
{
	return entry->end - entry->start;
}

static inline bool skl_ddb_entry_equal(const struct skl_ddb_entry *e1,
				       const struct skl_ddb_entry *e2)
{
	if (e1->start == e2->start && e1->end == e2->end)
		return true;

	return false;
}

struct skl_ddb_allocation {
	struct skl_ddb_entry pipe[I915_MAX_PIPES];
	struct skl_ddb_entry plane[I915_MAX_PIPES][I915_MAX_PLANES]; /* packed/uv */
	struct skl_ddb_entry y_plane[I915_MAX_PIPES][I915_MAX_PLANES];
};

struct skl_wm_values {
	bool dirty[I915_MAX_PIPES];
	struct skl_ddb_allocation ddb;
	uint32_t wm_linetime[I915_MAX_PIPES];
	uint32_t plane[I915_MAX_PIPES][I915_MAX_PLANES][8];
	uint32_t plane_trans[I915_MAX_PIPES][I915_MAX_PLANES];
};

struct skl_wm_level {
	bool plane_en[I915_MAX_PLANES];
	uint16_t plane_res_b[I915_MAX_PLANES];
	uint8_t plane_res_l[I915_MAX_PLANES];
};

/*
 * This struct helps tracking the state needed for runtime PM, which puts the
 * device in PCI D3 state. Notice that when this happens, nothing on the
 * graphics device works, even register access, so we don't get interrupts nor
 * anything else.
 *
 * Every piece of our code that needs to actually touch the hardware needs to
 * either call intel_runtime_pm_get or call intel_display_power_get with the
 * appropriate power domain.
 *
 * Our driver uses the autosuspend delay feature, which means we'll only really
 * suspend if we stay with zero refcount for a certain amount of time. The
 * default value is currently very conservative (see intel_runtime_pm_enable), but
 * it can be changed with the standard runtime PM files from sysfs.
 *
 * The irqs_disabled variable becomes true exactly after we disable the IRQs and
 * goes back to false exactly before we reenable the IRQs. We use this variable
 * to check if someone is trying to enable/disable IRQs while they're supposed
 * to be disabled. This shouldn't happen and we'll print some error messages in
 * case it happens.
 *
 * For more, read the Documentation/power/runtime_pm.txt.
 */
struct i915_runtime_pm {
	atomic_t wakeref_count;
	atomic_t atomic_seq;
	bool suspended;
	bool irqs_enabled;
};

enum intel_pipe_crc_source {
	INTEL_PIPE_CRC_SOURCE_NONE,
	INTEL_PIPE_CRC_SOURCE_PLANE1,
	INTEL_PIPE_CRC_SOURCE_PLANE2,
	INTEL_PIPE_CRC_SOURCE_PF,
	INTEL_PIPE_CRC_SOURCE_PIPE,
	/* TV/DP on pre-gen5/vlv can't use the pipe source. */
	INTEL_PIPE_CRC_SOURCE_TV,
	INTEL_PIPE_CRC_SOURCE_DP_B,
	INTEL_PIPE_CRC_SOURCE_DP_C,
	INTEL_PIPE_CRC_SOURCE_DP_D,
	INTEL_PIPE_CRC_SOURCE_AUTO,
	INTEL_PIPE_CRC_SOURCE_MAX,
};

struct intel_pipe_crc_entry {
	uint32_t frame;
	uint32_t crc[5];
};

#define INTEL_PIPE_CRC_ENTRIES_NR	128
struct intel_pipe_crc {
	spinlock_t lock;
	bool opened;		/* exclusive access to the result file */
	struct intel_pipe_crc_entry *entries;
	enum intel_pipe_crc_source source;
	int head, tail;
	wait_queue_head_t wq;
};

struct i915_frontbuffer_tracking {
	struct mutex lock;

	/*
	 * Tracking bits for delayed frontbuffer flushing du to gpu activity or
	 * scheduled flips.
	 */
	unsigned busy_bits;
	unsigned flip_bits;
};

struct i915_wa_reg {
	i915_reg_t addr;
	u32 value;
	/* bitmask representing WA bits */
	u32 mask;
};

#define I915_MAX_WA_REGS 16

struct i915_workarounds {
	struct i915_wa_reg reg[I915_MAX_WA_REGS];
	u32 count;
};

struct i915_virtual_gpu {
	bool active;
};

struct i915_execbuffer_params {
	struct drm_device               *dev;
	struct drm_file                 *file;
	uint32_t                        dispatch_flags;
	uint32_t                        args_batch_start_offset;
	uint64_t                        batch_obj_vm_offset;
	struct intel_engine_cs          *ring;
	struct drm_i915_gem_object      *batch_obj;
	struct intel_context            *ctx;
	struct drm_i915_gem_request     *request;
};

/* used in computing the new watermarks state */
struct intel_wm_config {
	unsigned int num_pipes_active;
	bool sprites_enabled;
	bool sprites_scaled;
};

struct drm_i915_private {
	struct drm_device *dev;
	struct kmem_cache *objects;
	struct kmem_cache *vmas;
	struct kmem_cache *requests;

	const struct intel_device_info info;

	int relative_constants_mode;

	void __iomem *regs;

	struct intel_uncore uncore;

	struct i915_virtual_gpu vgpu;

	struct intel_guc guc;

	struct intel_csr csr;

	struct intel_gmbus gmbus[GMBUS_NUM_PINS];

	/** gmbus_mutex protects against concurrent usage of the single hw gmbus
	 * controller on different i2c buses. */
	struct mutex gmbus_mutex;

	/**
	 * Base address of the gmbus and gpio block.
	 */
	uint32_t gpio_mmio_base;

	/* MMIO base address for MIPI regs */
	uint32_t mipi_mmio_base;

	uint32_t psr_mmio_base;

	wait_queue_head_t gmbus_wait_queue;

	struct pci_dev *bridge_dev;
	struct intel_engine_cs ring[I915_NUM_RINGS];
	struct drm_i915_gem_object *semaphore_obj;
	uint32_t last_seqno, next_seqno;

	struct drm_dma_handle *status_page_dmah;
	struct resource mch_res;

	/* protects the irq masks */
	spinlock_t irq_lock;

	/* protects the mmio flip data */
	spinlock_t mmio_flip_lock;

	bool display_irqs_enabled;

	/* To control wakeup latency, e.g. for irq-driven dp aux transfers. */
	struct pm_qos_request pm_qos;

	/* Sideband mailbox protection */
	struct mutex sb_lock;

	/** Cached value of IMR to avoid reads in updating the bitfield */
	union {
		u32 irq_mask;
		u32 de_irq_mask[I915_MAX_PIPES];
	};
	u32 gt_irq_mask;
	u32 pm_irq_mask;
	u32 pm_rps_events;
	u32 pipestat_irq_mask[I915_MAX_PIPES];

	struct i915_hotplug hotplug;
	struct i915_fbc fbc;
	struct i915_drrs drrs;
	struct intel_opregion opregion;
	struct intel_vbt_data vbt;

	bool preserve_bios_swizzle;

	/* overlay */
	struct intel_overlay *overlay;

	/* backlight registers and fields in struct intel_panel */
	struct mutex backlight_lock;

	/* LVDS info */
	bool no_aux_handshake;

	/* protects panel power sequencer state */
	struct mutex pps_mutex;

	struct drm_i915_fence_reg fence_regs[I915_MAX_NUM_FENCES]; /* assume 965 */
	int num_fence_regs; /* 8 on pre-965, 16 otherwise */

	unsigned int fsb_freq, mem_freq, is_ddr3;
	unsigned int skl_boot_cdclk;
	unsigned int cdclk_freq, max_cdclk_freq;
	unsigned int max_dotclk_freq;
	unsigned int hpll_freq;
	unsigned int czclk_freq;

	/**
	 * wq - Driver workqueue for GEM.
	 *
	 * NOTE: Work items scheduled here are not allowed to grab any modeset
	 * locks, for otherwise the flushing done in the pageflip code will
	 * result in deadlocks.
	 */
	struct workqueue_struct *wq;

	/* Display functions */
	struct drm_i915_display_funcs display;

	/* PCH chipset type */
	enum intel_pch pch_type;
	unsigned short pch_id;

	unsigned long quirks;

	enum modeset_restore modeset_restore;
	struct mutex modeset_restore_lock;

	struct list_head vm_list; /* Global list of all address spaces */
	struct i915_gtt gtt; /* VM representing the global address space */

	struct i915_gem_mm mm;
	DECLARE_HASHTABLE(mm_structs, 7);
	struct mutex mm_lock;

	/* Kernel Modesetting */

	struct sdvo_device_mapping sdvo_mappings[2];

	struct drm_crtc *plane_to_crtc_mapping[I915_MAX_PIPES];
	struct drm_crtc *pipe_to_crtc_mapping[I915_MAX_PIPES];
	wait_queue_head_t pending_flip_queue;

#ifdef CONFIG_DEBUG_FS
	struct intel_pipe_crc pipe_crc[I915_MAX_PIPES];
#endif

	int num_shared_dpll;
	struct intel_shared_dpll shared_dplls[I915_NUM_PLLS];
	int dpio_phy_iosf_port[I915_NUM_PHYS_VLV];

	struct i915_workarounds workarounds;

	/* Reclocking support */
	bool render_reclock_avail;

	struct i915_frontbuffer_tracking fb_tracking;

	u16 orig_clock;

	bool mchbar_need_disable;

	struct intel_l3_parity l3_parity;

	/* Cannot be determined by PCIID. You must always read a register. */
	size_t ellc_size;

	/* gen6+ rps state */
	struct intel_gen6_power_mgmt rps;

	/* ilk-only ips/rps state. Everything in here is protected by the global
	 * mchdev_lock in intel_pm.c */
	struct intel_ilk_power_mgmt ips;

	struct i915_power_domains power_domains;

	struct i915_psr psr;

	struct i915_gpu_error gpu_error;

	struct drm_i915_gem_object *vlv_pctx;

#ifdef CONFIG_DRM_FBDEV_EMULATION
	/* list of fbdev register on this device */
	struct intel_fbdev *fbdev;
	struct work_struct fbdev_suspend_work;
#endif

	struct drm_property *broadcast_rgb_property;
	struct drm_property *force_audio_property;

	/* hda/i915 audio component */
	struct i915_audio_component *audio_component;
	bool audio_component_registered;
	/**
	 * av_mutex - mutex for audio/video sync
	 *
	 */
	struct mutex av_mutex;

	uint32_t hw_context_size;
	struct list_head context_list;

	u32 fdi_rx_config;

	u32 chv_phy_control;

	u32 suspend_count;
	bool suspended_to_idle;
	struct i915_suspend_saved_registers regfile;
	struct vlv_s0ix_state vlv_s0ix_state;

	struct {
		/*
		 * Raw watermark latency values:
		 * in 0.1us units for WM0,
		 * in 0.5us units for WM1+.
		 */
		/* primary */
		uint16_t pri_latency[5];
		/* sprite */
		uint16_t spr_latency[5];
		/* cursor */
		uint16_t cur_latency[5];
		/*
		 * Raw watermark memory latency values
		 * for SKL for all 8 levels
		 * in 1us units.
		 */
		uint16_t skl_latency[8];

		/* Committed wm config */
		struct intel_wm_config config;

		/*
		 * The skl_wm_values structure is a bit too big for stack
		 * allocation, so we keep the staging struct where we store
		 * intermediate results here instead.
		 */
		struct skl_wm_values skl_results;

		/* current hardware state */
		union {
			struct ilk_wm_values hw;
			struct skl_wm_values skl_hw;
			struct vlv_wm_values vlv;
		};

		uint8_t max_level;
	} wm;

	struct i915_runtime_pm pm;

	/* Abstract the submission mechanism (legacy ringbuffer or execlists) away */
	struct {
		int (*execbuf_submit)(struct i915_execbuffer_params *params,
				      struct drm_i915_gem_execbuffer2 *args,
				      struct list_head *vmas);
		int (*init_rings)(struct drm_device *dev);
		void (*cleanup_ring)(struct intel_engine_cs *ring);
		void (*stop_ring)(struct intel_engine_cs *ring);
	} gt;

	bool edp_low_vswing;

	/* perform PHY state sanity checks? */
	bool chv_phy_assert[2];

	struct intel_encoder *dig_port_map[I915_MAX_PORTS];

	/*
	 * NOTE: This is the dri1/ums dungeon, don't add stuff here. Your patch
	 * will be rejected. Instead look for a better place.
	 */
};

static inline struct drm_i915_private *to_i915(const struct drm_device *dev)
{
	return dev->dev_private;
}

static inline struct drm_i915_private *dev_to_i915(struct device *dev)
{
	return to_i915(dev_get_drvdata(dev));
}

static inline struct drm_i915_private *guc_to_i915(struct intel_guc *guc)
{
	return container_of(guc, struct drm_i915_private, guc);
}

/* Iterate over initialised rings */
#define for_each_ring(ring__, dev_priv__, i__) \
	for ((i__) = 0; (i__) < I915_NUM_RINGS; (i__)++) \
		for_each_if ((((ring__) = &(dev_priv__)->ring[(i__)]), intel_ring_initialized((ring__))))

enum hdmi_force_audio {
	HDMI_AUDIO_OFF_DVI = -2,	/* no aux data for HDMI-DVI converter */
	HDMI_AUDIO_OFF,			/* force turn off HDMI audio */
	HDMI_AUDIO_AUTO,		/* trust EDID */
	HDMI_AUDIO_ON,			/* force turn on HDMI audio */
};

#define I915_GTT_OFFSET_NONE ((u32)-1)

struct drm_i915_gem_object_ops {
	/* Interface between the GEM object and its backing storage.
	 * get_pages() is called once prior to the use of the associated set
	 * of pages before to binding them into the GTT, and put_pages() is
	 * called after we no longer need them. As we expect there to be
	 * associated cost with migrating pages between the backing storage
	 * and making them available for the GPU (e.g. clflush), we may hold
	 * onto the pages after they are no longer referenced by the GPU
	 * in case they may be used again shortly (for example migrating the
	 * pages to a different memory domain within the GTT). put_pages()
	 * will therefore most likely be called when the object itself is
	 * being released or under memory pressure (where we attempt to
	 * reap pages for the shrinker).
	 */
	int (*get_pages)(struct drm_i915_gem_object *);
	void (*put_pages)(struct drm_i915_gem_object *);
	int (*dmabuf_export)(struct drm_i915_gem_object *);
	void (*release)(struct drm_i915_gem_object *);
};

/*
 * Frontbuffer tracking bits. Set in obj->frontbuffer_bits while a gem bo is
 * considered to be the frontbuffer for the given plane interface-wise. This
 * doesn't mean that the hw necessarily already scans it out, but that any
 * rendering (by the cpu or gpu) will land in the frontbuffer eventually.
 *
 * We have one bit per pipe and per scanout plane type.
 */
#define INTEL_MAX_SPRITE_BITS_PER_PIPE 5
#define INTEL_FRONTBUFFER_BITS_PER_PIPE 8
#define INTEL_FRONTBUFFER_BITS \
	(INTEL_FRONTBUFFER_BITS_PER_PIPE * I915_MAX_PIPES)
#define INTEL_FRONTBUFFER_PRIMARY(pipe) \
	(1 << (INTEL_FRONTBUFFER_BITS_PER_PIPE * (pipe)))
#define INTEL_FRONTBUFFER_CURSOR(pipe) \
	(1 << (1 + (INTEL_FRONTBUFFER_BITS_PER_PIPE * (pipe))))
#define INTEL_FRONTBUFFER_SPRITE(pipe, plane) \
	(1 << (2 + plane + (INTEL_FRONTBUFFER_BITS_PER_PIPE * (pipe))))
#define INTEL_FRONTBUFFER_OVERLAY(pipe) \
	(1 << (2 + INTEL_MAX_SPRITE_BITS_PER_PIPE + (INTEL_FRONTBUFFER_BITS_PER_PIPE * (pipe))))
#define INTEL_FRONTBUFFER_ALL_MASK(pipe) \
	(0xff << (INTEL_FRONTBUFFER_BITS_PER_PIPE * (pipe)))

struct drm_i915_gem_object {
	struct drm_gem_object base;

	const struct drm_i915_gem_object_ops *ops;

	/** List of VMAs backed by this object */
	struct list_head vma_list;

	/** Stolen memory for this object, instead of being backed by shmem. */
	struct drm_mm_node *stolen;
	struct list_head global_list;

	struct list_head ring_list[I915_NUM_RINGS];
	/** Used in execbuf to temporarily hold a ref */
	struct list_head obj_exec_link;

	struct list_head batch_pool_link;

	/**
	 * This is set if the object is on the active lists (has pending
	 * rendering and so a non-zero seqno), and is not set if it i s on
	 * inactive (ready to be unbound) list.
	 */
	unsigned int active:I915_NUM_RINGS;

	/**
	 * This is set if the object has been written to since last bound
	 * to the GTT
	 */
	unsigned int dirty:1;

	/**
	 * Fence register bits (if any) for this object.  Will be set
	 * as needed when mapped into the GTT.
	 * Protected by dev->struct_mutex.
	 */
	signed int fence_reg:I915_MAX_NUM_FENCE_BITS;

	/**
	 * Advice: are the backing pages purgeable?
	 */
	unsigned int madv:2;

	/**
	 * Current tiling mode for the object.
	 */
	unsigned int tiling_mode:2;
	/**
	 * Whether the tiling parameters for the currently associated fence
	 * register have changed. Note that for the purposes of tracking
	 * tiling changes we also treat the unfenced register, the register
	 * slot that the object occupies whilst it executes a fenced
	 * command (such as BLT on gen2/3), as a "fence".
	 */
	unsigned int fence_dirty:1;

	/**
	 * Is the object at the current location in the gtt mappable and
	 * fenceable? Used to avoid costly recalculations.
	 */
	unsigned int map_and_fenceable:1;

	/**
	 * Whether the current gtt mapping needs to be mappable (and isn't just
	 * mappable by accident). Track pin and fault separate for a more
	 * accurate mappable working set.
	 */
	unsigned int fault_mappable:1;

	/*
	 * Is the object to be mapped as read-only to the GPU
	 * Only honoured if hardware has relevant pte bit
	 */
	unsigned long gt_ro:1;
	unsigned int cache_level:3;
	unsigned int cache_dirty:1;

	unsigned int frontbuffer_bits:INTEL_FRONTBUFFER_BITS;

	unsigned int pin_display;

	struct sg_table *pages;
	int pages_pin_count;
	struct get_page {
		struct scatterlist *sg;
		int last;
	} get_page;

	/* prime dma-buf support */
	void *dma_buf_vmapping;
	int vmapping_count;

	/** Breadcrumb of last rendering to the buffer.
	 * There can only be one writer, but we allow for multiple readers.
	 * If there is a writer that necessarily implies that all other
	 * read requests are complete - but we may only be lazily clearing
	 * the read requests. A read request is naturally the most recent
	 * request on a ring, so we may have two different write and read
	 * requests on one ring where the write request is older than the
	 * read request. This allows for the CPU to read from an active
	 * buffer by only waiting for the write to complete.
	 * */
	struct drm_i915_gem_request *last_read_req[I915_NUM_RINGS];
	struct drm_i915_gem_request *last_write_req;
	/** Breadcrumb of last fenced GPU access to the buffer. */
	struct drm_i915_gem_request *last_fenced_req;

	/** Current tiling stride for the object, if it's tiled. */
	uint32_t stride;

	/** References from framebuffers, locks out tiling changes. */
	unsigned long framebuffer_references;

	/** Record of address bit 17 of each page at last unbind. */
	unsigned long *bit_17;

	union {
		/** for phy allocated objects */
		struct drm_dma_handle *phys_handle;

		struct i915_gem_userptr {
			uintptr_t ptr;
			unsigned read_only :1;
			unsigned workers :4;
#define I915_GEM_USERPTR_MAX_WORKERS 15

			struct i915_mm_struct *mm;
			struct i915_mmu_object *mmu_object;
			struct work_struct *work;
		} userptr;
	};
};
#define to_intel_bo(x) container_of(x, struct drm_i915_gem_object, base)

void i915_gem_track_fb(struct drm_i915_gem_object *old,
		       struct drm_i915_gem_object *new,
		       unsigned frontbuffer_bits);

/**
 * Request queue structure.
 *
 * The request queue allows us to note sequence numbers that have been emitted
 * and may be associated with active buffers to be retired.
 *
 * By keeping this list, we can avoid having to do questionable sequence
 * number comparisons on buffer last_read|write_seqno. It also allows an
 * emission time to be associated with the request for tracking how far ahead
 * of the GPU the submission is.
 *
 * The requests are reference counted, so upon creation they should have an
 * initial reference taken using kref_init
 */
struct drm_i915_gem_request {
	struct kref ref;

	/** On Which ring this request was generated */
	struct drm_i915_private *i915;
	struct intel_engine_cs *ring;

	 /** GEM sequence number associated with the previous request,
	  * when the HWS breadcrumb is equal to this the GPU is processing
	  * this request.
	  */
	u32 previous_seqno;

	 /** GEM sequence number associated with this request,
	  * when the HWS breadcrumb is equal or greater than this the GPU
	  * has finished processing this request.
	  */
	u32 seqno;

	/** Position in the ringbuffer of the start of the request */
	u32 head;

	/**
	 * Position in the ringbuffer of the start of the postfix.
	 * This is required to calculate the maximum available ringbuffer
	 * space without overwriting the postfix.
	 */
	 u32 postfix;

	/** Position in the ringbuffer of the end of the whole request */
	u32 tail;

	/**
	 * Context and ring buffer related to this request
	 * Contexts are refcounted, so when this request is associated with a
	 * context, we must increment the context's refcount, to guarantee that
	 * it persists while any request is linked to it. Requests themselves
	 * are also refcounted, so the request will only be freed when the last
	 * reference to it is dismissed, and the code in
	 * i915_gem_request_free() will then decrement the refcount on the
	 * context.
	 */
	struct intel_context *ctx;
	struct intel_ringbuffer *ringbuf;

	/** Batch buffer related to this request if any (used for
	    error state dump only) */
	struct drm_i915_gem_object *batch_obj;

	/** Time at which this request was emitted, in jiffies. */
	unsigned long emitted_jiffies;

	/** global list entry for this request */
	struct list_head list;

	struct drm_i915_file_private *file_priv;
	/** file_priv list entry for this request */
	struct list_head client_list;

	/** process identifier submitting this request */
	struct pid *pid;

	/**
	 * The ELSP only accepts two elements at a time, so we queue
	 * context/tail pairs on a given queue (ring->execlist_queue) until the
	 * hardware is available. The queue serves a double purpose: we also use
	 * it to keep track of the up to 2 contexts currently in the hardware
	 * (usually one in execution and the other queued up by the GPU): We
	 * only remove elements from the head of the queue when the hardware
	 * informs us that an element has been completed.
	 *
	 * All accesses to the queue are mediated by a spinlock
	 * (ring->execlist_lock).
	 */

	/** Execlist link in the submission queue.*/
	struct list_head execlist_link;

	/** Execlists no. of times this request has been sent to the ELSP */
	int elsp_submitted;

};

int i915_gem_request_alloc(struct intel_engine_cs *ring,
			   struct intel_context *ctx,
			   struct drm_i915_gem_request **req_out);
void i915_gem_request_cancel(struct drm_i915_gem_request *req);
void i915_gem_request_free(struct kref *req_ref);
int i915_gem_request_add_to_client(struct drm_i915_gem_request *req,
				   struct drm_file *file);

static inline uint32_t
i915_gem_request_get_seqno(struct drm_i915_gem_request *req)
{
	return req ? req->seqno : 0;
}

static inline struct intel_engine_cs *
i915_gem_request_get_ring(struct drm_i915_gem_request *req)
{
	return req ? req->ring : NULL;
}

static inline struct drm_i915_gem_request *
i915_gem_request_reference(struct drm_i915_gem_request *req)
{
	if (req)
		kref_get(&req->ref);
	return req;
}

static inline void
i915_gem_request_unreference(struct drm_i915_gem_request *req)
{
	WARN_ON(!mutex_is_locked(&req->ring->dev->struct_mutex));
	kref_put(&req->ref, i915_gem_request_free);
}

static inline void
i915_gem_request_unreference__unlocked(struct drm_i915_gem_request *req)
{
	struct drm_device *dev;

	if (!req)
		return;

	dev = req->ring->dev;
	if (kref_put_mutex(&req->ref, i915_gem_request_free, &dev->struct_mutex))
		mutex_unlock(&dev->struct_mutex);
}

static inline void i915_gem_request_assign(struct drm_i915_gem_request **pdst,
					   struct drm_i915_gem_request *src)
{
	if (src)
		i915_gem_request_reference(src);

	if (*pdst)
		i915_gem_request_unreference(*pdst);

	*pdst = src;
}

/*
 * XXX: i915_gem_request_completed should be here but currently needs the
 * definition of i915_seqno_passed() which is below. It will be moved in
 * a later patch when the call to i915_seqno_passed() is obsoleted...
 */

/*
 * A command that requires special handling by the command parser.
 */
struct drm_i915_cmd_descriptor {
	/*
	 * Flags describing how the command parser processes the command.
	 *
	 * CMD_DESC_FIXED: The command has a fixed length if this is set,
	 *                 a length mask if not set
	 * CMD_DESC_SKIP: The command is allowed but does not follow the
	 *                standard length encoding for the opcode range in
	 *                which it falls
	 * CMD_DESC_REJECT: The command is never allowed
	 * CMD_DESC_REGISTER: The command should be checked against the
	 *                    register whitelist for the appropriate ring
	 * CMD_DESC_MASTER: The command is allowed if the submitting process
	 *                  is the DRM master
	 */
	u32 flags;
#define CMD_DESC_FIXED    (1<<0)
#define CMD_DESC_SKIP     (1<<1)
#define CMD_DESC_REJECT   (1<<2)
#define CMD_DESC_REGISTER (1<<3)
#define CMD_DESC_BITMASK  (1<<4)
#define CMD_DESC_MASTER   (1<<5)

	/*
	 * The command's unique identification bits and the bitmask to get them.
	 * This isn't strictly the opcode field as defined in the spec and may
	 * also include type, subtype, and/or subop fields.
	 */
	struct {
		u32 value;
		u32 mask;
	} cmd;

	/*
	 * The command's length. The command is either fixed length (i.e. does
	 * not include a length field) or has a length field mask. The flag
	 * CMD_DESC_FIXED indicates a fixed length. Otherwise, the command has
	 * a length mask. All command entries in a command table must include
	 * length information.
	 */
	union {
		u32 fixed;
		u32 mask;
	} length;

	/*
	 * Describes where to find a register address in the command to check
	 * against the ring's register whitelist. Only valid if flags has the
	 * CMD_DESC_REGISTER bit set.
	 *
	 * A non-zero step value implies that the command may access multiple
	 * registers in sequence (e.g. LRI), in that case step gives the
	 * distance in dwords between individual offset fields.
	 */
	struct {
		u32 offset;
		u32 mask;
		u32 step;
	} reg;

#define MAX_CMD_DESC_BITMASKS 3
	/*
	 * Describes command checks where a particular dword is masked and
	 * compared against an expected value. If the command does not match
	 * the expected value, the parser rejects it. Only valid if flags has
	 * the CMD_DESC_BITMASK bit set. Only entries where mask is non-zero
	 * are valid.
	 *
	 * If the check specifies a non-zero condition_mask then the parser
	 * only performs the check when the bits specified by condition_mask
	 * are non-zero.
	 */
	struct {
		u32 offset;
		u32 mask;
		u32 expected;
		u32 condition_offset;
		u32 condition_mask;
	} bits[MAX_CMD_DESC_BITMASKS];
};

/*
 * A table of commands requiring special handling by the command parser.
 *
 * Each ring has an array of tables. Each table consists of an array of command
 * descriptors, which must be sorted with command opcodes in ascending order.
 */
struct drm_i915_cmd_table {
	const struct drm_i915_cmd_descriptor *table;
	int count;
};

/* Note that the (struct drm_i915_private *) cast is just to shut up gcc. */
#define __I915__(p) ({ \
	struct drm_i915_private *__p; \
	if (__builtin_types_compatible_p(typeof(*p), struct drm_i915_private)) \
		__p = (struct drm_i915_private *)p; \
	else if (__builtin_types_compatible_p(typeof(*p), struct drm_device)) \
		__p = to_i915((struct drm_device *)p); \
	else \
		BUILD_BUG(); \
	__p; \
})
#define INTEL_INFO(p) 	(&__I915__(p)->info)
#define INTEL_DEVID(p)	(INTEL_INFO(p)->device_id)
#define INTEL_REVID(p)	(__I915__(p)->dev->pdev->revision)

#define REVID_FOREVER		0xff
/*
 * Return true if revision is in range [since,until] inclusive.
 *
 * Use 0 for open-ended since, and REVID_FOREVER for open-ended until.
 */
#define IS_REVID(p, since, until) \
	(INTEL_REVID(p) >= (since) && INTEL_REVID(p) <= (until))

#define IS_I830(dev)		(INTEL_DEVID(dev) == 0x3577)
#define IS_845G(dev)		(INTEL_DEVID(dev) == 0x2562)
#define IS_I85X(dev)		(INTEL_INFO(dev)->is_i85x)
#define IS_I865G(dev)		(INTEL_DEVID(dev) == 0x2572)
#define IS_I915G(dev)		(INTEL_INFO(dev)->is_i915g)
#define IS_I915GM(dev)		(INTEL_DEVID(dev) == 0x2592)
#define IS_I945G(dev)		(INTEL_DEVID(dev) == 0x2772)
#define IS_I945GM(dev)		(INTEL_INFO(dev)->is_i945gm)
#define IS_BROADWATER(dev)	(INTEL_INFO(dev)->is_broadwater)
#define IS_CRESTLINE(dev)	(INTEL_INFO(dev)->is_crestline)
#define IS_GM45(dev)		(INTEL_DEVID(dev) == 0x2A42)
#define IS_G4X(dev)		(INTEL_INFO(dev)->is_g4x)
#define IS_PINEVIEW_G(dev)	(INTEL_DEVID(dev) == 0xa001)
#define IS_PINEVIEW_M(dev)	(INTEL_DEVID(dev) == 0xa011)
#define IS_PINEVIEW(dev)	(INTEL_INFO(dev)->is_pineview)
#define IS_G33(dev)		(INTEL_INFO(dev)->is_g33)
#define IS_IRONLAKE_M(dev)	(INTEL_DEVID(dev) == 0x0046)
#define IS_IVYBRIDGE(dev)	(INTEL_INFO(dev)->is_ivybridge)
#define IS_IVB_GT1(dev)		(INTEL_DEVID(dev) == 0x0156 || \
				 INTEL_DEVID(dev) == 0x0152 || \
				 INTEL_DEVID(dev) == 0x015a)
#define IS_VALLEYVIEW(dev)	(INTEL_INFO(dev)->is_valleyview)
#define IS_CHERRYVIEW(dev)	(INTEL_INFO(dev)->is_cherryview)
#define IS_HASWELL(dev)	(INTEL_INFO(dev)->is_haswell)
#define IS_BROADWELL(dev)	(!INTEL_INFO(dev)->is_cherryview && IS_GEN8(dev))
#define IS_SKYLAKE(dev)	(INTEL_INFO(dev)->is_skylake)
#define IS_BROXTON(dev)		(INTEL_INFO(dev)->is_broxton)
#define IS_KABYLAKE(dev)	(INTEL_INFO(dev)->is_kabylake)
#define IS_MOBILE(dev)		(INTEL_INFO(dev)->is_mobile)
#define IS_HSW_EARLY_SDV(dev)	(IS_HASWELL(dev) && \
				 (INTEL_DEVID(dev) & 0xFF00) == 0x0C00)
#define IS_BDW_ULT(dev)		(IS_BROADWELL(dev) && \
				 ((INTEL_DEVID(dev) & 0xf) == 0x6 ||	\
				 (INTEL_DEVID(dev) & 0xf) == 0xb ||	\
				 (INTEL_DEVID(dev) & 0xf) == 0xe))
/* ULX machines are also considered ULT. */
#define IS_BDW_ULX(dev)		(IS_BROADWELL(dev) && \
				 (INTEL_DEVID(dev) & 0xf) == 0xe)
#define IS_BDW_GT3(dev)		(IS_BROADWELL(dev) && \
				 (INTEL_DEVID(dev) & 0x00F0) == 0x0020)
#define IS_HSW_ULT(dev)		(IS_HASWELL(dev) && \
				 (INTEL_DEVID(dev) & 0xFF00) == 0x0A00)
#define IS_HSW_GT3(dev)		(IS_HASWELL(dev) && \
				 (INTEL_DEVID(dev) & 0x00F0) == 0x0020)
/* ULX machines are also considered ULT. */
#define IS_HSW_ULX(dev)		(INTEL_DEVID(dev) == 0x0A0E || \
				 INTEL_DEVID(dev) == 0x0A1E)
#define IS_SKL_ULT(dev)		(INTEL_DEVID(dev) == 0x1906 || \
				 INTEL_DEVID(dev) == 0x1913 || \
				 INTEL_DEVID(dev) == 0x1916 || \
				 INTEL_DEVID(dev) == 0x1921 || \
				 INTEL_DEVID(dev) == 0x1926)
#define IS_SKL_ULX(dev)		(INTEL_DEVID(dev) == 0x190E || \
				 INTEL_DEVID(dev) == 0x1915 || \
				 INTEL_DEVID(dev) == 0x191E)
#define IS_KBL_ULT(dev)		(INTEL_DEVID(dev) == 0x5906 || \
				 INTEL_DEVID(dev) == 0x5913 || \
				 INTEL_DEVID(dev) == 0x5916 || \
				 INTEL_DEVID(dev) == 0x5921 || \
				 INTEL_DEVID(dev) == 0x5926)
#define IS_KBL_ULX(dev)		(INTEL_DEVID(dev) == 0x590E || \
				 INTEL_DEVID(dev) == 0x5915 || \
				 INTEL_DEVID(dev) == 0x591E)
#define IS_SKL_GT3(dev)		(IS_SKYLAKE(dev) && \
				 (INTEL_DEVID(dev) & 0x00F0) == 0x0020)
#define IS_SKL_GT4(dev)		(IS_SKYLAKE(dev) && \
				 (INTEL_DEVID(dev) & 0x00F0) == 0x0030)

#define IS_PRELIMINARY_HW(intel_info) ((intel_info)->is_preliminary)

#define SKL_REVID_A0		0x0
#define SKL_REVID_B0		0x1
#define SKL_REVID_C0		0x2
#define SKL_REVID_D0		0x3
#define SKL_REVID_E0		0x4
#define SKL_REVID_F0		0x5

#define IS_SKL_REVID(p, since, until) (IS_SKYLAKE(p) && IS_REVID(p, since, until))

#define BXT_REVID_A0		0x0
#define BXT_REVID_A1		0x1
#define BXT_REVID_B0		0x3
#define BXT_REVID_C0		0x9

#define IS_BXT_REVID(p, since, until) (IS_BROXTON(p) && IS_REVID(p, since, until))

/*
 * The genX designation typically refers to the render engine, so render
 * capability related checks should use IS_GEN, while display and other checks
 * have their own (e.g. HAS_PCH_SPLIT for ILK+ display, IS_foo for particular
 * chips, etc.).
 */
#define IS_GEN2(dev)	(INTEL_INFO(dev)->gen == 2)
#define IS_GEN3(dev)	(INTEL_INFO(dev)->gen == 3)
#define IS_GEN4(dev)	(INTEL_INFO(dev)->gen == 4)
#define IS_GEN5(dev)	(INTEL_INFO(dev)->gen == 5)
#define IS_GEN6(dev)	(INTEL_INFO(dev)->gen == 6)
#define IS_GEN7(dev)	(INTEL_INFO(dev)->gen == 7)
#define IS_GEN8(dev)	(INTEL_INFO(dev)->gen == 8)
#define IS_GEN9(dev)	(INTEL_INFO(dev)->gen == 9)

#define RENDER_RING		(1<<RCS)
#define BSD_RING		(1<<VCS)
#define BLT_RING		(1<<BCS)
#define VEBOX_RING		(1<<VECS)
#define BSD2_RING		(1<<VCS2)
#define HAS_BSD(dev)		(INTEL_INFO(dev)->ring_mask & BSD_RING)
#define HAS_BSD2(dev)		(INTEL_INFO(dev)->ring_mask & BSD2_RING)
#define HAS_BLT(dev)		(INTEL_INFO(dev)->ring_mask & BLT_RING)
#define HAS_VEBOX(dev)		(INTEL_INFO(dev)->ring_mask & VEBOX_RING)
#define HAS_LLC(dev)		(INTEL_INFO(dev)->has_llc)
#define HAS_WT(dev)		((IS_HASWELL(dev) || IS_BROADWELL(dev)) && \
				 __I915__(dev)->ellc_size)
#define I915_NEED_GFX_HWS(dev)	(INTEL_INFO(dev)->need_gfx_hws)

#define HAS_HW_CONTEXTS(dev)	(INTEL_INFO(dev)->gen >= 6)
#define HAS_LOGICAL_RING_CONTEXTS(dev)	(INTEL_INFO(dev)->gen >= 8)
#define USES_PPGTT(dev)		(i915.enable_ppgtt)
#define USES_FULL_PPGTT(dev)	(i915.enable_ppgtt >= 2)
#define USES_FULL_48BIT_PPGTT(dev)	(i915.enable_ppgtt == 3)

#define HAS_OVERLAY(dev)		(INTEL_INFO(dev)->has_overlay)
#define OVERLAY_NEEDS_PHYSICAL(dev)	(INTEL_INFO(dev)->overlay_needs_physical)

/* Early gen2 have a totally busted CS tlb and require pinned batches. */
#define HAS_BROKEN_CS_TLB(dev)		(IS_I830(dev) || IS_845G(dev))

/* WaRsDisableCoarsePowerGating:skl,bxt */
#define NEEDS_WaRsDisableCoarsePowerGating(dev) (IS_BXT_REVID(dev, 0, BXT_REVID_A1) || \
						 ((IS_SKL_GT3(dev) || IS_SKL_GT4(dev)) && \
						  IS_SKL_REVID(dev, 0, SKL_REVID_F0)))
/*
 * dp aux and gmbus irq on gen4 seems to be able to generate legacy interrupts
 * even when in MSI mode. This results in spurious interrupt warnings if the
 * legacy irq no. is shared with another device. The kernel then disables that
 * interrupt source and so prevents the other device from working properly.
 */
#define HAS_AUX_IRQ(dev) (INTEL_INFO(dev)->gen >= 5)
#define HAS_GMBUS_IRQ(dev) (INTEL_INFO(dev)->gen >= 5)

/* With the 945 and later, Y tiling got adjusted so that it was 32 128-byte
 * rows, which changed the alignment requirements and fence programming.
 */
#define HAS_128_BYTE_Y_TILING(dev) (!IS_GEN2(dev) && !(IS_I915G(dev) || \
						      IS_I915GM(dev)))
#define SUPPORTS_TV(dev)		(INTEL_INFO(dev)->supports_tv)
#define I915_HAS_HOTPLUG(dev)		 (INTEL_INFO(dev)->has_hotplug)

#define HAS_FW_BLC(dev) (INTEL_INFO(dev)->gen > 2)
#define HAS_PIPE_CXSR(dev) (INTEL_INFO(dev)->has_pipe_cxsr)
#define HAS_FBC(dev) (INTEL_INFO(dev)->has_fbc)

#define HAS_IPS(dev)		(IS_HSW_ULT(dev) || IS_BROADWELL(dev))

#define HAS_DP_MST(dev)		(IS_HASWELL(dev) || IS_BROADWELL(dev) || \
				 INTEL_INFO(dev)->gen >= 9)

#define HAS_DDI(dev)		(INTEL_INFO(dev)->has_ddi)
#define HAS_FPGA_DBG_UNCLAIMED(dev)	(INTEL_INFO(dev)->has_fpga_dbg)
#define HAS_PSR(dev)		(IS_HASWELL(dev) || IS_BROADWELL(dev) || \
				 IS_VALLEYVIEW(dev) || IS_CHERRYVIEW(dev) || \
				 IS_SKYLAKE(dev) || IS_KABYLAKE(dev))
#define HAS_RUNTIME_PM(dev)	(IS_GEN6(dev) || IS_HASWELL(dev) || \
				 IS_BROADWELL(dev) || IS_VALLEYVIEW(dev) || \
				 IS_CHERRYVIEW(dev) || IS_SKYLAKE(dev) || \
				 IS_KABYLAKE(dev))
#define HAS_RC6(dev)		(INTEL_INFO(dev)->gen >= 6)
#define HAS_RC6p(dev)		(INTEL_INFO(dev)->gen == 6 || IS_IVYBRIDGE(dev))

#define HAS_CSR(dev)	(IS_GEN9(dev))

#define HAS_GUC_UCODE(dev)	(IS_GEN9(dev) && !IS_KABYLAKE(dev))
#define HAS_GUC_SCHED(dev)	(IS_GEN9(dev) && !IS_KABYLAKE(dev))

#define HAS_RESOURCE_STREAMER(dev) (IS_HASWELL(dev) || \
				    INTEL_INFO(dev)->gen >= 8)

#define HAS_CORE_RING_FREQ(dev)	(INTEL_INFO(dev)->gen >= 6 && \
				 !IS_VALLEYVIEW(dev) && !IS_CHERRYVIEW(dev) && \
				 !IS_BROXTON(dev))

#define INTEL_PCH_DEVICE_ID_MASK		0xff00
#define INTEL_PCH_IBX_DEVICE_ID_TYPE		0x3b00
#define INTEL_PCH_CPT_DEVICE_ID_TYPE		0x1c00
#define INTEL_PCH_PPT_DEVICE_ID_TYPE		0x1e00
#define INTEL_PCH_LPT_DEVICE_ID_TYPE		0x8c00
#define INTEL_PCH_LPT_LP_DEVICE_ID_TYPE		0x9c00
#define INTEL_PCH_SPT_DEVICE_ID_TYPE		0xA100
#define INTEL_PCH_SPT_LP_DEVICE_ID_TYPE		0x9D00
#define INTEL_PCH_P2X_DEVICE_ID_TYPE		0x7100
#define INTEL_PCH_QEMU_DEVICE_ID_TYPE		0x2900 /* qemu q35 has 2918 */

#define INTEL_PCH_TYPE(dev) (__I915__(dev)->pch_type)
#define HAS_PCH_SPT(dev) (INTEL_PCH_TYPE(dev) == PCH_SPT)
#define HAS_PCH_LPT(dev) (INTEL_PCH_TYPE(dev) == PCH_LPT)
#define HAS_PCH_LPT_LP(dev) (__I915__(dev)->pch_id == INTEL_PCH_LPT_LP_DEVICE_ID_TYPE)
#define HAS_PCH_LPT_H(dev) (__I915__(dev)->pch_id == INTEL_PCH_LPT_DEVICE_ID_TYPE)
#define HAS_PCH_CPT(dev) (INTEL_PCH_TYPE(dev) == PCH_CPT)
#define HAS_PCH_IBX(dev) (INTEL_PCH_TYPE(dev) == PCH_IBX)
#define HAS_PCH_NOP(dev) (INTEL_PCH_TYPE(dev) == PCH_NOP)
#define HAS_PCH_SPLIT(dev) (INTEL_PCH_TYPE(dev) != PCH_NONE)

#define HAS_GMCH_DISPLAY(dev) (INTEL_INFO(dev)->gen < 5 || \
			       IS_VALLEYVIEW(dev) || IS_CHERRYVIEW(dev))

/* DPF == dynamic parity feature */
#define HAS_L3_DPF(dev) (IS_IVYBRIDGE(dev) || IS_HASWELL(dev))
#define NUM_L3_SLICES(dev) (IS_HSW_GT3(dev) ? 2 : HAS_L3_DPF(dev))

#define GT_FREQUENCY_MULTIPLIER 50
#define GEN9_FREQ_SCALER 3

#include "i915_trace.h"

extern const struct drm_ioctl_desc i915_ioctls[];
extern int i915_max_ioctl;

extern int i915_suspend_switcheroo(struct drm_device *dev, pm_message_t state);
extern int i915_resume_switcheroo(struct drm_device *dev);

/* i915_dma.c */
extern int i915_driver_load(struct drm_device *, unsigned long flags);
extern int i915_driver_unload(struct drm_device *);
extern int i915_driver_open(struct drm_device *dev, struct drm_file *file);
extern void i915_driver_lastclose(struct drm_device * dev);
extern void i915_driver_preclose(struct drm_device *dev,
				 struct drm_file *file);
extern void i915_driver_postclose(struct drm_device *dev,
				  struct drm_file *file);
#ifdef CONFIG_COMPAT
extern long i915_compat_ioctl(struct file *filp, unsigned int cmd,
			      unsigned long arg);
#endif
extern int intel_gpu_reset(struct drm_device *dev);
extern bool intel_has_gpu_reset(struct drm_device *dev);
extern int i915_reset(struct drm_device *dev);
extern unsigned long i915_chipset_val(struct drm_i915_private *dev_priv);
extern unsigned long i915_mch_val(struct drm_i915_private *dev_priv);
extern unsigned long i915_gfx_val(struct drm_i915_private *dev_priv);
extern void i915_update_gfx_val(struct drm_i915_private *dev_priv);
int vlv_force_gfx_clock(struct drm_i915_private *dev_priv, bool on);

/* intel_hotplug.c */
void intel_hpd_irq_handler(struct drm_device *dev, u32 pin_mask, u32 long_mask);
void intel_hpd_init(struct drm_i915_private *dev_priv);
void intel_hpd_init_work(struct drm_i915_private *dev_priv);
void intel_hpd_cancel_work(struct drm_i915_private *dev_priv);
bool intel_hpd_pin_to_port(enum hpd_pin pin, enum port *port);

/* i915_irq.c */
void i915_queue_hangcheck(struct drm_device *dev);
__printf(3, 4)
void i915_handle_error(struct drm_device *dev, bool wedged,
		       const char *fmt, ...);

extern void intel_irq_init(struct drm_i915_private *dev_priv);
int intel_irq_install(struct drm_i915_private *dev_priv);
void intel_irq_uninstall(struct drm_i915_private *dev_priv);

extern void intel_uncore_sanitize(struct drm_device *dev);
extern void intel_uncore_early_sanitize(struct drm_device *dev,
					bool restore_forcewake);
extern void intel_uncore_init(struct drm_device *dev);
extern void intel_uncore_check_errors(struct drm_device *dev);
extern void intel_uncore_fini(struct drm_device *dev);
extern void intel_uncore_forcewake_reset(struct drm_device *dev, bool restore);
const char *intel_uncore_forcewake_domain_to_str(const enum forcewake_domain_id id);
void intel_uncore_forcewake_get(struct drm_i915_private *dev_priv,
				enum forcewake_domains domains);
void intel_uncore_forcewake_put(struct drm_i915_private *dev_priv,
				enum forcewake_domains domains);
/* Like above but the caller must manage the uncore.lock itself.
 * Must be used with I915_READ_FW and friends.
 */
void intel_uncore_forcewake_get__locked(struct drm_i915_private *dev_priv,
					enum forcewake_domains domains);
void intel_uncore_forcewake_put__locked(struct drm_i915_private *dev_priv,
					enum forcewake_domains domains);
void assert_forcewakes_inactive(struct drm_i915_private *dev_priv);
static inline bool intel_vgpu_active(struct drm_device *dev)
{
	return to_i915(dev)->vgpu.active;
}

void
i915_enable_pipestat(struct drm_i915_private *dev_priv, enum pipe pipe,
		     u32 status_mask);

void
i915_disable_pipestat(struct drm_i915_private *dev_priv, enum pipe pipe,
		      u32 status_mask);

void valleyview_enable_display_irqs(struct drm_i915_private *dev_priv);
void valleyview_disable_display_irqs(struct drm_i915_private *dev_priv);
void i915_hotplug_interrupt_update(struct drm_i915_private *dev_priv,
				   uint32_t mask,
				   uint32_t bits);
void ilk_update_display_irq(struct drm_i915_private *dev_priv,
			    uint32_t interrupt_mask,
			    uint32_t enabled_irq_mask);
static inline void
ilk_enable_display_irq(struct drm_i915_private *dev_priv, uint32_t bits)
{
	ilk_update_display_irq(dev_priv, bits, bits);
}
static inline void
ilk_disable_display_irq(struct drm_i915_private *dev_priv, uint32_t bits)
{
	ilk_update_display_irq(dev_priv, bits, 0);
}
void bdw_update_pipe_irq(struct drm_i915_private *dev_priv,
			 enum pipe pipe,
			 uint32_t interrupt_mask,
			 uint32_t enabled_irq_mask);
static inline void bdw_enable_pipe_irq(struct drm_i915_private *dev_priv,
				       enum pipe pipe, uint32_t bits)
{
	bdw_update_pipe_irq(dev_priv, pipe, bits, bits);
}
static inline void bdw_disable_pipe_irq(struct drm_i915_private *dev_priv,
					enum pipe pipe, uint32_t bits)
{
	bdw_update_pipe_irq(dev_priv, pipe, bits, 0);
}
void ibx_display_interrupt_update(struct drm_i915_private *dev_priv,
				  uint32_t interrupt_mask,
				  uint32_t enabled_irq_mask);
static inline void
ibx_enable_display_interrupt(struct drm_i915_private *dev_priv, uint32_t bits)
{
	ibx_display_interrupt_update(dev_priv, bits, bits);
}
static inline void
ibx_disable_display_interrupt(struct drm_i915_private *dev_priv, uint32_t bits)
{
	ibx_display_interrupt_update(dev_priv, bits, 0);
}


/* i915_gem.c */
int i915_gem_create_ioctl(struct drm_device *dev, void *data,
			  struct drm_file *file_priv);
int i915_gem_pread_ioctl(struct drm_device *dev, void *data,
			 struct drm_file *file_priv);
int i915_gem_pwrite_ioctl(struct drm_device *dev, void *data,
			  struct drm_file *file_priv);
int i915_gem_mmap_ioctl(struct drm_device *dev, void *data,
			struct drm_file *file_priv);
int i915_gem_mmap_gtt_ioctl(struct drm_device *dev, void *data,
			struct drm_file *file_priv);
int i915_gem_set_domain_ioctl(struct drm_device *dev, void *data,
			      struct drm_file *file_priv);
int i915_gem_sw_finish_ioctl(struct drm_device *dev, void *data,
			     struct drm_file *file_priv);
void i915_gem_execbuffer_move_to_active(struct list_head *vmas,
					struct drm_i915_gem_request *req);
void i915_gem_execbuffer_retire_commands(struct i915_execbuffer_params *params);
int i915_gem_ringbuffer_submission(struct i915_execbuffer_params *params,
				   struct drm_i915_gem_execbuffer2 *args,
				   struct list_head *vmas);
int i915_gem_execbuffer(struct drm_device *dev, void *data,
			struct drm_file *file_priv);
int i915_gem_execbuffer2(struct drm_device *dev, void *data,
			 struct drm_file *file_priv);
int i915_gem_busy_ioctl(struct drm_device *dev, void *data,
			struct drm_file *file_priv);
int i915_gem_get_caching_ioctl(struct drm_device *dev, void *data,
			       struct drm_file *file);
int i915_gem_set_caching_ioctl(struct drm_device *dev, void *data,
			       struct drm_file *file);
int i915_gem_throttle_ioctl(struct drm_device *dev, void *data,
			    struct drm_file *file_priv);
int i915_gem_madvise_ioctl(struct drm_device *dev, void *data,
			   struct drm_file *file_priv);
int i915_gem_set_tiling(struct drm_device *dev, void *data,
			struct drm_file *file_priv);
int i915_gem_get_tiling(struct drm_device *dev, void *data,
			struct drm_file *file_priv);
int i915_gem_init_userptr(struct drm_device *dev);
int i915_gem_userptr_ioctl(struct drm_device *dev, void *data,
			   struct drm_file *file);
int i915_gem_get_aperture_ioctl(struct drm_device *dev, void *data,
				struct drm_file *file_priv);
int i915_gem_wait_ioctl(struct drm_device *dev, void *data,
			struct drm_file *file_priv);
void i915_gem_load(struct drm_device *dev);
void *i915_gem_object_alloc(struct drm_device *dev);
void i915_gem_object_free(struct drm_i915_gem_object *obj);
void i915_gem_object_init(struct drm_i915_gem_object *obj,
			 const struct drm_i915_gem_object_ops *ops);
struct drm_i915_gem_object *i915_gem_alloc_object(struct drm_device *dev,
						  size_t size);
struct drm_i915_gem_object *i915_gem_object_create_from_data(
		struct drm_device *dev, const void *data, size_t size);
void i915_gem_free_object(struct drm_gem_object *obj);
void i915_gem_vma_destroy(struct i915_vma *vma);

/* Flags used by pin/bind&friends. */
#define PIN_MAPPABLE	(1<<0)
#define PIN_NONBLOCK	(1<<1)
#define PIN_GLOBAL	(1<<2)
#define PIN_OFFSET_BIAS	(1<<3)
#define PIN_USER	(1<<4)
#define PIN_UPDATE	(1<<5)
#define PIN_ZONE_4G	(1<<6)
#define PIN_HIGH	(1<<7)
#define PIN_OFFSET_FIXED	(1<<8)
#define PIN_OFFSET_MASK (~4095)
int __must_check
i915_gem_object_pin(struct drm_i915_gem_object *obj,
		    struct i915_address_space *vm,
		    uint32_t alignment,
		    uint64_t flags);
int __must_check
i915_gem_object_ggtt_pin(struct drm_i915_gem_object *obj,
			 const struct i915_ggtt_view *view,
			 uint32_t alignment,
			 uint64_t flags);

int i915_vma_bind(struct i915_vma *vma, enum i915_cache_level cache_level,
		  u32 flags);
void __i915_vma_set_map_and_fenceable(struct i915_vma *vma);
int __must_check i915_vma_unbind(struct i915_vma *vma);
/*
 * BEWARE: Do not use the function below unless you can _absolutely_
 * _guarantee_ VMA in question is _not in use_ anywhere.
 */
int __must_check __i915_vma_unbind_no_wait(struct i915_vma *vma);
int i915_gem_object_put_pages(struct drm_i915_gem_object *obj);
void i915_gem_release_all_mmaps(struct drm_i915_private *dev_priv);
void i915_gem_release_mmap(struct drm_i915_gem_object *obj);

int i915_gem_obj_prepare_shmem_read(struct drm_i915_gem_object *obj,
				    int *needs_clflush);

int __must_check i915_gem_object_get_pages(struct drm_i915_gem_object *obj);

static inline int __sg_page_count(struct scatterlist *sg)
{
	return sg->length >> PAGE_SHIFT;
}

struct page *
i915_gem_object_get_dirty_page(struct drm_i915_gem_object *obj, int n);

static inline struct page *
i915_gem_object_get_page(struct drm_i915_gem_object *obj, int n)
{
	if (WARN_ON(n >= obj->base.size >> PAGE_SHIFT))
		return NULL;

	if (n < obj->get_page.last) {
		obj->get_page.sg = obj->pages->sgl;
		obj->get_page.last = 0;
	}

	while (obj->get_page.last + __sg_page_count(obj->get_page.sg) <= n) {
		obj->get_page.last += __sg_page_count(obj->get_page.sg++);
		if (unlikely(sg_is_chain(obj->get_page.sg)))
			obj->get_page.sg = sg_chain_ptr(obj->get_page.sg);
	}

	return nth_page(sg_page(obj->get_page.sg), n - obj->get_page.last);
}

static inline void i915_gem_object_pin_pages(struct drm_i915_gem_object *obj)
{
	BUG_ON(obj->pages == NULL);
	obj->pages_pin_count++;
}
static inline void i915_gem_object_unpin_pages(struct drm_i915_gem_object *obj)
{
	BUG_ON(obj->pages_pin_count == 0);
	obj->pages_pin_count--;
}

int __must_check i915_mutex_lock_interruptible(struct drm_device *dev);
int i915_gem_object_sync(struct drm_i915_gem_object *obj,
			 struct intel_engine_cs *to,
			 struct drm_i915_gem_request **to_req);
void i915_vma_move_to_active(struct i915_vma *vma,
			     struct drm_i915_gem_request *req);
int i915_gem_dumb_create(struct drm_file *file_priv,
			 struct drm_device *dev,
			 struct drm_mode_create_dumb *args);
int i915_gem_mmap_gtt(struct drm_file *file_priv, struct drm_device *dev,
		      uint32_t handle, uint64_t *offset);
/**
 * Returns true if seq1 is later than seq2.
 */
static inline bool
i915_seqno_passed(uint32_t seq1, uint32_t seq2)
{
	return (int32_t)(seq1 - seq2) >= 0;
}

static inline bool i915_gem_request_started(struct drm_i915_gem_request *req,
					   bool lazy_coherency)
{
	u32 seqno = req->ring->get_seqno(req->ring, lazy_coherency);
	return i915_seqno_passed(seqno, req->previous_seqno);
}

static inline bool i915_gem_request_completed(struct drm_i915_gem_request *req,
					      bool lazy_coherency)
{
	u32 seqno = req->ring->get_seqno(req->ring, lazy_coherency);
	return i915_seqno_passed(seqno, req->seqno);
}

int __must_check i915_gem_get_seqno(struct drm_device *dev, u32 *seqno);
int __must_check i915_gem_set_seqno(struct drm_device *dev, u32 seqno);

struct drm_i915_gem_request *
i915_gem_find_active_request(struct intel_engine_cs *ring);

bool i915_gem_retire_requests(struct drm_device *dev);
void i915_gem_retire_requests_ring(struct intel_engine_cs *ring);
int __must_check i915_gem_check_wedge(struct i915_gpu_error *error,
				      bool interruptible);

static inline bool i915_reset_in_progress(struct i915_gpu_error *error)
{
	return unlikely(atomic_read(&error->reset_counter)
			& (I915_RESET_IN_PROGRESS_FLAG | I915_WEDGED));
}

static inline bool i915_terminally_wedged(struct i915_gpu_error *error)
{
	return atomic_read(&error->reset_counter) & I915_WEDGED;
}

static inline u32 i915_reset_count(struct i915_gpu_error *error)
{
	return ((atomic_read(&error->reset_counter) & ~I915_WEDGED) + 1) / 2;
}

static inline bool i915_stop_ring_allow_ban(struct drm_i915_private *dev_priv)
{
	return dev_priv->gpu_error.stop_rings == 0 ||
		dev_priv->gpu_error.stop_rings & I915_STOP_RING_ALLOW_BAN;
}

static inline bool i915_stop_ring_allow_warn(struct drm_i915_private *dev_priv)
{
	return dev_priv->gpu_error.stop_rings == 0 ||
		dev_priv->gpu_error.stop_rings & I915_STOP_RING_ALLOW_WARN;
}

void i915_gem_reset(struct drm_device *dev);
bool i915_gem_clflush_object(struct drm_i915_gem_object *obj, bool force);
int __must_check i915_gem_init(struct drm_device *dev);
int i915_gem_init_rings(struct drm_device *dev);
int __must_check i915_gem_init_hw(struct drm_device *dev);
int i915_gem_l3_remap(struct drm_i915_gem_request *req, int slice);
void i915_gem_init_swizzling(struct drm_device *dev);
void i915_gem_cleanup_ringbuffer(struct drm_device *dev);
int __must_check i915_gpu_idle(struct drm_device *dev);
int __must_check i915_gem_suspend(struct drm_device *dev);
void __i915_add_request(struct drm_i915_gem_request *req,
			struct drm_i915_gem_object *batch_obj,
			bool flush_caches);
#define i915_add_request(req) \
	__i915_add_request(req, NULL, true)
#define i915_add_request_no_flush(req) \
	__i915_add_request(req, NULL, false)
int __i915_wait_request(struct drm_i915_gem_request *req,
			unsigned reset_counter,
			bool interruptible,
			s64 *timeout,
			struct intel_rps_client *rps);
int __must_check i915_wait_request(struct drm_i915_gem_request *req);
int i915_gem_fault(struct vm_area_struct *vma, struct vm_fault *vmf);
int __must_check
i915_gem_object_wait_rendering(struct drm_i915_gem_object *obj,
			       bool readonly);
int __must_check
i915_gem_object_set_to_gtt_domain(struct drm_i915_gem_object *obj,
				  bool write);
int __must_check
i915_gem_object_set_to_cpu_domain(struct drm_i915_gem_object *obj, bool write);
int __must_check
i915_gem_object_pin_to_display_plane(struct drm_i915_gem_object *obj,
				     u32 alignment,
				     const struct i915_ggtt_view *view);
void i915_gem_object_unpin_from_display_plane(struct drm_i915_gem_object *obj,
					      const struct i915_ggtt_view *view);
int i915_gem_object_attach_phys(struct drm_i915_gem_object *obj,
				int align);
int i915_gem_open(struct drm_device *dev, struct drm_file *file);
void i915_gem_release(struct drm_device *dev, struct drm_file *file);

uint32_t
i915_gem_get_gtt_size(struct drm_device *dev, uint32_t size, int tiling_mode);
uint32_t
i915_gem_get_gtt_alignment(struct drm_device *dev, uint32_t size,
			    int tiling_mode, bool fenced);

int i915_gem_object_set_cache_level(struct drm_i915_gem_object *obj,
				    enum i915_cache_level cache_level);

struct drm_gem_object *i915_gem_prime_import(struct drm_device *dev,
				struct dma_buf *dma_buf);

struct dma_buf *i915_gem_prime_export(struct drm_device *dev,
				struct drm_gem_object *gem_obj, int flags);

u64 i915_gem_obj_ggtt_offset_view(struct drm_i915_gem_object *o,
				  const struct i915_ggtt_view *view);
u64 i915_gem_obj_offset(struct drm_i915_gem_object *o,
			struct i915_address_space *vm);
static inline u64
i915_gem_obj_ggtt_offset(struct drm_i915_gem_object *o)
{
	return i915_gem_obj_ggtt_offset_view(o, &i915_ggtt_view_normal);
}

bool i915_gem_obj_bound_any(struct drm_i915_gem_object *o);
bool i915_gem_obj_ggtt_bound_view(struct drm_i915_gem_object *o,
				  const struct i915_ggtt_view *view);
bool i915_gem_obj_bound(struct drm_i915_gem_object *o,
			struct i915_address_space *vm);

unsigned long i915_gem_obj_size(struct drm_i915_gem_object *o,
				struct i915_address_space *vm);
struct i915_vma *
i915_gem_obj_to_vma(struct drm_i915_gem_object *obj,
		    struct i915_address_space *vm);
struct i915_vma *
i915_gem_obj_to_ggtt_view(struct drm_i915_gem_object *obj,
			  const struct i915_ggtt_view *view);

struct i915_vma *
i915_gem_obj_lookup_or_create_vma(struct drm_i915_gem_object *obj,
				  struct i915_address_space *vm);
struct i915_vma *
i915_gem_obj_lookup_or_create_ggtt_vma(struct drm_i915_gem_object *obj,
				       const struct i915_ggtt_view *view);

static inline struct i915_vma *
i915_gem_obj_to_ggtt(struct drm_i915_gem_object *obj)
{
	return i915_gem_obj_to_ggtt_view(obj, &i915_ggtt_view_normal);
}
bool i915_gem_obj_is_pinned(struct drm_i915_gem_object *obj);

/* Some GGTT VM helpers */
#define i915_obj_to_ggtt(obj) \
	(&((struct drm_i915_private *)(obj)->base.dev->dev_private)->gtt.base)
static inline bool i915_is_ggtt(struct i915_address_space *vm)
{
	struct i915_address_space *ggtt =
		&((struct drm_i915_private *)(vm)->dev->dev_private)->gtt.base;
	return vm == ggtt;
}

static inline struct i915_hw_ppgtt *
i915_vm_to_ppgtt(struct i915_address_space *vm)
{
	WARN_ON(i915_is_ggtt(vm));

	return container_of(vm, struct i915_hw_ppgtt, base);
}


static inline bool i915_gem_obj_ggtt_bound(struct drm_i915_gem_object *obj)
{
	return i915_gem_obj_ggtt_bound_view(obj, &i915_ggtt_view_normal);
}

static inline unsigned long
i915_gem_obj_ggtt_size(struct drm_i915_gem_object *obj)
{
	return i915_gem_obj_size(obj, i915_obj_to_ggtt(obj));
}

static inline int __must_check
i915_gem_obj_ggtt_pin(struct drm_i915_gem_object *obj,
		      uint32_t alignment,
		      unsigned flags)
{
	return i915_gem_object_pin(obj, i915_obj_to_ggtt(obj),
				   alignment, flags | PIN_GLOBAL);
}

static inline int
i915_gem_object_ggtt_unbind(struct drm_i915_gem_object *obj)
{
	return i915_vma_unbind(i915_gem_obj_to_ggtt(obj));
}

void i915_gem_object_ggtt_unpin_view(struct drm_i915_gem_object *obj,
				     const struct i915_ggtt_view *view);
static inline void
i915_gem_object_ggtt_unpin(struct drm_i915_gem_object *obj)
{
	i915_gem_object_ggtt_unpin_view(obj, &i915_ggtt_view_normal);
}

/* i915_gem_fence.c */
int __must_check i915_gem_object_get_fence(struct drm_i915_gem_object *obj);
int __must_check i915_gem_object_put_fence(struct drm_i915_gem_object *obj);

bool i915_gem_object_pin_fence(struct drm_i915_gem_object *obj);
void i915_gem_object_unpin_fence(struct drm_i915_gem_object *obj);

void i915_gem_restore_fences(struct drm_device *dev);

void i915_gem_detect_bit_6_swizzle(struct drm_device *dev);
void i915_gem_object_do_bit_17_swizzle(struct drm_i915_gem_object *obj);
void i915_gem_object_save_bit_17_swizzle(struct drm_i915_gem_object *obj);

/* i915_gem_context.c */
int __must_check i915_gem_context_init(struct drm_device *dev);
void i915_gem_context_fini(struct drm_device *dev);
void i915_gem_context_reset(struct drm_device *dev);
int i915_gem_context_open(struct drm_device *dev, struct drm_file *file);
int i915_gem_context_enable(struct drm_i915_gem_request *req);
void i915_gem_context_close(struct drm_device *dev, struct drm_file *file);
int i915_switch_context(struct drm_i915_gem_request *req);
struct intel_context *
i915_gem_context_get(struct drm_i915_file_private *file_priv, u32 id);
void i915_gem_context_free(struct kref *ctx_ref);
struct drm_i915_gem_object *
i915_gem_alloc_context_obj(struct drm_device *dev, size_t size);
static inline void i915_gem_context_reference(struct intel_context *ctx)
{
	kref_get(&ctx->ref);
}

static inline void i915_gem_context_unreference(struct intel_context *ctx)
{
	kref_put(&ctx->ref, i915_gem_context_free);
}

static inline bool i915_gem_context_is_default(const struct intel_context *c)
{
	return c->user_handle == DEFAULT_CONTEXT_HANDLE;
}

int i915_gem_context_create_ioctl(struct drm_device *dev, void *data,
				  struct drm_file *file);
int i915_gem_context_destroy_ioctl(struct drm_device *dev, void *data,
				   struct drm_file *file);
int i915_gem_context_getparam_ioctl(struct drm_device *dev, void *data,
				    struct drm_file *file_priv);
int i915_gem_context_setparam_ioctl(struct drm_device *dev, void *data,
				    struct drm_file *file_priv);

/* i915_gem_evict.c */
int __must_check i915_gem_evict_something(struct drm_device *dev,
					  struct i915_address_space *vm,
					  int min_size,
					  unsigned alignment,
					  unsigned cache_level,
					  unsigned long start,
					  unsigned long end,
					  unsigned flags);
int __must_check i915_gem_evict_for_vma(struct i915_vma *target);
int i915_gem_evict_vm(struct i915_address_space *vm, bool do_idle);

/* belongs in i915_gem_gtt.h */
static inline void i915_gem_chipset_flush(struct drm_device *dev)
{
	if (INTEL_INFO(dev)->gen < 6)
		intel_gtt_chipset_flush();
}

/* i915_gem_stolen.c */
int i915_gem_stolen_insert_node(struct drm_i915_private *dev_priv,
				struct drm_mm_node *node, u64 size,
				unsigned alignment);
int i915_gem_stolen_insert_node_in_range(struct drm_i915_private *dev_priv,
					 struct drm_mm_node *node, u64 size,
					 unsigned alignment, u64 start,
					 u64 end);
void i915_gem_stolen_remove_node(struct drm_i915_private *dev_priv,
				 struct drm_mm_node *node);
int i915_gem_init_stolen(struct drm_device *dev);
void i915_gem_cleanup_stolen(struct drm_device *dev);
struct drm_i915_gem_object *
i915_gem_object_create_stolen(struct drm_device *dev, u32 size);
struct drm_i915_gem_object *
i915_gem_object_create_stolen_for_preallocated(struct drm_device *dev,
					       u32 stolen_offset,
					       u32 gtt_offset,
					       u32 size);

/* i915_gem_shrinker.c */
unsigned long i915_gem_shrink(struct drm_i915_private *dev_priv,
			      unsigned long target,
			      unsigned flags);
#define I915_SHRINK_PURGEABLE 0x1
#define I915_SHRINK_UNBOUND 0x2
#define I915_SHRINK_BOUND 0x4
#define I915_SHRINK_ACTIVE 0x8
unsigned long i915_gem_shrink_all(struct drm_i915_private *dev_priv);
void i915_gem_shrinker_init(struct drm_i915_private *dev_priv);


/* i915_gem_tiling.c */
static inline bool i915_gem_object_needs_bit17_swizzle(struct drm_i915_gem_object *obj)
{
	struct drm_i915_private *dev_priv = obj->base.dev->dev_private;

	return dev_priv->mm.bit_6_swizzle_x == I915_BIT_6_SWIZZLE_9_10_17 &&
		obj->tiling_mode != I915_TILING_NONE;
}

/* i915_gem_debug.c */
#if WATCH_LISTS
int i915_verify_lists(struct drm_device *dev);
#else
#define i915_verify_lists(dev) 0
#endif

/* i915_debugfs.c */
int i915_debugfs_init(struct drm_minor *minor);
void i915_debugfs_cleanup(struct drm_minor *minor);
#ifdef CONFIG_DEBUG_FS
int i915_debugfs_connector_add(struct drm_connector *connector);
void intel_display_crc_init(struct drm_device *dev);
#else
static inline int i915_debugfs_connector_add(struct drm_connector *connector)
{ return 0; }
static inline void intel_display_crc_init(struct drm_device *dev) {}
#endif

/* i915_gpu_error.c */
__printf(2, 3)
void i915_error_printf(struct drm_i915_error_state_buf *e, const char *f, ...);
int i915_error_state_to_str(struct drm_i915_error_state_buf *estr,
			    const struct i915_error_state_file_priv *error);
int i915_error_state_buf_init(struct drm_i915_error_state_buf *eb,
			      struct drm_i915_private *i915,
			      size_t count, loff_t pos);
static inline void i915_error_state_buf_release(
	struct drm_i915_error_state_buf *eb)
{
	kfree(eb->buf);
}
void i915_capture_error_state(struct drm_device *dev, bool wedge,
			      const char *error_msg);
void i915_error_state_get(struct drm_device *dev,
			  struct i915_error_state_file_priv *error_priv);
void i915_error_state_put(struct i915_error_state_file_priv *error_priv);
void i915_destroy_error_state(struct drm_device *dev);

void i915_get_extra_instdone(struct drm_device *dev, uint32_t *instdone);
const char *i915_cache_level_str(struct drm_i915_private *i915, int type);

/* i915_cmd_parser.c */
int i915_cmd_parser_get_version(void);
int i915_cmd_parser_init_ring(struct intel_engine_cs *ring);
void i915_cmd_parser_fini_ring(struct intel_engine_cs *ring);
bool i915_needs_cmd_parser(struct intel_engine_cs *ring);
int i915_parse_cmds(struct intel_engine_cs *ring,
		    struct drm_i915_gem_object *batch_obj,
		    struct drm_i915_gem_object *shadow_batch_obj,
		    u32 batch_start_offset,
		    u32 batch_len,
		    bool is_master);

/* i915_suspend.c */
extern int i915_save_state(struct drm_device *dev);
extern int i915_restore_state(struct drm_device *dev);

/* i915_sysfs.c */
void i915_setup_sysfs(struct drm_device *dev_priv);
void i915_teardown_sysfs(struct drm_device *dev_priv);

/* intel_i2c.c */
extern int intel_setup_gmbus(struct drm_device *dev);
extern void intel_teardown_gmbus(struct drm_device *dev);
extern bool intel_gmbus_is_valid_pin(struct drm_i915_private *dev_priv,
				     unsigned int pin);

extern struct i2c_adapter *
intel_gmbus_get_adapter(struct drm_i915_private *dev_priv, unsigned int pin);
extern void intel_gmbus_set_speed(struct i2c_adapter *adapter, int speed);
extern void intel_gmbus_force_bit(struct i2c_adapter *adapter, bool force_bit);
static inline bool intel_gmbus_is_forced_bit(struct i2c_adapter *adapter)
{
	return container_of(adapter, struct intel_gmbus, adapter)->force_bit;
}
extern void intel_i2c_reset(struct drm_device *dev);

/* intel_bios.c */
int intel_bios_init(struct drm_i915_private *dev_priv);
bool intel_bios_is_valid_vbt(const void *buf, size_t size);

/* intel_opregion.c */
#ifdef CONFIG_ACPI
extern int intel_opregion_setup(struct drm_device *dev);
extern void intel_opregion_init(struct drm_device *dev);
extern void intel_opregion_fini(struct drm_device *dev);
extern void intel_opregion_asle_intr(struct drm_device *dev);
extern int intel_opregion_notify_encoder(struct intel_encoder *intel_encoder,
					 bool enable);
extern int intel_opregion_notify_adapter(struct drm_device *dev,
					 pci_power_t state);
#else
static inline int intel_opregion_setup(struct drm_device *dev) { return 0; }
static inline void intel_opregion_init(struct drm_device *dev) { return; }
static inline void intel_opregion_fini(struct drm_device *dev) { return; }
static inline void intel_opregion_asle_intr(struct drm_device *dev) { return; }
static inline int
intel_opregion_notify_encoder(struct intel_encoder *intel_encoder, bool enable)
{
	return 0;
}
static inline int
intel_opregion_notify_adapter(struct drm_device *dev, pci_power_t state)
{
	return 0;
}
#endif

/* intel_acpi.c */
#ifdef CONFIG_ACPI
extern void intel_register_dsm_handler(void);
extern void intel_unregister_dsm_handler(void);
#else
static inline void intel_register_dsm_handler(void) { return; }
static inline void intel_unregister_dsm_handler(void) { return; }
#endif /* CONFIG_ACPI */

/* modesetting */
extern void intel_modeset_init_hw(struct drm_device *dev);
extern void intel_modeset_init(struct drm_device *dev);
extern void intel_modeset_gem_init(struct drm_device *dev);
extern void intel_modeset_cleanup(struct drm_device *dev);
extern void intel_connector_unregister(struct intel_connector *);
extern int intel_modeset_vga_set_state(struct drm_device *dev, bool state);
extern void intel_display_resume(struct drm_device *dev);
extern void i915_redisable_vga(struct drm_device *dev);
extern void i915_redisable_vga_power_on(struct drm_device *dev);
extern bool ironlake_set_drps(struct drm_device *dev, u8 val);
extern void intel_init_pch_refclk(struct drm_device *dev);
extern void intel_set_rps(struct drm_device *dev, u8 val);
extern void intel_set_memory_cxsr(struct drm_i915_private *dev_priv,
				  bool enable);
extern void intel_detect_pch(struct drm_device *dev);
extern int intel_enable_rc6(const struct drm_device *dev);

extern bool i915_semaphore_is_enabled(struct drm_device *dev);
int i915_reg_read_ioctl(struct drm_device *dev, void *data,
			struct drm_file *file);
int i915_get_reset_stats_ioctl(struct drm_device *dev, void *data,
			       struct drm_file *file);

/* overlay */
extern struct intel_overlay_error_state *intel_overlay_capture_error_state(struct drm_device *dev);
extern void intel_overlay_print_error_state(struct drm_i915_error_state_buf *e,
					    struct intel_overlay_error_state *error);

extern struct intel_display_error_state *intel_display_capture_error_state(struct drm_device *dev);
extern void intel_display_print_error_state(struct drm_i915_error_state_buf *e,
					    struct drm_device *dev,
					    struct intel_display_error_state *error);

int sandybridge_pcode_read(struct drm_i915_private *dev_priv, u32 mbox, u32 *val);
int sandybridge_pcode_write(struct drm_i915_private *dev_priv, u32 mbox, u32 val);

/* intel_sideband.c */
u32 vlv_punit_read(struct drm_i915_private *dev_priv, u32 addr);
void vlv_punit_write(struct drm_i915_private *dev_priv, u32 addr, u32 val);
u32 vlv_nc_read(struct drm_i915_private *dev_priv, u8 addr);
u32 vlv_gpio_nc_read(struct drm_i915_private *dev_priv, u32 reg);
void vlv_gpio_nc_write(struct drm_i915_private *dev_priv, u32 reg, u32 val);
u32 vlv_cck_read(struct drm_i915_private *dev_priv, u32 reg);
void vlv_cck_write(struct drm_i915_private *dev_priv, u32 reg, u32 val);
u32 vlv_ccu_read(struct drm_i915_private *dev_priv, u32 reg);
void vlv_ccu_write(struct drm_i915_private *dev_priv, u32 reg, u32 val);
u32 vlv_bunit_read(struct drm_i915_private *dev_priv, u32 reg);
void vlv_bunit_write(struct drm_i915_private *dev_priv, u32 reg, u32 val);
u32 vlv_gps_core_read(struct drm_i915_private *dev_priv, u32 reg);
void vlv_gps_core_write(struct drm_i915_private *dev_priv, u32 reg, u32 val);
u32 vlv_dpio_read(struct drm_i915_private *dev_priv, enum pipe pipe, int reg);
void vlv_dpio_write(struct drm_i915_private *dev_priv, enum pipe pipe, int reg, u32 val);
u32 intel_sbi_read(struct drm_i915_private *dev_priv, u16 reg,
		   enum intel_sbi_destination destination);
void intel_sbi_write(struct drm_i915_private *dev_priv, u16 reg, u32 value,
		     enum intel_sbi_destination destination);
u32 vlv_flisdsi_read(struct drm_i915_private *dev_priv, u32 reg);
void vlv_flisdsi_write(struct drm_i915_private *dev_priv, u32 reg, u32 val);

int intel_gpu_freq(struct drm_i915_private *dev_priv, int val);
int intel_freq_opcode(struct drm_i915_private *dev_priv, int val);

#define I915_READ8(reg)		dev_priv->uncore.funcs.mmio_readb(dev_priv, (reg), true)
#define I915_WRITE8(reg, val)	dev_priv->uncore.funcs.mmio_writeb(dev_priv, (reg), (val), true)

#define I915_READ16(reg)	dev_priv->uncore.funcs.mmio_readw(dev_priv, (reg), true)
#define I915_WRITE16(reg, val)	dev_priv->uncore.funcs.mmio_writew(dev_priv, (reg), (val), true)
#define I915_READ16_NOTRACE(reg)	dev_priv->uncore.funcs.mmio_readw(dev_priv, (reg), false)
#define I915_WRITE16_NOTRACE(reg, val)	dev_priv->uncore.funcs.mmio_writew(dev_priv, (reg), (val), false)

#define I915_READ(reg)		dev_priv->uncore.funcs.mmio_readl(dev_priv, (reg), true)
#define I915_WRITE(reg, val)	dev_priv->uncore.funcs.mmio_writel(dev_priv, (reg), (val), true)
#define I915_READ_NOTRACE(reg)		dev_priv->uncore.funcs.mmio_readl(dev_priv, (reg), false)
#define I915_WRITE_NOTRACE(reg, val)	dev_priv->uncore.funcs.mmio_writel(dev_priv, (reg), (val), false)

/* Be very careful with read/write 64-bit values. On 32-bit machines, they
 * will be implemented using 2 32-bit writes in an arbitrary order with
 * an arbitrary delay between them. This can cause the hardware to
 * act upon the intermediate value, possibly leading to corruption and
 * machine death. You have been warned.
 */
#define I915_WRITE64(reg, val)	dev_priv->uncore.funcs.mmio_writeq(dev_priv, (reg), (val), true)
#define I915_READ64(reg)	dev_priv->uncore.funcs.mmio_readq(dev_priv, (reg), true)

#define I915_READ64_2x32(lower_reg, upper_reg) ({			\
	u32 upper, lower, old_upper, loop = 0;				\
	upper = I915_READ(upper_reg);					\
	do {								\
		old_upper = upper;					\
		lower = I915_READ(lower_reg);				\
		upper = I915_READ(upper_reg);				\
	} while (upper != old_upper && loop++ < 2);			\
	(u64)upper << 32 | lower; })

#define POSTING_READ(reg)	(void)I915_READ_NOTRACE(reg)
#define POSTING_READ16(reg)	(void)I915_READ16_NOTRACE(reg)

#define __raw_read(x, s) \
static inline uint##x##_t __raw_i915_read##x(struct drm_i915_private *dev_priv, \
					     i915_reg_t reg) \
{ \
	return read##s(dev_priv->regs + i915_mmio_reg_offset(reg)); \
}

#define __raw_write(x, s) \
static inline void __raw_i915_write##x(struct drm_i915_private *dev_priv, \
				       i915_reg_t reg, uint##x##_t val) \
{ \
	write##s(val, dev_priv->regs + i915_mmio_reg_offset(reg)); \
}
__raw_read(8, b)
__raw_read(16, w)
__raw_read(32, l)
__raw_read(64, q)

__raw_write(8, b)
__raw_write(16, w)
__raw_write(32, l)
__raw_write(64, q)

#undef __raw_read
#undef __raw_write

/* These are untraced mmio-accessors that are only valid to be used inside
 * criticial sections inside IRQ handlers where forcewake is explicitly
 * controlled.
 * Think twice, and think again, before using these.
 * Note: Should only be used between intel_uncore_forcewake_irqlock() and
 * intel_uncore_forcewake_irqunlock().
 */
#define I915_READ_FW(reg__) __raw_i915_read32(dev_priv, (reg__))
#define I915_WRITE_FW(reg__, val__) __raw_i915_write32(dev_priv, (reg__), (val__))
#define POSTING_READ_FW(reg__) (void)I915_READ_FW(reg__)

/* "Broadcast RGB" property */
#define INTEL_BROADCAST_RGB_AUTO 0
#define INTEL_BROADCAST_RGB_FULL 1
#define INTEL_BROADCAST_RGB_LIMITED 2

static inline i915_reg_t i915_vgacntrl_reg(struct drm_device *dev)
{
	if (IS_VALLEYVIEW(dev) || IS_CHERRYVIEW(dev))
		return VLV_VGACNTRL;
	else if (INTEL_INFO(dev)->gen >= 5)
		return CPU_VGACNTRL;
	else
		return VGACNTRL;
}

static inline void __user *to_user_ptr(u64 address)
{
	return (void __user *)(uintptr_t)address;
}

static inline unsigned long msecs_to_jiffies_timeout(const unsigned int m)
{
	unsigned long j = msecs_to_jiffies(m);

	return min_t(unsigned long, MAX_JIFFY_OFFSET, j + 1);
}

static inline unsigned long nsecs_to_jiffies_timeout(const u64 n)
{
        return min_t(u64, MAX_JIFFY_OFFSET, nsecs_to_jiffies64(n) + 1);
}

static inline unsigned long
timespec_to_jiffies_timeout(const struct timespec *value)
{
	unsigned long j = timespec_to_jiffies(value);

	return min_t(unsigned long, MAX_JIFFY_OFFSET, j + 1);
}

/*
 * If you need to wait X milliseconds between events A and B, but event B
 * doesn't happen exactly after event A, you record the timestamp (jiffies) of
 * when event A happened, then just before event B you call this function and
 * pass the timestamp as the first argument, and X as the second argument.
 */
static inline void
wait_remaining_ms_from_jiffies(unsigned long timestamp_jiffies, int to_wait_ms)
{
	unsigned long target_jiffies, tmp_jiffies, remaining_jiffies;

	/*
	 * Don't re-read the value of "jiffies" every time since it may change
	 * behind our back and break the math.
	 */
	tmp_jiffies = jiffies;
	target_jiffies = timestamp_jiffies +
			 msecs_to_jiffies_timeout(to_wait_ms);

	if (time_after(target_jiffies, tmp_jiffies)) {
		remaining_jiffies = target_jiffies - tmp_jiffies;
		while (remaining_jiffies)
			remaining_jiffies =
			    schedule_timeout_uninterruptible(remaining_jiffies);
	}
}

static inline void i915_trace_irq_get(struct intel_engine_cs *ring,
				      struct drm_i915_gem_request *req)
{
	if (ring->trace_irq_req == NULL && ring->irq_get(ring))
		i915_gem_request_assign(&ring->trace_irq_req, req);
}

#endif<|MERGE_RESOLUTION|>--- conflicted
+++ resolved
@@ -59,11 +59,7 @@
 
 #define DRIVER_NAME		"i915"
 #define DRIVER_DESC		"Intel Graphics"
-<<<<<<< HEAD
-#define DRIVER_DATE		"20151204"
-=======
 #define DRIVER_DATE		"20151218"
->>>>>>> 4601b933
 
 #undef WARN_ON
 /* Many gcc seem to no see through this and fall over :( */
