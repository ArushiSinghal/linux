--- conflicted
+++ resolved
@@ -57,11 +57,7 @@
 
 #define DRIVER_NAME		"i915"
 #define DRIVER_DESC		"Intel Graphics"
-<<<<<<< HEAD
-#define DRIVER_DATE		"20150911"
-=======
 #define DRIVER_DATE		"20151010"
->>>>>>> 7564fde3
 
 #undef WARN_ON
 /* Many gcc seem to no see through this and fall over :( */
@@ -668,18 +664,6 @@
 	/* render clock increase/decrease */
 	/* display clock increase/decrease */
 	/* pll clock increase/decrease */
-<<<<<<< HEAD
-
-	int (*setup_backlight)(struct intel_connector *connector, enum pipe pipe);
-	uint32_t (*get_backlight)(struct intel_connector *connector);
-	void (*set_backlight)(struct intel_connector *connector,
-			      uint32_t level);
-	void (*disable_backlight)(struct intel_connector *connector);
-	void (*enable_backlight)(struct intel_connector *connector);
-	uint32_t (*backlight_hz_to_pwm)(struct intel_connector *connector,
-					uint32_t hz);
-=======
->>>>>>> 7564fde3
 };
 
 enum forcewake_domain_id {
@@ -2603,9 +2587,6 @@
 #define HAS_GUC_UCODE(dev)	(IS_GEN9(dev))
 #define HAS_GUC_SCHED(dev)	(IS_GEN9(dev))
 
-#define HAS_GUC_UCODE(dev)	(IS_GEN9(dev))
-#define HAS_GUC_SCHED(dev)	(IS_GEN9(dev))
-
 #define HAS_RESOURCE_STREAMER(dev) (IS_HASWELL(dev) || \
 				    INTEL_INFO(dev)->gen >= 8)
 
