/*
 * Copyright © 2011-2012 Intel Corporation
 *
 * Permission is hereby granted, free of charge, to any person obtaining a
 * copy of this software and associated documentation files (the "Software"),
 * to deal in the Software without restriction, including without limitation
 * the rights to use, copy, modify, merge, publish, distribute, sublicense,
 * and/or sell copies of the Software, and to permit persons to whom the
 * Software is furnished to do so, subject to the following conditions:
 *
 * The above copyright notice and this permission notice (including the next
 * paragraph) shall be included in all copies or substantial portions of the
 * Software.
 *
 * THE SOFTWARE IS PROVIDED "AS IS", WITHOUT WARRANTY OF ANY KIND, EXPRESS OR
 * IMPLIED, INCLUDING BUT NOT LIMITED TO THE WARRANTIES OF MERCHANTABILITY,
 * FITNESS FOR A PARTICULAR PURPOSE AND NONINFRINGEMENT.  IN NO EVENT SHALL
 * THE AUTHORS OR COPYRIGHT HOLDERS BE LIABLE FOR ANY CLAIM, DAMAGES OR OTHER
 * LIABILITY, WHETHER IN AN ACTION OF CONTRACT, TORT OR OTHERWISE, ARISING
 * FROM, OUT OF OR IN CONNECTION WITH THE SOFTWARE OR THE USE OR OTHER DEALINGS
 * IN THE SOFTWARE.
 *
 * Authors:
 *    Ben Widawsky <ben@bwidawsk.net>
 *
 */

/*
 * This file implements HW context support. On gen5+ a HW context consists of an
 * opaque GPU object which is referenced at times of context saves and restores.
 * With RC6 enabled, the context is also referenced as the GPU enters and exists
 * from RC6 (GPU has it's own internal power context, except on gen5). Though
 * something like a context does exist for the media ring, the code only
 * supports contexts for the render ring.
 *
 * In software, there is a distinction between contexts created by the user,
 * and the default HW context. The default HW context is used by GPU clients
 * that do not request setup of their own hardware context. The default
 * context's state is never restored to help prevent programming errors. This
 * would happen if a client ran and piggy-backed off another clients GPU state.
 * The default context only exists to give the GPU some offset to load as the
 * current to invoke a save of the context we actually care about. In fact, the
 * code could likely be constructed, albeit in a more complicated fashion, to
 * never use the default context, though that limits the driver's ability to
 * swap out, and/or destroy other contexts.
 *
 * All other contexts are created as a request by the GPU client. These contexts
 * store GPU state, and thus allow GPU clients to not re-emit state (and
 * potentially query certain state) at any time. The kernel driver makes
 * certain that the appropriate commands are inserted.
 *
 * The context life cycle is semi-complicated in that context BOs may live
 * longer than the context itself because of the way the hardware, and object
 * tracking works. Below is a very crude representation of the state machine
 * describing the context life.
 *                                         refcount     pincount     active
 * S0: initial state                          0            0           0
 * S1: context created                        1            0           0
 * S2: context is currently running           2            1           X
 * S3: GPU referenced, but not current        2            0           1
 * S4: context is current, but destroyed      1            1           0
 * S5: like S3, but destroyed                 1            0           1
 *
 * The most common (but not all) transitions:
 * S0->S1: client creates a context
 * S1->S2: client submits execbuf with context
 * S2->S3: other clients submits execbuf with context
 * S3->S1: context object was retired
 * S3->S2: clients submits another execbuf
 * S2->S4: context destroy called with current context
 * S3->S5->S0: destroy path
 * S4->S5->S0: destroy path on current context
 *
 * There are two confusing terms used above:
 *  The "current context" means the context which is currently running on the
 *  GPU. The GPU has loaded its state already and has stored away the gtt
 *  offset of the BO. The GPU is not actively referencing the data at this
 *  offset, but it will on the next context switch. The only way to avoid this
 *  is to do a GPU reset.
 *
 *  An "active context' is one which was previously the "current context" and is
 *  on the active list waiting for the next context switch to occur. Until this
 *  happens, the object must remain at the same gtt offset. It is therefore
 *  possible to destroy a context, but it is still active.
 *
 */

#include <drm/drmP.h>
#include <drm/i915_drm.h>
#include "i915_drv.h"
#include "i915_trace.h"

/* This is a HW constraint. The value below is the largest known requirement
 * I've seen in a spec to date, and that was a workaround for a non-shipping
 * part. It should be safe to decrease this, but it's more future proof as is.
 */
#define GEN6_CONTEXT_ALIGN (64<<10)
#define GEN7_CONTEXT_ALIGN 4096

static size_t get_context_alignment(struct drm_device *dev)
{
	if (IS_GEN6(dev))
		return GEN6_CONTEXT_ALIGN;

	return GEN7_CONTEXT_ALIGN;
}

static int get_context_size(struct drm_device *dev)
{
	struct drm_i915_private *dev_priv = dev->dev_private;
	int ret;
	u32 reg;

	switch (INTEL_INFO(dev)->gen) {
	case 6:
		reg = I915_READ(CXT_SIZE);
		ret = GEN6_CXT_TOTAL_SIZE(reg) * 64;
		break;
	case 7:
		reg = I915_READ(GEN7_CXT_SIZE);
		if (IS_HASWELL(dev))
			ret = HSW_CXT_TOTAL_SIZE;
		else
			ret = GEN7_CXT_TOTAL_SIZE(reg) * 64;
		break;
	case 8:
		ret = GEN8_CXT_TOTAL_SIZE;
		break;
	default:
		BUG();
	}

	return ret;
}

static void i915_gem_context_clean(struct intel_context *ctx)
{
	struct i915_hw_ppgtt *ppgtt = ctx->ppgtt;
	struct i915_vma *vma, *next;

	if (!ppgtt)
		return;

	list_for_each_entry_safe(vma, next, &ppgtt->base.inactive_list,
				 vm_link) {
		if (WARN_ON(__i915_vma_unbind_no_wait(vma)))
			break;
	}
}

void i915_gem_context_free(struct kref *ctx_ref)
{
	struct intel_context *ctx = container_of(ctx_ref, typeof(*ctx), ref);

	trace_i915_context_free(ctx);

	if (i915.enable_execlists)
		intel_lr_context_free(ctx);

	/*
	 * This context is going away and we need to remove all VMAs still
	 * around. This is to handle imported shared objects for which
	 * destructor did not run when their handles were closed.
	 */
	i915_gem_context_clean(ctx);

	i915_ppgtt_put(ctx->ppgtt);

	if (ctx->legacy_hw_ctx.rcs_state)
		drm_gem_object_unreference(&ctx->legacy_hw_ctx.rcs_state->base);
	list_del(&ctx->link);
	kfree(ctx);
}

struct drm_i915_gem_object *
i915_gem_alloc_context_obj(struct drm_device *dev, size_t size)
{
	struct drm_i915_gem_object *obj;
	int ret;

	obj = i915_gem_alloc_object(dev, size);
	if (obj == NULL)
		return ERR_PTR(-ENOMEM);

	/*
	 * Try to make the context utilize L3 as well as LLC.
	 *
	 * On VLV we don't have L3 controls in the PTEs so we
	 * shouldn't touch the cache level, especially as that
	 * would make the object snooped which might have a
	 * negative performance impact.
	 *
	 * Snooping is required on non-llc platforms in execlist
	 * mode, but since all GGTT accesses use PAT entry 0 we
	 * get snooping anyway regardless of cache_level.
	 *
	 * This is only applicable for Ivy Bridge devices since
	 * later platforms don't have L3 control bits in the PTE.
	 */
	if (IS_IVYBRIDGE(dev)) {
		ret = i915_gem_object_set_cache_level(obj, I915_CACHE_L3_LLC);
		/* Failure shouldn't ever happen this early */
		if (WARN_ON(ret)) {
			drm_gem_object_unreference(&obj->base);
			return ERR_PTR(ret);
		}
	}

	return obj;
}

static struct intel_context *
__create_hw_context(struct drm_device *dev,
		    struct drm_i915_file_private *file_priv)
{
	struct drm_i915_private *dev_priv = dev->dev_private;
	struct intel_context *ctx;
	int ret;

	ctx = kzalloc(sizeof(*ctx), GFP_KERNEL);
	if (ctx == NULL)
		return ERR_PTR(-ENOMEM);

	kref_init(&ctx->ref);
	list_add_tail(&ctx->link, &dev_priv->context_list);
	ctx->i915 = dev_priv;

	if (dev_priv->hw_context_size) {
		struct drm_i915_gem_object *obj =
				i915_gem_alloc_context_obj(dev, dev_priv->hw_context_size);
		if (IS_ERR(obj)) {
			ret = PTR_ERR(obj);
			goto err_out;
		}
		ctx->legacy_hw_ctx.rcs_state = obj;
	}

	/* Default context will never have a file_priv */
	if (file_priv != NULL) {
		ret = idr_alloc(&file_priv->context_idr, ctx,
				DEFAULT_CONTEXT_HANDLE, 0, GFP_KERNEL);
		if (ret < 0)
			goto err_out;
	} else
		ret = DEFAULT_CONTEXT_HANDLE;

	ctx->file_priv = file_priv;
	ctx->user_handle = ret;
	/* NB: Mark all slices as needing a remap so that when the context first
	 * loads it will restore whatever remap state already exists. If there
	 * is no remap info, it will be a NOP. */
	ctx->remap_slice = (1 << NUM_L3_SLICES(dev)) - 1;

	ctx->hang_stats.ban_period_seconds = DRM_I915_CTX_BAN_PERIOD;

	return ctx;

err_out:
	i915_gem_context_unreference(ctx);
	return ERR_PTR(ret);
}

/**
 * The default context needs to exist per ring that uses contexts. It stores the
 * context state of the GPU for applications that don't utilize HW contexts, as
 * well as an idle case.
 */
static struct intel_context *
i915_gem_create_context(struct drm_device *dev,
			struct drm_i915_file_private *file_priv)
{
	const bool is_global_default_ctx = file_priv == NULL;
	struct intel_context *ctx;
	int ret = 0;

	BUG_ON(!mutex_is_locked(&dev->struct_mutex));

	ctx = __create_hw_context(dev, file_priv);
	if (IS_ERR(ctx))
		return ctx;

	if (is_global_default_ctx && ctx->legacy_hw_ctx.rcs_state) {
		/* We may need to do things with the shrinker which
		 * require us to immediately switch back to the default
		 * context. This can cause a problem as pinning the
		 * default context also requires GTT space which may not
		 * be available. To avoid this we always pin the default
		 * context.
		 */
		ret = i915_gem_obj_ggtt_pin(ctx->legacy_hw_ctx.rcs_state,
					    get_context_alignment(dev), 0);
		if (ret) {
			DRM_DEBUG_DRIVER("Couldn't pin %d\n", ret);
			goto err_destroy;
		}
	}

	if (USES_FULL_PPGTT(dev)) {
		struct i915_hw_ppgtt *ppgtt = i915_ppgtt_create(dev, file_priv);

		if (IS_ERR_OR_NULL(ppgtt)) {
			DRM_DEBUG_DRIVER("PPGTT setup failed (%ld)\n",
					 PTR_ERR(ppgtt));
			ret = PTR_ERR(ppgtt);
			goto err_unpin;
		}

		ctx->ppgtt = ppgtt;
	}

	trace_i915_context_create(ctx);

	return ctx;

err_unpin:
	if (is_global_default_ctx && ctx->legacy_hw_ctx.rcs_state)
		i915_gem_object_ggtt_unpin(ctx->legacy_hw_ctx.rcs_state);
err_destroy:
	idr_remove(&file_priv->context_idr, ctx->user_handle);
	i915_gem_context_unreference(ctx);
	return ERR_PTR(ret);
}

static void i915_gem_context_unpin(struct intel_context *ctx,
				   struct intel_engine_cs *engine)
{
	if (i915.enable_execlists) {
		intel_lr_context_unpin(ctx, engine);
	} else {
		if (engine->id == RCS && ctx->legacy_hw_ctx.rcs_state)
			i915_gem_object_ggtt_unpin(ctx->legacy_hw_ctx.rcs_state);
		i915_gem_context_unreference(ctx);
	}
}

void i915_gem_context_reset(struct drm_device *dev)
{
	struct drm_i915_private *dev_priv = dev->dev_private;
	int i;

	if (i915.enable_execlists) {
		struct intel_context *ctx;

		list_for_each_entry(ctx, &dev_priv->context_list, link)
			intel_lr_context_reset(dev_priv, ctx);
	}

	for (i = 0; i < I915_NUM_ENGINES; i++) {
		struct intel_engine_cs *engine = &dev_priv->engine[i];

		if (engine->last_context) {
			i915_gem_context_unpin(engine->last_context, engine);
			engine->last_context = NULL;
		}
	}

	/* Force the GPU state to be reinitialised on enabling */
	dev_priv->kernel_context->legacy_hw_ctx.initialized = false;
}

int i915_gem_context_init(struct drm_device *dev)
{
	struct drm_i915_private *dev_priv = dev->dev_private;
	struct intel_context *ctx;

	/* Init should only be called once per module load. Eventually the
	 * restriction on the context_disabled check can be loosened. */
	if (WARN_ON(dev_priv->kernel_context))
		return 0;

	if (intel_vgpu_active(dev) && HAS_LOGICAL_RING_CONTEXTS(dev)) {
		if (!i915.enable_execlists) {
			DRM_INFO("Only EXECLIST mode is supported in vgpu.\n");
			return -EINVAL;
		}
	}

	if (i915.enable_execlists) {
		/* NB: intentionally left blank. We will allocate our own
		 * backing objects as we need them, thank you very much */
		dev_priv->hw_context_size = 0;
	} else if (HAS_HW_CONTEXTS(dev)) {
		dev_priv->hw_context_size = round_up(get_context_size(dev), 4096);
		if (dev_priv->hw_context_size > (1<<20)) {
			DRM_DEBUG_DRIVER("Disabling HW Contexts; invalid size %d\n",
					 dev_priv->hw_context_size);
			dev_priv->hw_context_size = 0;
		}
	}

	ctx = i915_gem_create_context(dev, NULL);
	if (IS_ERR(ctx)) {
		DRM_ERROR("Failed to create default global context (error %ld)\n",
			  PTR_ERR(ctx));
		return PTR_ERR(ctx);
	}

	dev_priv->kernel_context = ctx;

	DRM_DEBUG_DRIVER("%s context support initialized\n",
			i915.enable_execlists ? "LR" :
			dev_priv->hw_context_size ? "HW" : "fake");
	return 0;
}

void i915_gem_context_fini(struct drm_device *dev)
{
	struct drm_i915_private *dev_priv = dev->dev_private;
	struct intel_context *dctx = dev_priv->kernel_context;
	int i;

	if (dctx->legacy_hw_ctx.rcs_state) {
		/* The only known way to stop the gpu from accessing the hw context is
		 * to reset it. Do this as the very last operation to avoid confusing
		 * other code, leading to spurious errors. */
		intel_gpu_reset(dev, ALL_ENGINES);

		/* When default context is created and switched to, base object refcount
		 * will be 2 (+1 from object creation and +1 from do_switch()).
		 * i915_gem_context_fini() will be called after gpu_idle() has switched
		 * to default context. So we need to unreference the base object once
		 * to offset the do_switch part, so that i915_gem_context_unreference()
		 * can then free the base object correctly. */
		WARN_ON(!dev_priv->engine[RCS].last_context);

		i915_gem_object_ggtt_unpin(dctx->legacy_hw_ctx.rcs_state);
	}

	for (i = I915_NUM_ENGINES; --i >= 0;) {
		struct intel_engine_cs *engine = &dev_priv->engine[i];

		if (engine->last_context) {
			i915_gem_context_unpin(engine->last_context, engine);
			engine->last_context = NULL;
		}
	}

	i915_gem_context_unreference(dctx);
	dev_priv->kernel_context = NULL;
}

int i915_gem_context_enable(struct drm_i915_gem_request *req)
{
	struct intel_engine_cs *engine = req->engine;
	int ret;

	if (i915.enable_execlists) {
		if (engine->init_context == NULL)
			return 0;

		ret = engine->init_context(req);
	} else
		ret = i915_switch_context(req);

	if (ret) {
		DRM_ERROR("ring init context: %d\n", ret);
		return ret;
	}

	return 0;
}

static int context_idr_cleanup(int id, void *p, void *data)
{
	struct intel_context *ctx = p;

	i915_gem_context_unreference(ctx);
	return 0;
}

int i915_gem_context_open(struct drm_device *dev, struct drm_file *file)
{
	struct drm_i915_file_private *file_priv = file->driver_priv;
	struct intel_context *ctx;

	idr_init(&file_priv->context_idr);

	mutex_lock(&dev->struct_mutex);
	ctx = i915_gem_create_context(dev, file_priv);
	mutex_unlock(&dev->struct_mutex);

	if (IS_ERR(ctx)) {
		idr_destroy(&file_priv->context_idr);
		return PTR_ERR(ctx);
	}

	return 0;
}

void i915_gem_context_close(struct drm_device *dev, struct drm_file *file)
{
	struct drm_i915_file_private *file_priv = file->driver_priv;

	idr_for_each(&file_priv->context_idr, context_idr_cleanup, NULL);
	idr_destroy(&file_priv->context_idr);
}

struct intel_context *
i915_gem_context_get(struct drm_i915_file_private *file_priv, u32 id)
{
	struct intel_context *ctx;

	ctx = (struct intel_context *)idr_find(&file_priv->context_idr, id);
	if (!ctx)
		return ERR_PTR(-ENOENT);

	return ctx;
}

static inline int
mi_set_context(struct drm_i915_gem_request *req, u32 hw_flags)
{
	struct intel_engine_cs *engine = req->engine;
	u32 flags = hw_flags | MI_MM_SPACE_GTT;
	const int num_rings =
		/* Use an extended w/a on ivb+ if signalling from other rings */
		i915_semaphore_is_enabled(engine->dev) ?
		hweight32(INTEL_INFO(engine->dev)->ring_mask) - 1 :
		0;
	int len, ret;

	/* w/a: If Flush TLB Invalidation Mode is enabled, driver must do a TLB
	 * invalidation prior to MI_SET_CONTEXT. On GEN6 we don't set the value
	 * explicitly, so we rely on the value at ring init, stored in
	 * itlb_before_ctx_switch.
	 */
	if (IS_GEN6(engine->dev)) {
		ret = engine->flush(req, I915_GEM_GPU_DOMAINS, 0);
		if (ret)
			return ret;
	}

	/* These flags are for resource streamer on HSW+ */
	if (IS_HASWELL(engine->dev) || INTEL_INFO(engine->dev)->gen >= 8)
		flags |= (HSW_MI_RS_SAVE_STATE_EN | HSW_MI_RS_RESTORE_STATE_EN);
	else if (INTEL_INFO(engine->dev)->gen < 8)
		flags |= (MI_SAVE_EXT_STATE_EN | MI_RESTORE_EXT_STATE_EN);


	len = 4;
	if (INTEL_INFO(engine->dev)->gen >= 7)
<<<<<<< HEAD
		len += 2 + (num_rings ? 4*num_rings + 2 : 0);
=======
		len += 2 + (num_rings ? 4*num_rings + 6 : 0);
>>>>>>> 5f304c87

	ret = intel_ring_begin(req, len);
	if (ret)
		return ret;

	/* WaProgramMiArbOnOffAroundMiSetContext:ivb,vlv,hsw,bdw,chv */
	if (INTEL_INFO(engine->dev)->gen >= 7) {
		intel_ring_emit(engine, MI_ARB_ON_OFF | MI_ARB_DISABLE);
		if (num_rings) {
			struct intel_engine_cs *signaller;

			intel_ring_emit(engine,
					MI_LOAD_REGISTER_IMM(num_rings));
			for_each_engine(signaller, to_i915(engine->dev)) {
				if (signaller == engine)
					continue;

				intel_ring_emit_reg(engine,
						    RING_PSMI_CTL(signaller->mmio_base));
				intel_ring_emit(engine,
						_MASKED_BIT_ENABLE(GEN6_PSMI_SLEEP_MSG_DISABLE));
			}
		}
	}

	intel_ring_emit(engine, MI_NOOP);
	intel_ring_emit(engine, MI_SET_CONTEXT);
	intel_ring_emit(engine,
			i915_gem_obj_ggtt_offset(req->ctx->legacy_hw_ctx.rcs_state) |
			flags);
	/*
	 * w/a: MI_SET_CONTEXT must always be followed by MI_NOOP
	 * WaMiSetContext_Hang:snb,ivb,vlv
	 */
	intel_ring_emit(engine, MI_NOOP);

	if (INTEL_INFO(engine->dev)->gen >= 7) {
		if (num_rings) {
			struct intel_engine_cs *signaller;
			i915_reg_t last_reg = {}; /* keep gcc quiet */

			intel_ring_emit(engine,
					MI_LOAD_REGISTER_IMM(num_rings));
			for_each_engine(signaller, to_i915(engine->dev)) {
				if (signaller == engine)
					continue;

<<<<<<< HEAD
				intel_ring_emit_reg(engine,
						    RING_PSMI_CTL(signaller->mmio_base));
=======
				last_reg = RING_PSMI_CTL(signaller->mmio_base);
				intel_ring_emit_reg(engine, last_reg);
>>>>>>> 5f304c87
				intel_ring_emit(engine,
						_MASKED_BIT_DISABLE(GEN6_PSMI_SLEEP_MSG_DISABLE));
			}

			/* Insert a delay before the next switch! */
			intel_ring_emit(engine,
					MI_STORE_REGISTER_MEM |
					MI_SRM_LRM_GLOBAL_GTT);
			intel_ring_emit_reg(engine, last_reg);
			intel_ring_emit(engine, engine->scratch.gtt_offset);
			intel_ring_emit(engine, MI_NOOP);
		}
		intel_ring_emit(engine, MI_ARB_ON_OFF | MI_ARB_ENABLE);
	}

	intel_ring_advance(engine);

	return ret;
}

<<<<<<< HEAD
static inline bool should_skip_switch(struct intel_engine_cs *engine,
				      struct intel_context *from,
				      struct intel_context *to)
=======
static inline bool skip_rcs_switch(struct intel_engine_cs *engine,
				   struct intel_context *to)
>>>>>>> 5f304c87
{
	if (to->remap_slice)
		return false;

<<<<<<< HEAD
	if (to->ppgtt && from == to &&
	    !(intel_engine_flag(engine) & to->ppgtt->pd_dirty_rings))
		return true;
=======
	if (!to->legacy_hw_ctx.initialized)
		return false;
>>>>>>> 5f304c87

	if (to->ppgtt &&
	    !(intel_engine_flag(engine) & to->ppgtt->pd_dirty_rings))
		return false;

	return to == engine->last_context;
}

static bool
needs_pd_load_pre(struct intel_engine_cs *engine, struct intel_context *to)
{
<<<<<<< HEAD
	struct drm_i915_private *dev_priv = engine->dev->dev_private;

	if (!to->ppgtt)
		return false;

	if (INTEL_INFO(engine->dev)->gen < 8)
		return true;

	if (engine != &dev_priv->engine[RCS])
=======
	if (!to->ppgtt)
		return false;

	if (engine->last_context == to &&
	    !(intel_engine_flag(engine) & to->ppgtt->pd_dirty_rings))
		return false;

	if (engine->id != RCS)
		return true;

	if (INTEL_INFO(engine->dev)->gen < 8)
>>>>>>> 5f304c87
		return true;

	return false;
}

static bool
<<<<<<< HEAD
needs_pd_load_post(struct intel_engine_cs *engine, struct intel_context *to,
		   u32 hw_flags)
{
	struct drm_i915_private *dev_priv = engine->dev->dev_private;

	if (!to->ppgtt)
		return false;

	if (!IS_GEN8(engine->dev))
		return false;

	if (engine != &dev_priv->engine[RCS])
=======
needs_pd_load_post(struct intel_context *to, u32 hw_flags)
{
	if (!to->ppgtt)
		return false;

	if (!IS_GEN8(to->i915))
>>>>>>> 5f304c87
		return false;

	if (hw_flags & MI_RESTORE_INHIBIT)
		return true;

	return false;
}

static int do_rcs_switch(struct drm_i915_gem_request *req)
{
	struct intel_context *to = req->ctx;
	struct intel_engine_cs *engine = req->engine;
<<<<<<< HEAD
	struct drm_i915_private *dev_priv = req->i915;
	struct intel_context *from = engine->last_context;
	u32 hw_flags = 0;
	bool uninitialized = false;
	int ret, i;

	if (from != NULL && engine == &dev_priv->engine[RCS]) {
		BUG_ON(from->legacy_hw_ctx.rcs_state == NULL);
		BUG_ON(!i915_gem_obj_is_pinned(from->legacy_hw_ctx.rcs_state));
	}

	if (should_skip_switch(engine, from, to))
		return 0;

	/* Trying to pin first makes error handling easier. */
	if (engine == &dev_priv->engine[RCS]) {
		ret = i915_gem_obj_ggtt_pin(to->legacy_hw_ctx.rcs_state,
					    get_context_alignment(engine->dev),
					    0);
		if (ret)
			return ret;
	}
=======
	struct intel_context *from;
	u32 hw_flags;
	int ret, i;

	if (skip_rcs_switch(engine, to))
		return 0;

	/* Trying to pin first makes error handling easier. */
	ret = i915_gem_obj_ggtt_pin(to->legacy_hw_ctx.rcs_state,
				    get_context_alignment(engine->dev),
				    0);
	if (ret)
		return ret;
>>>>>>> 5f304c87

	/*
	 * Pin can switch back to the default context if we end up calling into
	 * evict_everything - as a last ditch gtt defrag effort that also
	 * switches to the default context. Hence we need to reload from here.
	 *
	 * XXX: Doing so is painfully broken!
	 */
	from = engine->last_context;
<<<<<<< HEAD

	if (needs_pd_load_pre(engine, to)) {
		/* Older GENs and non render rings still want the load first,
		 * "PP_DCLV followed by PP_DIR_BASE register through Load
		 * Register Immediate commands in Ring Buffer before submitting
		 * a context."*/
		trace_switch_mm(engine, to);
		ret = to->ppgtt->switch_mm(to->ppgtt, req);
		if (ret)
			goto unpin_out;

		/* Doing a PD load always reloads the page dirs */
		to->ppgtt->pd_dirty_rings &= ~intel_engine_flag(engine);
	}

	if (engine != &dev_priv->engine[RCS]) {
		if (from)
			i915_gem_context_unreference(from);
		goto done;
	}
=======
>>>>>>> 5f304c87

	/*
	 * Clear this page out of any CPU caches for coherent swap-in/out. Note
	 * that thanks to write = false in this call and us not setting any gpu
	 * write domains when putting a context object onto the active list
	 * (when switching away from it), this won't block.
	 *
	 * XXX: We need a real interface to do this instead of trickery.
	 */
	ret = i915_gem_object_set_to_gtt_domain(to->legacy_hw_ctx.rcs_state, false);
	if (ret)
		goto unpin_out;

	if (needs_pd_load_pre(engine, to)) {
		/* Older GENs and non render rings still want the load first,
		 * "PP_DCLV followed by PP_DIR_BASE register through Load
		 * Register Immediate commands in Ring Buffer before submitting
		 * a context."*/
		trace_switch_mm(engine, to);
		ret = to->ppgtt->switch_mm(to->ppgtt, req);
		if (ret)
			goto unpin_out;
	}

	if (!to->legacy_hw_ctx.initialized || i915_gem_context_is_default(to))
		/* NB: If we inhibit the restore, the context is not allowed to
		 * die because future work may end up depending on valid address
		 * space. This means we must enforce that a page table load
		 * occur when this occurs. */
<<<<<<< HEAD
	} else if (to->ppgtt &&
		   (intel_engine_flag(engine) & to->ppgtt->pd_dirty_rings)) {
		hw_flags |= MI_FORCE_RESTORE;
		to->ppgtt->pd_dirty_rings &= ~intel_engine_flag(engine);
	}

	/* We should never emit switch_mm more than once */
	WARN_ON(needs_pd_load_pre(engine, to) &&
		needs_pd_load_post(engine, to, hw_flags));

	ret = mi_set_context(req, hw_flags);
	if (ret)
		goto unpin_out;

	/* GEN8 does *not* require an explicit reload if the PDPs have been
	 * setup, and we do not wish to move them.
	 */
	if (needs_pd_load_post(engine, to, hw_flags)) {
		trace_switch_mm(engine, to);
		ret = to->ppgtt->switch_mm(to->ppgtt, req);
		/* The hardware context switch is emitted, but we haven't
		 * actually changed the state - so it's probably safe to bail
		 * here. Still, let the user know something dangerous has
		 * happened.
		 */
		if (ret) {
			DRM_ERROR("Failed to change address space on context switch\n");
			goto unpin_out;
		}
	}

	for (i = 0; i < MAX_L3_SLICES; i++) {
		if (!(to->remap_slice & (1<<i)))
			continue;

		ret = i915_gem_l3_remap(req, i);
		/* If it failed, try again next round */
=======
		hw_flags = MI_RESTORE_INHIBIT;
	else if (to->ppgtt &&
		 intel_engine_flag(engine) & to->ppgtt->pd_dirty_rings)
		hw_flags = MI_FORCE_RESTORE;
	else
		hw_flags = 0;

	/* We should never emit switch_mm more than once */
	WARN_ON(needs_pd_load_pre(engine, to) &&
		needs_pd_load_post(to, hw_flags));

	if (to != from || (hw_flags & MI_FORCE_RESTORE)) {
		ret = mi_set_context(req, hw_flags);
>>>>>>> 5f304c87
		if (ret)
			goto unpin_out;
	}

	/* The backing object for the context is done after switching to the
	 * *next* context. Therefore we cannot retire the previous context until
	 * the next context has already started running. In fact, the below code
	 * is a bit suboptimal because the retiring can occur simply after the
	 * MI_SET_CONTEXT instead of when the next seqno has completed.
	 */
	if (from != NULL) {
		from->legacy_hw_ctx.rcs_state->base.read_domains = I915_GEM_DOMAIN_INSTRUCTION;
		i915_vma_move_to_active(i915_gem_obj_to_ggtt(from->legacy_hw_ctx.rcs_state), req);
		/* As long as MI_SET_CONTEXT is serializing, ie. it flushes the
		 * whole damn pipeline, we don't need to explicitly mark the
		 * object dirty. The only exception is that the context must be
		 * correct in case the object gets swapped out. Ideally we'd be
		 * able to defer doing this until we know the object would be
		 * swapped, but there is no way to do that yet.
		 */
		from->legacy_hw_ctx.rcs_state->dirty = 1;

		/* obj is kept alive until the next request by its active ref */
		i915_gem_object_ggtt_unpin(from->legacy_hw_ctx.rcs_state);
		i915_gem_context_unreference(from);
	}
	i915_gem_context_reference(to);
	engine->last_context = to;

	/* GEN8 does *not* require an explicit reload if the PDPs have been
	 * setup, and we do not wish to move them.
	 */
	if (needs_pd_load_post(to, hw_flags)) {
		trace_switch_mm(engine, to);
		ret = to->ppgtt->switch_mm(to->ppgtt, req);
		/* The hardware context switch is emitted, but we haven't
		 * actually changed the state - so it's probably safe to bail
		 * here. Still, let the user know something dangerous has
		 * happened.
		 */
		if (ret)
			return ret;
	}

	if (to->ppgtt)
		to->ppgtt->pd_dirty_rings &= ~intel_engine_flag(engine);

<<<<<<< HEAD
done:
	i915_gem_context_reference(to);
	engine->last_context = to;

	if (uninitialized) {
=======
	for (i = 0; i < MAX_L3_SLICES; i++) {
		if (!(to->remap_slice & (1<<i)))
			continue;

		ret = i915_gem_l3_remap(req, i);
		if (ret)
			return ret;

		to->remap_slice &= ~(1<<i);
	}

	if (!to->legacy_hw_ctx.initialized) {
>>>>>>> 5f304c87
		if (engine->init_context) {
			ret = engine->init_context(req);
			if (ret)
				return ret;
		}
		to->legacy_hw_ctx.initialized = true;
	}

	return 0;

unpin_out:
<<<<<<< HEAD
	if (engine->id == RCS)
		i915_gem_object_ggtt_unpin(to->legacy_hw_ctx.rcs_state);
=======
	i915_gem_object_ggtt_unpin(to->legacy_hw_ctx.rcs_state);
>>>>>>> 5f304c87
	return ret;
}

/**
 * i915_switch_context() - perform a GPU context switch.
 * @req: request for which we'll execute the context switch
 *
 * The context life cycle is simple. The context refcount is incremented and
 * decremented by 1 and create and destroy. If the context is in use by the GPU,
 * it will have a refcount > 1. This allows us to destroy the context abstract
 * object while letting the normal object tracking destroy the backing BO.
 *
 * This function should not be used in execlists mode.  Instead the context is
 * switched by writing to the ELSP and requests keep a reference to their
 * context.
 */
int i915_switch_context(struct drm_i915_gem_request *req)
{
	struct intel_engine_cs *engine = req->engine;
	struct drm_i915_private *dev_priv = req->i915;

	WARN_ON(i915.enable_execlists);
	WARN_ON(!mutex_is_locked(&dev_priv->dev->struct_mutex));

<<<<<<< HEAD
	if (req->ctx->legacy_hw_ctx.rcs_state == NULL) { /* We have the fake context */
		if (req->ctx != engine->last_context) {
			i915_gem_context_reference(req->ctx);
			if (engine->last_context)
				i915_gem_context_unreference(engine->last_context);
			engine->last_context = req->ctx;
=======
	if (engine->id != RCS ||
	    req->ctx->legacy_hw_ctx.rcs_state == NULL) {
		struct intel_context *to = req->ctx;

		if (needs_pd_load_pre(engine, to)) {
			int ret;

			trace_switch_mm(engine, to);
			ret = to->ppgtt->switch_mm(to->ppgtt, req);
			if (ret)
				return ret;

			/* Doing a PD load always reloads the page dirs */
			to->ppgtt->pd_dirty_rings &= ~intel_engine_flag(engine);
>>>>>>> 5f304c87
		}

		if (to != engine->last_context) {
			i915_gem_context_reference(to);
			if (engine->last_context)
				i915_gem_context_unreference(engine->last_context);
			engine->last_context = to;
		}

		return 0;
	}

	return do_rcs_switch(req);
}

static bool contexts_enabled(struct drm_device *dev)
{
	return i915.enable_execlists || to_i915(dev)->hw_context_size;
}

int i915_gem_context_create_ioctl(struct drm_device *dev, void *data,
				  struct drm_file *file)
{
	struct drm_i915_gem_context_create *args = data;
	struct drm_i915_file_private *file_priv = file->driver_priv;
	struct intel_context *ctx;
	int ret;

	if (!contexts_enabled(dev))
		return -ENODEV;

	if (args->pad != 0)
		return -EINVAL;

	ret = i915_mutex_lock_interruptible(dev);
	if (ret)
		return ret;

	ctx = i915_gem_create_context(dev, file_priv);
	mutex_unlock(&dev->struct_mutex);
	if (IS_ERR(ctx))
		return PTR_ERR(ctx);

	args->ctx_id = ctx->user_handle;
	DRM_DEBUG_DRIVER("HW context %d created\n", args->ctx_id);

	return 0;
}

int i915_gem_context_destroy_ioctl(struct drm_device *dev, void *data,
				   struct drm_file *file)
{
	struct drm_i915_gem_context_destroy *args = data;
	struct drm_i915_file_private *file_priv = file->driver_priv;
	struct intel_context *ctx;
	int ret;

	if (args->pad != 0)
		return -EINVAL;

	if (args->ctx_id == DEFAULT_CONTEXT_HANDLE)
		return -ENOENT;

	ret = i915_mutex_lock_interruptible(dev);
	if (ret)
		return ret;

	ctx = i915_gem_context_get(file_priv, args->ctx_id);
	if (IS_ERR(ctx)) {
		mutex_unlock(&dev->struct_mutex);
		return PTR_ERR(ctx);
	}

	idr_remove(&ctx->file_priv->context_idr, ctx->user_handle);
	i915_gem_context_unreference(ctx);
	mutex_unlock(&dev->struct_mutex);

	DRM_DEBUG_DRIVER("HW context %d destroyed\n", args->ctx_id);
	return 0;
}

int i915_gem_context_getparam_ioctl(struct drm_device *dev, void *data,
				    struct drm_file *file)
{
	struct drm_i915_file_private *file_priv = file->driver_priv;
	struct drm_i915_gem_context_param *args = data;
	struct intel_context *ctx;
	int ret;

	ret = i915_mutex_lock_interruptible(dev);
	if (ret)
		return ret;

	ctx = i915_gem_context_get(file_priv, args->ctx_id);
	if (IS_ERR(ctx)) {
		mutex_unlock(&dev->struct_mutex);
		return PTR_ERR(ctx);
	}

	args->size = 0;
	switch (args->param) {
	case I915_CONTEXT_PARAM_BAN_PERIOD:
		args->value = ctx->hang_stats.ban_period_seconds;
		break;
	case I915_CONTEXT_PARAM_NO_ZEROMAP:
		args->value = ctx->flags & CONTEXT_NO_ZEROMAP;
		break;
	case I915_CONTEXT_PARAM_GTT_SIZE:
		if (ctx->ppgtt)
			args->value = ctx->ppgtt->base.total;
		else if (to_i915(dev)->mm.aliasing_ppgtt)
			args->value = to_i915(dev)->mm.aliasing_ppgtt->base.total;
		else
			args->value = to_i915(dev)->ggtt.base.total;
		break;
	default:
		ret = -EINVAL;
		break;
	}
	mutex_unlock(&dev->struct_mutex);

	return ret;
}

int i915_gem_context_setparam_ioctl(struct drm_device *dev, void *data,
				    struct drm_file *file)
{
	struct drm_i915_file_private *file_priv = file->driver_priv;
	struct drm_i915_gem_context_param *args = data;
	struct intel_context *ctx;
	int ret;

	ret = i915_mutex_lock_interruptible(dev);
	if (ret)
		return ret;

	ctx = i915_gem_context_get(file_priv, args->ctx_id);
	if (IS_ERR(ctx)) {
		mutex_unlock(&dev->struct_mutex);
		return PTR_ERR(ctx);
	}

	switch (args->param) {
	case I915_CONTEXT_PARAM_BAN_PERIOD:
		if (args->size)
			ret = -EINVAL;
		else if (args->value < ctx->hang_stats.ban_period_seconds &&
			 !capable(CAP_SYS_ADMIN))
			ret = -EPERM;
		else
			ctx->hang_stats.ban_period_seconds = args->value;
		break;
	case I915_CONTEXT_PARAM_NO_ZEROMAP:
		if (args->size) {
			ret = -EINVAL;
		} else {
			ctx->flags &= ~CONTEXT_NO_ZEROMAP;
			ctx->flags |= args->value ? CONTEXT_NO_ZEROMAP : 0;
		}
		break;
	default:
		ret = -EINVAL;
		break;
	}
	mutex_unlock(&dev->struct_mutex);

	return ret;
}<|MERGE_RESOLUTION|>--- conflicted
+++ resolved
@@ -539,11 +539,7 @@
 
 	len = 4;
 	if (INTEL_INFO(engine->dev)->gen >= 7)
-<<<<<<< HEAD
-		len += 2 + (num_rings ? 4*num_rings + 2 : 0);
-=======
 		len += 2 + (num_rings ? 4*num_rings + 6 : 0);
->>>>>>> 5f304c87
 
 	ret = intel_ring_begin(req, len);
 	if (ret)
@@ -591,13 +587,8 @@
 				if (signaller == engine)
 					continue;
 
-<<<<<<< HEAD
-				intel_ring_emit_reg(engine,
-						    RING_PSMI_CTL(signaller->mmio_base));
-=======
 				last_reg = RING_PSMI_CTL(signaller->mmio_base);
 				intel_ring_emit_reg(engine, last_reg);
->>>>>>> 5f304c87
 				intel_ring_emit(engine,
 						_MASKED_BIT_DISABLE(GEN6_PSMI_SLEEP_MSG_DISABLE));
 			}
@@ -618,26 +609,14 @@
 	return ret;
 }
 
-<<<<<<< HEAD
-static inline bool should_skip_switch(struct intel_engine_cs *engine,
-				      struct intel_context *from,
-				      struct intel_context *to)
-=======
 static inline bool skip_rcs_switch(struct intel_engine_cs *engine,
 				   struct intel_context *to)
->>>>>>> 5f304c87
 {
 	if (to->remap_slice)
 		return false;
 
-<<<<<<< HEAD
-	if (to->ppgtt && from == to &&
-	    !(intel_engine_flag(engine) & to->ppgtt->pd_dirty_rings))
-		return true;
-=======
 	if (!to->legacy_hw_ctx.initialized)
 		return false;
->>>>>>> 5f304c87
 
 	if (to->ppgtt &&
 	    !(intel_engine_flag(engine) & to->ppgtt->pd_dirty_rings))
@@ -649,17 +628,6 @@
 static bool
 needs_pd_load_pre(struct intel_engine_cs *engine, struct intel_context *to)
 {
-<<<<<<< HEAD
-	struct drm_i915_private *dev_priv = engine->dev->dev_private;
-
-	if (!to->ppgtt)
-		return false;
-
-	if (INTEL_INFO(engine->dev)->gen < 8)
-		return true;
-
-	if (engine != &dev_priv->engine[RCS])
-=======
 	if (!to->ppgtt)
 		return false;
 
@@ -671,34 +639,18 @@
 		return true;
 
 	if (INTEL_INFO(engine->dev)->gen < 8)
->>>>>>> 5f304c87
 		return true;
 
 	return false;
 }
 
 static bool
-<<<<<<< HEAD
-needs_pd_load_post(struct intel_engine_cs *engine, struct intel_context *to,
-		   u32 hw_flags)
-{
-	struct drm_i915_private *dev_priv = engine->dev->dev_private;
-
+needs_pd_load_post(struct intel_context *to, u32 hw_flags)
+{
 	if (!to->ppgtt)
 		return false;
 
-	if (!IS_GEN8(engine->dev))
-		return false;
-
-	if (engine != &dev_priv->engine[RCS])
-=======
-needs_pd_load_post(struct intel_context *to, u32 hw_flags)
-{
-	if (!to->ppgtt)
-		return false;
-
 	if (!IS_GEN8(to->i915))
->>>>>>> 5f304c87
 		return false;
 
 	if (hw_flags & MI_RESTORE_INHIBIT)
@@ -711,30 +663,6 @@
 {
 	struct intel_context *to = req->ctx;
 	struct intel_engine_cs *engine = req->engine;
-<<<<<<< HEAD
-	struct drm_i915_private *dev_priv = req->i915;
-	struct intel_context *from = engine->last_context;
-	u32 hw_flags = 0;
-	bool uninitialized = false;
-	int ret, i;
-
-	if (from != NULL && engine == &dev_priv->engine[RCS]) {
-		BUG_ON(from->legacy_hw_ctx.rcs_state == NULL);
-		BUG_ON(!i915_gem_obj_is_pinned(from->legacy_hw_ctx.rcs_state));
-	}
-
-	if (should_skip_switch(engine, from, to))
-		return 0;
-
-	/* Trying to pin first makes error handling easier. */
-	if (engine == &dev_priv->engine[RCS]) {
-		ret = i915_gem_obj_ggtt_pin(to->legacy_hw_ctx.rcs_state,
-					    get_context_alignment(engine->dev),
-					    0);
-		if (ret)
-			return ret;
-	}
-=======
 	struct intel_context *from;
 	u32 hw_flags;
 	int ret, i;
@@ -748,7 +676,6 @@
 				    0);
 	if (ret)
 		return ret;
->>>>>>> 5f304c87
 
 	/*
 	 * Pin can switch back to the default context if we end up calling into
@@ -758,29 +685,6 @@
 	 * XXX: Doing so is painfully broken!
 	 */
 	from = engine->last_context;
-<<<<<<< HEAD
-
-	if (needs_pd_load_pre(engine, to)) {
-		/* Older GENs and non render rings still want the load first,
-		 * "PP_DCLV followed by PP_DIR_BASE register through Load
-		 * Register Immediate commands in Ring Buffer before submitting
-		 * a context."*/
-		trace_switch_mm(engine, to);
-		ret = to->ppgtt->switch_mm(to->ppgtt, req);
-		if (ret)
-			goto unpin_out;
-
-		/* Doing a PD load always reloads the page dirs */
-		to->ppgtt->pd_dirty_rings &= ~intel_engine_flag(engine);
-	}
-
-	if (engine != &dev_priv->engine[RCS]) {
-		if (from)
-			i915_gem_context_unreference(from);
-		goto done;
-	}
-=======
->>>>>>> 5f304c87
 
 	/*
 	 * Clear this page out of any CPU caches for coherent swap-in/out. Note
@@ -810,45 +714,6 @@
 		 * die because future work may end up depending on valid address
 		 * space. This means we must enforce that a page table load
 		 * occur when this occurs. */
-<<<<<<< HEAD
-	} else if (to->ppgtt &&
-		   (intel_engine_flag(engine) & to->ppgtt->pd_dirty_rings)) {
-		hw_flags |= MI_FORCE_RESTORE;
-		to->ppgtt->pd_dirty_rings &= ~intel_engine_flag(engine);
-	}
-
-	/* We should never emit switch_mm more than once */
-	WARN_ON(needs_pd_load_pre(engine, to) &&
-		needs_pd_load_post(engine, to, hw_flags));
-
-	ret = mi_set_context(req, hw_flags);
-	if (ret)
-		goto unpin_out;
-
-	/* GEN8 does *not* require an explicit reload if the PDPs have been
-	 * setup, and we do not wish to move them.
-	 */
-	if (needs_pd_load_post(engine, to, hw_flags)) {
-		trace_switch_mm(engine, to);
-		ret = to->ppgtt->switch_mm(to->ppgtt, req);
-		/* The hardware context switch is emitted, but we haven't
-		 * actually changed the state - so it's probably safe to bail
-		 * here. Still, let the user know something dangerous has
-		 * happened.
-		 */
-		if (ret) {
-			DRM_ERROR("Failed to change address space on context switch\n");
-			goto unpin_out;
-		}
-	}
-
-	for (i = 0; i < MAX_L3_SLICES; i++) {
-		if (!(to->remap_slice & (1<<i)))
-			continue;
-
-		ret = i915_gem_l3_remap(req, i);
-		/* If it failed, try again next round */
-=======
 		hw_flags = MI_RESTORE_INHIBIT;
 	else if (to->ppgtt &&
 		 intel_engine_flag(engine) & to->ppgtt->pd_dirty_rings)
@@ -862,7 +727,6 @@
 
 	if (to != from || (hw_flags & MI_FORCE_RESTORE)) {
 		ret = mi_set_context(req, hw_flags);
->>>>>>> 5f304c87
 		if (ret)
 			goto unpin_out;
 	}
@@ -910,13 +774,6 @@
 	if (to->ppgtt)
 		to->ppgtt->pd_dirty_rings &= ~intel_engine_flag(engine);
 
-<<<<<<< HEAD
-done:
-	i915_gem_context_reference(to);
-	engine->last_context = to;
-
-	if (uninitialized) {
-=======
 	for (i = 0; i < MAX_L3_SLICES; i++) {
 		if (!(to->remap_slice & (1<<i)))
 			continue;
@@ -929,7 +786,6 @@
 	}
 
 	if (!to->legacy_hw_ctx.initialized) {
->>>>>>> 5f304c87
 		if (engine->init_context) {
 			ret = engine->init_context(req);
 			if (ret)
@@ -941,12 +797,7 @@
 	return 0;
 
 unpin_out:
-<<<<<<< HEAD
-	if (engine->id == RCS)
-		i915_gem_object_ggtt_unpin(to->legacy_hw_ctx.rcs_state);
-=======
 	i915_gem_object_ggtt_unpin(to->legacy_hw_ctx.rcs_state);
->>>>>>> 5f304c87
 	return ret;
 }
 
@@ -971,14 +822,6 @@
 	WARN_ON(i915.enable_execlists);
 	WARN_ON(!mutex_is_locked(&dev_priv->dev->struct_mutex));
 
-<<<<<<< HEAD
-	if (req->ctx->legacy_hw_ctx.rcs_state == NULL) { /* We have the fake context */
-		if (req->ctx != engine->last_context) {
-			i915_gem_context_reference(req->ctx);
-			if (engine->last_context)
-				i915_gem_context_unreference(engine->last_context);
-			engine->last_context = req->ctx;
-=======
 	if (engine->id != RCS ||
 	    req->ctx->legacy_hw_ctx.rcs_state == NULL) {
 		struct intel_context *to = req->ctx;
@@ -993,7 +836,6 @@
 
 			/* Doing a PD load always reloads the page dirs */
 			to->ppgtt->pd_dirty_rings &= ~intel_engine_flag(engine);
->>>>>>> 5f304c87
 		}
 
 		if (to != engine->last_context) {
