--- conflicted
+++ resolved
@@ -202,11 +202,8 @@
 		     struct drm_display_mode *mode)
 {
 	struct intel_dvo *intel_dvo = intel_attached_dvo(connector);
-<<<<<<< HEAD
-=======
 	const struct drm_display_mode *fixed_mode =
 		to_intel_connector(connector)->panel.fixed_mode;
->>>>>>> 7564fde3
 	int max_dotclk = to_i915(connector->dev)->max_dotclk_freq;
 	int target_clock = mode->clock;
 
@@ -221,11 +218,7 @@
 		if (mode->vdisplay > fixed_mode->vdisplay)
 			return MODE_PANEL;
 
-<<<<<<< HEAD
-		target_clock = intel_dvo->panel_fixed_mode->clock;
-=======
 		target_clock = fixed_mode->clock;
->>>>>>> 7564fde3
 	}
 
 	if (target_clock > max_dotclk)
