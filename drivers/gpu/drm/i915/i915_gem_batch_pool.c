--- conflicted
+++ resolved
@@ -73,11 +73,7 @@
 		list_for_each_entry_safe(obj, next,
 					 &pool->cache_list[n],
 					 batch_pool_link)
-<<<<<<< HEAD
-			i915_gem_object_put(obj);
-=======
 			__i915_gem_object_release_unless_active(obj);
->>>>>>> 0d5320fc
 
 		INIT_LIST_HEAD(&pool->cache_list[n]);
 	}
@@ -118,24 +114,11 @@
 
 	list_for_each_entry(tmp, list, batch_pool_link) {
 		/* The batches are strictly LRU ordered */
-<<<<<<< HEAD
-		if (!i915_gem_active_is_idle(&tmp->last_read[pool->engine->id],
-					     &tmp->base.dev->struct_mutex))
-			break;
-
-		/* While we're looping, do some clean up */
-		if (tmp->madv == __I915_MADV_PURGED) {
-			list_del(&tmp->batch_pool_link);
-			i915_gem_object_put(tmp);
-			continue;
-		}
-=======
 		if (i915_gem_object_is_active(tmp))
 			break;
 
 		GEM_BUG_ON(!reservation_object_test_signaled_rcu(tmp->resv,
 								 true));
->>>>>>> 0d5320fc
 
 		if (tmp->base.size >= size) {
 			/* Clear the set of shared fences early */
@@ -149,13 +132,7 @@
 	}
 
 	if (obj == NULL) {
-<<<<<<< HEAD
-		int ret;
-
-		obj = i915_gem_object_create(&pool->engine->i915->drm, size);
-=======
 		obj = i915_gem_object_create_internal(pool->engine->i915, size);
->>>>>>> 0d5320fc
 		if (IS_ERR(obj))
 			return obj;
 	}
