/*
 * Copyright © 2008 Intel Corporation
 *
 * Permission is hereby granted, free of charge, to any person obtaining a
 * copy of this software and associated documentation files (the "Software"),
 * to deal in the Software without restriction, including without limitation
 * the rights to use, copy, modify, merge, publish, distribute, sublicense,
 * and/or sell copies of the Software, and to permit persons to whom the
 * Software is furnished to do so, subject to the following conditions:
 *
 * The above copyright notice and this permission notice (including the next
 * paragraph) shall be included in all copies or substantial portions of the
 * Software.
 *
 * THE SOFTWARE IS PROVIDED "AS IS", WITHOUT WARRANTY OF ANY KIND, EXPRESS OR
 * IMPLIED, INCLUDING BUT NOT LIMITED TO THE WARRANTIES OF MERCHANTABILITY,
 * FITNESS FOR A PARTICULAR PURPOSE AND NONINFRINGEMENT.  IN NO EVENT SHALL
 * THE AUTHORS OR COPYRIGHT HOLDERS BE LIABLE FOR ANY CLAIM, DAMAGES OR OTHER
 * LIABILITY, WHETHER IN AN ACTION OF CONTRACT, TORT OR OTHERWISE, ARISING
 * FROM, OUT OF OR IN CONNECTION WITH THE SOFTWARE OR THE USE OR OTHER DEALINGS
 * IN THE SOFTWARE.
 *
 * Authors:
 *    Keith Packard <keithp@keithp.com>
 *
 */

#include <linux/i2c.h>
#include <linux/slab.h>
#include <linux/export.h>
#include <linux/notifier.h>
#include <linux/reboot.h>
#include <drm/drmP.h>
#include <drm/drm_atomic_helper.h>
#include <drm/drm_crtc.h>
#include <drm/drm_crtc_helper.h>
#include <drm/drm_edid.h>
#include "intel_drv.h"
#include <drm/i915_drm.h>
#include "i915_drv.h"

#define DP_LINK_CHECK_TIMEOUT	(10 * 1000)

/* Compliance test status bits  */
#define INTEL_DP_RESOLUTION_SHIFT_MASK	0
#define INTEL_DP_RESOLUTION_PREFERRED	(1 << INTEL_DP_RESOLUTION_SHIFT_MASK)
#define INTEL_DP_RESOLUTION_STANDARD	(2 << INTEL_DP_RESOLUTION_SHIFT_MASK)
#define INTEL_DP_RESOLUTION_FAILSAFE	(3 << INTEL_DP_RESOLUTION_SHIFT_MASK)

struct dp_link_dpll {
	int clock;
	struct dpll dpll;
};

static const struct dp_link_dpll gen4_dpll[] = {
	{ 162000,
		{ .p1 = 2, .p2 = 10, .n = 2, .m1 = 23, .m2 = 8 } },
	{ 270000,
		{ .p1 = 1, .p2 = 10, .n = 1, .m1 = 14, .m2 = 2 } }
};

static const struct dp_link_dpll pch_dpll[] = {
	{ 162000,
		{ .p1 = 2, .p2 = 10, .n = 1, .m1 = 12, .m2 = 9 } },
	{ 270000,
		{ .p1 = 1, .p2 = 10, .n = 2, .m1 = 14, .m2 = 8 } }
};

static const struct dp_link_dpll vlv_dpll[] = {
	{ 162000,
		{ .p1 = 3, .p2 = 2, .n = 5, .m1 = 3, .m2 = 81 } },
	{ 270000,
		{ .p1 = 2, .p2 = 2, .n = 1, .m1 = 2, .m2 = 27 } }
};

/*
 * CHV supports eDP 1.4 that have  more link rates.
 * Below only provides the fixed rate but exclude variable rate.
 */
static const struct dp_link_dpll chv_dpll[] = {
	/*
	 * CHV requires to program fractional division for m2.
	 * m2 is stored in fixed point format using formula below
	 * (m2_int << 22) | m2_fraction
	 */
	{ 162000,	/* m2_int = 32, m2_fraction = 1677722 */
		{ .p1 = 4, .p2 = 2, .n = 1, .m1 = 2, .m2 = 0x819999a } },
	{ 270000,	/* m2_int = 27, m2_fraction = 0 */
		{ .p1 = 4, .p2 = 1, .n = 1, .m1 = 2, .m2 = 0x6c00000 } },
	{ 540000,	/* m2_int = 27, m2_fraction = 0 */
		{ .p1 = 2, .p2 = 1, .n = 1, .m1 = 2, .m2 = 0x6c00000 } }
};

static const int bxt_rates[] = { 162000, 216000, 243000, 270000,
				  324000, 432000, 540000 };
static const int skl_rates[] = { 162000, 216000, 270000,
				  324000, 432000, 540000 };
static const int default_rates[] = { 162000, 270000, 540000 };

/**
 * is_edp - is the given port attached to an eDP panel (either CPU or PCH)
 * @intel_dp: DP struct
 *
 * If a CPU or PCH DP output is attached to an eDP panel, this function
 * will return true, and false otherwise.
 */
static bool is_edp(struct intel_dp *intel_dp)
{
	struct intel_digital_port *intel_dig_port = dp_to_dig_port(intel_dp);

	return intel_dig_port->base.type == INTEL_OUTPUT_EDP;
}

static struct drm_device *intel_dp_to_dev(struct intel_dp *intel_dp)
{
	struct intel_digital_port *intel_dig_port = dp_to_dig_port(intel_dp);

	return intel_dig_port->base.base.dev;
}

static struct intel_dp *intel_attached_dp(struct drm_connector *connector)
{
	return enc_to_intel_dp(&intel_attached_encoder(connector)->base);
}

static void intel_dp_link_down(struct intel_dp *intel_dp);
static bool edp_panel_vdd_on(struct intel_dp *intel_dp);
static void edp_panel_vdd_off(struct intel_dp *intel_dp, bool sync);
static void vlv_init_panel_power_sequencer(struct intel_dp *intel_dp);
static void vlv_steal_power_sequencer(struct drm_device *dev,
				      enum pipe pipe);
static void intel_dp_unset_edid(struct intel_dp *intel_dp);

static unsigned int intel_dp_unused_lane_mask(int lane_count)
{
	return ~((1 << lane_count) - 1) & 0xf;
}

static int
intel_dp_max_link_bw(struct intel_dp  *intel_dp)
{
	int max_link_bw = intel_dp->dpcd[DP_MAX_LINK_RATE];

	switch (max_link_bw) {
	case DP_LINK_BW_1_62:
	case DP_LINK_BW_2_7:
	case DP_LINK_BW_5_4:
		break;
	default:
		WARN(1, "invalid max DP link bw val %x, using 1.62Gbps\n",
		     max_link_bw);
		max_link_bw = DP_LINK_BW_1_62;
		break;
	}
	return max_link_bw;
}

static u8 intel_dp_max_lane_count(struct intel_dp *intel_dp)
{
	struct intel_digital_port *intel_dig_port = dp_to_dig_port(intel_dp);
	u8 source_max, sink_max;

	source_max = intel_dig_port->max_lanes;
	sink_max = drm_dp_max_lane_count(intel_dp->dpcd);

	return min(source_max, sink_max);
}

/*
 * The units on the numbers in the next two are... bizarre.  Examples will
 * make it clearer; this one parallels an example in the eDP spec.
 *
 * intel_dp_max_data_rate for one lane of 2.7GHz evaluates as:
 *
 *     270000 * 1 * 8 / 10 == 216000
 *
 * The actual data capacity of that configuration is 2.16Gbit/s, so the
 * units are decakilobits.  ->clock in a drm_display_mode is in kilohertz -
 * or equivalently, kilopixels per second - so for 1680x1050R it'd be
 * 119000.  At 18bpp that's 2142000 kilobits per second.
 *
 * Thus the strange-looking division by 10 in intel_dp_link_required, to
 * get the result in decakilobits instead of kilobits.
 */

static int
intel_dp_link_required(int pixel_clock, int bpp)
{
	return (pixel_clock * bpp + 9) / 10;
}

static int
intel_dp_max_data_rate(int max_link_clock, int max_lanes)
{
	return (max_link_clock * max_lanes * 8) / 10;
}

static enum drm_mode_status
intel_dp_mode_valid(struct drm_connector *connector,
		    struct drm_display_mode *mode)
{
	struct intel_dp *intel_dp = intel_attached_dp(connector);
	struct intel_connector *intel_connector = to_intel_connector(connector);
	struct drm_display_mode *fixed_mode = intel_connector->panel.fixed_mode;
	int target_clock = mode->clock;
	int max_rate, mode_rate, max_lanes, max_link_clock;
	int max_dotclk = to_i915(connector->dev)->max_dotclk_freq;

	if (is_edp(intel_dp) && fixed_mode) {
		if (mode->hdisplay > fixed_mode->hdisplay)
			return MODE_PANEL;

		if (mode->vdisplay > fixed_mode->vdisplay)
			return MODE_PANEL;

		target_clock = fixed_mode->clock;
	}

	max_link_clock = intel_dp_max_link_rate(intel_dp);
	max_lanes = intel_dp_max_lane_count(intel_dp);

	max_rate = intel_dp_max_data_rate(max_link_clock, max_lanes);
	mode_rate = intel_dp_link_required(target_clock, 18);

	if (mode_rate > max_rate || target_clock > max_dotclk)
		return MODE_CLOCK_HIGH;

	if (mode->clock < 10000)
		return MODE_CLOCK_LOW;

	if (mode->flags & DRM_MODE_FLAG_DBLCLK)
		return MODE_H_ILLEGAL;

	return MODE_OK;
}

uint32_t intel_dp_pack_aux(const uint8_t *src, int src_bytes)
{
	int	i;
	uint32_t v = 0;

	if (src_bytes > 4)
		src_bytes = 4;
	for (i = 0; i < src_bytes; i++)
		v |= ((uint32_t) src[i]) << ((3-i) * 8);
	return v;
}

static void intel_dp_unpack_aux(uint32_t src, uint8_t *dst, int dst_bytes)
{
	int i;
	if (dst_bytes > 4)
		dst_bytes = 4;
	for (i = 0; i < dst_bytes; i++)
		dst[i] = src >> ((3-i) * 8);
}

static void
intel_dp_init_panel_power_sequencer(struct drm_device *dev,
				    struct intel_dp *intel_dp);
static void
intel_dp_init_panel_power_sequencer_registers(struct drm_device *dev,
					      struct intel_dp *intel_dp);

static void pps_lock(struct intel_dp *intel_dp)
{
	struct intel_digital_port *intel_dig_port = dp_to_dig_port(intel_dp);
	struct intel_encoder *encoder = &intel_dig_port->base;
	struct drm_device *dev = encoder->base.dev;
	struct drm_i915_private *dev_priv = dev->dev_private;
	enum intel_display_power_domain power_domain;

	/*
	 * See vlv_power_sequencer_reset() why we need
	 * a power domain reference here.
	 */
	power_domain = intel_display_port_aux_power_domain(encoder);
	intel_display_power_get(dev_priv, power_domain);

	mutex_lock(&dev_priv->pps_mutex);
}

static void pps_unlock(struct intel_dp *intel_dp)
{
	struct intel_digital_port *intel_dig_port = dp_to_dig_port(intel_dp);
	struct intel_encoder *encoder = &intel_dig_port->base;
	struct drm_device *dev = encoder->base.dev;
	struct drm_i915_private *dev_priv = dev->dev_private;
	enum intel_display_power_domain power_domain;

	mutex_unlock(&dev_priv->pps_mutex);

	power_domain = intel_display_port_aux_power_domain(encoder);
	intel_display_power_put(dev_priv, power_domain);
}

static void
vlv_power_sequencer_kick(struct intel_dp *intel_dp)
{
	struct intel_digital_port *intel_dig_port = dp_to_dig_port(intel_dp);
	struct drm_device *dev = intel_dig_port->base.base.dev;
	struct drm_i915_private *dev_priv = dev->dev_private;
	enum pipe pipe = intel_dp->pps_pipe;
	bool pll_enabled, release_cl_override = false;
	enum dpio_phy phy = DPIO_PHY(pipe);
	enum dpio_channel ch = vlv_pipe_to_channel(pipe);
	uint32_t DP;

	if (WARN(I915_READ(intel_dp->output_reg) & DP_PORT_EN,
		 "skipping pipe %c power seqeuncer kick due to port %c being active\n",
		 pipe_name(pipe), port_name(intel_dig_port->port)))
		return;

	DRM_DEBUG_KMS("kicking pipe %c power sequencer for port %c\n",
		      pipe_name(pipe), port_name(intel_dig_port->port));

	/* Preserve the BIOS-computed detected bit. This is
	 * supposed to be read-only.
	 */
	DP = I915_READ(intel_dp->output_reg) & DP_DETECTED;
	DP |= DP_VOLTAGE_0_4 | DP_PRE_EMPHASIS_0;
	DP |= DP_PORT_WIDTH(1);
	DP |= DP_LINK_TRAIN_PAT_1;

	if (IS_CHERRYVIEW(dev))
		DP |= DP_PIPE_SELECT_CHV(pipe);
	else if (pipe == PIPE_B)
		DP |= DP_PIPEB_SELECT;

	pll_enabled = I915_READ(DPLL(pipe)) & DPLL_VCO_ENABLE;

	/*
	 * The DPLL for the pipe must be enabled for this to work.
	 * So enable temporarily it if it's not already enabled.
	 */
	if (!pll_enabled) {
		release_cl_override = IS_CHERRYVIEW(dev) &&
			!chv_phy_powergate_ch(dev_priv, phy, ch, true);

		if (vlv_force_pll_on(dev, pipe, IS_CHERRYVIEW(dev) ?
				     &chv_dpll[0].dpll : &vlv_dpll[0].dpll)) {
			DRM_ERROR("Failed to force on pll for pipe %c!\n",
				  pipe_name(pipe));
			return;
		}
	}

	/*
	 * Similar magic as in intel_dp_enable_port().
	 * We _must_ do this port enable + disable trick
	 * to make this power seqeuencer lock onto the port.
	 * Otherwise even VDD force bit won't work.
	 */
	I915_WRITE(intel_dp->output_reg, DP);
	POSTING_READ(intel_dp->output_reg);

	I915_WRITE(intel_dp->output_reg, DP | DP_PORT_EN);
	POSTING_READ(intel_dp->output_reg);

	I915_WRITE(intel_dp->output_reg, DP & ~DP_PORT_EN);
	POSTING_READ(intel_dp->output_reg);

	if (!pll_enabled) {
		vlv_force_pll_off(dev, pipe);

		if (release_cl_override)
			chv_phy_powergate_ch(dev_priv, phy, ch, false);
	}
}

static enum pipe
vlv_power_sequencer_pipe(struct intel_dp *intel_dp)
{
	struct intel_digital_port *intel_dig_port = dp_to_dig_port(intel_dp);
	struct drm_device *dev = intel_dig_port->base.base.dev;
	struct drm_i915_private *dev_priv = dev->dev_private;
	struct intel_encoder *encoder;
	unsigned int pipes = (1 << PIPE_A) | (1 << PIPE_B);
	enum pipe pipe;

	lockdep_assert_held(&dev_priv->pps_mutex);

	/* We should never land here with regular DP ports */
	WARN_ON(!is_edp(intel_dp));

	if (intel_dp->pps_pipe != INVALID_PIPE)
		return intel_dp->pps_pipe;

	/*
	 * We don't have power sequencer currently.
	 * Pick one that's not used by other ports.
	 */
	for_each_intel_encoder(dev, encoder) {
		struct intel_dp *tmp;

		if (encoder->type != INTEL_OUTPUT_EDP)
			continue;

		tmp = enc_to_intel_dp(&encoder->base);

		if (tmp->pps_pipe != INVALID_PIPE)
			pipes &= ~(1 << tmp->pps_pipe);
	}

	/*
	 * Didn't find one. This should not happen since there
	 * are two power sequencers and up to two eDP ports.
	 */
	if (WARN_ON(pipes == 0))
		pipe = PIPE_A;
	else
		pipe = ffs(pipes) - 1;

	vlv_steal_power_sequencer(dev, pipe);
	intel_dp->pps_pipe = pipe;

	DRM_DEBUG_KMS("picked pipe %c power sequencer for port %c\n",
		      pipe_name(intel_dp->pps_pipe),
		      port_name(intel_dig_port->port));

	/* init power sequencer on this pipe and port */
	intel_dp_init_panel_power_sequencer(dev, intel_dp);
	intel_dp_init_panel_power_sequencer_registers(dev, intel_dp);

	/*
	 * Even vdd force doesn't work until we've made
	 * the power sequencer lock in on the port.
	 */
	vlv_power_sequencer_kick(intel_dp);

	return intel_dp->pps_pipe;
}

typedef bool (*vlv_pipe_check)(struct drm_i915_private *dev_priv,
			       enum pipe pipe);

static bool vlv_pipe_has_pp_on(struct drm_i915_private *dev_priv,
			       enum pipe pipe)
{
	return I915_READ(VLV_PIPE_PP_STATUS(pipe)) & PP_ON;
}

static bool vlv_pipe_has_vdd_on(struct drm_i915_private *dev_priv,
				enum pipe pipe)
{
	return I915_READ(VLV_PIPE_PP_CONTROL(pipe)) & EDP_FORCE_VDD;
}

static bool vlv_pipe_any(struct drm_i915_private *dev_priv,
			 enum pipe pipe)
{
	return true;
}

static enum pipe
vlv_initial_pps_pipe(struct drm_i915_private *dev_priv,
		     enum port port,
		     vlv_pipe_check pipe_check)
{
	enum pipe pipe;

	for (pipe = PIPE_A; pipe <= PIPE_B; pipe++) {
		u32 port_sel = I915_READ(VLV_PIPE_PP_ON_DELAYS(pipe)) &
			PANEL_PORT_SELECT_MASK;

		if (port_sel != PANEL_PORT_SELECT_VLV(port))
			continue;

		if (!pipe_check(dev_priv, pipe))
			continue;

		return pipe;
	}

	return INVALID_PIPE;
}

static void
vlv_initial_power_sequencer_setup(struct intel_dp *intel_dp)
{
	struct intel_digital_port *intel_dig_port = dp_to_dig_port(intel_dp);
	struct drm_device *dev = intel_dig_port->base.base.dev;
	struct drm_i915_private *dev_priv = dev->dev_private;
	enum port port = intel_dig_port->port;

	lockdep_assert_held(&dev_priv->pps_mutex);

	/* try to find a pipe with this port selected */
	/* first pick one where the panel is on */
	intel_dp->pps_pipe = vlv_initial_pps_pipe(dev_priv, port,
						  vlv_pipe_has_pp_on);
	/* didn't find one? pick one where vdd is on */
	if (intel_dp->pps_pipe == INVALID_PIPE)
		intel_dp->pps_pipe = vlv_initial_pps_pipe(dev_priv, port,
							  vlv_pipe_has_vdd_on);
	/* didn't find one? pick one with just the correct port */
	if (intel_dp->pps_pipe == INVALID_PIPE)
		intel_dp->pps_pipe = vlv_initial_pps_pipe(dev_priv, port,
							  vlv_pipe_any);

	/* didn't find one? just let vlv_power_sequencer_pipe() pick one when needed */
	if (intel_dp->pps_pipe == INVALID_PIPE) {
		DRM_DEBUG_KMS("no initial power sequencer for port %c\n",
			      port_name(port));
		return;
	}

	DRM_DEBUG_KMS("initial power sequencer for port %c: pipe %c\n",
		      port_name(port), pipe_name(intel_dp->pps_pipe));

	intel_dp_init_panel_power_sequencer(dev, intel_dp);
	intel_dp_init_panel_power_sequencer_registers(dev, intel_dp);
}

void vlv_power_sequencer_reset(struct drm_i915_private *dev_priv)
{
	struct drm_device *dev = dev_priv->dev;
	struct intel_encoder *encoder;

	if (WARN_ON(!IS_VALLEYVIEW(dev) && !IS_CHERRYVIEW(dev)))
		return;

	/*
	 * We can't grab pps_mutex here due to deadlock with power_domain
	 * mutex when power_domain functions are called while holding pps_mutex.
	 * That also means that in order to use pps_pipe the code needs to
	 * hold both a power domain reference and pps_mutex, and the power domain
	 * reference get/put must be done while _not_ holding pps_mutex.
	 * pps_{lock,unlock}() do these steps in the correct order, so one
	 * should use them always.
	 */

	for_each_intel_encoder(dev, encoder) {
		struct intel_dp *intel_dp;

		if (encoder->type != INTEL_OUTPUT_EDP)
			continue;

		intel_dp = enc_to_intel_dp(&encoder->base);
		intel_dp->pps_pipe = INVALID_PIPE;
	}
}

static i915_reg_t
_pp_ctrl_reg(struct intel_dp *intel_dp)
{
	struct drm_device *dev = intel_dp_to_dev(intel_dp);

	if (IS_BROXTON(dev))
		return BXT_PP_CONTROL(0);
	else if (HAS_PCH_SPLIT(dev))
		return PCH_PP_CONTROL;
	else
		return VLV_PIPE_PP_CONTROL(vlv_power_sequencer_pipe(intel_dp));
}

static i915_reg_t
_pp_stat_reg(struct intel_dp *intel_dp)
{
	struct drm_device *dev = intel_dp_to_dev(intel_dp);

	if (IS_BROXTON(dev))
		return BXT_PP_STATUS(0);
	else if (HAS_PCH_SPLIT(dev))
		return PCH_PP_STATUS;
	else
		return VLV_PIPE_PP_STATUS(vlv_power_sequencer_pipe(intel_dp));
}

/* Reboot notifier handler to shutdown panel power to guarantee T12 timing
   This function only applicable when panel PM state is not to be tracked */
static int edp_notify_handler(struct notifier_block *this, unsigned long code,
			      void *unused)
{
	struct intel_dp *intel_dp = container_of(this, typeof(* intel_dp),
						 edp_notifier);
	struct drm_device *dev = intel_dp_to_dev(intel_dp);
	struct drm_i915_private *dev_priv = dev->dev_private;

	if (!is_edp(intel_dp) || code != SYS_RESTART)
		return 0;

	pps_lock(intel_dp);

	if (IS_VALLEYVIEW(dev) || IS_CHERRYVIEW(dev)) {
		enum pipe pipe = vlv_power_sequencer_pipe(intel_dp);
		i915_reg_t pp_ctrl_reg, pp_div_reg;
		u32 pp_div;

		pp_ctrl_reg = VLV_PIPE_PP_CONTROL(pipe);
		pp_div_reg  = VLV_PIPE_PP_DIVISOR(pipe);
		pp_div = I915_READ(pp_div_reg);
		pp_div &= PP_REFERENCE_DIVIDER_MASK;

		/* 0x1F write to PP_DIV_REG sets max cycle delay */
		I915_WRITE(pp_div_reg, pp_div | 0x1F);
		I915_WRITE(pp_ctrl_reg, PANEL_UNLOCK_REGS | PANEL_POWER_OFF);
		msleep(intel_dp->panel_power_cycle_delay);
	}

	pps_unlock(intel_dp);

	return 0;
}

static bool edp_have_panel_power(struct intel_dp *intel_dp)
{
	struct drm_device *dev = intel_dp_to_dev(intel_dp);
	struct drm_i915_private *dev_priv = dev->dev_private;

	lockdep_assert_held(&dev_priv->pps_mutex);

	if ((IS_VALLEYVIEW(dev) || IS_CHERRYVIEW(dev)) &&
	    intel_dp->pps_pipe == INVALID_PIPE)
		return false;

	return (I915_READ(_pp_stat_reg(intel_dp)) & PP_ON) != 0;
}

static bool edp_have_panel_vdd(struct intel_dp *intel_dp)
{
	struct drm_device *dev = intel_dp_to_dev(intel_dp);
	struct drm_i915_private *dev_priv = dev->dev_private;

	lockdep_assert_held(&dev_priv->pps_mutex);

	if ((IS_VALLEYVIEW(dev) || IS_CHERRYVIEW(dev)) &&
	    intel_dp->pps_pipe == INVALID_PIPE)
		return false;

	return I915_READ(_pp_ctrl_reg(intel_dp)) & EDP_FORCE_VDD;
}

static void
intel_dp_check_edp(struct intel_dp *intel_dp)
{
	struct drm_device *dev = intel_dp_to_dev(intel_dp);
	struct drm_i915_private *dev_priv = dev->dev_private;

	if (!is_edp(intel_dp))
		return;

	if (!edp_have_panel_power(intel_dp) && !edp_have_panel_vdd(intel_dp)) {
		WARN(1, "eDP powered off while attempting aux channel communication.\n");
		DRM_DEBUG_KMS("Status 0x%08x Control 0x%08x\n",
			      I915_READ(_pp_stat_reg(intel_dp)),
			      I915_READ(_pp_ctrl_reg(intel_dp)));
	}
}

static uint32_t
intel_dp_aux_wait_done(struct intel_dp *intel_dp, bool has_aux_irq)
{
	struct intel_digital_port *intel_dig_port = dp_to_dig_port(intel_dp);
	struct drm_device *dev = intel_dig_port->base.base.dev;
	struct drm_i915_private *dev_priv = dev->dev_private;
	i915_reg_t ch_ctl = intel_dp->aux_ch_ctl_reg;
	uint32_t status;
	bool done;

#define C (((status = I915_READ_NOTRACE(ch_ctl)) & DP_AUX_CH_CTL_SEND_BUSY) == 0)
	if (has_aux_irq)
		done = wait_event_timeout(dev_priv->gmbus_wait_queue, C,
					  msecs_to_jiffies_timeout(10));
	else
		done = wait_for_atomic(C, 10) == 0;
	if (!done)
		DRM_ERROR("dp aux hw did not signal timeout (has irq: %i)!\n",
			  has_aux_irq);
#undef C

	return status;
}

static uint32_t g4x_get_aux_clock_divider(struct intel_dp *intel_dp, int index)
{
	struct intel_digital_port *intel_dig_port = dp_to_dig_port(intel_dp);
	struct drm_i915_private *dev_priv = to_i915(intel_dig_port->base.base.dev);

	if (index)
		return 0;

	/*
	 * The clock divider is based off the hrawclk, and would like to run at
	 * 2MHz.  So, take the hrawclk value and divide by 2000 and use that
	 */
	return DIV_ROUND_CLOSEST(dev_priv->rawclk_freq, 2000);
}

static uint32_t ilk_get_aux_clock_divider(struct intel_dp *intel_dp, int index)
{
	struct intel_digital_port *intel_dig_port = dp_to_dig_port(intel_dp);
	struct drm_i915_private *dev_priv = to_i915(intel_dig_port->base.base.dev);

	if (index)
		return 0;

	/*
	 * The clock divider is based off the cdclk or PCH rawclk, and would
	 * like to run at 2MHz.  So, take the cdclk or PCH rawclk value and
	 * divide by 2000 and use that
	 */
	if (intel_dig_port->port == PORT_A)
		return DIV_ROUND_CLOSEST(dev_priv->cdclk_freq, 2000);
	else
		return DIV_ROUND_CLOSEST(dev_priv->rawclk_freq, 2000);
}

static uint32_t hsw_get_aux_clock_divider(struct intel_dp *intel_dp, int index)
{
	struct intel_digital_port *intel_dig_port = dp_to_dig_port(intel_dp);
	struct drm_i915_private *dev_priv = to_i915(intel_dig_port->base.base.dev);

	if (intel_dig_port->port != PORT_A && HAS_PCH_LPT_H(dev_priv)) {
		/* Workaround for non-ULT HSW */
		switch (index) {
		case 0: return 63;
		case 1: return 72;
		default: return 0;
		}
	}

	return ilk_get_aux_clock_divider(intel_dp, index);
}

static uint32_t skl_get_aux_clock_divider(struct intel_dp *intel_dp, int index)
{
	/*
	 * SKL doesn't need us to program the AUX clock divider (Hardware will
	 * derive the clock from CDCLK automatically). We still implement the
	 * get_aux_clock_divider vfunc to plug-in into the existing code.
	 */
	return index ? 0 : 1;
}

static uint32_t g4x_get_aux_send_ctl(struct intel_dp *intel_dp,
				     bool has_aux_irq,
				     int send_bytes,
				     uint32_t aux_clock_divider)
{
	struct intel_digital_port *intel_dig_port = dp_to_dig_port(intel_dp);
	struct drm_device *dev = intel_dig_port->base.base.dev;
	uint32_t precharge, timeout;

	if (IS_GEN6(dev))
		precharge = 3;
	else
		precharge = 5;

	if (IS_BROADWELL(dev) && intel_dig_port->port == PORT_A)
		timeout = DP_AUX_CH_CTL_TIME_OUT_600us;
	else
		timeout = DP_AUX_CH_CTL_TIME_OUT_400us;

	return DP_AUX_CH_CTL_SEND_BUSY |
	       DP_AUX_CH_CTL_DONE |
	       (has_aux_irq ? DP_AUX_CH_CTL_INTERRUPT : 0) |
	       DP_AUX_CH_CTL_TIME_OUT_ERROR |
	       timeout |
	       DP_AUX_CH_CTL_RECEIVE_ERROR |
	       (send_bytes << DP_AUX_CH_CTL_MESSAGE_SIZE_SHIFT) |
	       (precharge << DP_AUX_CH_CTL_PRECHARGE_2US_SHIFT) |
	       (aux_clock_divider << DP_AUX_CH_CTL_BIT_CLOCK_2X_SHIFT);
}

static uint32_t skl_get_aux_send_ctl(struct intel_dp *intel_dp,
				      bool has_aux_irq,
				      int send_bytes,
				      uint32_t unused)
{
	return DP_AUX_CH_CTL_SEND_BUSY |
	       DP_AUX_CH_CTL_DONE |
	       (has_aux_irq ? DP_AUX_CH_CTL_INTERRUPT : 0) |
	       DP_AUX_CH_CTL_TIME_OUT_ERROR |
	       DP_AUX_CH_CTL_TIME_OUT_1600us |
	       DP_AUX_CH_CTL_RECEIVE_ERROR |
	       (send_bytes << DP_AUX_CH_CTL_MESSAGE_SIZE_SHIFT) |
	       DP_AUX_CH_CTL_SYNC_PULSE_SKL(32);
}

static int
intel_dp_aux_ch(struct intel_dp *intel_dp,
		const uint8_t *send, int send_bytes,
		uint8_t *recv, int recv_size)
{
	struct intel_digital_port *intel_dig_port = dp_to_dig_port(intel_dp);
	struct drm_device *dev = intel_dig_port->base.base.dev;
	struct drm_i915_private *dev_priv = dev->dev_private;
	i915_reg_t ch_ctl = intel_dp->aux_ch_ctl_reg;
	uint32_t aux_clock_divider;
	int i, ret, recv_bytes;
	uint32_t status;
	int try, clock = 0;
	bool has_aux_irq = HAS_AUX_IRQ(dev);
	bool vdd;

	pps_lock(intel_dp);

	/*
	 * We will be called with VDD already enabled for dpcd/edid/oui reads.
	 * In such cases we want to leave VDD enabled and it's up to upper layers
	 * to turn it off. But for eg. i2c-dev access we need to turn it on/off
	 * ourselves.
	 */
	vdd = edp_panel_vdd_on(intel_dp);

	/* dp aux is extremely sensitive to irq latency, hence request the
	 * lowest possible wakeup latency and so prevent the cpu from going into
	 * deep sleep states.
	 */
	pm_qos_update_request(&dev_priv->pm_qos, 0);

	intel_dp_check_edp(intel_dp);

	/* Try to wait for any previous AUX channel activity */
	for (try = 0; try < 3; try++) {
		status = I915_READ_NOTRACE(ch_ctl);
		if ((status & DP_AUX_CH_CTL_SEND_BUSY) == 0)
			break;
		msleep(1);
	}

	if (try == 3) {
		static u32 last_status = -1;
		const u32 status = I915_READ(ch_ctl);

		if (status != last_status) {
			WARN(1, "dp_aux_ch not started status 0x%08x\n",
			     status);
			last_status = status;
		}

		ret = -EBUSY;
		goto out;
	}

	/* Only 5 data registers! */
	if (WARN_ON(send_bytes > 20 || recv_size > 20)) {
		ret = -E2BIG;
		goto out;
	}

	while ((aux_clock_divider = intel_dp->get_aux_clock_divider(intel_dp, clock++))) {
		u32 send_ctl = intel_dp->get_aux_send_ctl(intel_dp,
							  has_aux_irq,
							  send_bytes,
							  aux_clock_divider);

		/* Must try at least 3 times according to DP spec */
		for (try = 0; try < 5; try++) {
			/* Load the send data into the aux channel data registers */
			for (i = 0; i < send_bytes; i += 4)
				I915_WRITE(intel_dp->aux_ch_data_reg[i >> 2],
					   intel_dp_pack_aux(send + i,
							     send_bytes - i));

			/* Send the command and wait for it to complete */
			I915_WRITE(ch_ctl, send_ctl);

			status = intel_dp_aux_wait_done(intel_dp, has_aux_irq);

			/* Clear done status and any errors */
			I915_WRITE(ch_ctl,
				   status |
				   DP_AUX_CH_CTL_DONE |
				   DP_AUX_CH_CTL_TIME_OUT_ERROR |
				   DP_AUX_CH_CTL_RECEIVE_ERROR);

			if (status & DP_AUX_CH_CTL_TIME_OUT_ERROR)
				continue;

			/* DP CTS 1.2 Core Rev 1.1, 4.2.1.1 & 4.2.1.2
			 *   400us delay required for errors and timeouts
			 *   Timeout errors from the HW already meet this
			 *   requirement so skip to next iteration
			 */
			if (status & DP_AUX_CH_CTL_RECEIVE_ERROR) {
				usleep_range(400, 500);
				continue;
			}
			if (status & DP_AUX_CH_CTL_DONE)
				goto done;
		}
	}

	if ((status & DP_AUX_CH_CTL_DONE) == 0) {
		DRM_ERROR("dp_aux_ch not done status 0x%08x\n", status);
		ret = -EBUSY;
		goto out;
	}

done:
	/* Check for timeout or receive error.
	 * Timeouts occur when the sink is not connected
	 */
	if (status & DP_AUX_CH_CTL_RECEIVE_ERROR) {
		DRM_ERROR("dp_aux_ch receive error status 0x%08x\n", status);
		ret = -EIO;
		goto out;
	}

	/* Timeouts occur when the device isn't connected, so they're
	 * "normal" -- don't fill the kernel log with these */
	if (status & DP_AUX_CH_CTL_TIME_OUT_ERROR) {
		DRM_DEBUG_KMS("dp_aux_ch timeout status 0x%08x\n", status);
		ret = -ETIMEDOUT;
		goto out;
	}

	/* Unload any bytes sent back from the other side */
	recv_bytes = ((status & DP_AUX_CH_CTL_MESSAGE_SIZE_MASK) >>
		      DP_AUX_CH_CTL_MESSAGE_SIZE_SHIFT);

	/*
	 * By BSpec: "Message sizes of 0 or >20 are not allowed."
	 * We have no idea of what happened so we return -EBUSY so
	 * drm layer takes care for the necessary retries.
	 */
	if (recv_bytes == 0 || recv_bytes > 20) {
		DRM_DEBUG_KMS("Forbidden recv_bytes = %d on aux transaction\n",
			      recv_bytes);
		/*
		 * FIXME: This patch was created on top of a series that
		 * organize the retries at drm level. There EBUSY should
		 * also take care for 1ms wait before retrying.
		 * That aux retries re-org is still needed and after that is
		 * merged we remove this sleep from here.
		 */
		usleep_range(1000, 1500);
		ret = -EBUSY;
		goto out;
	}

	if (recv_bytes > recv_size)
		recv_bytes = recv_size;

	for (i = 0; i < recv_bytes; i += 4)
		intel_dp_unpack_aux(I915_READ(intel_dp->aux_ch_data_reg[i >> 2]),
				    recv + i, recv_bytes - i);

	ret = recv_bytes;
out:
	pm_qos_update_request(&dev_priv->pm_qos, PM_QOS_DEFAULT_VALUE);

	if (vdd)
		edp_panel_vdd_off(intel_dp, false);

	pps_unlock(intel_dp);

	return ret;
}

#define BARE_ADDRESS_SIZE	3
#define HEADER_SIZE		(BARE_ADDRESS_SIZE + 1)
static ssize_t
intel_dp_aux_transfer(struct drm_dp_aux *aux, struct drm_dp_aux_msg *msg)
{
	struct intel_dp *intel_dp = container_of(aux, struct intel_dp, aux);
	uint8_t txbuf[20], rxbuf[20];
	size_t txsize, rxsize;
	int ret;

	txbuf[0] = (msg->request << 4) |
		((msg->address >> 16) & 0xf);
	txbuf[1] = (msg->address >> 8) & 0xff;
	txbuf[2] = msg->address & 0xff;
	txbuf[3] = msg->size - 1;

	switch (msg->request & ~DP_AUX_I2C_MOT) {
	case DP_AUX_NATIVE_WRITE:
	case DP_AUX_I2C_WRITE:
	case DP_AUX_I2C_WRITE_STATUS_UPDATE:
		txsize = msg->size ? HEADER_SIZE + msg->size : BARE_ADDRESS_SIZE;
		rxsize = 2; /* 0 or 1 data bytes */

		if (WARN_ON(txsize > 20))
			return -E2BIG;

		if (msg->buffer)
			memcpy(txbuf + HEADER_SIZE, msg->buffer, msg->size);
		else
			WARN_ON(msg->size);

		ret = intel_dp_aux_ch(intel_dp, txbuf, txsize, rxbuf, rxsize);
		if (ret > 0) {
			msg->reply = rxbuf[0] >> 4;

			if (ret > 1) {
				/* Number of bytes written in a short write. */
				ret = clamp_t(int, rxbuf[1], 0, msg->size);
			} else {
				/* Return payload size. */
				ret = msg->size;
			}
		}
		break;

	case DP_AUX_NATIVE_READ:
	case DP_AUX_I2C_READ:
		txsize = msg->size ? HEADER_SIZE : BARE_ADDRESS_SIZE;
		rxsize = msg->size + 1;

		if (WARN_ON(rxsize > 20))
			return -E2BIG;

		ret = intel_dp_aux_ch(intel_dp, txbuf, txsize, rxbuf, rxsize);
		if (ret > 0) {
			msg->reply = rxbuf[0] >> 4;
			/*
			 * Assume happy day, and copy the data. The caller is
			 * expected to check msg->reply before touching it.
			 *
			 * Return payload size.
			 */
			ret--;
			memcpy(msg->buffer, rxbuf + 1, ret);
		}
		break;

	default:
		ret = -EINVAL;
		break;
	}

	return ret;
}

static i915_reg_t g4x_aux_ctl_reg(struct drm_i915_private *dev_priv,
				       enum port port)
{
	switch (port) {
	case PORT_B:
	case PORT_C:
	case PORT_D:
		return DP_AUX_CH_CTL(port);
	default:
		MISSING_CASE(port);
		return DP_AUX_CH_CTL(PORT_B);
	}
}

static i915_reg_t g4x_aux_data_reg(struct drm_i915_private *dev_priv,
					enum port port, int index)
{
	switch (port) {
	case PORT_B:
	case PORT_C:
	case PORT_D:
		return DP_AUX_CH_DATA(port, index);
	default:
		MISSING_CASE(port);
		return DP_AUX_CH_DATA(PORT_B, index);
	}
}

static i915_reg_t ilk_aux_ctl_reg(struct drm_i915_private *dev_priv,
				       enum port port)
{
	switch (port) {
	case PORT_A:
		return DP_AUX_CH_CTL(port);
	case PORT_B:
	case PORT_C:
	case PORT_D:
		return PCH_DP_AUX_CH_CTL(port);
	default:
		MISSING_CASE(port);
		return DP_AUX_CH_CTL(PORT_A);
	}
}

static i915_reg_t ilk_aux_data_reg(struct drm_i915_private *dev_priv,
					enum port port, int index)
{
	switch (port) {
	case PORT_A:
		return DP_AUX_CH_DATA(port, index);
	case PORT_B:
	case PORT_C:
	case PORT_D:
		return PCH_DP_AUX_CH_DATA(port, index);
	default:
		MISSING_CASE(port);
		return DP_AUX_CH_DATA(PORT_A, index);
	}
}

/*
 * On SKL we don't have Aux for port E so we rely
 * on VBT to set a proper alternate aux channel.
 */
static enum port skl_porte_aux_port(struct drm_i915_private *dev_priv)
{
	const struct ddi_vbt_port_info *info =
		&dev_priv->vbt.ddi_port_info[PORT_E];

	switch (info->alternate_aux_channel) {
	case DP_AUX_A:
		return PORT_A;
	case DP_AUX_B:
		return PORT_B;
	case DP_AUX_C:
		return PORT_C;
	case DP_AUX_D:
		return PORT_D;
	default:
		MISSING_CASE(info->alternate_aux_channel);
		return PORT_A;
	}
}

static i915_reg_t skl_aux_ctl_reg(struct drm_i915_private *dev_priv,
				       enum port port)
{
	if (port == PORT_E)
		port = skl_porte_aux_port(dev_priv);

	switch (port) {
	case PORT_A:
	case PORT_B:
	case PORT_C:
	case PORT_D:
		return DP_AUX_CH_CTL(port);
	default:
		MISSING_CASE(port);
		return DP_AUX_CH_CTL(PORT_A);
	}
}

static i915_reg_t skl_aux_data_reg(struct drm_i915_private *dev_priv,
					enum port port, int index)
{
	if (port == PORT_E)
		port = skl_porte_aux_port(dev_priv);

	switch (port) {
	case PORT_A:
	case PORT_B:
	case PORT_C:
	case PORT_D:
		return DP_AUX_CH_DATA(port, index);
	default:
		MISSING_CASE(port);
		return DP_AUX_CH_DATA(PORT_A, index);
	}
}

static i915_reg_t intel_aux_ctl_reg(struct drm_i915_private *dev_priv,
					 enum port port)
{
	if (INTEL_INFO(dev_priv)->gen >= 9)
		return skl_aux_ctl_reg(dev_priv, port);
	else if (HAS_PCH_SPLIT(dev_priv))
		return ilk_aux_ctl_reg(dev_priv, port);
	else
		return g4x_aux_ctl_reg(dev_priv, port);
}

static i915_reg_t intel_aux_data_reg(struct drm_i915_private *dev_priv,
					  enum port port, int index)
{
	if (INTEL_INFO(dev_priv)->gen >= 9)
		return skl_aux_data_reg(dev_priv, port, index);
	else if (HAS_PCH_SPLIT(dev_priv))
		return ilk_aux_data_reg(dev_priv, port, index);
	else
		return g4x_aux_data_reg(dev_priv, port, index);
}

static void intel_aux_reg_init(struct intel_dp *intel_dp)
{
	struct drm_i915_private *dev_priv = to_i915(intel_dp_to_dev(intel_dp));
	enum port port = dp_to_dig_port(intel_dp)->port;
	int i;

	intel_dp->aux_ch_ctl_reg = intel_aux_ctl_reg(dev_priv, port);
	for (i = 0; i < ARRAY_SIZE(intel_dp->aux_ch_data_reg); i++)
		intel_dp->aux_ch_data_reg[i] = intel_aux_data_reg(dev_priv, port, i);
}

static void
intel_dp_aux_fini(struct intel_dp *intel_dp)
{
	drm_dp_aux_unregister(&intel_dp->aux);
	kfree(intel_dp->aux.name);
}

static int
intel_dp_aux_init(struct intel_dp *intel_dp, struct intel_connector *connector)
{
	struct intel_digital_port *intel_dig_port = dp_to_dig_port(intel_dp);
	enum port port = intel_dig_port->port;
	int ret;

	intel_aux_reg_init(intel_dp);

	intel_dp->aux.name = kasprintf(GFP_KERNEL, "DPDDC-%c", port_name(port));
	if (!intel_dp->aux.name)
		return -ENOMEM;

	intel_dp->aux.dev = connector->base.kdev;
	intel_dp->aux.transfer = intel_dp_aux_transfer;

	DRM_DEBUG_KMS("registering %s bus for %s\n",
		      intel_dp->aux.name,
		      connector->base.kdev->kobj.name);

	ret = drm_dp_aux_register(&intel_dp->aux);
	if (ret < 0) {
		DRM_ERROR("drm_dp_aux_register() for %s failed (%d)\n",
			  intel_dp->aux.name, ret);
		kfree(intel_dp->aux.name);
		return ret;
	}

	return 0;
}

static void
intel_dp_connector_unregister(struct intel_connector *intel_connector)
{
	struct intel_dp *intel_dp = intel_attached_dp(&intel_connector->base);

	intel_dp_aux_fini(intel_dp);
	intel_connector_unregister(intel_connector);
}

static int
intel_dp_sink_rates(struct intel_dp *intel_dp, const int **sink_rates)
{
	if (intel_dp->num_sink_rates) {
		*sink_rates = intel_dp->sink_rates;
		return intel_dp->num_sink_rates;
	}

	*sink_rates = default_rates;

	return (intel_dp_max_link_bw(intel_dp) >> 3) + 1;
}

bool intel_dp_source_supports_hbr2(struct intel_dp *intel_dp)
{
	struct intel_digital_port *dig_port = dp_to_dig_port(intel_dp);
	struct drm_device *dev = dig_port->base.base.dev;

	/* WaDisableHBR2:skl */
	if (IS_SKL_REVID(dev, 0, SKL_REVID_B0))
		return false;

	if ((IS_HASWELL(dev) && !IS_HSW_ULX(dev)) || IS_BROADWELL(dev) ||
	    (INTEL_INFO(dev)->gen >= 9))
		return true;
	else
		return false;
}

static int
intel_dp_source_rates(struct intel_dp *intel_dp, const int **source_rates)
{
	struct intel_digital_port *dig_port = dp_to_dig_port(intel_dp);
	struct drm_device *dev = dig_port->base.base.dev;
	int size;

	if (IS_BROXTON(dev)) {
		*source_rates = bxt_rates;
		size = ARRAY_SIZE(bxt_rates);
	} else if (IS_SKYLAKE(dev) || IS_KABYLAKE(dev)) {
		*source_rates = skl_rates;
		size = ARRAY_SIZE(skl_rates);
	} else {
		*source_rates = default_rates;
		size = ARRAY_SIZE(default_rates);
	}

	/* This depends on the fact that 5.4 is last value in the array */
	if (!intel_dp_source_supports_hbr2(intel_dp))
		size--;

	return size;
}

static void
intel_dp_set_clock(struct intel_encoder *encoder,
		   struct intel_crtc_state *pipe_config)
{
	struct drm_device *dev = encoder->base.dev;
	const struct dp_link_dpll *divisor = NULL;
	int i, count = 0;

	if (IS_G4X(dev)) {
		divisor = gen4_dpll;
		count = ARRAY_SIZE(gen4_dpll);
	} else if (HAS_PCH_SPLIT(dev)) {
		divisor = pch_dpll;
		count = ARRAY_SIZE(pch_dpll);
	} else if (IS_CHERRYVIEW(dev)) {
		divisor = chv_dpll;
		count = ARRAY_SIZE(chv_dpll);
	} else if (IS_VALLEYVIEW(dev)) {
		divisor = vlv_dpll;
		count = ARRAY_SIZE(vlv_dpll);
	}

	if (divisor && count) {
		for (i = 0; i < count; i++) {
			if (pipe_config->port_clock == divisor[i].clock) {
				pipe_config->dpll = divisor[i].dpll;
				pipe_config->clock_set = true;
				break;
			}
		}
	}
}

static int intersect_rates(const int *source_rates, int source_len,
			   const int *sink_rates, int sink_len,
			   int *common_rates)
{
	int i = 0, j = 0, k = 0;

	while (i < source_len && j < sink_len) {
		if (source_rates[i] == sink_rates[j]) {
			if (WARN_ON(k >= DP_MAX_SUPPORTED_RATES))
				return k;
			common_rates[k] = source_rates[i];
			++k;
			++i;
			++j;
		} else if (source_rates[i] < sink_rates[j]) {
			++i;
		} else {
			++j;
		}
	}
	return k;
}

static int intel_dp_common_rates(struct intel_dp *intel_dp,
				 int *common_rates)
{
	const int *source_rates, *sink_rates;
	int source_len, sink_len;

	sink_len = intel_dp_sink_rates(intel_dp, &sink_rates);
	source_len = intel_dp_source_rates(intel_dp, &source_rates);

	return intersect_rates(source_rates, source_len,
			       sink_rates, sink_len,
			       common_rates);
}

static void snprintf_int_array(char *str, size_t len,
			       const int *array, int nelem)
{
	int i;

	str[0] = '\0';

	for (i = 0; i < nelem; i++) {
		int r = snprintf(str, len, "%s%d", i ? ", " : "", array[i]);
		if (r >= len)
			return;
		str += r;
		len -= r;
	}
}

static void intel_dp_print_rates(struct intel_dp *intel_dp)
{
	const int *source_rates, *sink_rates;
	int source_len, sink_len, common_len;
	int common_rates[DP_MAX_SUPPORTED_RATES];
	char str[128]; /* FIXME: too big for stack? */

	if ((drm_debug & DRM_UT_KMS) == 0)
		return;

	source_len = intel_dp_source_rates(intel_dp, &source_rates);
	snprintf_int_array(str, sizeof(str), source_rates, source_len);
	DRM_DEBUG_KMS("source rates: %s\n", str);

	sink_len = intel_dp_sink_rates(intel_dp, &sink_rates);
	snprintf_int_array(str, sizeof(str), sink_rates, sink_len);
	DRM_DEBUG_KMS("sink rates: %s\n", str);

	common_len = intel_dp_common_rates(intel_dp, common_rates);
	snprintf_int_array(str, sizeof(str), common_rates, common_len);
	DRM_DEBUG_KMS("common rates: %s\n", str);
}

static int rate_to_index(int find, const int *rates)
{
	int i = 0;

	for (i = 0; i < DP_MAX_SUPPORTED_RATES; ++i)
		if (find == rates[i])
			break;

	return i;
}

int
intel_dp_max_link_rate(struct intel_dp *intel_dp)
{
	int rates[DP_MAX_SUPPORTED_RATES] = {};
	int len;

	len = intel_dp_common_rates(intel_dp, rates);
	if (WARN_ON(len <= 0))
		return 162000;

	return rates[rate_to_index(0, rates) - 1];
}

int intel_dp_rate_select(struct intel_dp *intel_dp, int rate)
{
	return rate_to_index(rate, intel_dp->sink_rates);
}

void intel_dp_compute_rate(struct intel_dp *intel_dp, int port_clock,
			   uint8_t *link_bw, uint8_t *rate_select)
{
	if (intel_dp->num_sink_rates) {
		*link_bw = 0;
		*rate_select =
			intel_dp_rate_select(intel_dp, port_clock);
	} else {
		*link_bw = drm_dp_link_rate_to_bw_code(port_clock);
		*rate_select = 0;
	}
}

bool
intel_dp_compute_config(struct intel_encoder *encoder,
			struct intel_crtc_state *pipe_config)
{
	struct drm_device *dev = encoder->base.dev;
	struct drm_i915_private *dev_priv = dev->dev_private;
	struct drm_display_mode *adjusted_mode = &pipe_config->base.adjusted_mode;
	struct intel_dp *intel_dp = enc_to_intel_dp(&encoder->base);
	enum port port = dp_to_dig_port(intel_dp)->port;
	struct intel_crtc *intel_crtc = to_intel_crtc(pipe_config->base.crtc);
	struct intel_connector *intel_connector = intel_dp->attached_connector;
	int lane_count, clock;
	int min_lane_count = 1;
	int max_lane_count = intel_dp_max_lane_count(intel_dp);
	/* Conveniently, the link BW constants become indices with a shift...*/
	int min_clock = 0;
	int max_clock;
	int bpp, mode_rate;
	int link_avail, link_clock;
	int common_rates[DP_MAX_SUPPORTED_RATES] = {};
	int common_len;
	uint8_t link_bw, rate_select;

	common_len = intel_dp_common_rates(intel_dp, common_rates);

	/* No common link rates between source and sink */
	WARN_ON(common_len <= 0);

	max_clock = common_len - 1;

	if (HAS_PCH_SPLIT(dev) && !HAS_DDI(dev) && port != PORT_A)
		pipe_config->has_pch_encoder = true;

	pipe_config->has_dp_encoder = true;
	pipe_config->has_drrs = false;
	pipe_config->has_audio = intel_dp->has_audio && port != PORT_A;

	if (is_edp(intel_dp) && intel_connector->panel.fixed_mode) {
		intel_fixed_panel_mode(intel_connector->panel.fixed_mode,
				       adjusted_mode);

		if (INTEL_INFO(dev)->gen >= 9) {
			int ret;
			ret = skl_update_scaler_crtc(pipe_config);
			if (ret)
				return ret;
		}

		if (HAS_GMCH_DISPLAY(dev))
			intel_gmch_panel_fitting(intel_crtc, pipe_config,
						 intel_connector->panel.fitting_mode);
		else
			intel_pch_panel_fitting(intel_crtc, pipe_config,
						intel_connector->panel.fitting_mode);
	}

	if (adjusted_mode->flags & DRM_MODE_FLAG_DBLCLK)
		return false;

	DRM_DEBUG_KMS("DP link computation with max lane count %i "
		      "max bw %d pixel clock %iKHz\n",
		      max_lane_count, common_rates[max_clock],
		      adjusted_mode->crtc_clock);

	/* Walk through all bpp values. Luckily they're all nicely spaced with 2
	 * bpc in between. */
	bpp = pipe_config->pipe_bpp;
	if (is_edp(intel_dp)) {

		/* Get bpp from vbt only for panels that dont have bpp in edid */
		if (intel_connector->base.display_info.bpc == 0 &&
			(dev_priv->vbt.edp.bpp && dev_priv->vbt.edp.bpp < bpp)) {
			DRM_DEBUG_KMS("clamping bpp for eDP panel to BIOS-provided %i\n",
				      dev_priv->vbt.edp.bpp);
			bpp = dev_priv->vbt.edp.bpp;
		}

		/*
		 * Use the maximum clock and number of lanes the eDP panel
		 * advertizes being capable of. The panels are generally
		 * designed to support only a single clock and lane
		 * configuration, and typically these values correspond to the
		 * native resolution of the panel.
		 */
		min_lane_count = max_lane_count;
		min_clock = max_clock;
	}

	for (; bpp >= 6*3; bpp -= 2*3) {
		mode_rate = intel_dp_link_required(adjusted_mode->crtc_clock,
						   bpp);

		for (clock = min_clock; clock <= max_clock; clock++) {
			for (lane_count = min_lane_count;
				lane_count <= max_lane_count;
				lane_count <<= 1) {

				link_clock = common_rates[clock];
				link_avail = intel_dp_max_data_rate(link_clock,
								    lane_count);

				if (mode_rate <= link_avail) {
					goto found;
				}
			}
		}
	}

	return false;

found:
	if (intel_dp->color_range_auto) {
		/*
		 * See:
		 * CEA-861-E - 5.1 Default Encoding Parameters
		 * VESA DisplayPort Ver.1.2a - 5.1.1.1 Video Colorimetry
		 */
		pipe_config->limited_color_range =
			bpp != 18 && drm_match_cea_mode(adjusted_mode) > 1;
	} else {
		pipe_config->limited_color_range =
			intel_dp->limited_color_range;
	}

	pipe_config->lane_count = lane_count;

	pipe_config->pipe_bpp = bpp;
	pipe_config->port_clock = common_rates[clock];

	intel_dp_compute_rate(intel_dp, pipe_config->port_clock,
			      &link_bw, &rate_select);

	DRM_DEBUG_KMS("DP link bw %02x rate select %02x lane count %d clock %d bpp %d\n",
		      link_bw, rate_select, pipe_config->lane_count,
		      pipe_config->port_clock, bpp);
	DRM_DEBUG_KMS("DP link bw required %i available %i\n",
		      mode_rate, link_avail);

	intel_link_compute_m_n(bpp, lane_count,
			       adjusted_mode->crtc_clock,
			       pipe_config->port_clock,
			       &pipe_config->dp_m_n);

	if (intel_connector->panel.downclock_mode != NULL &&
		dev_priv->drrs.type == SEAMLESS_DRRS_SUPPORT) {
			pipe_config->has_drrs = true;
			intel_link_compute_m_n(bpp, lane_count,
				intel_connector->panel.downclock_mode->clock,
				pipe_config->port_clock,
				&pipe_config->dp_m2_n2);
	}

	if (!HAS_DDI(dev))
		intel_dp_set_clock(encoder, pipe_config);

	return true;
}

void intel_dp_set_link_params(struct intel_dp *intel_dp,
			      const struct intel_crtc_state *pipe_config)
{
	intel_dp->link_rate = pipe_config->port_clock;
	intel_dp->lane_count = pipe_config->lane_count;
}

static void intel_dp_prepare(struct intel_encoder *encoder)
{
	struct drm_device *dev = encoder->base.dev;
	struct drm_i915_private *dev_priv = dev->dev_private;
	struct intel_dp *intel_dp = enc_to_intel_dp(&encoder->base);
	enum port port = dp_to_dig_port(intel_dp)->port;
	struct intel_crtc *crtc = to_intel_crtc(encoder->base.crtc);
	const struct drm_display_mode *adjusted_mode = &crtc->config->base.adjusted_mode;

	intel_dp_set_link_params(intel_dp, crtc->config);

	/*
	 * There are four kinds of DP registers:
	 *
	 * 	IBX PCH
	 * 	SNB CPU
	 *	IVB CPU
	 * 	CPT PCH
	 *
	 * IBX PCH and CPU are the same for almost everything,
	 * except that the CPU DP PLL is configured in this
	 * register
	 *
	 * CPT PCH is quite different, having many bits moved
	 * to the TRANS_DP_CTL register instead. That
	 * configuration happens (oddly) in ironlake_pch_enable
	 */

	/* Preserve the BIOS-computed detected bit. This is
	 * supposed to be read-only.
	 */
	intel_dp->DP = I915_READ(intel_dp->output_reg) & DP_DETECTED;

	/* Handle DP bits in common between all three register formats */
	intel_dp->DP |= DP_VOLTAGE_0_4 | DP_PRE_EMPHASIS_0;
	intel_dp->DP |= DP_PORT_WIDTH(crtc->config->lane_count);

	/* Split out the IBX/CPU vs CPT settings */

	if (IS_GEN7(dev) && port == PORT_A) {
		if (adjusted_mode->flags & DRM_MODE_FLAG_PHSYNC)
			intel_dp->DP |= DP_SYNC_HS_HIGH;
		if (adjusted_mode->flags & DRM_MODE_FLAG_PVSYNC)
			intel_dp->DP |= DP_SYNC_VS_HIGH;
		intel_dp->DP |= DP_LINK_TRAIN_OFF_CPT;

		if (drm_dp_enhanced_frame_cap(intel_dp->dpcd))
			intel_dp->DP |= DP_ENHANCED_FRAMING;

		intel_dp->DP |= crtc->pipe << 29;
	} else if (HAS_PCH_CPT(dev) && port != PORT_A) {
		u32 trans_dp;

		intel_dp->DP |= DP_LINK_TRAIN_OFF_CPT;

		trans_dp = I915_READ(TRANS_DP_CTL(crtc->pipe));
		if (drm_dp_enhanced_frame_cap(intel_dp->dpcd))
			trans_dp |= TRANS_DP_ENH_FRAMING;
		else
			trans_dp &= ~TRANS_DP_ENH_FRAMING;
		I915_WRITE(TRANS_DP_CTL(crtc->pipe), trans_dp);
	} else {
		if (!HAS_PCH_SPLIT(dev) && !IS_VALLEYVIEW(dev) &&
		    !IS_CHERRYVIEW(dev) && crtc->config->limited_color_range)
			intel_dp->DP |= DP_COLOR_RANGE_16_235;

		if (adjusted_mode->flags & DRM_MODE_FLAG_PHSYNC)
			intel_dp->DP |= DP_SYNC_HS_HIGH;
		if (adjusted_mode->flags & DRM_MODE_FLAG_PVSYNC)
			intel_dp->DP |= DP_SYNC_VS_HIGH;
		intel_dp->DP |= DP_LINK_TRAIN_OFF;

		if (drm_dp_enhanced_frame_cap(intel_dp->dpcd))
			intel_dp->DP |= DP_ENHANCED_FRAMING;

		if (IS_CHERRYVIEW(dev))
			intel_dp->DP |= DP_PIPE_SELECT_CHV(crtc->pipe);
		else if (crtc->pipe == PIPE_B)
			intel_dp->DP |= DP_PIPEB_SELECT;
	}
}

#define IDLE_ON_MASK		(PP_ON | PP_SEQUENCE_MASK | 0                     | PP_SEQUENCE_STATE_MASK)
#define IDLE_ON_VALUE   	(PP_ON | PP_SEQUENCE_NONE | 0                     | PP_SEQUENCE_STATE_ON_IDLE)

#define IDLE_OFF_MASK		(PP_ON | PP_SEQUENCE_MASK | 0                     | 0)
#define IDLE_OFF_VALUE		(0     | PP_SEQUENCE_NONE | 0                     | 0)

#define IDLE_CYCLE_MASK		(PP_ON | PP_SEQUENCE_MASK | PP_CYCLE_DELAY_ACTIVE | PP_SEQUENCE_STATE_MASK)
#define IDLE_CYCLE_VALUE	(0     | PP_SEQUENCE_NONE | 0                     | PP_SEQUENCE_STATE_OFF_IDLE)

static void wait_panel_status(struct intel_dp *intel_dp,
				       u32 mask,
				       u32 value)
{
	struct drm_device *dev = intel_dp_to_dev(intel_dp);
	struct drm_i915_private *dev_priv = dev->dev_private;
	i915_reg_t pp_stat_reg, pp_ctrl_reg;

	lockdep_assert_held(&dev_priv->pps_mutex);

	pp_stat_reg = _pp_stat_reg(intel_dp);
	pp_ctrl_reg = _pp_ctrl_reg(intel_dp);

	DRM_DEBUG_KMS("mask %08x value %08x status %08x control %08x\n",
			mask, value,
			I915_READ(pp_stat_reg),
			I915_READ(pp_ctrl_reg));

	if (_wait_for((I915_READ(pp_stat_reg) & mask) == value,
		      5 * USEC_PER_SEC, 10 * USEC_PER_MSEC))
		DRM_ERROR("Panel status timeout: status %08x control %08x\n",
				I915_READ(pp_stat_reg),
				I915_READ(pp_ctrl_reg));

	DRM_DEBUG_KMS("Wait complete\n");
}

static void wait_panel_on(struct intel_dp *intel_dp)
{
	DRM_DEBUG_KMS("Wait for panel power on\n");
	wait_panel_status(intel_dp, IDLE_ON_MASK, IDLE_ON_VALUE);
}

static void wait_panel_off(struct intel_dp *intel_dp)
{
	DRM_DEBUG_KMS("Wait for panel power off time\n");
	wait_panel_status(intel_dp, IDLE_OFF_MASK, IDLE_OFF_VALUE);
}

static void wait_panel_power_cycle(struct intel_dp *intel_dp)
{
	ktime_t panel_power_on_time;
	s64 panel_power_off_duration;

	DRM_DEBUG_KMS("Wait for panel power cycle\n");

	/* take the difference of currrent time and panel power off time
	 * and then make panel wait for t11_t12 if needed. */
	panel_power_on_time = ktime_get_boottime();
	panel_power_off_duration = ktime_ms_delta(panel_power_on_time, intel_dp->panel_power_off_time);

	/* When we disable the VDD override bit last we have to do the manual
	 * wait. */
	if (panel_power_off_duration < (s64)intel_dp->panel_power_cycle_delay)
		wait_remaining_ms_from_jiffies(jiffies,
				       intel_dp->panel_power_cycle_delay - panel_power_off_duration);

	wait_panel_status(intel_dp, IDLE_CYCLE_MASK, IDLE_CYCLE_VALUE);
}

static void wait_backlight_on(struct intel_dp *intel_dp)
{
	wait_remaining_ms_from_jiffies(intel_dp->last_power_on,
				       intel_dp->backlight_on_delay);
}

static void edp_wait_backlight_off(struct intel_dp *intel_dp)
{
	wait_remaining_ms_from_jiffies(intel_dp->last_backlight_off,
				       intel_dp->backlight_off_delay);
}

/* Read the current pp_control value, unlocking the register if it
 * is locked
 */

static  u32 ironlake_get_pp_control(struct intel_dp *intel_dp)
{
	struct drm_device *dev = intel_dp_to_dev(intel_dp);
	struct drm_i915_private *dev_priv = dev->dev_private;
	u32 control;

	lockdep_assert_held(&dev_priv->pps_mutex);

	control = I915_READ(_pp_ctrl_reg(intel_dp));
	if (!IS_BROXTON(dev)) {
		control &= ~PANEL_UNLOCK_MASK;
		control |= PANEL_UNLOCK_REGS;
	}
	return control;
}

/*
 * Must be paired with edp_panel_vdd_off().
 * Must hold pps_mutex around the whole on/off sequence.
 * Can be nested with intel_edp_panel_vdd_{on,off}() calls.
 */
static bool edp_panel_vdd_on(struct intel_dp *intel_dp)
{
	struct drm_device *dev = intel_dp_to_dev(intel_dp);
	struct intel_digital_port *intel_dig_port = dp_to_dig_port(intel_dp);
	struct intel_encoder *intel_encoder = &intel_dig_port->base;
	struct drm_i915_private *dev_priv = dev->dev_private;
	enum intel_display_power_domain power_domain;
	u32 pp;
	i915_reg_t pp_stat_reg, pp_ctrl_reg;
	bool need_to_disable = !intel_dp->want_panel_vdd;

	lockdep_assert_held(&dev_priv->pps_mutex);

	if (!is_edp(intel_dp))
		return false;

	cancel_delayed_work(&intel_dp->panel_vdd_work);
	intel_dp->want_panel_vdd = true;

	if (edp_have_panel_vdd(intel_dp))
		return need_to_disable;

	power_domain = intel_display_port_aux_power_domain(intel_encoder);
	intel_display_power_get(dev_priv, power_domain);

	DRM_DEBUG_KMS("Turning eDP port %c VDD on\n",
		      port_name(intel_dig_port->port));

	if (!edp_have_panel_power(intel_dp))
		wait_panel_power_cycle(intel_dp);

	pp = ironlake_get_pp_control(intel_dp);
	pp |= EDP_FORCE_VDD;

	pp_stat_reg = _pp_stat_reg(intel_dp);
	pp_ctrl_reg = _pp_ctrl_reg(intel_dp);

	I915_WRITE(pp_ctrl_reg, pp);
	POSTING_READ(pp_ctrl_reg);
	DRM_DEBUG_KMS("PP_STATUS: 0x%08x PP_CONTROL: 0x%08x\n",
			I915_READ(pp_stat_reg), I915_READ(pp_ctrl_reg));
	/*
	 * If the panel wasn't on, delay before accessing aux channel
	 */
	if (!edp_have_panel_power(intel_dp)) {
		DRM_DEBUG_KMS("eDP port %c panel power wasn't enabled\n",
			      port_name(intel_dig_port->port));
		msleep(intel_dp->panel_power_up_delay);
	}

	return need_to_disable;
}

/*
 * Must be paired with intel_edp_panel_vdd_off() or
 * intel_edp_panel_off().
 * Nested calls to these functions are not allowed since
 * we drop the lock. Caller must use some higher level
 * locking to prevent nested calls from other threads.
 */
void intel_edp_panel_vdd_on(struct intel_dp *intel_dp)
{
	bool vdd;

	if (!is_edp(intel_dp))
		return;

	pps_lock(intel_dp);
	vdd = edp_panel_vdd_on(intel_dp);
	pps_unlock(intel_dp);

	I915_STATE_WARN(!vdd, "eDP port %c VDD already requested on\n",
	     port_name(dp_to_dig_port(intel_dp)->port));
}

static void edp_panel_vdd_off_sync(struct intel_dp *intel_dp)
{
	struct drm_device *dev = intel_dp_to_dev(intel_dp);
	struct drm_i915_private *dev_priv = dev->dev_private;
	struct intel_digital_port *intel_dig_port =
		dp_to_dig_port(intel_dp);
	struct intel_encoder *intel_encoder = &intel_dig_port->base;
	enum intel_display_power_domain power_domain;
	u32 pp;
	i915_reg_t pp_stat_reg, pp_ctrl_reg;

	lockdep_assert_held(&dev_priv->pps_mutex);

	WARN_ON(intel_dp->want_panel_vdd);

	if (!edp_have_panel_vdd(intel_dp))
		return;

	DRM_DEBUG_KMS("Turning eDP port %c VDD off\n",
		      port_name(intel_dig_port->port));

	pp = ironlake_get_pp_control(intel_dp);
	pp &= ~EDP_FORCE_VDD;

	pp_ctrl_reg = _pp_ctrl_reg(intel_dp);
	pp_stat_reg = _pp_stat_reg(intel_dp);

	I915_WRITE(pp_ctrl_reg, pp);
	POSTING_READ(pp_ctrl_reg);

	/* Make sure sequencer is idle before allowing subsequent activity */
	DRM_DEBUG_KMS("PP_STATUS: 0x%08x PP_CONTROL: 0x%08x\n",
	I915_READ(pp_stat_reg), I915_READ(pp_ctrl_reg));

	if ((pp & POWER_TARGET_ON) == 0)
		intel_dp->panel_power_off_time = ktime_get_boottime();

	power_domain = intel_display_port_aux_power_domain(intel_encoder);
	intel_display_power_put(dev_priv, power_domain);
}

static void edp_panel_vdd_work(struct work_struct *__work)
{
	struct intel_dp *intel_dp = container_of(to_delayed_work(__work),
						 struct intel_dp, panel_vdd_work);

	pps_lock(intel_dp);
	if (!intel_dp->want_panel_vdd)
		edp_panel_vdd_off_sync(intel_dp);
	pps_unlock(intel_dp);
}

static void edp_panel_vdd_schedule_off(struct intel_dp *intel_dp)
{
	unsigned long delay;

	/*
	 * Queue the timer to fire a long time from now (relative to the power
	 * down delay) to keep the panel power up across a sequence of
	 * operations.
	 */
	delay = msecs_to_jiffies(intel_dp->panel_power_cycle_delay * 5);
	schedule_delayed_work(&intel_dp->panel_vdd_work, delay);
}

/*
 * Must be paired with edp_panel_vdd_on().
 * Must hold pps_mutex around the whole on/off sequence.
 * Can be nested with intel_edp_panel_vdd_{on,off}() calls.
 */
static void edp_panel_vdd_off(struct intel_dp *intel_dp, bool sync)
{
	struct drm_i915_private *dev_priv =
		intel_dp_to_dev(intel_dp)->dev_private;

	lockdep_assert_held(&dev_priv->pps_mutex);

	if (!is_edp(intel_dp))
		return;

	I915_STATE_WARN(!intel_dp->want_panel_vdd, "eDP port %c VDD not forced on",
	     port_name(dp_to_dig_port(intel_dp)->port));

	intel_dp->want_panel_vdd = false;

	if (sync)
		edp_panel_vdd_off_sync(intel_dp);
	else
		edp_panel_vdd_schedule_off(intel_dp);
}

static void edp_panel_on(struct intel_dp *intel_dp)
{
	struct drm_device *dev = intel_dp_to_dev(intel_dp);
	struct drm_i915_private *dev_priv = dev->dev_private;
	u32 pp;
	i915_reg_t pp_ctrl_reg;

	lockdep_assert_held(&dev_priv->pps_mutex);

	if (!is_edp(intel_dp))
		return;

	DRM_DEBUG_KMS("Turn eDP port %c panel power on\n",
		      port_name(dp_to_dig_port(intel_dp)->port));

	if (WARN(edp_have_panel_power(intel_dp),
		 "eDP port %c panel power already on\n",
		 port_name(dp_to_dig_port(intel_dp)->port)))
		return;

	wait_panel_power_cycle(intel_dp);

	pp_ctrl_reg = _pp_ctrl_reg(intel_dp);
	pp = ironlake_get_pp_control(intel_dp);
	if (IS_GEN5(dev)) {
		/* ILK workaround: disable reset around power sequence */
		pp &= ~PANEL_POWER_RESET;
		I915_WRITE(pp_ctrl_reg, pp);
		POSTING_READ(pp_ctrl_reg);
	}

	pp |= POWER_TARGET_ON;
	if (!IS_GEN5(dev))
		pp |= PANEL_POWER_RESET;

	I915_WRITE(pp_ctrl_reg, pp);
	POSTING_READ(pp_ctrl_reg);

	wait_panel_on(intel_dp);
	intel_dp->last_power_on = jiffies;

	if (IS_GEN5(dev)) {
		pp |= PANEL_POWER_RESET; /* restore panel reset bit */
		I915_WRITE(pp_ctrl_reg, pp);
		POSTING_READ(pp_ctrl_reg);
	}
}

void intel_edp_panel_on(struct intel_dp *intel_dp)
{
	if (!is_edp(intel_dp))
		return;

	pps_lock(intel_dp);
	edp_panel_on(intel_dp);
	pps_unlock(intel_dp);
}


static void edp_panel_off(struct intel_dp *intel_dp)
{
	struct intel_digital_port *intel_dig_port = dp_to_dig_port(intel_dp);
	struct intel_encoder *intel_encoder = &intel_dig_port->base;
	struct drm_device *dev = intel_dp_to_dev(intel_dp);
	struct drm_i915_private *dev_priv = dev->dev_private;
	enum intel_display_power_domain power_domain;
	u32 pp;
	i915_reg_t pp_ctrl_reg;

	lockdep_assert_held(&dev_priv->pps_mutex);

	if (!is_edp(intel_dp))
		return;

	DRM_DEBUG_KMS("Turn eDP port %c panel power off\n",
		      port_name(dp_to_dig_port(intel_dp)->port));

	WARN(!intel_dp->want_panel_vdd, "Need eDP port %c VDD to turn off panel\n",
	     port_name(dp_to_dig_port(intel_dp)->port));

	pp = ironlake_get_pp_control(intel_dp);
	/* We need to switch off panel power _and_ force vdd, for otherwise some
	 * panels get very unhappy and cease to work. */
	pp &= ~(POWER_TARGET_ON | PANEL_POWER_RESET | EDP_FORCE_VDD |
		EDP_BLC_ENABLE);

	pp_ctrl_reg = _pp_ctrl_reg(intel_dp);

	intel_dp->want_panel_vdd = false;

	I915_WRITE(pp_ctrl_reg, pp);
	POSTING_READ(pp_ctrl_reg);

	intel_dp->panel_power_off_time = ktime_get_boottime();
	wait_panel_off(intel_dp);

	/* We got a reference when we enabled the VDD. */
	power_domain = intel_display_port_aux_power_domain(intel_encoder);
	intel_display_power_put(dev_priv, power_domain);
}

void intel_edp_panel_off(struct intel_dp *intel_dp)
{
	if (!is_edp(intel_dp))
		return;

	pps_lock(intel_dp);
	edp_panel_off(intel_dp);
	pps_unlock(intel_dp);
}

/* Enable backlight in the panel power control. */
static void _intel_edp_backlight_on(struct intel_dp *intel_dp)
{
	struct intel_digital_port *intel_dig_port = dp_to_dig_port(intel_dp);
	struct drm_device *dev = intel_dig_port->base.base.dev;
	struct drm_i915_private *dev_priv = dev->dev_private;
	u32 pp;
	i915_reg_t pp_ctrl_reg;

	/*
	 * If we enable the backlight right away following a panel power
	 * on, we may see slight flicker as the panel syncs with the eDP
	 * link.  So delay a bit to make sure the image is solid before
	 * allowing it to appear.
	 */
	wait_backlight_on(intel_dp);

	pps_lock(intel_dp);

	pp = ironlake_get_pp_control(intel_dp);
	pp |= EDP_BLC_ENABLE;

	pp_ctrl_reg = _pp_ctrl_reg(intel_dp);

	I915_WRITE(pp_ctrl_reg, pp);
	POSTING_READ(pp_ctrl_reg);

	pps_unlock(intel_dp);
}

/* Enable backlight PWM and backlight PP control. */
void intel_edp_backlight_on(struct intel_dp *intel_dp)
{
	if (!is_edp(intel_dp))
		return;

	DRM_DEBUG_KMS("\n");

	intel_panel_enable_backlight(intel_dp->attached_connector);
	_intel_edp_backlight_on(intel_dp);
}

/* Disable backlight in the panel power control. */
static void _intel_edp_backlight_off(struct intel_dp *intel_dp)
{
	struct drm_device *dev = intel_dp_to_dev(intel_dp);
	struct drm_i915_private *dev_priv = dev->dev_private;
	u32 pp;
	i915_reg_t pp_ctrl_reg;

	if (!is_edp(intel_dp))
		return;

	pps_lock(intel_dp);

	pp = ironlake_get_pp_control(intel_dp);
	pp &= ~EDP_BLC_ENABLE;

	pp_ctrl_reg = _pp_ctrl_reg(intel_dp);

	I915_WRITE(pp_ctrl_reg, pp);
	POSTING_READ(pp_ctrl_reg);

	pps_unlock(intel_dp);

	intel_dp->last_backlight_off = jiffies;
	edp_wait_backlight_off(intel_dp);
}

/* Disable backlight PP control and backlight PWM. */
void intel_edp_backlight_off(struct intel_dp *intel_dp)
{
	if (!is_edp(intel_dp))
		return;

	DRM_DEBUG_KMS("\n");

	_intel_edp_backlight_off(intel_dp);
	intel_panel_disable_backlight(intel_dp->attached_connector);
}

/*
 * Hook for controlling the panel power control backlight through the bl_power
 * sysfs attribute. Take care to handle multiple calls.
 */
static void intel_edp_backlight_power(struct intel_connector *connector,
				      bool enable)
{
	struct intel_dp *intel_dp = intel_attached_dp(&connector->base);
	bool is_enabled;

	pps_lock(intel_dp);
	is_enabled = ironlake_get_pp_control(intel_dp) & EDP_BLC_ENABLE;
	pps_unlock(intel_dp);

	if (is_enabled == enable)
		return;

	DRM_DEBUG_KMS("panel power control backlight %s\n",
		      enable ? "enable" : "disable");

	if (enable)
		_intel_edp_backlight_on(intel_dp);
	else
		_intel_edp_backlight_off(intel_dp);
}

static void assert_dp_port(struct intel_dp *intel_dp, bool state)
{
	struct intel_digital_port *dig_port = dp_to_dig_port(intel_dp);
	struct drm_i915_private *dev_priv = to_i915(dig_port->base.base.dev);
	bool cur_state = I915_READ(intel_dp->output_reg) & DP_PORT_EN;

	I915_STATE_WARN(cur_state != state,
			"DP port %c state assertion failure (expected %s, current %s)\n",
			port_name(dig_port->port),
			onoff(state), onoff(cur_state));
}
#define assert_dp_port_disabled(d) assert_dp_port((d), false)

static void assert_edp_pll(struct drm_i915_private *dev_priv, bool state)
{
	bool cur_state = I915_READ(DP_A) & DP_PLL_ENABLE;

	I915_STATE_WARN(cur_state != state,
			"eDP PLL state assertion failure (expected %s, current %s)\n",
			onoff(state), onoff(cur_state));
}
#define assert_edp_pll_enabled(d) assert_edp_pll((d), true)
#define assert_edp_pll_disabled(d) assert_edp_pll((d), false)

static void ironlake_edp_pll_on(struct intel_dp *intel_dp)
{
	struct intel_digital_port *intel_dig_port = dp_to_dig_port(intel_dp);
	struct intel_crtc *crtc = to_intel_crtc(intel_dig_port->base.base.crtc);
	struct drm_i915_private *dev_priv = to_i915(crtc->base.dev);

	assert_pipe_disabled(dev_priv, crtc->pipe);
	assert_dp_port_disabled(intel_dp);
	assert_edp_pll_disabled(dev_priv);

	DRM_DEBUG_KMS("enabling eDP PLL for clock %d\n",
		      crtc->config->port_clock);

	intel_dp->DP &= ~DP_PLL_FREQ_MASK;

	if (crtc->config->port_clock == 162000)
		intel_dp->DP |= DP_PLL_FREQ_162MHZ;
	else
		intel_dp->DP |= DP_PLL_FREQ_270MHZ;

	I915_WRITE(DP_A, intel_dp->DP);
	POSTING_READ(DP_A);
	udelay(500);

	/*
	 * [DevILK] Work around required when enabling DP PLL
	 * while a pipe is enabled going to FDI:
	 * 1. Wait for the start of vertical blank on the enabled pipe going to FDI
	 * 2. Program DP PLL enable
	 */
	if (IS_GEN5(dev_priv))
		intel_wait_for_vblank_if_active(dev_priv->dev, !crtc->pipe);

	intel_dp->DP |= DP_PLL_ENABLE;

	I915_WRITE(DP_A, intel_dp->DP);
	POSTING_READ(DP_A);
	udelay(200);
}

static void ironlake_edp_pll_off(struct intel_dp *intel_dp)
{
	struct intel_digital_port *intel_dig_port = dp_to_dig_port(intel_dp);
	struct intel_crtc *crtc = to_intel_crtc(intel_dig_port->base.base.crtc);
	struct drm_i915_private *dev_priv = to_i915(crtc->base.dev);

	assert_pipe_disabled(dev_priv, crtc->pipe);
	assert_dp_port_disabled(intel_dp);
	assert_edp_pll_enabled(dev_priv);

	DRM_DEBUG_KMS("disabling eDP PLL\n");

	intel_dp->DP &= ~DP_PLL_ENABLE;

	I915_WRITE(DP_A, intel_dp->DP);
	POSTING_READ(DP_A);
	udelay(200);
}

/* If the sink supports it, try to set the power state appropriately */
void intel_dp_sink_dpms(struct intel_dp *intel_dp, int mode)
{
	int ret, i;

	/* Should have a valid DPCD by this point */
	if (intel_dp->dpcd[DP_DPCD_REV] < 0x11)
		return;

	if (mode != DRM_MODE_DPMS_ON) {
		ret = drm_dp_dpcd_writeb(&intel_dp->aux, DP_SET_POWER,
					 DP_SET_POWER_D3);
	} else {
		/*
		 * When turning on, we need to retry for 1ms to give the sink
		 * time to wake up.
		 */
		for (i = 0; i < 3; i++) {
			ret = drm_dp_dpcd_writeb(&intel_dp->aux, DP_SET_POWER,
						 DP_SET_POWER_D0);
			if (ret == 1)
				break;
			msleep(1);
		}
	}

	if (ret != 1)
		DRM_DEBUG_KMS("failed to %s sink power state\n",
			      mode == DRM_MODE_DPMS_ON ? "enable" : "disable");
}

static bool intel_dp_get_hw_state(struct intel_encoder *encoder,
				  enum pipe *pipe)
{
	struct intel_dp *intel_dp = enc_to_intel_dp(&encoder->base);
	enum port port = dp_to_dig_port(intel_dp)->port;
	struct drm_device *dev = encoder->base.dev;
	struct drm_i915_private *dev_priv = dev->dev_private;
	enum intel_display_power_domain power_domain;
	u32 tmp;
	bool ret;

	power_domain = intel_display_port_power_domain(encoder);
	if (!intel_display_power_get_if_enabled(dev_priv, power_domain))
		return false;

	ret = false;

	tmp = I915_READ(intel_dp->output_reg);

	if (!(tmp & DP_PORT_EN))
		goto out;

	if (IS_GEN7(dev) && port == PORT_A) {
		*pipe = PORT_TO_PIPE_CPT(tmp);
	} else if (HAS_PCH_CPT(dev) && port != PORT_A) {
		enum pipe p;

		for_each_pipe(dev_priv, p) {
			u32 trans_dp = I915_READ(TRANS_DP_CTL(p));
			if (TRANS_DP_PIPE_TO_PORT(trans_dp) == port) {
				*pipe = p;
				ret = true;

				goto out;
			}
		}

		DRM_DEBUG_KMS("No pipe for dp port 0x%x found\n",
			      i915_mmio_reg_offset(intel_dp->output_reg));
	} else if (IS_CHERRYVIEW(dev)) {
		*pipe = DP_PORT_TO_PIPE_CHV(tmp);
	} else {
		*pipe = PORT_TO_PIPE(tmp);
	}

	ret = true;

out:
	intel_display_power_put(dev_priv, power_domain);

	return ret;
}

static void intel_dp_get_config(struct intel_encoder *encoder,
				struct intel_crtc_state *pipe_config)
{
	struct intel_dp *intel_dp = enc_to_intel_dp(&encoder->base);
	u32 tmp, flags = 0;
	struct drm_device *dev = encoder->base.dev;
	struct drm_i915_private *dev_priv = dev->dev_private;
	enum port port = dp_to_dig_port(intel_dp)->port;
	struct intel_crtc *crtc = to_intel_crtc(encoder->base.crtc);

	tmp = I915_READ(intel_dp->output_reg);

	pipe_config->has_audio = tmp & DP_AUDIO_OUTPUT_ENABLE && port != PORT_A;

	if (HAS_PCH_CPT(dev) && port != PORT_A) {
		u32 trans_dp = I915_READ(TRANS_DP_CTL(crtc->pipe));

		if (trans_dp & TRANS_DP_HSYNC_ACTIVE_HIGH)
			flags |= DRM_MODE_FLAG_PHSYNC;
		else
			flags |= DRM_MODE_FLAG_NHSYNC;

		if (trans_dp & TRANS_DP_VSYNC_ACTIVE_HIGH)
			flags |= DRM_MODE_FLAG_PVSYNC;
		else
			flags |= DRM_MODE_FLAG_NVSYNC;
	} else {
		if (tmp & DP_SYNC_HS_HIGH)
			flags |= DRM_MODE_FLAG_PHSYNC;
		else
			flags |= DRM_MODE_FLAG_NHSYNC;

		if (tmp & DP_SYNC_VS_HIGH)
			flags |= DRM_MODE_FLAG_PVSYNC;
		else
			flags |= DRM_MODE_FLAG_NVSYNC;
	}

	pipe_config->base.adjusted_mode.flags |= flags;

	if (!HAS_PCH_SPLIT(dev) && !IS_VALLEYVIEW(dev) &&
	    !IS_CHERRYVIEW(dev) && tmp & DP_COLOR_RANGE_16_235)
		pipe_config->limited_color_range = true;

	pipe_config->has_dp_encoder = true;

	pipe_config->lane_count =
		((tmp & DP_PORT_WIDTH_MASK) >> DP_PORT_WIDTH_SHIFT) + 1;

	intel_dp_get_m_n(crtc, pipe_config);

	if (port == PORT_A) {
		if ((I915_READ(DP_A) & DP_PLL_FREQ_MASK) == DP_PLL_FREQ_162MHZ)
			pipe_config->port_clock = 162000;
		else
			pipe_config->port_clock = 270000;
	}

	pipe_config->base.adjusted_mode.crtc_clock =
		intel_dotclock_calculate(pipe_config->port_clock,
					 &pipe_config->dp_m_n);

	if (is_edp(intel_dp) && dev_priv->vbt.edp.bpp &&
	    pipe_config->pipe_bpp > dev_priv->vbt.edp.bpp) {
		/*
		 * This is a big fat ugly hack.
		 *
		 * Some machines in UEFI boot mode provide us a VBT that has 18
		 * bpp and 1.62 GHz link bandwidth for eDP, which for reasons
		 * unknown we fail to light up. Yet the same BIOS boots up with
		 * 24 bpp and 2.7 GHz link. Use the same bpp as the BIOS uses as
		 * max, not what it tells us to use.
		 *
		 * Note: This will still be broken if the eDP panel is not lit
		 * up by the BIOS, and thus we can't get the mode at module
		 * load.
		 */
		DRM_DEBUG_KMS("pipe has %d bpp for eDP panel, overriding BIOS-provided max %d bpp\n",
			      pipe_config->pipe_bpp, dev_priv->vbt.edp.bpp);
		dev_priv->vbt.edp.bpp = pipe_config->pipe_bpp;
	}
}

static void intel_disable_dp(struct intel_encoder *encoder)
{
	struct intel_dp *intel_dp = enc_to_intel_dp(&encoder->base);
	struct drm_device *dev = encoder->base.dev;
	struct intel_crtc *crtc = to_intel_crtc(encoder->base.crtc);

	if (crtc->config->has_audio)
		intel_audio_codec_disable(encoder);

	if (HAS_PSR(dev) && !HAS_DDI(dev))
		intel_psr_disable(intel_dp);

	/* Make sure the panel is off before trying to change the mode. But also
	 * ensure that we have vdd while we switch off the panel. */
	intel_edp_panel_vdd_on(intel_dp);
	intel_edp_backlight_off(intel_dp);
	intel_dp_sink_dpms(intel_dp, DRM_MODE_DPMS_OFF);
	intel_edp_panel_off(intel_dp);

	/* disable the port before the pipe on g4x */
	if (INTEL_INFO(dev)->gen < 5)
		intel_dp_link_down(intel_dp);
}

static void ilk_post_disable_dp(struct intel_encoder *encoder)
{
	struct intel_dp *intel_dp = enc_to_intel_dp(&encoder->base);
	enum port port = dp_to_dig_port(intel_dp)->port;

	intel_dp_link_down(intel_dp);

	/* Only ilk+ has port A */
	if (port == PORT_A)
		ironlake_edp_pll_off(intel_dp);
}

static void vlv_post_disable_dp(struct intel_encoder *encoder)
{
	struct intel_dp *intel_dp = enc_to_intel_dp(&encoder->base);

	intel_dp_link_down(intel_dp);
}

static void chv_data_lane_soft_reset(struct intel_encoder *encoder,
				     bool reset)
{
	struct drm_i915_private *dev_priv = to_i915(encoder->base.dev);
	enum dpio_channel ch = vlv_dport_to_channel(enc_to_dig_port(&encoder->base));
	struct intel_crtc *crtc = to_intel_crtc(encoder->base.crtc);
	enum pipe pipe = crtc->pipe;
	uint32_t val;

	val = vlv_dpio_read(dev_priv, pipe, VLV_PCS01_DW0(ch));
	if (reset)
		val &= ~(DPIO_PCS_TX_LANE2_RESET | DPIO_PCS_TX_LANE1_RESET);
	else
		val |= DPIO_PCS_TX_LANE2_RESET | DPIO_PCS_TX_LANE1_RESET;
	vlv_dpio_write(dev_priv, pipe, VLV_PCS01_DW0(ch), val);

	if (crtc->config->lane_count > 2) {
		val = vlv_dpio_read(dev_priv, pipe, VLV_PCS23_DW0(ch));
		if (reset)
			val &= ~(DPIO_PCS_TX_LANE2_RESET | DPIO_PCS_TX_LANE1_RESET);
		else
			val |= DPIO_PCS_TX_LANE2_RESET | DPIO_PCS_TX_LANE1_RESET;
		vlv_dpio_write(dev_priv, pipe, VLV_PCS23_DW0(ch), val);
	}

	val = vlv_dpio_read(dev_priv, pipe, VLV_PCS01_DW1(ch));
	val |= CHV_PCS_REQ_SOFTRESET_EN;
	if (reset)
		val &= ~DPIO_PCS_CLK_SOFT_RESET;
	else
		val |= DPIO_PCS_CLK_SOFT_RESET;
	vlv_dpio_write(dev_priv, pipe, VLV_PCS01_DW1(ch), val);

	if (crtc->config->lane_count > 2) {
		val = vlv_dpio_read(dev_priv, pipe, VLV_PCS23_DW1(ch));
		val |= CHV_PCS_REQ_SOFTRESET_EN;
		if (reset)
			val &= ~DPIO_PCS_CLK_SOFT_RESET;
		else
			val |= DPIO_PCS_CLK_SOFT_RESET;
		vlv_dpio_write(dev_priv, pipe, VLV_PCS23_DW1(ch), val);
	}
}

static void chv_post_disable_dp(struct intel_encoder *encoder)
{
	struct intel_dp *intel_dp = enc_to_intel_dp(&encoder->base);
	struct drm_device *dev = encoder->base.dev;
	struct drm_i915_private *dev_priv = dev->dev_private;

	intel_dp_link_down(intel_dp);

	mutex_lock(&dev_priv->sb_lock);

	/* Assert data lane reset */
	chv_data_lane_soft_reset(encoder, true);

	mutex_unlock(&dev_priv->sb_lock);
}

static void
_intel_dp_set_link_train(struct intel_dp *intel_dp,
			 uint32_t *DP,
			 uint8_t dp_train_pat)
{
	struct intel_digital_port *intel_dig_port = dp_to_dig_port(intel_dp);
	struct drm_device *dev = intel_dig_port->base.base.dev;
	struct drm_i915_private *dev_priv = dev->dev_private;
	enum port port = intel_dig_port->port;

	if (HAS_DDI(dev)) {
		uint32_t temp = I915_READ(DP_TP_CTL(port));

		if (dp_train_pat & DP_LINK_SCRAMBLING_DISABLE)
			temp |= DP_TP_CTL_SCRAMBLE_DISABLE;
		else
			temp &= ~DP_TP_CTL_SCRAMBLE_DISABLE;

		temp &= ~DP_TP_CTL_LINK_TRAIN_MASK;
		switch (dp_train_pat & DP_TRAINING_PATTERN_MASK) {
		case DP_TRAINING_PATTERN_DISABLE:
			temp |= DP_TP_CTL_LINK_TRAIN_NORMAL;

			break;
		case DP_TRAINING_PATTERN_1:
			temp |= DP_TP_CTL_LINK_TRAIN_PAT1;
			break;
		case DP_TRAINING_PATTERN_2:
			temp |= DP_TP_CTL_LINK_TRAIN_PAT2;
			break;
		case DP_TRAINING_PATTERN_3:
			temp |= DP_TP_CTL_LINK_TRAIN_PAT3;
			break;
		}
		I915_WRITE(DP_TP_CTL(port), temp);

	} else if ((IS_GEN7(dev) && port == PORT_A) ||
		   (HAS_PCH_CPT(dev) && port != PORT_A)) {
		*DP &= ~DP_LINK_TRAIN_MASK_CPT;

		switch (dp_train_pat & DP_TRAINING_PATTERN_MASK) {
		case DP_TRAINING_PATTERN_DISABLE:
			*DP |= DP_LINK_TRAIN_OFF_CPT;
			break;
		case DP_TRAINING_PATTERN_1:
			*DP |= DP_LINK_TRAIN_PAT_1_CPT;
			break;
		case DP_TRAINING_PATTERN_2:
			*DP |= DP_LINK_TRAIN_PAT_2_CPT;
			break;
		case DP_TRAINING_PATTERN_3:
			DRM_ERROR("DP training pattern 3 not supported\n");
			*DP |= DP_LINK_TRAIN_PAT_2_CPT;
			break;
		}

	} else {
		if (IS_CHERRYVIEW(dev))
			*DP &= ~DP_LINK_TRAIN_MASK_CHV;
		else
			*DP &= ~DP_LINK_TRAIN_MASK;

		switch (dp_train_pat & DP_TRAINING_PATTERN_MASK) {
		case DP_TRAINING_PATTERN_DISABLE:
			*DP |= DP_LINK_TRAIN_OFF;
			break;
		case DP_TRAINING_PATTERN_1:
			*DP |= DP_LINK_TRAIN_PAT_1;
			break;
		case DP_TRAINING_PATTERN_2:
			*DP |= DP_LINK_TRAIN_PAT_2;
			break;
		case DP_TRAINING_PATTERN_3:
			if (IS_CHERRYVIEW(dev)) {
				*DP |= DP_LINK_TRAIN_PAT_3_CHV;
			} else {
				DRM_ERROR("DP training pattern 3 not supported\n");
				*DP |= DP_LINK_TRAIN_PAT_2;
			}
			break;
		}
	}
}

static void intel_dp_enable_port(struct intel_dp *intel_dp)
{
	struct drm_device *dev = intel_dp_to_dev(intel_dp);
	struct drm_i915_private *dev_priv = dev->dev_private;
	struct intel_crtc *crtc =
		to_intel_crtc(dp_to_dig_port(intel_dp)->base.base.crtc);

	/* enable with pattern 1 (as per spec) */
	_intel_dp_set_link_train(intel_dp, &intel_dp->DP,
				 DP_TRAINING_PATTERN_1);

	I915_WRITE(intel_dp->output_reg, intel_dp->DP);
	POSTING_READ(intel_dp->output_reg);

	/*
	 * Magic for VLV/CHV. We _must_ first set up the register
	 * without actually enabling the port, and then do another
	 * write to enable the port. Otherwise link training will
	 * fail when the power sequencer is freshly used for this port.
	 */
	intel_dp->DP |= DP_PORT_EN;
	if (crtc->config->has_audio)
		intel_dp->DP |= DP_AUDIO_OUTPUT_ENABLE;

	I915_WRITE(intel_dp->output_reg, intel_dp->DP);
	POSTING_READ(intel_dp->output_reg);
}

static void intel_enable_dp(struct intel_encoder *encoder)
{
	struct intel_dp *intel_dp = enc_to_intel_dp(&encoder->base);
	struct drm_device *dev = encoder->base.dev;
	struct drm_i915_private *dev_priv = dev->dev_private;
	struct intel_crtc *crtc = to_intel_crtc(encoder->base.crtc);
	uint32_t dp_reg = I915_READ(intel_dp->output_reg);
	enum pipe pipe = crtc->pipe;

	if (WARN_ON(dp_reg & DP_PORT_EN))
		return;

	pps_lock(intel_dp);

	if (IS_VALLEYVIEW(dev) || IS_CHERRYVIEW(dev))
		vlv_init_panel_power_sequencer(intel_dp);

	intel_dp_enable_port(intel_dp);

	edp_panel_vdd_on(intel_dp);
	edp_panel_on(intel_dp);
	edp_panel_vdd_off(intel_dp, true);

	pps_unlock(intel_dp);

	if (IS_VALLEYVIEW(dev) || IS_CHERRYVIEW(dev)) {
		unsigned int lane_mask = 0x0;

		if (IS_CHERRYVIEW(dev))
			lane_mask = intel_dp_unused_lane_mask(crtc->config->lane_count);

		vlv_wait_port_ready(dev_priv, dp_to_dig_port(intel_dp),
				    lane_mask);
	}

	intel_dp_sink_dpms(intel_dp, DRM_MODE_DPMS_ON);
	intel_dp_start_link_train(intel_dp);
	intel_dp_stop_link_train(intel_dp);

	if (crtc->config->has_audio) {
		DRM_DEBUG_DRIVER("Enabling DP audio on pipe %c\n",
				 pipe_name(pipe));
		intel_audio_codec_enable(encoder);
	}
}

static void g4x_enable_dp(struct intel_encoder *encoder)
{
	struct intel_dp *intel_dp = enc_to_intel_dp(&encoder->base);

	intel_enable_dp(encoder);
	intel_edp_backlight_on(intel_dp);
}

static void vlv_enable_dp(struct intel_encoder *encoder)
{
	struct intel_dp *intel_dp = enc_to_intel_dp(&encoder->base);

	intel_edp_backlight_on(intel_dp);
	intel_psr_enable(intel_dp);
}

static void g4x_pre_enable_dp(struct intel_encoder *encoder)
{
	struct intel_dp *intel_dp = enc_to_intel_dp(&encoder->base);
	enum port port = dp_to_dig_port(intel_dp)->port;

	intel_dp_prepare(encoder);

	/* Only ilk+ has port A */
	if (port == PORT_A)
		ironlake_edp_pll_on(intel_dp);
}

static void vlv_detach_power_sequencer(struct intel_dp *intel_dp)
{
	struct intel_digital_port *intel_dig_port = dp_to_dig_port(intel_dp);
	struct drm_i915_private *dev_priv = intel_dig_port->base.base.dev->dev_private;
	enum pipe pipe = intel_dp->pps_pipe;
	i915_reg_t pp_on_reg = VLV_PIPE_PP_ON_DELAYS(pipe);

	edp_panel_vdd_off_sync(intel_dp);

	/*
	 * VLV seems to get confused when multiple power seqeuencers
	 * have the same port selected (even if only one has power/vdd
	 * enabled). The failure manifests as vlv_wait_port_ready() failing
	 * CHV on the other hand doesn't seem to mind having the same port
	 * selected in multiple power seqeuencers, but let's clear the
	 * port select always when logically disconnecting a power sequencer
	 * from a port.
	 */
	DRM_DEBUG_KMS("detaching pipe %c power sequencer from port %c\n",
		      pipe_name(pipe), port_name(intel_dig_port->port));
	I915_WRITE(pp_on_reg, 0);
	POSTING_READ(pp_on_reg);

	intel_dp->pps_pipe = INVALID_PIPE;
}

static void vlv_steal_power_sequencer(struct drm_device *dev,
				      enum pipe pipe)
{
	struct drm_i915_private *dev_priv = dev->dev_private;
	struct intel_encoder *encoder;

	lockdep_assert_held(&dev_priv->pps_mutex);

	if (WARN_ON(pipe != PIPE_A && pipe != PIPE_B))
		return;

	for_each_intel_encoder(dev, encoder) {
		struct intel_dp *intel_dp;
		enum port port;

		if (encoder->type != INTEL_OUTPUT_EDP)
			continue;

		intel_dp = enc_to_intel_dp(&encoder->base);
		port = dp_to_dig_port(intel_dp)->port;

		if (intel_dp->pps_pipe != pipe)
			continue;

		DRM_DEBUG_KMS("stealing pipe %c power sequencer from port %c\n",
			      pipe_name(pipe), port_name(port));

		WARN(encoder->base.crtc,
		     "stealing pipe %c power sequencer from active eDP port %c\n",
		     pipe_name(pipe), port_name(port));

		/* make sure vdd is off before we steal it */
		vlv_detach_power_sequencer(intel_dp);
	}
}

static void vlv_init_panel_power_sequencer(struct intel_dp *intel_dp)
{
	struct intel_digital_port *intel_dig_port = dp_to_dig_port(intel_dp);
	struct intel_encoder *encoder = &intel_dig_port->base;
	struct drm_device *dev = encoder->base.dev;
	struct drm_i915_private *dev_priv = dev->dev_private;
	struct intel_crtc *crtc = to_intel_crtc(encoder->base.crtc);

	lockdep_assert_held(&dev_priv->pps_mutex);

	if (!is_edp(intel_dp))
		return;

	if (intel_dp->pps_pipe == crtc->pipe)
		return;

	/*
	 * If another power sequencer was being used on this
	 * port previously make sure to turn off vdd there while
	 * we still have control of it.
	 */
	if (intel_dp->pps_pipe != INVALID_PIPE)
		vlv_detach_power_sequencer(intel_dp);

	/*
	 * We may be stealing the power
	 * sequencer from another port.
	 */
	vlv_steal_power_sequencer(dev, crtc->pipe);

	/* now it's all ours */
	intel_dp->pps_pipe = crtc->pipe;

	DRM_DEBUG_KMS("initializing pipe %c power sequencer for port %c\n",
		      pipe_name(intel_dp->pps_pipe), port_name(intel_dig_port->port));

	/* init power sequencer on this pipe and port */
	intel_dp_init_panel_power_sequencer(dev, intel_dp);
	intel_dp_init_panel_power_sequencer_registers(dev, intel_dp);
}

static void vlv_pre_enable_dp(struct intel_encoder *encoder)
{
	struct intel_dp *intel_dp = enc_to_intel_dp(&encoder->base);
	struct intel_digital_port *dport = dp_to_dig_port(intel_dp);
	struct drm_device *dev = encoder->base.dev;
	struct drm_i915_private *dev_priv = dev->dev_private;
	struct intel_crtc *intel_crtc = to_intel_crtc(encoder->base.crtc);
	enum dpio_channel port = vlv_dport_to_channel(dport);
	int pipe = intel_crtc->pipe;
	u32 val;

	mutex_lock(&dev_priv->sb_lock);

	val = vlv_dpio_read(dev_priv, pipe, VLV_PCS01_DW8(port));
	val = 0;
	if (pipe)
		val |= (1<<21);
	else
		val &= ~(1<<21);
	val |= 0x001000c4;
	vlv_dpio_write(dev_priv, pipe, VLV_PCS_DW8(port), val);
	vlv_dpio_write(dev_priv, pipe, VLV_PCS_DW14(port), 0x00760018);
	vlv_dpio_write(dev_priv, pipe, VLV_PCS_DW23(port), 0x00400888);

	mutex_unlock(&dev_priv->sb_lock);

	intel_enable_dp(encoder);
}

static void vlv_dp_pre_pll_enable(struct intel_encoder *encoder)
{
	struct intel_digital_port *dport = enc_to_dig_port(&encoder->base);
	struct drm_device *dev = encoder->base.dev;
	struct drm_i915_private *dev_priv = dev->dev_private;
	struct intel_crtc *intel_crtc =
		to_intel_crtc(encoder->base.crtc);
	enum dpio_channel port = vlv_dport_to_channel(dport);
	int pipe = intel_crtc->pipe;

	intel_dp_prepare(encoder);

	/* Program Tx lane resets to default */
	mutex_lock(&dev_priv->sb_lock);
	vlv_dpio_write(dev_priv, pipe, VLV_PCS_DW0(port),
			 DPIO_PCS_TX_LANE2_RESET |
			 DPIO_PCS_TX_LANE1_RESET);
	vlv_dpio_write(dev_priv, pipe, VLV_PCS_DW1(port),
			 DPIO_PCS_CLK_CRI_RXEB_EIOS_EN |
			 DPIO_PCS_CLK_CRI_RXDIGFILTSG_EN |
			 (1<<DPIO_PCS_CLK_DATAWIDTH_SHIFT) |
				 DPIO_PCS_CLK_SOFT_RESET);

	/* Fix up inter-pair skew failure */
	vlv_dpio_write(dev_priv, pipe, VLV_PCS_DW12(port), 0x00750f00);
	vlv_dpio_write(dev_priv, pipe, VLV_TX_DW11(port), 0x00001500);
	vlv_dpio_write(dev_priv, pipe, VLV_TX_DW14(port), 0x40400000);
	mutex_unlock(&dev_priv->sb_lock);
}

static void chv_pre_enable_dp(struct intel_encoder *encoder)
{
	struct intel_dp *intel_dp = enc_to_intel_dp(&encoder->base);
	struct intel_digital_port *dport = dp_to_dig_port(intel_dp);
	struct drm_device *dev = encoder->base.dev;
	struct drm_i915_private *dev_priv = dev->dev_private;
	struct intel_crtc *intel_crtc =
		to_intel_crtc(encoder->base.crtc);
	enum dpio_channel ch = vlv_dport_to_channel(dport);
	int pipe = intel_crtc->pipe;
	int data, i, stagger;
	u32 val;

	mutex_lock(&dev_priv->sb_lock);

	/* allow hardware to manage TX FIFO reset source */
	val = vlv_dpio_read(dev_priv, pipe, VLV_PCS01_DW11(ch));
	val &= ~DPIO_LANEDESKEW_STRAP_OVRD;
	vlv_dpio_write(dev_priv, pipe, VLV_PCS01_DW11(ch), val);

	if (intel_crtc->config->lane_count > 2) {
		val = vlv_dpio_read(dev_priv, pipe, VLV_PCS23_DW11(ch));
		val &= ~DPIO_LANEDESKEW_STRAP_OVRD;
		vlv_dpio_write(dev_priv, pipe, VLV_PCS23_DW11(ch), val);
	}

	/* Program Tx lane latency optimal setting*/
	for (i = 0; i < intel_crtc->config->lane_count; i++) {
		/* Set the upar bit */
		if (intel_crtc->config->lane_count == 1)
			data = 0x0;
		else
			data = (i == 1) ? 0x0 : 0x1;
		vlv_dpio_write(dev_priv, pipe, CHV_TX_DW14(ch, i),
				data << DPIO_UPAR_SHIFT);
	}

	/* Data lane stagger programming */
	if (intel_crtc->config->port_clock > 270000)
		stagger = 0x18;
	else if (intel_crtc->config->port_clock > 135000)
		stagger = 0xd;
	else if (intel_crtc->config->port_clock > 67500)
		stagger = 0x7;
	else if (intel_crtc->config->port_clock > 33750)
		stagger = 0x4;
	else
		stagger = 0x2;

	val = vlv_dpio_read(dev_priv, pipe, VLV_PCS01_DW11(ch));
	val |= DPIO_TX2_STAGGER_MASK(0x1f);
	vlv_dpio_write(dev_priv, pipe, VLV_PCS01_DW11(ch), val);

	if (intel_crtc->config->lane_count > 2) {
		val = vlv_dpio_read(dev_priv, pipe, VLV_PCS23_DW11(ch));
		val |= DPIO_TX2_STAGGER_MASK(0x1f);
		vlv_dpio_write(dev_priv, pipe, VLV_PCS23_DW11(ch), val);
	}

	vlv_dpio_write(dev_priv, pipe, VLV_PCS01_DW12(ch),
		       DPIO_LANESTAGGER_STRAP(stagger) |
		       DPIO_LANESTAGGER_STRAP_OVRD |
		       DPIO_TX1_STAGGER_MASK(0x1f) |
		       DPIO_TX1_STAGGER_MULT(6) |
		       DPIO_TX2_STAGGER_MULT(0));

	if (intel_crtc->config->lane_count > 2) {
		vlv_dpio_write(dev_priv, pipe, VLV_PCS23_DW12(ch),
			       DPIO_LANESTAGGER_STRAP(stagger) |
			       DPIO_LANESTAGGER_STRAP_OVRD |
			       DPIO_TX1_STAGGER_MASK(0x1f) |
			       DPIO_TX1_STAGGER_MULT(7) |
			       DPIO_TX2_STAGGER_MULT(5));
	}

	/* Deassert data lane reset */
	chv_data_lane_soft_reset(encoder, false);

	mutex_unlock(&dev_priv->sb_lock);

	intel_enable_dp(encoder);

	/* Second common lane will stay alive on its own now */
	if (dport->release_cl2_override) {
		chv_phy_powergate_ch(dev_priv, DPIO_PHY0, DPIO_CH1, false);
		dport->release_cl2_override = false;
	}
}

static void chv_dp_pre_pll_enable(struct intel_encoder *encoder)
{
	struct intel_digital_port *dport = enc_to_dig_port(&encoder->base);
	struct drm_device *dev = encoder->base.dev;
	struct drm_i915_private *dev_priv = dev->dev_private;
	struct intel_crtc *intel_crtc =
		to_intel_crtc(encoder->base.crtc);
	enum dpio_channel ch = vlv_dport_to_channel(dport);
	enum pipe pipe = intel_crtc->pipe;
	unsigned int lane_mask =
		intel_dp_unused_lane_mask(intel_crtc->config->lane_count);
	u32 val;

	intel_dp_prepare(encoder);

	/*
	 * Must trick the second common lane into life.
	 * Otherwise we can't even access the PLL.
	 */
	if (ch == DPIO_CH0 && pipe == PIPE_B)
		dport->release_cl2_override =
			!chv_phy_powergate_ch(dev_priv, DPIO_PHY0, DPIO_CH1, true);

	chv_phy_powergate_lanes(encoder, true, lane_mask);

	mutex_lock(&dev_priv->sb_lock);

	/* Assert data lane reset */
	chv_data_lane_soft_reset(encoder, true);

	/* program left/right clock distribution */
	if (pipe != PIPE_B) {
		val = vlv_dpio_read(dev_priv, pipe, _CHV_CMN_DW5_CH0);
		val &= ~(CHV_BUFLEFTENA1_MASK | CHV_BUFRIGHTENA1_MASK);
		if (ch == DPIO_CH0)
			val |= CHV_BUFLEFTENA1_FORCE;
		if (ch == DPIO_CH1)
			val |= CHV_BUFRIGHTENA1_FORCE;
		vlv_dpio_write(dev_priv, pipe, _CHV_CMN_DW5_CH0, val);
	} else {
		val = vlv_dpio_read(dev_priv, pipe, _CHV_CMN_DW1_CH1);
		val &= ~(CHV_BUFLEFTENA2_MASK | CHV_BUFRIGHTENA2_MASK);
		if (ch == DPIO_CH0)
			val |= CHV_BUFLEFTENA2_FORCE;
		if (ch == DPIO_CH1)
			val |= CHV_BUFRIGHTENA2_FORCE;
		vlv_dpio_write(dev_priv, pipe, _CHV_CMN_DW1_CH1, val);
	}

	/* program clock channel usage */
	val = vlv_dpio_read(dev_priv, pipe, VLV_PCS01_DW8(ch));
	val |= CHV_PCS_USEDCLKCHANNEL_OVRRIDE;
	if (pipe != PIPE_B)
		val &= ~CHV_PCS_USEDCLKCHANNEL;
	else
		val |= CHV_PCS_USEDCLKCHANNEL;
	vlv_dpio_write(dev_priv, pipe, VLV_PCS01_DW8(ch), val);

	if (intel_crtc->config->lane_count > 2) {
		val = vlv_dpio_read(dev_priv, pipe, VLV_PCS23_DW8(ch));
		val |= CHV_PCS_USEDCLKCHANNEL_OVRRIDE;
		if (pipe != PIPE_B)
			val &= ~CHV_PCS_USEDCLKCHANNEL;
		else
			val |= CHV_PCS_USEDCLKCHANNEL;
		vlv_dpio_write(dev_priv, pipe, VLV_PCS23_DW8(ch), val);
	}

	/*
	 * This a a bit weird since generally CL
	 * matches the pipe, but here we need to
	 * pick the CL based on the port.
	 */
	val = vlv_dpio_read(dev_priv, pipe, CHV_CMN_DW19(ch));
	if (pipe != PIPE_B)
		val &= ~CHV_CMN_USEDCLKCHANNEL;
	else
		val |= CHV_CMN_USEDCLKCHANNEL;
	vlv_dpio_write(dev_priv, pipe, CHV_CMN_DW19(ch), val);

	mutex_unlock(&dev_priv->sb_lock);
}

static void chv_dp_post_pll_disable(struct intel_encoder *encoder)
{
	struct drm_i915_private *dev_priv = to_i915(encoder->base.dev);
	enum pipe pipe = to_intel_crtc(encoder->base.crtc)->pipe;
	u32 val;

	mutex_lock(&dev_priv->sb_lock);

	/* disable left/right clock distribution */
	if (pipe != PIPE_B) {
		val = vlv_dpio_read(dev_priv, pipe, _CHV_CMN_DW5_CH0);
		val &= ~(CHV_BUFLEFTENA1_MASK | CHV_BUFRIGHTENA1_MASK);
		vlv_dpio_write(dev_priv, pipe, _CHV_CMN_DW5_CH0, val);
	} else {
		val = vlv_dpio_read(dev_priv, pipe, _CHV_CMN_DW1_CH1);
		val &= ~(CHV_BUFLEFTENA2_MASK | CHV_BUFRIGHTENA2_MASK);
		vlv_dpio_write(dev_priv, pipe, _CHV_CMN_DW1_CH1, val);
	}

	mutex_unlock(&dev_priv->sb_lock);

	/*
	 * Leave the power down bit cleared for at least one
	 * lane so that chv_powergate_phy_ch() will power
	 * on something when the channel is otherwise unused.
	 * When the port is off and the override is removed
	 * the lanes power down anyway, so otherwise it doesn't
	 * really matter what the state of power down bits is
	 * after this.
	 */
	chv_phy_powergate_lanes(encoder, false, 0x0);
}

/*
 * Fetch AUX CH registers 0x202 - 0x207 which contain
 * link status information
 */
bool
intel_dp_get_link_status(struct intel_dp *intel_dp, uint8_t link_status[DP_LINK_STATUS_SIZE])
{
	return drm_dp_dpcd_read(&intel_dp->aux, DP_LANE0_1_STATUS, link_status,
				DP_LINK_STATUS_SIZE) == DP_LINK_STATUS_SIZE;
}

/* These are source-specific values. */
uint8_t
intel_dp_voltage_max(struct intel_dp *intel_dp)
{
	struct drm_device *dev = intel_dp_to_dev(intel_dp);
	struct drm_i915_private *dev_priv = dev->dev_private;
	enum port port = dp_to_dig_port(intel_dp)->port;

	if (IS_BROXTON(dev))
		return DP_TRAIN_VOLTAGE_SWING_LEVEL_3;
	else if (INTEL_INFO(dev)->gen >= 9) {
		if (dev_priv->vbt.edp.low_vswing && port == PORT_A)
			return DP_TRAIN_VOLTAGE_SWING_LEVEL_3;
		return DP_TRAIN_VOLTAGE_SWING_LEVEL_2;
	} else if (IS_VALLEYVIEW(dev) || IS_CHERRYVIEW(dev))
		return DP_TRAIN_VOLTAGE_SWING_LEVEL_3;
	else if (IS_GEN7(dev) && port == PORT_A)
		return DP_TRAIN_VOLTAGE_SWING_LEVEL_2;
	else if (HAS_PCH_CPT(dev) && port != PORT_A)
		return DP_TRAIN_VOLTAGE_SWING_LEVEL_3;
	else
		return DP_TRAIN_VOLTAGE_SWING_LEVEL_2;
}

uint8_t
intel_dp_pre_emphasis_max(struct intel_dp *intel_dp, uint8_t voltage_swing)
{
	struct drm_device *dev = intel_dp_to_dev(intel_dp);
	enum port port = dp_to_dig_port(intel_dp)->port;

	if (INTEL_INFO(dev)->gen >= 9) {
		switch (voltage_swing & DP_TRAIN_VOLTAGE_SWING_MASK) {
		case DP_TRAIN_VOLTAGE_SWING_LEVEL_0:
			return DP_TRAIN_PRE_EMPH_LEVEL_3;
		case DP_TRAIN_VOLTAGE_SWING_LEVEL_1:
			return DP_TRAIN_PRE_EMPH_LEVEL_2;
		case DP_TRAIN_VOLTAGE_SWING_LEVEL_2:
			return DP_TRAIN_PRE_EMPH_LEVEL_1;
		case DP_TRAIN_VOLTAGE_SWING_LEVEL_3:
			return DP_TRAIN_PRE_EMPH_LEVEL_0;
		default:
			return DP_TRAIN_PRE_EMPH_LEVEL_0;
		}
	} else if (IS_HASWELL(dev) || IS_BROADWELL(dev)) {
		switch (voltage_swing & DP_TRAIN_VOLTAGE_SWING_MASK) {
		case DP_TRAIN_VOLTAGE_SWING_LEVEL_0:
			return DP_TRAIN_PRE_EMPH_LEVEL_3;
		case DP_TRAIN_VOLTAGE_SWING_LEVEL_1:
			return DP_TRAIN_PRE_EMPH_LEVEL_2;
		case DP_TRAIN_VOLTAGE_SWING_LEVEL_2:
			return DP_TRAIN_PRE_EMPH_LEVEL_1;
		case DP_TRAIN_VOLTAGE_SWING_LEVEL_3:
		default:
			return DP_TRAIN_PRE_EMPH_LEVEL_0;
		}
	} else if (IS_VALLEYVIEW(dev) || IS_CHERRYVIEW(dev)) {
		switch (voltage_swing & DP_TRAIN_VOLTAGE_SWING_MASK) {
		case DP_TRAIN_VOLTAGE_SWING_LEVEL_0:
			return DP_TRAIN_PRE_EMPH_LEVEL_3;
		case DP_TRAIN_VOLTAGE_SWING_LEVEL_1:
			return DP_TRAIN_PRE_EMPH_LEVEL_2;
		case DP_TRAIN_VOLTAGE_SWING_LEVEL_2:
			return DP_TRAIN_PRE_EMPH_LEVEL_1;
		case DP_TRAIN_VOLTAGE_SWING_LEVEL_3:
		default:
			return DP_TRAIN_PRE_EMPH_LEVEL_0;
		}
	} else if (IS_GEN7(dev) && port == PORT_A) {
		switch (voltage_swing & DP_TRAIN_VOLTAGE_SWING_MASK) {
		case DP_TRAIN_VOLTAGE_SWING_LEVEL_0:
			return DP_TRAIN_PRE_EMPH_LEVEL_2;
		case DP_TRAIN_VOLTAGE_SWING_LEVEL_1:
		case DP_TRAIN_VOLTAGE_SWING_LEVEL_2:
			return DP_TRAIN_PRE_EMPH_LEVEL_1;
		default:
			return DP_TRAIN_PRE_EMPH_LEVEL_0;
		}
	} else {
		switch (voltage_swing & DP_TRAIN_VOLTAGE_SWING_MASK) {
		case DP_TRAIN_VOLTAGE_SWING_LEVEL_0:
			return DP_TRAIN_PRE_EMPH_LEVEL_2;
		case DP_TRAIN_VOLTAGE_SWING_LEVEL_1:
			return DP_TRAIN_PRE_EMPH_LEVEL_2;
		case DP_TRAIN_VOLTAGE_SWING_LEVEL_2:
			return DP_TRAIN_PRE_EMPH_LEVEL_1;
		case DP_TRAIN_VOLTAGE_SWING_LEVEL_3:
		default:
			return DP_TRAIN_PRE_EMPH_LEVEL_0;
		}
	}
}

static uint32_t vlv_signal_levels(struct intel_dp *intel_dp)
{
	struct drm_device *dev = intel_dp_to_dev(intel_dp);
	struct drm_i915_private *dev_priv = dev->dev_private;
	struct intel_digital_port *dport = dp_to_dig_port(intel_dp);
	struct intel_crtc *intel_crtc =
		to_intel_crtc(dport->base.base.crtc);
	unsigned long demph_reg_value, preemph_reg_value,
		uniqtranscale_reg_value;
	uint8_t train_set = intel_dp->train_set[0];
	enum dpio_channel port = vlv_dport_to_channel(dport);
	int pipe = intel_crtc->pipe;

	switch (train_set & DP_TRAIN_PRE_EMPHASIS_MASK) {
	case DP_TRAIN_PRE_EMPH_LEVEL_0:
		preemph_reg_value = 0x0004000;
		switch (train_set & DP_TRAIN_VOLTAGE_SWING_MASK) {
		case DP_TRAIN_VOLTAGE_SWING_LEVEL_0:
			demph_reg_value = 0x2B405555;
			uniqtranscale_reg_value = 0x552AB83A;
			break;
		case DP_TRAIN_VOLTAGE_SWING_LEVEL_1:
			demph_reg_value = 0x2B404040;
			uniqtranscale_reg_value = 0x5548B83A;
			break;
		case DP_TRAIN_VOLTAGE_SWING_LEVEL_2:
			demph_reg_value = 0x2B245555;
			uniqtranscale_reg_value = 0x5560B83A;
			break;
		case DP_TRAIN_VOLTAGE_SWING_LEVEL_3:
			demph_reg_value = 0x2B405555;
			uniqtranscale_reg_value = 0x5598DA3A;
			break;
		default:
			return 0;
		}
		break;
	case DP_TRAIN_PRE_EMPH_LEVEL_1:
		preemph_reg_value = 0x0002000;
		switch (train_set & DP_TRAIN_VOLTAGE_SWING_MASK) {
		case DP_TRAIN_VOLTAGE_SWING_LEVEL_0:
			demph_reg_value = 0x2B404040;
			uniqtranscale_reg_value = 0x5552B83A;
			break;
		case DP_TRAIN_VOLTAGE_SWING_LEVEL_1:
			demph_reg_value = 0x2B404848;
			uniqtranscale_reg_value = 0x5580B83A;
			break;
		case DP_TRAIN_VOLTAGE_SWING_LEVEL_2:
			demph_reg_value = 0x2B404040;
			uniqtranscale_reg_value = 0x55ADDA3A;
			break;
		default:
			return 0;
		}
		break;
	case DP_TRAIN_PRE_EMPH_LEVEL_2:
		preemph_reg_value = 0x0000000;
		switch (train_set & DP_TRAIN_VOLTAGE_SWING_MASK) {
		case DP_TRAIN_VOLTAGE_SWING_LEVEL_0:
			demph_reg_value = 0x2B305555;
			uniqtranscale_reg_value = 0x5570B83A;
			break;
		case DP_TRAIN_VOLTAGE_SWING_LEVEL_1:
			demph_reg_value = 0x2B2B4040;
			uniqtranscale_reg_value = 0x55ADDA3A;
			break;
		default:
			return 0;
		}
		break;
	case DP_TRAIN_PRE_EMPH_LEVEL_3:
		preemph_reg_value = 0x0006000;
		switch (train_set & DP_TRAIN_VOLTAGE_SWING_MASK) {
		case DP_TRAIN_VOLTAGE_SWING_LEVEL_0:
			demph_reg_value = 0x1B405555;
			uniqtranscale_reg_value = 0x55ADDA3A;
			break;
		default:
			return 0;
		}
		break;
	default:
		return 0;
	}

	mutex_lock(&dev_priv->sb_lock);
	vlv_dpio_write(dev_priv, pipe, VLV_TX_DW5(port), 0x00000000);
	vlv_dpio_write(dev_priv, pipe, VLV_TX_DW4(port), demph_reg_value);
	vlv_dpio_write(dev_priv, pipe, VLV_TX_DW2(port),
			 uniqtranscale_reg_value);
	vlv_dpio_write(dev_priv, pipe, VLV_TX_DW3(port), 0x0C782040);
	vlv_dpio_write(dev_priv, pipe, VLV_PCS_DW11(port), 0x00030000);
	vlv_dpio_write(dev_priv, pipe, VLV_PCS_DW9(port), preemph_reg_value);
	vlv_dpio_write(dev_priv, pipe, VLV_TX_DW5(port), 0x80000000);
	mutex_unlock(&dev_priv->sb_lock);

	return 0;
}

static bool chv_need_uniq_trans_scale(uint8_t train_set)
{
	return (train_set & DP_TRAIN_PRE_EMPHASIS_MASK) == DP_TRAIN_PRE_EMPH_LEVEL_0 &&
		(train_set & DP_TRAIN_VOLTAGE_SWING_MASK) == DP_TRAIN_VOLTAGE_SWING_LEVEL_3;
}

static uint32_t chv_signal_levels(struct intel_dp *intel_dp)
{
	struct drm_device *dev = intel_dp_to_dev(intel_dp);
	struct drm_i915_private *dev_priv = dev->dev_private;
	struct intel_digital_port *dport = dp_to_dig_port(intel_dp);
	struct intel_crtc *intel_crtc = to_intel_crtc(dport->base.base.crtc);
	u32 deemph_reg_value, margin_reg_value, val;
	uint8_t train_set = intel_dp->train_set[0];
	enum dpio_channel ch = vlv_dport_to_channel(dport);
	enum pipe pipe = intel_crtc->pipe;
	int i;

	switch (train_set & DP_TRAIN_PRE_EMPHASIS_MASK) {
	case DP_TRAIN_PRE_EMPH_LEVEL_0:
		switch (train_set & DP_TRAIN_VOLTAGE_SWING_MASK) {
		case DP_TRAIN_VOLTAGE_SWING_LEVEL_0:
			deemph_reg_value = 128;
			margin_reg_value = 52;
			break;
		case DP_TRAIN_VOLTAGE_SWING_LEVEL_1:
			deemph_reg_value = 128;
			margin_reg_value = 77;
			break;
		case DP_TRAIN_VOLTAGE_SWING_LEVEL_2:
			deemph_reg_value = 128;
			margin_reg_value = 102;
			break;
		case DP_TRAIN_VOLTAGE_SWING_LEVEL_3:
			deemph_reg_value = 128;
			margin_reg_value = 154;
			/* FIXME extra to set for 1200 */
			break;
		default:
			return 0;
		}
		break;
	case DP_TRAIN_PRE_EMPH_LEVEL_1:
		switch (train_set & DP_TRAIN_VOLTAGE_SWING_MASK) {
		case DP_TRAIN_VOLTAGE_SWING_LEVEL_0:
			deemph_reg_value = 85;
			margin_reg_value = 78;
			break;
		case DP_TRAIN_VOLTAGE_SWING_LEVEL_1:
			deemph_reg_value = 85;
			margin_reg_value = 116;
			break;
		case DP_TRAIN_VOLTAGE_SWING_LEVEL_2:
			deemph_reg_value = 85;
			margin_reg_value = 154;
			break;
		default:
			return 0;
		}
		break;
	case DP_TRAIN_PRE_EMPH_LEVEL_2:
		switch (train_set & DP_TRAIN_VOLTAGE_SWING_MASK) {
		case DP_TRAIN_VOLTAGE_SWING_LEVEL_0:
			deemph_reg_value = 64;
			margin_reg_value = 104;
			break;
		case DP_TRAIN_VOLTAGE_SWING_LEVEL_1:
			deemph_reg_value = 64;
			margin_reg_value = 154;
			break;
		default:
			return 0;
		}
		break;
	case DP_TRAIN_PRE_EMPH_LEVEL_3:
		switch (train_set & DP_TRAIN_VOLTAGE_SWING_MASK) {
		case DP_TRAIN_VOLTAGE_SWING_LEVEL_0:
			deemph_reg_value = 43;
			margin_reg_value = 154;
			break;
		default:
			return 0;
		}
		break;
	default:
		return 0;
	}

	mutex_lock(&dev_priv->sb_lock);

	/* Clear calc init */
	val = vlv_dpio_read(dev_priv, pipe, VLV_PCS01_DW10(ch));
	val &= ~(DPIO_PCS_SWING_CALC_TX0_TX2 | DPIO_PCS_SWING_CALC_TX1_TX3);
	val &= ~(DPIO_PCS_TX1DEEMP_MASK | DPIO_PCS_TX2DEEMP_MASK);
	val |= DPIO_PCS_TX1DEEMP_9P5 | DPIO_PCS_TX2DEEMP_9P5;
	vlv_dpio_write(dev_priv, pipe, VLV_PCS01_DW10(ch), val);

	if (intel_crtc->config->lane_count > 2) {
		val = vlv_dpio_read(dev_priv, pipe, VLV_PCS23_DW10(ch));
		val &= ~(DPIO_PCS_SWING_CALC_TX0_TX2 | DPIO_PCS_SWING_CALC_TX1_TX3);
		val &= ~(DPIO_PCS_TX1DEEMP_MASK | DPIO_PCS_TX2DEEMP_MASK);
		val |= DPIO_PCS_TX1DEEMP_9P5 | DPIO_PCS_TX2DEEMP_9P5;
		vlv_dpio_write(dev_priv, pipe, VLV_PCS23_DW10(ch), val);
	}

	val = vlv_dpio_read(dev_priv, pipe, VLV_PCS01_DW9(ch));
	val &= ~(DPIO_PCS_TX1MARGIN_MASK | DPIO_PCS_TX2MARGIN_MASK);
	val |= DPIO_PCS_TX1MARGIN_000 | DPIO_PCS_TX2MARGIN_000;
	vlv_dpio_write(dev_priv, pipe, VLV_PCS01_DW9(ch), val);

	if (intel_crtc->config->lane_count > 2) {
		val = vlv_dpio_read(dev_priv, pipe, VLV_PCS23_DW9(ch));
		val &= ~(DPIO_PCS_TX1MARGIN_MASK | DPIO_PCS_TX2MARGIN_MASK);
		val |= DPIO_PCS_TX1MARGIN_000 | DPIO_PCS_TX2MARGIN_000;
		vlv_dpio_write(dev_priv, pipe, VLV_PCS23_DW9(ch), val);
	}

	/* Program swing deemph */
	for (i = 0; i < intel_crtc->config->lane_count; i++) {
		val = vlv_dpio_read(dev_priv, pipe, CHV_TX_DW4(ch, i));
		val &= ~DPIO_SWING_DEEMPH9P5_MASK;
		val |= deemph_reg_value << DPIO_SWING_DEEMPH9P5_SHIFT;
		vlv_dpio_write(dev_priv, pipe, CHV_TX_DW4(ch, i), val);
	}

	/* Program swing margin */
	for (i = 0; i < intel_crtc->config->lane_count; i++) {
		val = vlv_dpio_read(dev_priv, pipe, CHV_TX_DW2(ch, i));

		val &= ~DPIO_SWING_MARGIN000_MASK;
		val |= margin_reg_value << DPIO_SWING_MARGIN000_SHIFT;

		/*
		 * Supposedly this value shouldn't matter when unique transition
		 * scale is disabled, but in fact it does matter. Let's just
		 * always program the same value and hope it's OK.
		 */
		val &= ~(0xff << DPIO_UNIQ_TRANS_SCALE_SHIFT);
		val |= 0x9a << DPIO_UNIQ_TRANS_SCALE_SHIFT;

		vlv_dpio_write(dev_priv, pipe, CHV_TX_DW2(ch, i), val);
	}

	/*
	 * The document said it needs to set bit 27 for ch0 and bit 26
	 * for ch1. Might be a typo in the doc.
	 * For now, for this unique transition scale selection, set bit
	 * 27 for ch0 and ch1.
	 */
	for (i = 0; i < intel_crtc->config->lane_count; i++) {
		val = vlv_dpio_read(dev_priv, pipe, CHV_TX_DW3(ch, i));
		if (chv_need_uniq_trans_scale(train_set))
			val |= DPIO_TX_UNIQ_TRANS_SCALE_EN;
		else
			val &= ~DPIO_TX_UNIQ_TRANS_SCALE_EN;
		vlv_dpio_write(dev_priv, pipe, CHV_TX_DW3(ch, i), val);
	}

	/* Start swing calculation */
	val = vlv_dpio_read(dev_priv, pipe, VLV_PCS01_DW10(ch));
	val |= DPIO_PCS_SWING_CALC_TX0_TX2 | DPIO_PCS_SWING_CALC_TX1_TX3;
	vlv_dpio_write(dev_priv, pipe, VLV_PCS01_DW10(ch), val);

	if (intel_crtc->config->lane_count > 2) {
		val = vlv_dpio_read(dev_priv, pipe, VLV_PCS23_DW10(ch));
		val |= DPIO_PCS_SWING_CALC_TX0_TX2 | DPIO_PCS_SWING_CALC_TX1_TX3;
		vlv_dpio_write(dev_priv, pipe, VLV_PCS23_DW10(ch), val);
	}

	mutex_unlock(&dev_priv->sb_lock);

	return 0;
}

static uint32_t
gen4_signal_levels(uint8_t train_set)
{
	uint32_t	signal_levels = 0;

	switch (train_set & DP_TRAIN_VOLTAGE_SWING_MASK) {
	case DP_TRAIN_VOLTAGE_SWING_LEVEL_0:
	default:
		signal_levels |= DP_VOLTAGE_0_4;
		break;
	case DP_TRAIN_VOLTAGE_SWING_LEVEL_1:
		signal_levels |= DP_VOLTAGE_0_6;
		break;
	case DP_TRAIN_VOLTAGE_SWING_LEVEL_2:
		signal_levels |= DP_VOLTAGE_0_8;
		break;
	case DP_TRAIN_VOLTAGE_SWING_LEVEL_3:
		signal_levels |= DP_VOLTAGE_1_2;
		break;
	}
	switch (train_set & DP_TRAIN_PRE_EMPHASIS_MASK) {
	case DP_TRAIN_PRE_EMPH_LEVEL_0:
	default:
		signal_levels |= DP_PRE_EMPHASIS_0;
		break;
	case DP_TRAIN_PRE_EMPH_LEVEL_1:
		signal_levels |= DP_PRE_EMPHASIS_3_5;
		break;
	case DP_TRAIN_PRE_EMPH_LEVEL_2:
		signal_levels |= DP_PRE_EMPHASIS_6;
		break;
	case DP_TRAIN_PRE_EMPH_LEVEL_3:
		signal_levels |= DP_PRE_EMPHASIS_9_5;
		break;
	}
	return signal_levels;
}

/* Gen6's DP voltage swing and pre-emphasis control */
static uint32_t
gen6_edp_signal_levels(uint8_t train_set)
{
	int signal_levels = train_set & (DP_TRAIN_VOLTAGE_SWING_MASK |
					 DP_TRAIN_PRE_EMPHASIS_MASK);
	switch (signal_levels) {
	case DP_TRAIN_VOLTAGE_SWING_LEVEL_0 | DP_TRAIN_PRE_EMPH_LEVEL_0:
	case DP_TRAIN_VOLTAGE_SWING_LEVEL_1 | DP_TRAIN_PRE_EMPH_LEVEL_0:
		return EDP_LINK_TRAIN_400_600MV_0DB_SNB_B;
	case DP_TRAIN_VOLTAGE_SWING_LEVEL_0 | DP_TRAIN_PRE_EMPH_LEVEL_1:
		return EDP_LINK_TRAIN_400MV_3_5DB_SNB_B;
	case DP_TRAIN_VOLTAGE_SWING_LEVEL_0 | DP_TRAIN_PRE_EMPH_LEVEL_2:
	case DP_TRAIN_VOLTAGE_SWING_LEVEL_1 | DP_TRAIN_PRE_EMPH_LEVEL_2:
		return EDP_LINK_TRAIN_400_600MV_6DB_SNB_B;
	case DP_TRAIN_VOLTAGE_SWING_LEVEL_1 | DP_TRAIN_PRE_EMPH_LEVEL_1:
	case DP_TRAIN_VOLTAGE_SWING_LEVEL_2 | DP_TRAIN_PRE_EMPH_LEVEL_1:
		return EDP_LINK_TRAIN_600_800MV_3_5DB_SNB_B;
	case DP_TRAIN_VOLTAGE_SWING_LEVEL_2 | DP_TRAIN_PRE_EMPH_LEVEL_0:
	case DP_TRAIN_VOLTAGE_SWING_LEVEL_3 | DP_TRAIN_PRE_EMPH_LEVEL_0:
		return EDP_LINK_TRAIN_800_1200MV_0DB_SNB_B;
	default:
		DRM_DEBUG_KMS("Unsupported voltage swing/pre-emphasis level:"
			      "0x%x\n", signal_levels);
		return EDP_LINK_TRAIN_400_600MV_0DB_SNB_B;
	}
}

/* Gen7's DP voltage swing and pre-emphasis control */
static uint32_t
gen7_edp_signal_levels(uint8_t train_set)
{
	int signal_levels = train_set & (DP_TRAIN_VOLTAGE_SWING_MASK |
					 DP_TRAIN_PRE_EMPHASIS_MASK);
	switch (signal_levels) {
	case DP_TRAIN_VOLTAGE_SWING_LEVEL_0 | DP_TRAIN_PRE_EMPH_LEVEL_0:
		return EDP_LINK_TRAIN_400MV_0DB_IVB;
	case DP_TRAIN_VOLTAGE_SWING_LEVEL_0 | DP_TRAIN_PRE_EMPH_LEVEL_1:
		return EDP_LINK_TRAIN_400MV_3_5DB_IVB;
	case DP_TRAIN_VOLTAGE_SWING_LEVEL_0 | DP_TRAIN_PRE_EMPH_LEVEL_2:
		return EDP_LINK_TRAIN_400MV_6DB_IVB;

	case DP_TRAIN_VOLTAGE_SWING_LEVEL_1 | DP_TRAIN_PRE_EMPH_LEVEL_0:
		return EDP_LINK_TRAIN_600MV_0DB_IVB;
	case DP_TRAIN_VOLTAGE_SWING_LEVEL_1 | DP_TRAIN_PRE_EMPH_LEVEL_1:
		return EDP_LINK_TRAIN_600MV_3_5DB_IVB;

	case DP_TRAIN_VOLTAGE_SWING_LEVEL_2 | DP_TRAIN_PRE_EMPH_LEVEL_0:
		return EDP_LINK_TRAIN_800MV_0DB_IVB;
	case DP_TRAIN_VOLTAGE_SWING_LEVEL_2 | DP_TRAIN_PRE_EMPH_LEVEL_1:
		return EDP_LINK_TRAIN_800MV_3_5DB_IVB;

	default:
		DRM_DEBUG_KMS("Unsupported voltage swing/pre-emphasis level:"
			      "0x%x\n", signal_levels);
		return EDP_LINK_TRAIN_500MV_0DB_IVB;
	}
}

void
intel_dp_set_signal_levels(struct intel_dp *intel_dp)
{
	struct intel_digital_port *intel_dig_port = dp_to_dig_port(intel_dp);
	enum port port = intel_dig_port->port;
	struct drm_device *dev = intel_dig_port->base.base.dev;
	struct drm_i915_private *dev_priv = to_i915(dev);
	uint32_t signal_levels, mask = 0;
	uint8_t train_set = intel_dp->train_set[0];

	if (HAS_DDI(dev)) {
		signal_levels = ddi_signal_levels(intel_dp);

		if (IS_BROXTON(dev))
			signal_levels = 0;
		else
			mask = DDI_BUF_EMP_MASK;
	} else if (IS_CHERRYVIEW(dev)) {
		signal_levels = chv_signal_levels(intel_dp);
	} else if (IS_VALLEYVIEW(dev)) {
		signal_levels = vlv_signal_levels(intel_dp);
	} else if (IS_GEN7(dev) && port == PORT_A) {
		signal_levels = gen7_edp_signal_levels(train_set);
		mask = EDP_LINK_TRAIN_VOL_EMP_MASK_IVB;
	} else if (IS_GEN6(dev) && port == PORT_A) {
		signal_levels = gen6_edp_signal_levels(train_set);
		mask = EDP_LINK_TRAIN_VOL_EMP_MASK_SNB;
	} else {
		signal_levels = gen4_signal_levels(train_set);
		mask = DP_VOLTAGE_MASK | DP_PRE_EMPHASIS_MASK;
	}

	if (mask)
		DRM_DEBUG_KMS("Using signal levels %08x\n", signal_levels);

	DRM_DEBUG_KMS("Using vswing level %d\n",
		train_set & DP_TRAIN_VOLTAGE_SWING_MASK);
	DRM_DEBUG_KMS("Using pre-emphasis level %d\n",
		(train_set & DP_TRAIN_PRE_EMPHASIS_MASK) >>
			DP_TRAIN_PRE_EMPHASIS_SHIFT);

	intel_dp->DP = (intel_dp->DP & ~mask) | signal_levels;

	I915_WRITE(intel_dp->output_reg, intel_dp->DP);
	POSTING_READ(intel_dp->output_reg);
}

void
intel_dp_program_link_training_pattern(struct intel_dp *intel_dp,
				       uint8_t dp_train_pat)
{
	struct intel_digital_port *intel_dig_port = dp_to_dig_port(intel_dp);
	struct drm_i915_private *dev_priv =
		to_i915(intel_dig_port->base.base.dev);

	_intel_dp_set_link_train(intel_dp, &intel_dp->DP, dp_train_pat);

	I915_WRITE(intel_dp->output_reg, intel_dp->DP);
	POSTING_READ(intel_dp->output_reg);
}

void intel_dp_set_idle_link_train(struct intel_dp *intel_dp)
{
	struct intel_digital_port *intel_dig_port = dp_to_dig_port(intel_dp);
	struct drm_device *dev = intel_dig_port->base.base.dev;
	struct drm_i915_private *dev_priv = dev->dev_private;
	enum port port = intel_dig_port->port;
	uint32_t val;

	if (!HAS_DDI(dev))
		return;

	val = I915_READ(DP_TP_CTL(port));
	val &= ~DP_TP_CTL_LINK_TRAIN_MASK;
	val |= DP_TP_CTL_LINK_TRAIN_IDLE;
	I915_WRITE(DP_TP_CTL(port), val);

	/*
	 * On PORT_A we can have only eDP in SST mode. There the only reason
	 * we need to set idle transmission mode is to work around a HW issue
	 * where we enable the pipe while not in idle link-training mode.
	 * In this case there is requirement to wait for a minimum number of
	 * idle patterns to be sent.
	 */
	if (port == PORT_A)
		return;

	if (wait_for((I915_READ(DP_TP_STATUS(port)) & DP_TP_STATUS_IDLE_DONE),
		     1))
		DRM_ERROR("Timed out waiting for DP idle patterns\n");
}

static void
intel_dp_link_down(struct intel_dp *intel_dp)
{
	struct intel_digital_port *intel_dig_port = dp_to_dig_port(intel_dp);
	struct intel_crtc *crtc = to_intel_crtc(intel_dig_port->base.base.crtc);
	enum port port = intel_dig_port->port;
	struct drm_device *dev = intel_dig_port->base.base.dev;
	struct drm_i915_private *dev_priv = dev->dev_private;
	uint32_t DP = intel_dp->DP;

	if (WARN_ON(HAS_DDI(dev)))
		return;

	if (WARN_ON((I915_READ(intel_dp->output_reg) & DP_PORT_EN) == 0))
		return;

	DRM_DEBUG_KMS("\n");

	if ((IS_GEN7(dev) && port == PORT_A) ||
	    (HAS_PCH_CPT(dev) && port != PORT_A)) {
		DP &= ~DP_LINK_TRAIN_MASK_CPT;
		DP |= DP_LINK_TRAIN_PAT_IDLE_CPT;
	} else {
		if (IS_CHERRYVIEW(dev))
			DP &= ~DP_LINK_TRAIN_MASK_CHV;
		else
			DP &= ~DP_LINK_TRAIN_MASK;
		DP |= DP_LINK_TRAIN_PAT_IDLE;
	}
	I915_WRITE(intel_dp->output_reg, DP);
	POSTING_READ(intel_dp->output_reg);

	DP &= ~(DP_PORT_EN | DP_AUDIO_OUTPUT_ENABLE);
	I915_WRITE(intel_dp->output_reg, DP);
	POSTING_READ(intel_dp->output_reg);

	/*
	 * HW workaround for IBX, we need to move the port
	 * to transcoder A after disabling it to allow the
	 * matching HDMI port to be enabled on transcoder A.
	 */
	if (HAS_PCH_IBX(dev) && crtc->pipe == PIPE_B && port != PORT_A) {
		/*
		 * We get CPU/PCH FIFO underruns on the other pipe when
		 * doing the workaround. Sweep them under the rug.
		 */
		intel_set_cpu_fifo_underrun_reporting(dev_priv, PIPE_A, false);
		intel_set_pch_fifo_underrun_reporting(dev_priv, PIPE_A, false);

		/* always enable with pattern 1 (as per spec) */
		DP &= ~(DP_PIPEB_SELECT | DP_LINK_TRAIN_MASK);
		DP |= DP_PORT_EN | DP_LINK_TRAIN_PAT_1;
		I915_WRITE(intel_dp->output_reg, DP);
		POSTING_READ(intel_dp->output_reg);

		DP &= ~DP_PORT_EN;
		I915_WRITE(intel_dp->output_reg, DP);
		POSTING_READ(intel_dp->output_reg);

		intel_wait_for_vblank_if_active(dev_priv->dev, PIPE_A);
		intel_set_cpu_fifo_underrun_reporting(dev_priv, PIPE_A, true);
		intel_set_pch_fifo_underrun_reporting(dev_priv, PIPE_A, true);
	}

	msleep(intel_dp->panel_power_down_delay);

	intel_dp->DP = DP;
}

static bool
intel_dp_get_dpcd(struct intel_dp *intel_dp)
{
	struct intel_digital_port *dig_port = dp_to_dig_port(intel_dp);
	struct drm_device *dev = dig_port->base.base.dev;
	struct drm_i915_private *dev_priv = dev->dev_private;
	uint8_t rev;

	if (drm_dp_dpcd_read(&intel_dp->aux, 0x000, intel_dp->dpcd,
			     sizeof(intel_dp->dpcd)) < 0)
		return false; /* aux transfer failed */

	DRM_DEBUG_KMS("DPCD: %*ph\n", (int) sizeof(intel_dp->dpcd), intel_dp->dpcd);

	if (intel_dp->dpcd[DP_DPCD_REV] == 0)
		return false; /* DPCD not present */

	if (drm_dp_dpcd_read(&intel_dp->aux, DP_SINK_COUNT,
			     &intel_dp->sink_count, 1) < 0)
		return false;

	/*
	 * Sink count can change between short pulse hpd hence
	 * a member variable in intel_dp will track any changes
	 * between short pulse interrupts.
	 */
	intel_dp->sink_count = DP_GET_SINK_COUNT(intel_dp->sink_count);

	/*
	 * SINK_COUNT == 0 and DOWNSTREAM_PORT_PRESENT == 1 implies that
	 * a dongle is present but no display. Unless we require to know
	 * if a dongle is present or not, we don't need to update
	 * downstream port information. So, an early return here saves
	 * time from performing other operations which are not required.
	 */
	if (!is_edp(intel_dp) && !intel_dp->sink_count)
		return false;

	/* Check if the panel supports PSR */
	memset(intel_dp->psr_dpcd, 0, sizeof(intel_dp->psr_dpcd));
	if (is_edp(intel_dp)) {
		drm_dp_dpcd_read(&intel_dp->aux, DP_PSR_SUPPORT,
				 intel_dp->psr_dpcd,
				 sizeof(intel_dp->psr_dpcd));
		if (intel_dp->psr_dpcd[0] & DP_PSR_IS_SUPPORTED) {
			dev_priv->psr.sink_support = true;
			DRM_DEBUG_KMS("Detected EDP PSR Panel.\n");
		}

		if (INTEL_INFO(dev)->gen >= 9 &&
			(intel_dp->psr_dpcd[0] & DP_PSR2_IS_SUPPORTED)) {
			uint8_t frame_sync_cap;

			dev_priv->psr.sink_support = true;
			drm_dp_dpcd_read(&intel_dp->aux,
					 DP_SINK_DEVICE_AUX_FRAME_SYNC_CAP,
					 &frame_sync_cap, 1);
			dev_priv->psr.aux_frame_sync = frame_sync_cap ? true : false;
			/* PSR2 needs frame sync as well */
			dev_priv->psr.psr2_support = dev_priv->psr.aux_frame_sync;
			DRM_DEBUG_KMS("PSR2 %s on sink",
				dev_priv->psr.psr2_support ? "supported" : "not supported");
		}
	}

	DRM_DEBUG_KMS("Display Port TPS3 support: source %s, sink %s\n",
		      yesno(intel_dp_source_supports_hbr2(intel_dp)),
		      yesno(drm_dp_tps3_supported(intel_dp->dpcd)));

	/* Intermediate frequency support */
	if (is_edp(intel_dp) &&
	    (intel_dp->dpcd[DP_EDP_CONFIGURATION_CAP] &	DP_DPCD_DISPLAY_CONTROL_CAPABLE) &&
	    (drm_dp_dpcd_read(&intel_dp->aux, DP_EDP_DPCD_REV, &rev, 1) == 1) &&
	    (rev >= 0x03)) { /* eDp v1.4 or higher */
		__le16 sink_rates[DP_MAX_SUPPORTED_RATES];
		int i;

		drm_dp_dpcd_read(&intel_dp->aux, DP_SUPPORTED_LINK_RATES,
				sink_rates, sizeof(sink_rates));

		for (i = 0; i < ARRAY_SIZE(sink_rates); i++) {
			int val = le16_to_cpu(sink_rates[i]);

			if (val == 0)
				break;

			/* Value read is in kHz while drm clock is saved in deca-kHz */
			intel_dp->sink_rates[i] = (val * 200) / 10;
		}
		intel_dp->num_sink_rates = i;
	}

	intel_dp_print_rates(intel_dp);

	if (!(intel_dp->dpcd[DP_DOWNSTREAMPORT_PRESENT] &
	      DP_DWN_STRM_PORT_PRESENT))
		return true; /* native DP sink */

	if (intel_dp->dpcd[DP_DPCD_REV] == 0x10)
		return true; /* no per-port downstream info */

	if (drm_dp_dpcd_read(&intel_dp->aux, DP_DOWNSTREAM_PORT_0,
			     intel_dp->downstream_ports,
			     DP_MAX_DOWNSTREAM_PORTS) < 0)
		return false; /* downstream port status fetch failed */

	return true;
}

static void
intel_dp_probe_oui(struct intel_dp *intel_dp)
{
	u8 buf[3];

	if (!(intel_dp->dpcd[DP_DOWN_STREAM_PORT_COUNT] & DP_OUI_SUPPORT))
		return;

	if (drm_dp_dpcd_read(&intel_dp->aux, DP_SINK_OUI, buf, 3) == 3)
		DRM_DEBUG_KMS("Sink OUI: %02hx%02hx%02hx\n",
			      buf[0], buf[1], buf[2]);

	if (drm_dp_dpcd_read(&intel_dp->aux, DP_BRANCH_OUI, buf, 3) == 3)
		DRM_DEBUG_KMS("Branch OUI: %02hx%02hx%02hx\n",
			      buf[0], buf[1], buf[2]);
}

static bool
intel_dp_probe_mst(struct intel_dp *intel_dp)
{
	u8 buf[1];

	if (!i915.enable_dp_mst)
		return false;

	if (!intel_dp->can_mst)
		return false;

	if (intel_dp->dpcd[DP_DPCD_REV] < 0x12)
		return false;

	if (drm_dp_dpcd_read(&intel_dp->aux, DP_MSTM_CAP, buf, 1)) {
		if (buf[0] & DP_MST_CAP) {
			DRM_DEBUG_KMS("Sink is MST capable\n");
			intel_dp->is_mst = true;
		} else {
			DRM_DEBUG_KMS("Sink is not MST capable\n");
			intel_dp->is_mst = false;
		}
	}

	drm_dp_mst_topology_mgr_set_mst(&intel_dp->mst_mgr, intel_dp->is_mst);
	return intel_dp->is_mst;
}

static int intel_dp_sink_crc_stop(struct intel_dp *intel_dp)
{
	struct intel_digital_port *dig_port = dp_to_dig_port(intel_dp);
	struct drm_device *dev = dig_port->base.base.dev;
	struct intel_crtc *intel_crtc = to_intel_crtc(dig_port->base.base.crtc);
	u8 buf;
	int ret = 0;
	int count = 0;
	int attempts = 10;

	if (drm_dp_dpcd_readb(&intel_dp->aux, DP_TEST_SINK, &buf) < 0) {
		DRM_DEBUG_KMS("Sink CRC couldn't be stopped properly\n");
		ret = -EIO;
		goto out;
	}

	if (drm_dp_dpcd_writeb(&intel_dp->aux, DP_TEST_SINK,
			       buf & ~DP_TEST_SINK_START) < 0) {
		DRM_DEBUG_KMS("Sink CRC couldn't be stopped properly\n");
		ret = -EIO;
		goto out;
	}

	do {
		intel_wait_for_vblank(dev, intel_crtc->pipe);

		if (drm_dp_dpcd_readb(&intel_dp->aux,
				      DP_TEST_SINK_MISC, &buf) < 0) {
			ret = -EIO;
			goto out;
		}
		count = buf & DP_TEST_COUNT_MASK;
	} while (--attempts && count);

	if (attempts == 0) {
		DRM_DEBUG_KMS("TIMEOUT: Sink CRC counter is not zeroed after calculation is stopped\n");
		ret = -ETIMEDOUT;
	}

 out:
	hsw_enable_ips(intel_crtc);
	return ret;
}

static int intel_dp_sink_crc_start(struct intel_dp *intel_dp)
{
	struct intel_digital_port *dig_port = dp_to_dig_port(intel_dp);
	struct drm_device *dev = dig_port->base.base.dev;
	struct intel_crtc *intel_crtc = to_intel_crtc(dig_port->base.base.crtc);
	u8 buf;
	int ret;

	if (drm_dp_dpcd_readb(&intel_dp->aux, DP_TEST_SINK_MISC, &buf) < 0)
		return -EIO;

	if (!(buf & DP_TEST_CRC_SUPPORTED))
		return -ENOTTY;

	if (drm_dp_dpcd_readb(&intel_dp->aux, DP_TEST_SINK, &buf) < 0)
		return -EIO;

	if (buf & DP_TEST_SINK_START) {
		ret = intel_dp_sink_crc_stop(intel_dp);
		if (ret)
			return ret;
	}

	hsw_disable_ips(intel_crtc);

	if (drm_dp_dpcd_writeb(&intel_dp->aux, DP_TEST_SINK,
			       buf | DP_TEST_SINK_START) < 0) {
		hsw_enable_ips(intel_crtc);
		return -EIO;
	}

	intel_wait_for_vblank(dev, intel_crtc->pipe);
	return 0;
}

int intel_dp_sink_crc(struct intel_dp *intel_dp, u8 *crc)
{
	struct intel_digital_port *dig_port = dp_to_dig_port(intel_dp);
	struct drm_device *dev = dig_port->base.base.dev;
	struct intel_crtc *intel_crtc = to_intel_crtc(dig_port->base.base.crtc);
	u8 buf;
	int count, ret;
	int attempts = 6;

	ret = intel_dp_sink_crc_start(intel_dp);
	if (ret)
		return ret;

	do {
		intel_wait_for_vblank(dev, intel_crtc->pipe);

		if (drm_dp_dpcd_readb(&intel_dp->aux,
				      DP_TEST_SINK_MISC, &buf) < 0) {
			ret = -EIO;
			goto stop;
		}
		count = buf & DP_TEST_COUNT_MASK;

	} while (--attempts && count == 0);

	if (attempts == 0) {
		DRM_ERROR("Panel is unable to calculate any CRC after 6 vblanks\n");
		ret = -ETIMEDOUT;
		goto stop;
	}

	if (drm_dp_dpcd_read(&intel_dp->aux, DP_TEST_CRC_R_CR, crc, 6) < 0) {
		ret = -EIO;
		goto stop;
	}

stop:
	intel_dp_sink_crc_stop(intel_dp);
	return ret;
}

static bool
intel_dp_get_sink_irq(struct intel_dp *intel_dp, u8 *sink_irq_vector)
{
	return drm_dp_dpcd_read(&intel_dp->aux,
				       DP_DEVICE_SERVICE_IRQ_VECTOR,
				       sink_irq_vector, 1) == 1;
}

static bool
intel_dp_get_sink_irq_esi(struct intel_dp *intel_dp, u8 *sink_irq_vector)
{
	int ret;

	ret = drm_dp_dpcd_read(&intel_dp->aux,
					     DP_SINK_COUNT_ESI,
					     sink_irq_vector, 14);
	if (ret != 14)
		return false;

	return true;
}

static uint8_t intel_dp_autotest_link_training(struct intel_dp *intel_dp)
{
	uint8_t test_result = DP_TEST_ACK;
	return test_result;
}

static uint8_t intel_dp_autotest_video_pattern(struct intel_dp *intel_dp)
{
	uint8_t test_result = DP_TEST_NAK;
	return test_result;
}

static uint8_t intel_dp_autotest_edid(struct intel_dp *intel_dp)
{
	uint8_t test_result = DP_TEST_NAK;
	struct intel_connector *intel_connector = intel_dp->attached_connector;
	struct drm_connector *connector = &intel_connector->base;

	if (intel_connector->detect_edid == NULL ||
	    connector->edid_corrupt ||
	    intel_dp->aux.i2c_defer_count > 6) {
		/* Check EDID read for NACKs, DEFERs and corruption
		 * (DP CTS 1.2 Core r1.1)
		 *    4.2.2.4 : Failed EDID read, I2C_NAK
		 *    4.2.2.5 : Failed EDID read, I2C_DEFER
		 *    4.2.2.6 : EDID corruption detected
		 * Use failsafe mode for all cases
		 */
		if (intel_dp->aux.i2c_nack_count > 0 ||
			intel_dp->aux.i2c_defer_count > 0)
			DRM_DEBUG_KMS("EDID read had %d NACKs, %d DEFERs\n",
				      intel_dp->aux.i2c_nack_count,
				      intel_dp->aux.i2c_defer_count);
		intel_dp->compliance_test_data = INTEL_DP_RESOLUTION_FAILSAFE;
	} else {
		struct edid *block = intel_connector->detect_edid;

		/* We have to write the checksum
		 * of the last block read
		 */
		block += intel_connector->detect_edid->extensions;

		if (!drm_dp_dpcd_write(&intel_dp->aux,
					DP_TEST_EDID_CHECKSUM,
					&block->checksum,
					1))
			DRM_DEBUG_KMS("Failed to write EDID checksum\n");

		test_result = DP_TEST_ACK | DP_TEST_EDID_CHECKSUM_WRITE;
		intel_dp->compliance_test_data = INTEL_DP_RESOLUTION_STANDARD;
	}

	/* Set test active flag here so userspace doesn't interrupt things */
	intel_dp->compliance_test_active = 1;

	return test_result;
}

static uint8_t intel_dp_autotest_phy_pattern(struct intel_dp *intel_dp)
{
	uint8_t test_result = DP_TEST_NAK;
	return test_result;
}

static void intel_dp_handle_test_request(struct intel_dp *intel_dp)
{
	uint8_t response = DP_TEST_NAK;
	uint8_t rxdata = 0;
	int status = 0;

	status = drm_dp_dpcd_read(&intel_dp->aux, DP_TEST_REQUEST, &rxdata, 1);
	if (status <= 0) {
		DRM_DEBUG_KMS("Could not read test request from sink\n");
		goto update_status;
	}

	switch (rxdata) {
	case DP_TEST_LINK_TRAINING:
		DRM_DEBUG_KMS("LINK_TRAINING test requested\n");
		intel_dp->compliance_test_type = DP_TEST_LINK_TRAINING;
		response = intel_dp_autotest_link_training(intel_dp);
		break;
	case DP_TEST_LINK_VIDEO_PATTERN:
		DRM_DEBUG_KMS("TEST_PATTERN test requested\n");
		intel_dp->compliance_test_type = DP_TEST_LINK_VIDEO_PATTERN;
		response = intel_dp_autotest_video_pattern(intel_dp);
		break;
	case DP_TEST_LINK_EDID_READ:
		DRM_DEBUG_KMS("EDID test requested\n");
		intel_dp->compliance_test_type = DP_TEST_LINK_EDID_READ;
		response = intel_dp_autotest_edid(intel_dp);
		break;
	case DP_TEST_LINK_PHY_TEST_PATTERN:
		DRM_DEBUG_KMS("PHY_PATTERN test requested\n");
		intel_dp->compliance_test_type = DP_TEST_LINK_PHY_TEST_PATTERN;
		response = intel_dp_autotest_phy_pattern(intel_dp);
		break;
	default:
		DRM_DEBUG_KMS("Invalid test request '%02x'\n", rxdata);
		break;
	}

update_status:
	status = drm_dp_dpcd_write(&intel_dp->aux,
				   DP_TEST_RESPONSE,
				   &response, 1);
	if (status <= 0)
		DRM_DEBUG_KMS("Could not write test response to sink\n");
}

static int
intel_dp_check_mst_status(struct intel_dp *intel_dp)
{
	bool bret;

	if (intel_dp->is_mst) {
		u8 esi[16] = { 0 };
		int ret = 0;
		int retry;
		bool handled;
		bret = intel_dp_get_sink_irq_esi(intel_dp, esi);
go_again:
		if (bret == true) {

			/* check link status - esi[10] = 0x200c */
			if (intel_dp->active_mst_links &&
			    !drm_dp_channel_eq_ok(&esi[10], intel_dp->lane_count)) {
				DRM_DEBUG_KMS("channel EQ not ok, retraining\n");
				intel_dp_start_link_train(intel_dp);
				intel_dp_stop_link_train(intel_dp);
			}

			DRM_DEBUG_KMS("got esi %3ph\n", esi);
			ret = drm_dp_mst_hpd_irq(&intel_dp->mst_mgr, esi, &handled);

			if (handled) {
				for (retry = 0; retry < 3; retry++) {
					int wret;
					wret = drm_dp_dpcd_write(&intel_dp->aux,
								 DP_SINK_COUNT_ESI+1,
								 &esi[1], 3);
					if (wret == 3) {
						break;
					}
				}

				bret = intel_dp_get_sink_irq_esi(intel_dp, esi);
				if (bret == true) {
					DRM_DEBUG_KMS("got esi2 %3ph\n", esi);
					goto go_again;
				}
			} else
				ret = 0;

			return ret;
		} else {
			struct intel_digital_port *intel_dig_port = dp_to_dig_port(intel_dp);
			DRM_DEBUG_KMS("failed to get ESI - device may have failed\n");
			intel_dp->is_mst = false;
			drm_dp_mst_topology_mgr_set_mst(&intel_dp->mst_mgr, intel_dp->is_mst);
			/* send a hotplug event */
			drm_kms_helper_hotplug_event(intel_dig_port->base.base.dev);
		}
	}
	return -EINVAL;
}

static void
intel_dp_check_link_status(struct intel_dp *intel_dp)
{
	struct intel_encoder *intel_encoder = &dp_to_dig_port(intel_dp)->base;
	struct drm_device *dev = intel_dp_to_dev(intel_dp);
	u8 link_status[DP_LINK_STATUS_SIZE];

	WARN_ON(!drm_modeset_is_locked(&dev->mode_config.connection_mutex));

	if (!intel_dp_get_link_status(intel_dp, link_status)) {
		DRM_ERROR("Failed to get link status\n");
		return;
	}

	if (!intel_encoder->base.crtc)
		return;

	if (!to_intel_crtc(intel_encoder->base.crtc)->active)
		return;

	/* if link training is requested we should perform it always */
	if ((intel_dp->compliance_test_type == DP_TEST_LINK_TRAINING) ||
	    (!drm_dp_channel_eq_ok(link_status, intel_dp->lane_count))) {
		DRM_DEBUG_KMS("%s: channel EQ not ok, retraining\n",
			      intel_encoder->base.name);
		intel_dp_start_link_train(intel_dp);
		intel_dp_stop_link_train(intel_dp);
	}
}

/*
 * According to DP spec
 * 5.1.2:
 *  1. Read DPCD
 *  2. Configure link according to Receiver Capabilities
 *  3. Use Link Training from 2.5.3.3 and 3.5.1.3
 *  4. Check link status on receipt of hot-plug interrupt
 *
 * intel_dp_short_pulse -  handles short pulse interrupts
 * when full detection is not required.
 * Returns %true if short pulse is handled and full detection
 * is NOT required and %false otherwise.
 */
static bool
intel_dp_short_pulse(struct intel_dp *intel_dp)
{
	struct drm_device *dev = intel_dp_to_dev(intel_dp);
	u8 sink_irq_vector;
	u8 old_sink_count = intel_dp->sink_count;
	bool ret;

	/*
	 * Clearing compliance test variables to allow capturing
	 * of values for next automated test request.
	 */
	intel_dp->compliance_test_active = 0;
	intel_dp->compliance_test_type = 0;
	intel_dp->compliance_test_data = 0;

	/*
	 * Now read the DPCD to see if it's actually running
	 * If the current value of sink count doesn't match with
	 * the value that was stored earlier or dpcd read failed
	 * we need to do full detection
	 */
	ret = intel_dp_get_dpcd(intel_dp);

	if ((old_sink_count != intel_dp->sink_count) || !ret) {
		/* No need to proceed if we are going to do full detect */
		return false;
	}

	/* Try to read the source of the interrupt */
	if (intel_dp->dpcd[DP_DPCD_REV] >= 0x11 &&
	    intel_dp_get_sink_irq(intel_dp, &sink_irq_vector)) {
		/* Clear interrupt source */
		drm_dp_dpcd_writeb(&intel_dp->aux,
				   DP_DEVICE_SERVICE_IRQ_VECTOR,
				   sink_irq_vector);

		if (sink_irq_vector & DP_AUTOMATED_TEST_REQUEST)
			DRM_DEBUG_DRIVER("Test request in short pulse not handled\n");
		if (sink_irq_vector & (DP_CP_IRQ | DP_SINK_SPECIFIC_IRQ))
			DRM_DEBUG_DRIVER("CP or sink specific irq unhandled\n");
	}

	drm_modeset_lock(&dev->mode_config.connection_mutex, NULL);
	intel_dp_check_link_status(intel_dp);
	drm_modeset_unlock(&dev->mode_config.connection_mutex);

	return true;
}

/* XXX this is probably wrong for multiple downstream ports */
static enum drm_connector_status
intel_dp_detect_dpcd(struct intel_dp *intel_dp)
{
	uint8_t *dpcd = intel_dp->dpcd;
	uint8_t type;

	if (!intel_dp_get_dpcd(intel_dp))
		return connector_status_disconnected;

	if (is_edp(intel_dp))
		return connector_status_connected;

	/* if there's no downstream port, we're done */
	if (!(dpcd[DP_DOWNSTREAMPORT_PRESENT] & DP_DWN_STRM_PORT_PRESENT))
		return connector_status_connected;

	/* If we're HPD-aware, SINK_COUNT changes dynamically */
	if (intel_dp->dpcd[DP_DPCD_REV] >= 0x11 &&
	    intel_dp->downstream_ports[0] & DP_DS_PORT_HPD) {

		return intel_dp->sink_count ?
		connector_status_connected : connector_status_disconnected;
	}

	/* If no HPD, poke DDC gently */
	if (drm_probe_ddc(&intel_dp->aux.ddc))
		return connector_status_connected;

	/* Well we tried, say unknown for unreliable port types */
	if (intel_dp->dpcd[DP_DPCD_REV] >= 0x11) {
		type = intel_dp->downstream_ports[0] & DP_DS_PORT_TYPE_MASK;
		if (type == DP_DS_PORT_TYPE_VGA ||
		    type == DP_DS_PORT_TYPE_NON_EDID)
			return connector_status_unknown;
	} else {
		type = intel_dp->dpcd[DP_DOWNSTREAMPORT_PRESENT] &
			DP_DWN_STRM_PORT_TYPE_MASK;
		if (type == DP_DWN_STRM_PORT_TYPE_ANALOG ||
		    type == DP_DWN_STRM_PORT_TYPE_OTHER)
			return connector_status_unknown;
	}

	/* Anything else is out of spec, warn and ignore */
	DRM_DEBUG_KMS("Broken DP branch device, ignoring\n");
	return connector_status_disconnected;
}

static enum drm_connector_status
edp_detect(struct intel_dp *intel_dp)
{
	struct drm_device *dev = intel_dp_to_dev(intel_dp);
	enum drm_connector_status status;

	status = intel_panel_detect(dev);
	if (status == connector_status_unknown)
		status = connector_status_connected;

	return status;
}

static bool ibx_digital_port_connected(struct drm_i915_private *dev_priv,
				       struct intel_digital_port *port)
{
	u32 bit;

	switch (port->port) {
	case PORT_A:
		return true;
	case PORT_B:
		bit = SDE_PORTB_HOTPLUG;
		break;
	case PORT_C:
		bit = SDE_PORTC_HOTPLUG;
		break;
	case PORT_D:
		bit = SDE_PORTD_HOTPLUG;
		break;
	default:
		MISSING_CASE(port->port);
		return false;
	}

	return I915_READ(SDEISR) & bit;
}

static bool cpt_digital_port_connected(struct drm_i915_private *dev_priv,
				       struct intel_digital_port *port)
{
	u32 bit;

	switch (port->port) {
	case PORT_A:
		return true;
	case PORT_B:
		bit = SDE_PORTB_HOTPLUG_CPT;
		break;
	case PORT_C:
		bit = SDE_PORTC_HOTPLUG_CPT;
		break;
	case PORT_D:
		bit = SDE_PORTD_HOTPLUG_CPT;
		break;
	case PORT_E:
		bit = SDE_PORTE_HOTPLUG_SPT;
		break;
	default:
		MISSING_CASE(port->port);
		return false;
	}

	return I915_READ(SDEISR) & bit;
}

static bool g4x_digital_port_connected(struct drm_i915_private *dev_priv,
				       struct intel_digital_port *port)
{
	u32 bit;

	switch (port->port) {
	case PORT_B:
		bit = PORTB_HOTPLUG_LIVE_STATUS_G4X;
		break;
	case PORT_C:
		bit = PORTC_HOTPLUG_LIVE_STATUS_G4X;
		break;
	case PORT_D:
		bit = PORTD_HOTPLUG_LIVE_STATUS_G4X;
		break;
	default:
		MISSING_CASE(port->port);
		return false;
	}

	return I915_READ(PORT_HOTPLUG_STAT) & bit;
}

static bool gm45_digital_port_connected(struct drm_i915_private *dev_priv,
					struct intel_digital_port *port)
{
	u32 bit;

	switch (port->port) {
	case PORT_B:
		bit = PORTB_HOTPLUG_LIVE_STATUS_GM45;
		break;
	case PORT_C:
		bit = PORTC_HOTPLUG_LIVE_STATUS_GM45;
		break;
	case PORT_D:
		bit = PORTD_HOTPLUG_LIVE_STATUS_GM45;
		break;
	default:
		MISSING_CASE(port->port);
		return false;
	}

	return I915_READ(PORT_HOTPLUG_STAT) & bit;
}

static bool bxt_digital_port_connected(struct drm_i915_private *dev_priv,
				       struct intel_digital_port *intel_dig_port)
{
	struct intel_encoder *intel_encoder = &intel_dig_port->base;
	enum port port;
	u32 bit;

	intel_hpd_pin_to_port(intel_encoder->hpd_pin, &port);
	switch (port) {
	case PORT_A:
		bit = BXT_DE_PORT_HP_DDIA;
		break;
	case PORT_B:
		bit = BXT_DE_PORT_HP_DDIB;
		break;
	case PORT_C:
		bit = BXT_DE_PORT_HP_DDIC;
		break;
	default:
		MISSING_CASE(port);
		return false;
	}

	return I915_READ(GEN8_DE_PORT_ISR) & bit;
}

/*
 * intel_digital_port_connected - is the specified port connected?
 * @dev_priv: i915 private structure
 * @port: the port to test
 *
 * Return %true if @port is connected, %false otherwise.
 */
bool intel_digital_port_connected(struct drm_i915_private *dev_priv,
					 struct intel_digital_port *port)
{
	if (HAS_PCH_IBX(dev_priv))
		return ibx_digital_port_connected(dev_priv, port);
	else if (HAS_PCH_SPLIT(dev_priv))
		return cpt_digital_port_connected(dev_priv, port);
	else if (IS_BROXTON(dev_priv))
		return bxt_digital_port_connected(dev_priv, port);
	else if (IS_GM45(dev_priv))
		return gm45_digital_port_connected(dev_priv, port);
	else
		return g4x_digital_port_connected(dev_priv, port);
}

static struct edid *
intel_dp_get_edid(struct intel_dp *intel_dp)
{
	struct intel_connector *intel_connector = intel_dp->attached_connector;

	/* use cached edid if we have one */
	if (intel_connector->edid) {
		/* invalid edid */
		if (IS_ERR(intel_connector->edid))
			return NULL;

		return drm_edid_duplicate(intel_connector->edid);
	} else
		return drm_get_edid(&intel_connector->base,
				    &intel_dp->aux.ddc);
}

static void
intel_dp_set_edid(struct intel_dp *intel_dp)
{
	struct intel_connector *intel_connector = intel_dp->attached_connector;
	struct edid *edid;

	intel_dp_unset_edid(intel_dp);
	edid = intel_dp_get_edid(intel_dp);
	intel_connector->detect_edid = edid;

	if (intel_dp->force_audio != HDMI_AUDIO_AUTO)
		intel_dp->has_audio = intel_dp->force_audio == HDMI_AUDIO_ON;
	else
		intel_dp->has_audio = drm_detect_monitor_audio(edid);
}

static void
intel_dp_unset_edid(struct intel_dp *intel_dp)
{
	struct intel_connector *intel_connector = intel_dp->attached_connector;

	kfree(intel_connector->detect_edid);
	intel_connector->detect_edid = NULL;

	intel_dp->has_audio = false;
}

static void
intel_dp_long_pulse(struct intel_connector *intel_connector)
{
	struct drm_connector *connector = &intel_connector->base;
	struct intel_dp *intel_dp = intel_attached_dp(connector);
	struct intel_digital_port *intel_dig_port = dp_to_dig_port(intel_dp);
	struct intel_encoder *intel_encoder = &intel_dig_port->base;
	struct drm_device *dev = connector->dev;
	enum drm_connector_status status;
	enum intel_display_power_domain power_domain;
	bool ret;
	u8 sink_irq_vector;

	power_domain = intel_display_port_aux_power_domain(intel_encoder);
	intel_display_power_get(to_i915(dev), power_domain);

	/* Can't disconnect eDP, but you can close the lid... */
	if (is_edp(intel_dp))
		status = edp_detect(intel_dp);
	else if (intel_digital_port_connected(to_i915(dev),
					      dp_to_dig_port(intel_dp)))
		status = intel_dp_detect_dpcd(intel_dp);
	else
		status = connector_status_disconnected;

	if (status != connector_status_connected) {
		intel_dp->compliance_test_active = 0;
		intel_dp->compliance_test_type = 0;
		intel_dp->compliance_test_data = 0;

		if (intel_dp->is_mst) {
			DRM_DEBUG_KMS("MST device may have disappeared %d vs %d\n",
				      intel_dp->is_mst,
				      intel_dp->mst_mgr.mst_state);
			intel_dp->is_mst = false;
			drm_dp_mst_topology_mgr_set_mst(&intel_dp->mst_mgr,
							intel_dp->is_mst);
		}

		goto out;
	}

	if (intel_encoder->type != INTEL_OUTPUT_EDP)
		intel_encoder->type = INTEL_OUTPUT_DISPLAYPORT;

	intel_dp_probe_oui(intel_dp);

	ret = intel_dp_probe_mst(intel_dp);
	if (ret) {
		/*
		 * If we are in MST mode then this connector
		 * won't appear connected or have anything
		 * with EDID on it
		 */
		status = connector_status_disconnected;
		goto out;
	} else if (connector->status == connector_status_connected) {
		/*
		 * If display was connected already and is still connected
		 * check links status, there has been known issues of
		 * link loss triggerring long pulse!!!!
		 */
		drm_modeset_lock(&dev->mode_config.connection_mutex, NULL);
		intel_dp_check_link_status(intel_dp);
		drm_modeset_unlock(&dev->mode_config.connection_mutex);
		goto out;
	}

	/*
	 * Clearing NACK and defer counts to get their exact values
	 * while reading EDID which are required by Compliance tests
	 * 4.2.2.4 and 4.2.2.5
	 */
	intel_dp->aux.i2c_nack_count = 0;
	intel_dp->aux.i2c_defer_count = 0;

	intel_dp_set_edid(intel_dp);

	status = connector_status_connected;
	intel_dp->detect_done = true;

	/* Try to read the source of the interrupt */
	if (intel_dp->dpcd[DP_DPCD_REV] >= 0x11 &&
	    intel_dp_get_sink_irq(intel_dp, &sink_irq_vector)) {
		/* Clear interrupt source */
		drm_dp_dpcd_writeb(&intel_dp->aux,
				   DP_DEVICE_SERVICE_IRQ_VECTOR,
				   sink_irq_vector);

		if (sink_irq_vector & DP_AUTOMATED_TEST_REQUEST)
			intel_dp_handle_test_request(intel_dp);
		if (sink_irq_vector & (DP_CP_IRQ | DP_SINK_SPECIFIC_IRQ))
			DRM_DEBUG_DRIVER("CP or sink specific irq unhandled\n");
	}

out:
	if ((status != connector_status_connected) &&
	    (intel_dp->is_mst == false))
		intel_dp_unset_edid(intel_dp);

	intel_display_power_put(to_i915(dev), power_domain);
	return;
}

static enum drm_connector_status
intel_dp_detect(struct drm_connector *connector, bool force)
{
	struct intel_dp *intel_dp = intel_attached_dp(connector);
	struct intel_digital_port *intel_dig_port = dp_to_dig_port(intel_dp);
	struct intel_encoder *intel_encoder = &intel_dig_port->base;
	struct intel_connector *intel_connector = to_intel_connector(connector);

	DRM_DEBUG_KMS("[CONNECTOR:%d:%s]\n",
		      connector->base.id, connector->name);

	if (intel_dp->is_mst) {
		/* MST devices are disconnected from a monitor POV */
		intel_dp_unset_edid(intel_dp);
		if (intel_encoder->type != INTEL_OUTPUT_EDP)
			intel_encoder->type = INTEL_OUTPUT_DISPLAYPORT;
		return connector_status_disconnected;
	}

	/* If full detect is not performed yet, do a full detect */
	if (!intel_dp->detect_done)
		intel_dp_long_pulse(intel_dp->attached_connector);

	intel_dp->detect_done = false;

	if (intel_connector->detect_edid)
		return connector_status_connected;
	else
		return connector_status_disconnected;
}

static void
intel_dp_force(struct drm_connector *connector)
{
	struct intel_dp *intel_dp = intel_attached_dp(connector);
	struct intel_encoder *intel_encoder = &dp_to_dig_port(intel_dp)->base;
	struct drm_i915_private *dev_priv = to_i915(intel_encoder->base.dev);
	enum intel_display_power_domain power_domain;

	DRM_DEBUG_KMS("[CONNECTOR:%d:%s]\n",
		      connector->base.id, connector->name);
	intel_dp_unset_edid(intel_dp);

	if (connector->status != connector_status_connected)
		return;

	power_domain = intel_display_port_aux_power_domain(intel_encoder);
	intel_display_power_get(dev_priv, power_domain);

	intel_dp_set_edid(intel_dp);

	intel_display_power_put(dev_priv, power_domain);

	if (intel_encoder->type != INTEL_OUTPUT_EDP)
		intel_encoder->type = INTEL_OUTPUT_DISPLAYPORT;
}

static int intel_dp_get_modes(struct drm_connector *connector)
{
	struct intel_connector *intel_connector = to_intel_connector(connector);
	struct edid *edid;

	edid = intel_connector->detect_edid;
	if (edid) {
		int ret = intel_connector_update_modes(connector, edid);
		if (ret)
			return ret;
	}

	/* if eDP has no EDID, fall back to fixed mode */
	if (is_edp(intel_attached_dp(connector)) &&
	    intel_connector->panel.fixed_mode) {
		struct drm_display_mode *mode;

		mode = drm_mode_duplicate(connector->dev,
					  intel_connector->panel.fixed_mode);
		if (mode) {
			drm_mode_probed_add(connector, mode);
			return 1;
		}
	}

	return 0;
}

static bool
intel_dp_detect_audio(struct drm_connector *connector)
{
	bool has_audio = false;
	struct edid *edid;

	edid = to_intel_connector(connector)->detect_edid;
	if (edid)
		has_audio = drm_detect_monitor_audio(edid);

	return has_audio;
}

static int
intel_dp_set_property(struct drm_connector *connector,
		      struct drm_property *property,
		      uint64_t val)
{
	struct drm_i915_private *dev_priv = connector->dev->dev_private;
	struct intel_connector *intel_connector = to_intel_connector(connector);
	struct intel_encoder *intel_encoder = intel_attached_encoder(connector);
	struct intel_dp *intel_dp = enc_to_intel_dp(&intel_encoder->base);
	int ret;

	ret = drm_object_property_set_value(&connector->base, property, val);
	if (ret)
		return ret;

	if (property == dev_priv->force_audio_property) {
		int i = val;
		bool has_audio;

		if (i == intel_dp->force_audio)
			return 0;

		intel_dp->force_audio = i;

		if (i == HDMI_AUDIO_AUTO)
			has_audio = intel_dp_detect_audio(connector);
		else
			has_audio = (i == HDMI_AUDIO_ON);

		if (has_audio == intel_dp->has_audio)
			return 0;

		intel_dp->has_audio = has_audio;
		goto done;
	}

	if (property == dev_priv->broadcast_rgb_property) {
		bool old_auto = intel_dp->color_range_auto;
		bool old_range = intel_dp->limited_color_range;

		switch (val) {
		case INTEL_BROADCAST_RGB_AUTO:
			intel_dp->color_range_auto = true;
			break;
		case INTEL_BROADCAST_RGB_FULL:
			intel_dp->color_range_auto = false;
			intel_dp->limited_color_range = false;
			break;
		case INTEL_BROADCAST_RGB_LIMITED:
			intel_dp->color_range_auto = false;
			intel_dp->limited_color_range = true;
			break;
		default:
			return -EINVAL;
		}

		if (old_auto == intel_dp->color_range_auto &&
		    old_range == intel_dp->limited_color_range)
			return 0;

		goto done;
	}

	if (is_edp(intel_dp) &&
	    property == connector->dev->mode_config.scaling_mode_property) {
		if (val == DRM_MODE_SCALE_NONE) {
			DRM_DEBUG_KMS("no scaling not supported\n");
			return -EINVAL;
		}
		if (HAS_GMCH_DISPLAY(dev_priv) &&
		    val == DRM_MODE_SCALE_CENTER) {
			DRM_DEBUG_KMS("centering not supported\n");
			return -EINVAL;
		}

		if (intel_connector->panel.fitting_mode == val) {
			/* the eDP scaling property is not changed */
			return 0;
		}
		intel_connector->panel.fitting_mode = val;

		goto done;
	}

	return -EINVAL;

done:
	if (intel_encoder->base.crtc)
		intel_crtc_restore_mode(intel_encoder->base.crtc);

	return 0;
}

static void
intel_dp_connector_destroy(struct drm_connector *connector)
{
	struct intel_connector *intel_connector = to_intel_connector(connector);

	kfree(intel_connector->detect_edid);

	if (!IS_ERR_OR_NULL(intel_connector->edid))
		kfree(intel_connector->edid);

	/* Can't call is_edp() since the encoder may have been destroyed
	 * already. */
	if (connector->connector_type == DRM_MODE_CONNECTOR_eDP)
		intel_panel_fini(&intel_connector->panel);

	drm_connector_cleanup(connector);
	kfree(connector);
}

void intel_dp_encoder_destroy(struct drm_encoder *encoder)
{
	struct intel_digital_port *intel_dig_port = enc_to_dig_port(encoder);
	struct intel_dp *intel_dp = &intel_dig_port->dp;

	intel_dp_mst_encoder_cleanup(intel_dig_port);
	if (is_edp(intel_dp)) {
		cancel_delayed_work_sync(&intel_dp->panel_vdd_work);
		/*
		 * vdd might still be enabled do to the delayed vdd off.
		 * Make sure vdd is actually turned off here.
		 */
		pps_lock(intel_dp);
		edp_panel_vdd_off_sync(intel_dp);
		pps_unlock(intel_dp);

		if (intel_dp->edp_notifier.notifier_call) {
			unregister_reboot_notifier(&intel_dp->edp_notifier);
			intel_dp->edp_notifier.notifier_call = NULL;
		}
	}
	drm_encoder_cleanup(encoder);
	kfree(intel_dig_port);
}

void intel_dp_encoder_suspend(struct intel_encoder *intel_encoder)
{
	struct intel_dp *intel_dp = enc_to_intel_dp(&intel_encoder->base);

	if (!is_edp(intel_dp))
		return;

	/*
	 * vdd might still be enabled do to the delayed vdd off.
	 * Make sure vdd is actually turned off here.
	 */
	cancel_delayed_work_sync(&intel_dp->panel_vdd_work);
	pps_lock(intel_dp);
	edp_panel_vdd_off_sync(intel_dp);
	pps_unlock(intel_dp);
}

static void intel_edp_panel_vdd_sanitize(struct intel_dp *intel_dp)
{
	struct intel_digital_port *intel_dig_port = dp_to_dig_port(intel_dp);
	struct drm_device *dev = intel_dig_port->base.base.dev;
	struct drm_i915_private *dev_priv = dev->dev_private;
	enum intel_display_power_domain power_domain;

	lockdep_assert_held(&dev_priv->pps_mutex);

	if (!edp_have_panel_vdd(intel_dp))
		return;

	/*
	 * The VDD bit needs a power domain reference, so if the bit is
	 * already enabled when we boot or resume, grab this reference and
	 * schedule a vdd off, so we don't hold on to the reference
	 * indefinitely.
	 */
	DRM_DEBUG_KMS("VDD left on by BIOS, adjusting state tracking\n");
	power_domain = intel_display_port_aux_power_domain(&intel_dig_port->base);
	intel_display_power_get(dev_priv, power_domain);

	edp_panel_vdd_schedule_off(intel_dp);
}

void intel_dp_encoder_reset(struct drm_encoder *encoder)
{
	struct intel_dp *intel_dp;

	if (to_intel_encoder(encoder)->type != INTEL_OUTPUT_EDP)
		return;

	intel_dp = enc_to_intel_dp(encoder);

	pps_lock(intel_dp);

	/*
	 * Read out the current power sequencer assignment,
	 * in case the BIOS did something with it.
	 */
	if (IS_VALLEYVIEW(encoder->dev) || IS_CHERRYVIEW(encoder->dev))
		vlv_initial_power_sequencer_setup(intel_dp);

	intel_edp_panel_vdd_sanitize(intel_dp);

	pps_unlock(intel_dp);
}

static const struct drm_connector_funcs intel_dp_connector_funcs = {
	.dpms = drm_atomic_helper_connector_dpms,
	.detect = intel_dp_detect,
	.force = intel_dp_force,
	.fill_modes = drm_helper_probe_single_connector_modes,
	.set_property = intel_dp_set_property,
	.atomic_get_property = intel_connector_atomic_get_property,
	.destroy = intel_dp_connector_destroy,
	.atomic_destroy_state = drm_atomic_helper_connector_destroy_state,
	.atomic_duplicate_state = drm_atomic_helper_connector_duplicate_state,
};

static const struct drm_connector_helper_funcs intel_dp_connector_helper_funcs = {
	.get_modes = intel_dp_get_modes,
	.mode_valid = intel_dp_mode_valid,
	.best_encoder = intel_best_encoder,
};

static const struct drm_encoder_funcs intel_dp_enc_funcs = {
	.reset = intel_dp_encoder_reset,
	.destroy = intel_dp_encoder_destroy,
};

enum irqreturn
intel_dp_hpd_pulse(struct intel_digital_port *intel_dig_port, bool long_hpd)
{
	struct intel_dp *intel_dp = &intel_dig_port->dp;
	struct intel_encoder *intel_encoder = &intel_dig_port->base;
	struct drm_device *dev = intel_dig_port->base.base.dev;
	struct drm_i915_private *dev_priv = dev->dev_private;
	enum intel_display_power_domain power_domain;
	enum irqreturn ret = IRQ_NONE;

	if (intel_dig_port->base.type != INTEL_OUTPUT_EDP &&
	    intel_dig_port->base.type != INTEL_OUTPUT_HDMI)
		intel_dig_port->base.type = INTEL_OUTPUT_DISPLAYPORT;

	if (long_hpd && intel_dig_port->base.type == INTEL_OUTPUT_EDP) {
		/*
		 * vdd off can generate a long pulse on eDP which
		 * would require vdd on to handle it, and thus we
		 * would end up in an endless cycle of
		 * "vdd off -> long hpd -> vdd on -> detect -> vdd off -> ..."
		 */
		DRM_DEBUG_KMS("ignoring long hpd on eDP port %c\n",
			      port_name(intel_dig_port->port));
		return IRQ_HANDLED;
	}

	DRM_DEBUG_KMS("got hpd irq on port %c - %s\n",
		      port_name(intel_dig_port->port),
		      long_hpd ? "long" : "short");

	power_domain = intel_display_port_aux_power_domain(intel_encoder);
	intel_display_power_get(dev_priv, power_domain);

	if (long_hpd) {
<<<<<<< HEAD
		/* indicate that we need to restart link training */
		intel_dp->train_set_valid = false;

=======
>>>>>>> 6bd4e65d
		intel_dp_long_pulse(intel_dp->attached_connector);
		if (intel_dp->is_mst)
			ret = IRQ_HANDLED;
		goto put_power;

	} else {
		if (intel_dp->is_mst) {
			if (intel_dp_check_mst_status(intel_dp) == -EINVAL) {
				/*
				 * If we were in MST mode, and device is not
				 * there, get out of MST mode
				 */
				DRM_DEBUG_KMS("MST device may have disappeared %d vs %d\n",
					      intel_dp->is_mst, intel_dp->mst_mgr.mst_state);
				intel_dp->is_mst = false;
				drm_dp_mst_topology_mgr_set_mst(&intel_dp->mst_mgr,
								intel_dp->is_mst);
				goto put_power;
			}
		}

		if (!intel_dp->is_mst) {
			if (!intel_dp_short_pulse(intel_dp)) {
				intel_dp_long_pulse(intel_dp->attached_connector);
				goto put_power;
			}
		}
	}

	ret = IRQ_HANDLED;

put_power:
	intel_display_power_put(dev_priv, power_domain);

	return ret;
}

/* check the VBT to see whether the eDP is on another port */
bool intel_dp_is_edp(struct drm_device *dev, enum port port)
{
	struct drm_i915_private *dev_priv = dev->dev_private;

	/*
	 * eDP not supported on g4x. so bail out early just
	 * for a bit extra safety in case the VBT is bonkers.
	 */
	if (INTEL_INFO(dev)->gen < 5)
		return false;

	if (port == PORT_A)
		return true;

	return intel_bios_is_port_edp(dev_priv, port);
}

void
intel_dp_add_properties(struct intel_dp *intel_dp, struct drm_connector *connector)
{
	struct intel_connector *intel_connector = to_intel_connector(connector);

	intel_attach_force_audio_property(connector);
	intel_attach_broadcast_rgb_property(connector);
	intel_dp->color_range_auto = true;

	if (is_edp(intel_dp)) {
		drm_mode_create_scaling_mode_property(connector->dev);
		drm_object_attach_property(
			&connector->base,
			connector->dev->mode_config.scaling_mode_property,
			DRM_MODE_SCALE_ASPECT);
		intel_connector->panel.fitting_mode = DRM_MODE_SCALE_ASPECT;
	}
}

static void intel_dp_init_panel_power_timestamps(struct intel_dp *intel_dp)
{
	intel_dp->panel_power_off_time = ktime_get_boottime();
	intel_dp->last_power_on = jiffies;
	intel_dp->last_backlight_off = jiffies;
}

static void
intel_dp_init_panel_power_sequencer(struct drm_device *dev,
				    struct intel_dp *intel_dp)
{
	struct drm_i915_private *dev_priv = dev->dev_private;
	struct edp_power_seq cur, vbt, spec,
		*final = &intel_dp->pps_delays;
	u32 pp_on, pp_off, pp_div = 0, pp_ctl = 0;
	i915_reg_t pp_ctrl_reg, pp_on_reg, pp_off_reg, pp_div_reg;

	lockdep_assert_held(&dev_priv->pps_mutex);

	/* already initialized? */
	if (final->t11_t12 != 0)
		return;

	if (IS_BROXTON(dev)) {
		/*
		 * TODO: BXT has 2 sets of PPS registers.
		 * Correct Register for Broxton need to be identified
		 * using VBT. hardcoding for now
		 */
		pp_ctrl_reg = BXT_PP_CONTROL(0);
		pp_on_reg = BXT_PP_ON_DELAYS(0);
		pp_off_reg = BXT_PP_OFF_DELAYS(0);
	} else if (HAS_PCH_SPLIT(dev)) {
		pp_ctrl_reg = PCH_PP_CONTROL;
		pp_on_reg = PCH_PP_ON_DELAYS;
		pp_off_reg = PCH_PP_OFF_DELAYS;
		pp_div_reg = PCH_PP_DIVISOR;
	} else {
		enum pipe pipe = vlv_power_sequencer_pipe(intel_dp);

		pp_ctrl_reg = VLV_PIPE_PP_CONTROL(pipe);
		pp_on_reg = VLV_PIPE_PP_ON_DELAYS(pipe);
		pp_off_reg = VLV_PIPE_PP_OFF_DELAYS(pipe);
		pp_div_reg = VLV_PIPE_PP_DIVISOR(pipe);
	}

	/* Workaround: Need to write PP_CONTROL with the unlock key as
	 * the very first thing. */
	pp_ctl = ironlake_get_pp_control(intel_dp);

	pp_on = I915_READ(pp_on_reg);
	pp_off = I915_READ(pp_off_reg);
	if (!IS_BROXTON(dev)) {
		I915_WRITE(pp_ctrl_reg, pp_ctl);
		pp_div = I915_READ(pp_div_reg);
	}

	/* Pull timing values out of registers */
	cur.t1_t3 = (pp_on & PANEL_POWER_UP_DELAY_MASK) >>
		PANEL_POWER_UP_DELAY_SHIFT;

	cur.t8 = (pp_on & PANEL_LIGHT_ON_DELAY_MASK) >>
		PANEL_LIGHT_ON_DELAY_SHIFT;

	cur.t9 = (pp_off & PANEL_LIGHT_OFF_DELAY_MASK) >>
		PANEL_LIGHT_OFF_DELAY_SHIFT;

	cur.t10 = (pp_off & PANEL_POWER_DOWN_DELAY_MASK) >>
		PANEL_POWER_DOWN_DELAY_SHIFT;

	if (IS_BROXTON(dev)) {
		u16 tmp = (pp_ctl & BXT_POWER_CYCLE_DELAY_MASK) >>
			BXT_POWER_CYCLE_DELAY_SHIFT;
		if (tmp > 0)
			cur.t11_t12 = (tmp - 1) * 1000;
		else
			cur.t11_t12 = 0;
	} else {
		cur.t11_t12 = ((pp_div & PANEL_POWER_CYCLE_DELAY_MASK) >>
		       PANEL_POWER_CYCLE_DELAY_SHIFT) * 1000;
	}

	DRM_DEBUG_KMS("cur t1_t3 %d t8 %d t9 %d t10 %d t11_t12 %d\n",
		      cur.t1_t3, cur.t8, cur.t9, cur.t10, cur.t11_t12);

	vbt = dev_priv->vbt.edp.pps;

	/* Upper limits from eDP 1.3 spec. Note that we use the clunky units of
	 * our hw here, which are all in 100usec. */
	spec.t1_t3 = 210 * 10;
	spec.t8 = 50 * 10; /* no limit for t8, use t7 instead */
	spec.t9 = 50 * 10; /* no limit for t9, make it symmetric with t8 */
	spec.t10 = 500 * 10;
	/* This one is special and actually in units of 100ms, but zero
	 * based in the hw (so we need to add 100 ms). But the sw vbt
	 * table multiplies it with 1000 to make it in units of 100usec,
	 * too. */
	spec.t11_t12 = (510 + 100) * 10;

	DRM_DEBUG_KMS("vbt t1_t3 %d t8 %d t9 %d t10 %d t11_t12 %d\n",
		      vbt.t1_t3, vbt.t8, vbt.t9, vbt.t10, vbt.t11_t12);

	/* Use the max of the register settings and vbt. If both are
	 * unset, fall back to the spec limits. */
#define assign_final(field)	final->field = (max(cur.field, vbt.field) == 0 ? \
				       spec.field : \
				       max(cur.field, vbt.field))
	assign_final(t1_t3);
	assign_final(t8);
	assign_final(t9);
	assign_final(t10);
	assign_final(t11_t12);
#undef assign_final

#define get_delay(field)	(DIV_ROUND_UP(final->field, 10))
	intel_dp->panel_power_up_delay = get_delay(t1_t3);
	intel_dp->backlight_on_delay = get_delay(t8);
	intel_dp->backlight_off_delay = get_delay(t9);
	intel_dp->panel_power_down_delay = get_delay(t10);
	intel_dp->panel_power_cycle_delay = get_delay(t11_t12);
#undef get_delay

	DRM_DEBUG_KMS("panel power up delay %d, power down delay %d, power cycle delay %d\n",
		      intel_dp->panel_power_up_delay, intel_dp->panel_power_down_delay,
		      intel_dp->panel_power_cycle_delay);

	DRM_DEBUG_KMS("backlight on delay %d, off delay %d\n",
		      intel_dp->backlight_on_delay, intel_dp->backlight_off_delay);
}

static void
intel_dp_init_panel_power_sequencer_registers(struct drm_device *dev,
					      struct intel_dp *intel_dp)
{
	struct drm_i915_private *dev_priv = dev->dev_private;
	u32 pp_on, pp_off, pp_div, port_sel = 0;
	int div = dev_priv->rawclk_freq / 1000;
	i915_reg_t pp_on_reg, pp_off_reg, pp_div_reg, pp_ctrl_reg;
	enum port port = dp_to_dig_port(intel_dp)->port;
	const struct edp_power_seq *seq = &intel_dp->pps_delays;

	lockdep_assert_held(&dev_priv->pps_mutex);

	if (IS_BROXTON(dev)) {
		/*
		 * TODO: BXT has 2 sets of PPS registers.
		 * Correct Register for Broxton need to be identified
		 * using VBT. hardcoding for now
		 */
		pp_ctrl_reg = BXT_PP_CONTROL(0);
		pp_on_reg = BXT_PP_ON_DELAYS(0);
		pp_off_reg = BXT_PP_OFF_DELAYS(0);

	} else if (HAS_PCH_SPLIT(dev)) {
		pp_on_reg = PCH_PP_ON_DELAYS;
		pp_off_reg = PCH_PP_OFF_DELAYS;
		pp_div_reg = PCH_PP_DIVISOR;
	} else {
		enum pipe pipe = vlv_power_sequencer_pipe(intel_dp);

		pp_on_reg = VLV_PIPE_PP_ON_DELAYS(pipe);
		pp_off_reg = VLV_PIPE_PP_OFF_DELAYS(pipe);
		pp_div_reg = VLV_PIPE_PP_DIVISOR(pipe);
	}

	/*
	 * And finally store the new values in the power sequencer. The
	 * backlight delays are set to 1 because we do manual waits on them. For
	 * T8, even BSpec recommends doing it. For T9, if we don't do this,
	 * we'll end up waiting for the backlight off delay twice: once when we
	 * do the manual sleep, and once when we disable the panel and wait for
	 * the PP_STATUS bit to become zero.
	 */
	pp_on = (seq->t1_t3 << PANEL_POWER_UP_DELAY_SHIFT) |
		(1 << PANEL_LIGHT_ON_DELAY_SHIFT);
	pp_off = (1 << PANEL_LIGHT_OFF_DELAY_SHIFT) |
		 (seq->t10 << PANEL_POWER_DOWN_DELAY_SHIFT);
	/* Compute the divisor for the pp clock, simply match the Bspec
	 * formula. */
	if (IS_BROXTON(dev)) {
		pp_div = I915_READ(pp_ctrl_reg);
		pp_div &= ~BXT_POWER_CYCLE_DELAY_MASK;
		pp_div |= (DIV_ROUND_UP((seq->t11_t12 + 1), 1000)
				<< BXT_POWER_CYCLE_DELAY_SHIFT);
	} else {
		pp_div = ((100 * div)/2 - 1) << PP_REFERENCE_DIVIDER_SHIFT;
		pp_div |= (DIV_ROUND_UP(seq->t11_t12, 1000)
				<< PANEL_POWER_CYCLE_DELAY_SHIFT);
	}

	/* Haswell doesn't have any port selection bits for the panel
	 * power sequencer any more. */
	if (IS_VALLEYVIEW(dev) || IS_CHERRYVIEW(dev)) {
		port_sel = PANEL_PORT_SELECT_VLV(port);
	} else if (HAS_PCH_IBX(dev) || HAS_PCH_CPT(dev)) {
		if (port == PORT_A)
			port_sel = PANEL_PORT_SELECT_DPA;
		else
			port_sel = PANEL_PORT_SELECT_DPD;
	}

	pp_on |= port_sel;

	I915_WRITE(pp_on_reg, pp_on);
	I915_WRITE(pp_off_reg, pp_off);
	if (IS_BROXTON(dev))
		I915_WRITE(pp_ctrl_reg, pp_div);
	else
		I915_WRITE(pp_div_reg, pp_div);

	DRM_DEBUG_KMS("panel power sequencer register settings: PP_ON %#x, PP_OFF %#x, PP_DIV %#x\n",
		      I915_READ(pp_on_reg),
		      I915_READ(pp_off_reg),
		      IS_BROXTON(dev) ?
		      (I915_READ(pp_ctrl_reg) & BXT_POWER_CYCLE_DELAY_MASK) :
		      I915_READ(pp_div_reg));
}

/**
 * intel_dp_set_drrs_state - program registers for RR switch to take effect
 * @dev: DRM device
 * @refresh_rate: RR to be programmed
 *
 * This function gets called when refresh rate (RR) has to be changed from
 * one frequency to another. Switches can be between high and low RR
 * supported by the panel or to any other RR based on media playback (in
 * this case, RR value needs to be passed from user space).
 *
 * The caller of this function needs to take a lock on dev_priv->drrs.
 */
static void intel_dp_set_drrs_state(struct drm_device *dev, int refresh_rate)
{
	struct drm_i915_private *dev_priv = dev->dev_private;
	struct intel_encoder *encoder;
	struct intel_digital_port *dig_port = NULL;
	struct intel_dp *intel_dp = dev_priv->drrs.dp;
	struct intel_crtc_state *config = NULL;
	struct intel_crtc *intel_crtc = NULL;
	enum drrs_refresh_rate_type index = DRRS_HIGH_RR;

	if (refresh_rate <= 0) {
		DRM_DEBUG_KMS("Refresh rate should be positive non-zero.\n");
		return;
	}

	if (intel_dp == NULL) {
		DRM_DEBUG_KMS("DRRS not supported.\n");
		return;
	}

	/*
	 * FIXME: This needs proper synchronization with psr state for some
	 * platforms that cannot have PSR and DRRS enabled at the same time.
	 */

	dig_port = dp_to_dig_port(intel_dp);
	encoder = &dig_port->base;
	intel_crtc = to_intel_crtc(encoder->base.crtc);

	if (!intel_crtc) {
		DRM_DEBUG_KMS("DRRS: intel_crtc not initialized\n");
		return;
	}

	config = intel_crtc->config;

	if (dev_priv->drrs.type < SEAMLESS_DRRS_SUPPORT) {
		DRM_DEBUG_KMS("Only Seamless DRRS supported.\n");
		return;
	}

	if (intel_dp->attached_connector->panel.downclock_mode->vrefresh ==
			refresh_rate)
		index = DRRS_LOW_RR;

	if (index == dev_priv->drrs.refresh_rate_type) {
		DRM_DEBUG_KMS(
			"DRRS requested for previously set RR...ignoring\n");
		return;
	}

	if (!intel_crtc->active) {
		DRM_DEBUG_KMS("eDP encoder disabled. CRTC not Active\n");
		return;
	}

	if (INTEL_INFO(dev)->gen >= 8 && !IS_CHERRYVIEW(dev)) {
		switch (index) {
		case DRRS_HIGH_RR:
			intel_dp_set_m_n(intel_crtc, M1_N1);
			break;
		case DRRS_LOW_RR:
			intel_dp_set_m_n(intel_crtc, M2_N2);
			break;
		case DRRS_MAX_RR:
		default:
			DRM_ERROR("Unsupported refreshrate type\n");
		}
	} else if (INTEL_INFO(dev)->gen > 6) {
		i915_reg_t reg = PIPECONF(intel_crtc->config->cpu_transcoder);
		u32 val;

		val = I915_READ(reg);
		if (index > DRRS_HIGH_RR) {
			if (IS_VALLEYVIEW(dev) || IS_CHERRYVIEW(dev))
				val |= PIPECONF_EDP_RR_MODE_SWITCH_VLV;
			else
				val |= PIPECONF_EDP_RR_MODE_SWITCH;
		} else {
			if (IS_VALLEYVIEW(dev) || IS_CHERRYVIEW(dev))
				val &= ~PIPECONF_EDP_RR_MODE_SWITCH_VLV;
			else
				val &= ~PIPECONF_EDP_RR_MODE_SWITCH;
		}
		I915_WRITE(reg, val);
	}

	dev_priv->drrs.refresh_rate_type = index;

	DRM_DEBUG_KMS("eDP Refresh Rate set to : %dHz\n", refresh_rate);
}

/**
 * intel_edp_drrs_enable - init drrs struct if supported
 * @intel_dp: DP struct
 *
 * Initializes frontbuffer_bits and drrs.dp
 */
void intel_edp_drrs_enable(struct intel_dp *intel_dp)
{
	struct drm_device *dev = intel_dp_to_dev(intel_dp);
	struct drm_i915_private *dev_priv = dev->dev_private;
	struct intel_digital_port *dig_port = dp_to_dig_port(intel_dp);
	struct drm_crtc *crtc = dig_port->base.base.crtc;
	struct intel_crtc *intel_crtc = to_intel_crtc(crtc);

	if (!intel_crtc->config->has_drrs) {
		DRM_DEBUG_KMS("Panel doesn't support DRRS\n");
		return;
	}

	mutex_lock(&dev_priv->drrs.mutex);
	if (WARN_ON(dev_priv->drrs.dp)) {
		DRM_ERROR("DRRS already enabled\n");
		goto unlock;
	}

	dev_priv->drrs.busy_frontbuffer_bits = 0;

	dev_priv->drrs.dp = intel_dp;

unlock:
	mutex_unlock(&dev_priv->drrs.mutex);
}

/**
 * intel_edp_drrs_disable - Disable DRRS
 * @intel_dp: DP struct
 *
 */
void intel_edp_drrs_disable(struct intel_dp *intel_dp)
{
	struct drm_device *dev = intel_dp_to_dev(intel_dp);
	struct drm_i915_private *dev_priv = dev->dev_private;
	struct intel_digital_port *dig_port = dp_to_dig_port(intel_dp);
	struct drm_crtc *crtc = dig_port->base.base.crtc;
	struct intel_crtc *intel_crtc = to_intel_crtc(crtc);

	if (!intel_crtc->config->has_drrs)
		return;

	mutex_lock(&dev_priv->drrs.mutex);
	if (!dev_priv->drrs.dp) {
		mutex_unlock(&dev_priv->drrs.mutex);
		return;
	}

	if (dev_priv->drrs.refresh_rate_type == DRRS_LOW_RR)
		intel_dp_set_drrs_state(dev_priv->dev,
			intel_dp->attached_connector->panel.
			fixed_mode->vrefresh);

	dev_priv->drrs.dp = NULL;
	mutex_unlock(&dev_priv->drrs.mutex);

	cancel_delayed_work_sync(&dev_priv->drrs.work);
}

static void intel_edp_drrs_downclock_work(struct work_struct *work)
{
	struct drm_i915_private *dev_priv =
		container_of(work, typeof(*dev_priv), drrs.work.work);
	struct intel_dp *intel_dp;

	mutex_lock(&dev_priv->drrs.mutex);

	intel_dp = dev_priv->drrs.dp;

	if (!intel_dp)
		goto unlock;

	/*
	 * The delayed work can race with an invalidate hence we need to
	 * recheck.
	 */

	if (dev_priv->drrs.busy_frontbuffer_bits)
		goto unlock;

	if (dev_priv->drrs.refresh_rate_type != DRRS_LOW_RR)
		intel_dp_set_drrs_state(dev_priv->dev,
			intel_dp->attached_connector->panel.
			downclock_mode->vrefresh);

unlock:
	mutex_unlock(&dev_priv->drrs.mutex);
}

/**
 * intel_edp_drrs_invalidate - Disable Idleness DRRS
 * @dev: DRM device
 * @frontbuffer_bits: frontbuffer plane tracking bits
 *
 * This function gets called everytime rendering on the given planes start.
 * Hence DRRS needs to be Upclocked, i.e. (LOW_RR -> HIGH_RR).
 *
 * Dirty frontbuffers relevant to DRRS are tracked in busy_frontbuffer_bits.
 */
void intel_edp_drrs_invalidate(struct drm_device *dev,
		unsigned frontbuffer_bits)
{
	struct drm_i915_private *dev_priv = dev->dev_private;
	struct drm_crtc *crtc;
	enum pipe pipe;

	if (dev_priv->drrs.type == DRRS_NOT_SUPPORTED)
		return;

	cancel_delayed_work(&dev_priv->drrs.work);

	mutex_lock(&dev_priv->drrs.mutex);
	if (!dev_priv->drrs.dp) {
		mutex_unlock(&dev_priv->drrs.mutex);
		return;
	}

	crtc = dp_to_dig_port(dev_priv->drrs.dp)->base.base.crtc;
	pipe = to_intel_crtc(crtc)->pipe;

	frontbuffer_bits &= INTEL_FRONTBUFFER_ALL_MASK(pipe);
	dev_priv->drrs.busy_frontbuffer_bits |= frontbuffer_bits;

	/* invalidate means busy screen hence upclock */
	if (frontbuffer_bits && dev_priv->drrs.refresh_rate_type == DRRS_LOW_RR)
		intel_dp_set_drrs_state(dev_priv->dev,
				dev_priv->drrs.dp->attached_connector->panel.
				fixed_mode->vrefresh);

	mutex_unlock(&dev_priv->drrs.mutex);
}

/**
 * intel_edp_drrs_flush - Restart Idleness DRRS
 * @dev: DRM device
 * @frontbuffer_bits: frontbuffer plane tracking bits
 *
 * This function gets called every time rendering on the given planes has
 * completed or flip on a crtc is completed. So DRRS should be upclocked
 * (LOW_RR -> HIGH_RR). And also Idleness detection should be started again,
 * if no other planes are dirty.
 *
 * Dirty frontbuffers relevant to DRRS are tracked in busy_frontbuffer_bits.
 */
void intel_edp_drrs_flush(struct drm_device *dev,
		unsigned frontbuffer_bits)
{
	struct drm_i915_private *dev_priv = dev->dev_private;
	struct drm_crtc *crtc;
	enum pipe pipe;

	if (dev_priv->drrs.type == DRRS_NOT_SUPPORTED)
		return;

	cancel_delayed_work(&dev_priv->drrs.work);

	mutex_lock(&dev_priv->drrs.mutex);
	if (!dev_priv->drrs.dp) {
		mutex_unlock(&dev_priv->drrs.mutex);
		return;
	}

	crtc = dp_to_dig_port(dev_priv->drrs.dp)->base.base.crtc;
	pipe = to_intel_crtc(crtc)->pipe;

	frontbuffer_bits &= INTEL_FRONTBUFFER_ALL_MASK(pipe);
	dev_priv->drrs.busy_frontbuffer_bits &= ~frontbuffer_bits;

	/* flush means busy screen hence upclock */
	if (frontbuffer_bits && dev_priv->drrs.refresh_rate_type == DRRS_LOW_RR)
		intel_dp_set_drrs_state(dev_priv->dev,
				dev_priv->drrs.dp->attached_connector->panel.
				fixed_mode->vrefresh);

	/*
	 * flush also means no more activity hence schedule downclock, if all
	 * other fbs are quiescent too
	 */
	if (!dev_priv->drrs.busy_frontbuffer_bits)
		schedule_delayed_work(&dev_priv->drrs.work,
				msecs_to_jiffies(1000));
	mutex_unlock(&dev_priv->drrs.mutex);
}

/**
 * DOC: Display Refresh Rate Switching (DRRS)
 *
 * Display Refresh Rate Switching (DRRS) is a power conservation feature
 * which enables swtching between low and high refresh rates,
 * dynamically, based on the usage scenario. This feature is applicable
 * for internal panels.
 *
 * Indication that the panel supports DRRS is given by the panel EDID, which
 * would list multiple refresh rates for one resolution.
 *
 * DRRS is of 2 types - static and seamless.
 * Static DRRS involves changing refresh rate (RR) by doing a full modeset
 * (may appear as a blink on screen) and is used in dock-undock scenario.
 * Seamless DRRS involves changing RR without any visual effect to the user
 * and can be used during normal system usage. This is done by programming
 * certain registers.
 *
 * Support for static/seamless DRRS may be indicated in the VBT based on
 * inputs from the panel spec.
 *
 * DRRS saves power by switching to low RR based on usage scenarios.
 *
 * eDP DRRS:-
 *        The implementation is based on frontbuffer tracking implementation.
 * When there is a disturbance on the screen triggered by user activity or a
 * periodic system activity, DRRS is disabled (RR is changed to high RR).
 * When there is no movement on screen, after a timeout of 1 second, a switch
 * to low RR is made.
 *        For integration with frontbuffer tracking code,
 * intel_edp_drrs_invalidate() and intel_edp_drrs_flush() are called.
 *
 * DRRS can be further extended to support other internal panels and also
 * the scenario of video playback wherein RR is set based on the rate
 * requested by userspace.
 */

/**
 * intel_dp_drrs_init - Init basic DRRS work and mutex.
 * @intel_connector: eDP connector
 * @fixed_mode: preferred mode of panel
 *
 * This function is  called only once at driver load to initialize basic
 * DRRS stuff.
 *
 * Returns:
 * Downclock mode if panel supports it, else return NULL.
 * DRRS support is determined by the presence of downclock mode (apart
 * from VBT setting).
 */
static struct drm_display_mode *
intel_dp_drrs_init(struct intel_connector *intel_connector,
		struct drm_display_mode *fixed_mode)
{
	struct drm_connector *connector = &intel_connector->base;
	struct drm_device *dev = connector->dev;
	struct drm_i915_private *dev_priv = dev->dev_private;
	struct drm_display_mode *downclock_mode = NULL;

	INIT_DELAYED_WORK(&dev_priv->drrs.work, intel_edp_drrs_downclock_work);
	mutex_init(&dev_priv->drrs.mutex);

	if (INTEL_INFO(dev)->gen <= 6) {
		DRM_DEBUG_KMS("DRRS supported for Gen7 and above\n");
		return NULL;
	}

	if (dev_priv->vbt.drrs_type != SEAMLESS_DRRS_SUPPORT) {
		DRM_DEBUG_KMS("VBT doesn't support DRRS\n");
		return NULL;
	}

	downclock_mode = intel_find_panel_downclock
					(dev, fixed_mode, connector);

	if (!downclock_mode) {
		DRM_DEBUG_KMS("Downclock mode is not found. DRRS not supported\n");
		return NULL;
	}

	dev_priv->drrs.type = dev_priv->vbt.drrs_type;

	dev_priv->drrs.refresh_rate_type = DRRS_HIGH_RR;
	DRM_DEBUG_KMS("seamless DRRS supported for eDP panel.\n");
	return downclock_mode;
}

static bool intel_edp_init_connector(struct intel_dp *intel_dp,
				     struct intel_connector *intel_connector)
{
	struct drm_connector *connector = &intel_connector->base;
	struct intel_digital_port *intel_dig_port = dp_to_dig_port(intel_dp);
	struct intel_encoder *intel_encoder = &intel_dig_port->base;
	struct drm_device *dev = intel_encoder->base.dev;
	struct drm_i915_private *dev_priv = dev->dev_private;
	struct drm_display_mode *fixed_mode = NULL;
	struct drm_display_mode *downclock_mode = NULL;
	bool has_dpcd;
	struct drm_display_mode *scan;
	struct edid *edid;
	enum pipe pipe = INVALID_PIPE;

	if (!is_edp(intel_dp))
		return true;

	pps_lock(intel_dp);
	intel_edp_panel_vdd_sanitize(intel_dp);
	pps_unlock(intel_dp);

	/* Cache DPCD and EDID for edp. */
	has_dpcd = intel_dp_get_dpcd(intel_dp);

	if (has_dpcd) {
		if (intel_dp->dpcd[DP_DPCD_REV] >= 0x11)
			dev_priv->no_aux_handshake =
				intel_dp->dpcd[DP_MAX_DOWNSPREAD] &
				DP_NO_AUX_HANDSHAKE_LINK_TRAINING;
	} else {
		/* if this fails, presume the device is a ghost */
		DRM_INFO("failed to retrieve link info, disabling eDP\n");
		return false;
	}

	/* We now know it's not a ghost, init power sequence regs. */
	pps_lock(intel_dp);
	intel_dp_init_panel_power_sequencer_registers(dev, intel_dp);
	pps_unlock(intel_dp);

	mutex_lock(&dev->mode_config.mutex);
	edid = drm_get_edid(connector, &intel_dp->aux.ddc);
	if (edid) {
		if (drm_add_edid_modes(connector, edid)) {
			drm_mode_connector_update_edid_property(connector,
								edid);
			drm_edid_to_eld(connector, edid);
		} else {
			kfree(edid);
			edid = ERR_PTR(-EINVAL);
		}
	} else {
		edid = ERR_PTR(-ENOENT);
	}
	intel_connector->edid = edid;

	/* prefer fixed mode from EDID if available */
	list_for_each_entry(scan, &connector->probed_modes, head) {
		if ((scan->type & DRM_MODE_TYPE_PREFERRED)) {
			fixed_mode = drm_mode_duplicate(dev, scan);
			downclock_mode = intel_dp_drrs_init(
						intel_connector, fixed_mode);
			break;
		}
	}

	/* fallback to VBT if available for eDP */
	if (!fixed_mode && dev_priv->vbt.lfp_lvds_vbt_mode) {
		fixed_mode = drm_mode_duplicate(dev,
					dev_priv->vbt.lfp_lvds_vbt_mode);
		if (fixed_mode) {
			fixed_mode->type |= DRM_MODE_TYPE_PREFERRED;
			connector->display_info.width_mm = fixed_mode->width_mm;
			connector->display_info.height_mm = fixed_mode->height_mm;
		}
	}
	mutex_unlock(&dev->mode_config.mutex);

	if (IS_VALLEYVIEW(dev) || IS_CHERRYVIEW(dev)) {
		intel_dp->edp_notifier.notifier_call = edp_notify_handler;
		register_reboot_notifier(&intel_dp->edp_notifier);

		/*
		 * Figure out the current pipe for the initial backlight setup.
		 * If the current pipe isn't valid, try the PPS pipe, and if that
		 * fails just assume pipe A.
		 */
		if (IS_CHERRYVIEW(dev))
			pipe = DP_PORT_TO_PIPE_CHV(intel_dp->DP);
		else
			pipe = PORT_TO_PIPE(intel_dp->DP);

		if (pipe != PIPE_A && pipe != PIPE_B)
			pipe = intel_dp->pps_pipe;

		if (pipe != PIPE_A && pipe != PIPE_B)
			pipe = PIPE_A;

		DRM_DEBUG_KMS("using pipe %c for initial backlight setup\n",
			      pipe_name(pipe));
	}

	intel_panel_init(&intel_connector->panel, fixed_mode, downclock_mode);
	intel_connector->panel.backlight.power = intel_edp_backlight_power;
	intel_panel_setup_backlight(connector, pipe);

	return true;
}

bool
intel_dp_init_connector(struct intel_digital_port *intel_dig_port,
			struct intel_connector *intel_connector)
{
	struct drm_connector *connector = &intel_connector->base;
	struct intel_dp *intel_dp = &intel_dig_port->dp;
	struct intel_encoder *intel_encoder = &intel_dig_port->base;
	struct drm_device *dev = intel_encoder->base.dev;
	struct drm_i915_private *dev_priv = dev->dev_private;
	enum port port = intel_dig_port->port;
	int type, ret;

	if (WARN(intel_dig_port->max_lanes < 1,
		 "Not enough lanes (%d) for DP on port %c\n",
		 intel_dig_port->max_lanes, port_name(port)))
		return false;

	intel_dp->pps_pipe = INVALID_PIPE;

	/* intel_dp vfuncs */
	if (INTEL_INFO(dev)->gen >= 9)
		intel_dp->get_aux_clock_divider = skl_get_aux_clock_divider;
	else if (IS_HASWELL(dev) || IS_BROADWELL(dev))
		intel_dp->get_aux_clock_divider = hsw_get_aux_clock_divider;
	else if (HAS_PCH_SPLIT(dev))
		intel_dp->get_aux_clock_divider = ilk_get_aux_clock_divider;
	else
		intel_dp->get_aux_clock_divider = g4x_get_aux_clock_divider;

	if (INTEL_INFO(dev)->gen >= 9)
		intel_dp->get_aux_send_ctl = skl_get_aux_send_ctl;
	else
		intel_dp->get_aux_send_ctl = g4x_get_aux_send_ctl;

	if (HAS_DDI(dev))
		intel_dp->prepare_link_retrain = intel_ddi_prepare_link_retrain;

	/* Preserve the current hw state. */
	intel_dp->DP = I915_READ(intel_dp->output_reg);
	intel_dp->attached_connector = intel_connector;

	if (intel_dp_is_edp(dev, port))
		type = DRM_MODE_CONNECTOR_eDP;
	else
		type = DRM_MODE_CONNECTOR_DisplayPort;

	/*
	 * For eDP we always set the encoder type to INTEL_OUTPUT_EDP, but
	 * for DP the encoder type can be set by the caller to
	 * INTEL_OUTPUT_UNKNOWN for DDI, so don't rewrite it.
	 */
	if (type == DRM_MODE_CONNECTOR_eDP)
		intel_encoder->type = INTEL_OUTPUT_EDP;

	/* eDP only on port B and/or C on vlv/chv */
	if (WARN_ON((IS_VALLEYVIEW(dev) || IS_CHERRYVIEW(dev)) &&
		    is_edp(intel_dp) && port != PORT_B && port != PORT_C))
		return false;

	DRM_DEBUG_KMS("Adding %s connector on port %c\n",
			type == DRM_MODE_CONNECTOR_eDP ? "eDP" : "DP",
			port_name(port));

	drm_connector_init(dev, connector, &intel_dp_connector_funcs, type);
	drm_connector_helper_add(connector, &intel_dp_connector_helper_funcs);

	connector->interlace_allowed = true;
	connector->doublescan_allowed = 0;

	INIT_DELAYED_WORK(&intel_dp->panel_vdd_work,
			  edp_panel_vdd_work);

	intel_connector_attach_encoder(intel_connector, intel_encoder);
	drm_connector_register(connector);

	if (HAS_DDI(dev))
		intel_connector->get_hw_state = intel_ddi_connector_get_hw_state;
	else
		intel_connector->get_hw_state = intel_connector_get_hw_state;
	intel_connector->unregister = intel_dp_connector_unregister;

	/* Set up the hotplug pin. */
	switch (port) {
	case PORT_A:
		intel_encoder->hpd_pin = HPD_PORT_A;
		break;
	case PORT_B:
		intel_encoder->hpd_pin = HPD_PORT_B;
		if (IS_BXT_REVID(dev, 0, BXT_REVID_A1))
			intel_encoder->hpd_pin = HPD_PORT_A;
		break;
	case PORT_C:
		intel_encoder->hpd_pin = HPD_PORT_C;
		break;
	case PORT_D:
		intel_encoder->hpd_pin = HPD_PORT_D;
		break;
	case PORT_E:
		intel_encoder->hpd_pin = HPD_PORT_E;
		break;
	default:
		BUG();
	}

	if (is_edp(intel_dp)) {
		pps_lock(intel_dp);
		intel_dp_init_panel_power_timestamps(intel_dp);
		if (IS_VALLEYVIEW(dev) || IS_CHERRYVIEW(dev))
			vlv_initial_power_sequencer_setup(intel_dp);
		else
			intel_dp_init_panel_power_sequencer(dev, intel_dp);
		pps_unlock(intel_dp);
	}

	ret = intel_dp_aux_init(intel_dp, intel_connector);
	if (ret)
		goto fail;

	/* init MST on ports that can support it */
	if (HAS_DP_MST(dev) &&
	    (port == PORT_B || port == PORT_C || port == PORT_D))
		intel_dp_mst_encoder_init(intel_dig_port,
					  intel_connector->base.base.id);

	if (!intel_edp_init_connector(intel_dp, intel_connector)) {
		intel_dp_aux_fini(intel_dp);
		intel_dp_mst_encoder_cleanup(intel_dig_port);
		goto fail;
	}

	intel_dp_add_properties(intel_dp, connector);

	/* For G4X desktop chip, PEG_BAND_GAP_DATA 3:0 must first be written
	 * 0xd.  Failure to do so will result in spurious interrupts being
	 * generated on the port when a cable is not attached.
	 */
	if (IS_G4X(dev) && !IS_GM45(dev)) {
		u32 temp = I915_READ(PEG_BAND_GAP_DATA);
		I915_WRITE(PEG_BAND_GAP_DATA, (temp & ~0xf) | 0xd);
	}

	i915_debugfs_connector_add(connector);

	return true;

fail:
	if (is_edp(intel_dp)) {
		cancel_delayed_work_sync(&intel_dp->panel_vdd_work);
		/*
		 * vdd might still be enabled do to the delayed vdd off.
		 * Make sure vdd is actually turned off here.
		 */
		pps_lock(intel_dp);
		edp_panel_vdd_off_sync(intel_dp);
		pps_unlock(intel_dp);
	}
	drm_connector_unregister(connector);
	drm_connector_cleanup(connector);

	return false;
}

bool intel_dp_init(struct drm_device *dev,
		   i915_reg_t output_reg,
		   enum port port)
{
	struct drm_i915_private *dev_priv = dev->dev_private;
	struct intel_digital_port *intel_dig_port;
	struct intel_encoder *intel_encoder;
	struct drm_encoder *encoder;
	struct intel_connector *intel_connector;

	intel_dig_port = kzalloc(sizeof(*intel_dig_port), GFP_KERNEL);
	if (!intel_dig_port)
		return false;

	intel_connector = intel_connector_alloc();
	if (!intel_connector)
		goto err_connector_alloc;

	intel_encoder = &intel_dig_port->base;
	encoder = &intel_encoder->base;

	if (drm_encoder_init(dev, &intel_encoder->base, &intel_dp_enc_funcs,
			     DRM_MODE_ENCODER_TMDS, NULL))
		goto err_encoder_init;

	intel_encoder->compute_config = intel_dp_compute_config;
	intel_encoder->disable = intel_disable_dp;
	intel_encoder->get_hw_state = intel_dp_get_hw_state;
	intel_encoder->get_config = intel_dp_get_config;
	intel_encoder->suspend = intel_dp_encoder_suspend;
	if (IS_CHERRYVIEW(dev)) {
		intel_encoder->pre_pll_enable = chv_dp_pre_pll_enable;
		intel_encoder->pre_enable = chv_pre_enable_dp;
		intel_encoder->enable = vlv_enable_dp;
		intel_encoder->post_disable = chv_post_disable_dp;
		intel_encoder->post_pll_disable = chv_dp_post_pll_disable;
	} else if (IS_VALLEYVIEW(dev)) {
		intel_encoder->pre_pll_enable = vlv_dp_pre_pll_enable;
		intel_encoder->pre_enable = vlv_pre_enable_dp;
		intel_encoder->enable = vlv_enable_dp;
		intel_encoder->post_disable = vlv_post_disable_dp;
	} else {
		intel_encoder->pre_enable = g4x_pre_enable_dp;
		intel_encoder->enable = g4x_enable_dp;
		if (INTEL_INFO(dev)->gen >= 5)
			intel_encoder->post_disable = ilk_post_disable_dp;
	}

	intel_dig_port->port = port;
	intel_dig_port->dp.output_reg = output_reg;
	intel_dig_port->max_lanes = 4;

	intel_encoder->type = INTEL_OUTPUT_DISPLAYPORT;
	if (IS_CHERRYVIEW(dev)) {
		if (port == PORT_D)
			intel_encoder->crtc_mask = 1 << 2;
		else
			intel_encoder->crtc_mask = (1 << 0) | (1 << 1);
	} else {
		intel_encoder->crtc_mask = (1 << 0) | (1 << 1) | (1 << 2);
	}
	intel_encoder->cloneable = 0;

	intel_dig_port->hpd_pulse = intel_dp_hpd_pulse;
	dev_priv->hotplug.irq_port[port] = intel_dig_port;

	if (!intel_dp_init_connector(intel_dig_port, intel_connector))
		goto err_init_connector;

	return true;

err_init_connector:
	drm_encoder_cleanup(encoder);
err_encoder_init:
	kfree(intel_connector);
err_connector_alloc:
	kfree(intel_dig_port);
	return false;
}

void intel_dp_mst_suspend(struct drm_device *dev)
{
	struct drm_i915_private *dev_priv = dev->dev_private;
	int i;

	/* disable MST */
	for (i = 0; i < I915_MAX_PORTS; i++) {
		struct intel_digital_port *intel_dig_port = dev_priv->hotplug.irq_port[i];
		if (!intel_dig_port)
			continue;

		if (intel_dig_port->base.type == INTEL_OUTPUT_DISPLAYPORT) {
			if (!intel_dig_port->dp.can_mst)
				continue;
			if (intel_dig_port->dp.is_mst)
				drm_dp_mst_topology_mgr_suspend(&intel_dig_port->dp.mst_mgr);
		}
	}
}

void intel_dp_mst_resume(struct drm_device *dev)
{
	struct drm_i915_private *dev_priv = dev->dev_private;
	int i;

	for (i = 0; i < I915_MAX_PORTS; i++) {
		struct intel_digital_port *intel_dig_port = dev_priv->hotplug.irq_port[i];
		if (!intel_dig_port)
			continue;
		if (intel_dig_port->base.type == INTEL_OUTPUT_DISPLAYPORT) {
			int ret;

			if (!intel_dig_port->dp.can_mst)
				continue;

			ret = drm_dp_mst_topology_mgr_resume(&intel_dig_port->dp.mst_mgr);
			if (ret != 0) {
				intel_dp_check_mst_status(&intel_dig_port->dp);
			}
		}
	}
}<|MERGE_RESOLUTION|>--- conflicted
+++ resolved
@@ -4977,12 +4977,6 @@
 	intel_display_power_get(dev_priv, power_domain);
 
 	if (long_hpd) {
-<<<<<<< HEAD
-		/* indicate that we need to restart link training */
-		intel_dp->train_set_valid = false;
-
-=======
->>>>>>> 6bd4e65d
 		intel_dp_long_pulse(intel_dp->attached_connector);
 		if (intel_dp->is_mst)
 			ret = IRQ_HANDLED;
