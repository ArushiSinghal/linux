/*
 * Copyright © 2008 Intel Corporation
 *
 * Permission is hereby granted, free of charge, to any person obtaining a
 * copy of this software and associated documentation files (the "Software"),
 * to deal in the Software without restriction, including without limitation
 * the rights to use, copy, modify, merge, publish, distribute, sublicense,
 * and/or sell copies of the Software, and to permit persons to whom the
 * Software is furnished to do so, subject to the following conditions:
 *
 * The above copyright notice and this permission notice (including the next
 * paragraph) shall be included in all copies or substantial portions of the
 * Software.
 *
 * THE SOFTWARE IS PROVIDED "AS IS", WITHOUT WARRANTY OF ANY KIND, EXPRESS OR
 * IMPLIED, INCLUDING BUT NOT LIMITED TO THE WARRANTIES OF MERCHANTABILITY,
 * FITNESS FOR A PARTICULAR PURPOSE AND NONINFRINGEMENT.  IN NO EVENT SHALL
 * THE AUTHORS OR COPYRIGHT HOLDERS BE LIABLE FOR ANY CLAIM, DAMAGES OR OTHER
 * LIABILITY, WHETHER IN AN ACTION OF CONTRACT, TORT OR OTHERWISE, ARISING
 * FROM, OUT OF OR IN CONNECTION WITH THE SOFTWARE OR THE USE OR OTHER DEALINGS
 * IN THE SOFTWARE.
 *
 * Authors:
 *    Eric Anholt <eric@anholt.net>
 *    Keith Packard <keithp@keithp.com>
 *
 */

#include <linux/seq_file.h>
#include <linux/circ_buf.h>
#include <linux/ctype.h>
#include <linux/debugfs.h>
#include <linux/slab.h>
#include <linux/export.h>
#include <linux/list_sort.h>
#include <asm/msr-index.h>
#include <drm/drmP.h>
#include "intel_drv.h"
#include "intel_ringbuffer.h"
#include <drm/i915_drm.h>
#include "i915_drv.h"

enum {
	ACTIVE_LIST,
	INACTIVE_LIST,
	PINNED_LIST,
};

/* As the drm_debugfs_init() routines are called before dev->dev_private is
 * allocated we need to hook into the minor for release. */
static int
drm_add_fake_info_node(struct drm_minor *minor,
		       struct dentry *ent,
		       const void *key)
{
	struct drm_info_node *node;

	node = kmalloc(sizeof(*node), GFP_KERNEL);
	if (node == NULL) {
		debugfs_remove(ent);
		return -ENOMEM;
	}

	node->minor = minor;
	node->dent = ent;
	node->info_ent = (void *) key;

	mutex_lock(&minor->debugfs_lock);
	list_add(&node->list, &minor->debugfs_list);
	mutex_unlock(&minor->debugfs_lock);

	return 0;
}

static int i915_capabilities(struct seq_file *m, void *data)
{
	struct drm_info_node *node = m->private;
	struct drm_device *dev = node->minor->dev;
	const struct intel_device_info *info = INTEL_INFO(dev);

	seq_printf(m, "gen: %d\n", info->gen);
	seq_printf(m, "pch: %d\n", INTEL_PCH_TYPE(dev));
#define PRINT_FLAG(x)  seq_printf(m, #x ": %s\n", yesno(info->x))
#define SEP_SEMICOLON ;
	DEV_INFO_FOR_EACH_FLAG(PRINT_FLAG, SEP_SEMICOLON);
#undef PRINT_FLAG
#undef SEP_SEMICOLON

	return 0;
}

static const char *get_pin_flag(struct drm_i915_gem_object *obj)
{
	if (obj->pin_display)
		return "p";
	else
		return " ";
}

static const char *get_tiling_flag(struct drm_i915_gem_object *obj)
{
	switch (obj->tiling_mode) {
	default:
	case I915_TILING_NONE: return " ";
	case I915_TILING_X: return "X";
	case I915_TILING_Y: return "Y";
	}
}

static inline const char *get_global_flag(struct drm_i915_gem_object *obj)
{
	return i915_gem_obj_to_ggtt(obj) ? "g" : " ";
}

static u64 i915_gem_obj_total_ggtt_size(struct drm_i915_gem_object *obj)
{
	u64 size = 0;
	struct i915_vma *vma;

	list_for_each_entry(vma, &obj->vma_list, vma_link) {
		if (i915_is_ggtt(vma->vm) &&
		    drm_mm_node_allocated(&vma->node))
			size += vma->node.size;
	}

	return size;
}

static void
describe_obj(struct seq_file *m, struct drm_i915_gem_object *obj)
{
	struct drm_i915_private *dev_priv = to_i915(obj->base.dev);
	struct intel_engine_cs *ring;
	struct i915_vma *vma;
	int pin_count = 0;
	int i;

	seq_printf(m, "%pK: %s%s%s%s %8zdKiB %02x %02x [ ",
		   &obj->base,
		   obj->active ? "*" : " ",
		   get_pin_flag(obj),
		   get_tiling_flag(obj),
		   get_global_flag(obj),
		   obj->base.size / 1024,
		   obj->base.read_domains,
		   obj->base.write_domain);
	for_each_ring(ring, dev_priv, i)
		seq_printf(m, "%x ",
				i915_gem_request_get_seqno(obj->last_read_req[i]));
	seq_printf(m, "] %x %x%s%s%s",
		   i915_gem_request_get_seqno(obj->last_write_req),
		   i915_gem_request_get_seqno(obj->last_fenced_req),
		   i915_cache_level_str(to_i915(obj->base.dev), obj->cache_level),
		   obj->dirty ? " dirty" : "",
		   obj->madv == I915_MADV_DONTNEED ? " purgeable" : "");
	if (obj->base.name)
		seq_printf(m, " (name: %d)", obj->base.name);
	list_for_each_entry(vma, &obj->vma_list, vma_link) {
		if (vma->pin_count > 0)
			pin_count++;
	}
	seq_printf(m, " (pinned x %d)", pin_count);
	if (obj->pin_display)
		seq_printf(m, " (display)");
	if (obj->fence_reg != I915_FENCE_REG_NONE)
		seq_printf(m, " (fence: %d)", obj->fence_reg);
	list_for_each_entry(vma, &obj->vma_list, vma_link) {
		seq_printf(m, " (%sgtt offset: %08llx, size: %08llx",
			   i915_is_ggtt(vma->vm) ? "g" : "pp",
			   vma->node.start, vma->node.size);
		if (i915_is_ggtt(vma->vm))
			seq_printf(m, ", type: %u)", vma->ggtt_view.type);
		else
			seq_puts(m, ")");
	}
	if (obj->stolen)
		seq_printf(m, " (stolen: %08llx)", obj->stolen->start);
	if (obj->pin_display || obj->fault_mappable) {
		char s[3], *t = s;
		if (obj->pin_display)
			*t++ = 'p';
		if (obj->fault_mappable)
			*t++ = 'f';
		*t = '\0';
		seq_printf(m, " (%s mappable)", s);
	}
	if (obj->last_write_req != NULL)
		seq_printf(m, " (%s)",
			   i915_gem_request_get_ring(obj->last_write_req)->name);
	if (obj->frontbuffer_bits)
		seq_printf(m, " (frontbuffer: 0x%03x)", obj->frontbuffer_bits);
}

static void describe_ctx(struct seq_file *m, struct intel_context *ctx)
{
	seq_putc(m, ctx->legacy_hw_ctx.initialized ? 'I' : 'i');
	seq_putc(m, ctx->remap_slice ? 'R' : 'r');
	seq_putc(m, ' ');
}

static int i915_gem_object_list_info(struct seq_file *m, void *data)
{
	struct drm_info_node *node = m->private;
	uintptr_t list = (uintptr_t) node->info_ent->data;
	struct list_head *head;
	struct drm_device *dev = node->minor->dev;
	struct drm_i915_private *dev_priv = dev->dev_private;
	struct i915_address_space *vm = &dev_priv->gtt.base;
	struct i915_vma *vma;
	u64 total_obj_size, total_gtt_size;
	int count, ret;

	ret = mutex_lock_interruptible(&dev->struct_mutex);
	if (ret)
		return ret;

	/* FIXME: the user of this interface might want more than just GGTT */
	switch (list) {
	case ACTIVE_LIST:
		seq_puts(m, "Active:\n");
		head = &vm->active_list;
		break;
	case INACTIVE_LIST:
		seq_puts(m, "Inactive:\n");
		head = &vm->inactive_list;
		break;
	default:
		mutex_unlock(&dev->struct_mutex);
		return -EINVAL;
	}

	total_obj_size = total_gtt_size = count = 0;
	list_for_each_entry(vma, head, mm_list) {
		seq_printf(m, "   ");
		describe_obj(m, vma->obj);
		seq_printf(m, "\n");
		total_obj_size += vma->obj->base.size;
		total_gtt_size += vma->node.size;
		count++;
	}
	mutex_unlock(&dev->struct_mutex);

	seq_printf(m, "Total %d objects, %llu bytes, %llu GTT size\n",
		   count, total_obj_size, total_gtt_size);
	return 0;
}

static int obj_rank_by_stolen(void *priv,
			      struct list_head *A, struct list_head *B)
{
	struct drm_i915_gem_object *a =
		container_of(A, struct drm_i915_gem_object, obj_exec_link);
	struct drm_i915_gem_object *b =
		container_of(B, struct drm_i915_gem_object, obj_exec_link);

	if (a->stolen->start < b->stolen->start)
		return -1;
	if (a->stolen->start > b->stolen->start)
		return 1;
	return 0;
}

static int i915_gem_stolen_list_info(struct seq_file *m, void *data)
{
	struct drm_info_node *node = m->private;
	struct drm_device *dev = node->minor->dev;
	struct drm_i915_private *dev_priv = dev->dev_private;
	struct drm_i915_gem_object *obj;
	u64 total_obj_size, total_gtt_size;
	LIST_HEAD(stolen);
	int count, ret;

	ret = mutex_lock_interruptible(&dev->struct_mutex);
	if (ret)
		return ret;

	total_obj_size = total_gtt_size = count = 0;
	list_for_each_entry(obj, &dev_priv->mm.bound_list, global_list) {
		if (obj->stolen == NULL)
			continue;

		list_add(&obj->obj_exec_link, &stolen);

		total_obj_size += obj->base.size;
		total_gtt_size += i915_gem_obj_total_ggtt_size(obj);
		count++;
	}
	list_for_each_entry(obj, &dev_priv->mm.unbound_list, global_list) {
		if (obj->stolen == NULL)
			continue;

		list_add(&obj->obj_exec_link, &stolen);

		total_obj_size += obj->base.size;
		count++;
	}
	list_sort(NULL, &stolen, obj_rank_by_stolen);
	seq_puts(m, "Stolen:\n");
	while (!list_empty(&stolen)) {
		obj = list_first_entry(&stolen, typeof(*obj), obj_exec_link);
		seq_puts(m, "   ");
		describe_obj(m, obj);
		seq_putc(m, '\n');
		list_del_init(&obj->obj_exec_link);
	}
	mutex_unlock(&dev->struct_mutex);

	seq_printf(m, "Total %d objects, %llu bytes, %llu GTT size\n",
		   count, total_obj_size, total_gtt_size);
	return 0;
}

#define count_objects(list, member) do { \
	list_for_each_entry(obj, list, member) { \
		size += i915_gem_obj_total_ggtt_size(obj); \
		++count; \
		if (obj->map_and_fenceable) { \
			mappable_size += i915_gem_obj_ggtt_size(obj); \
			++mappable_count; \
		} \
	} \
} while (0)

struct file_stats {
	struct drm_i915_file_private *file_priv;
	unsigned long count;
	u64 total, unbound;
	u64 global, shared;
	u64 active, inactive;
};

static int per_file_stats(int id, void *ptr, void *data)
{
	struct drm_i915_gem_object *obj = ptr;
	struct file_stats *stats = data;
	struct i915_vma *vma;

	stats->count++;
	stats->total += obj->base.size;

	if (obj->base.name || obj->base.dma_buf)
		stats->shared += obj->base.size;

	if (USES_FULL_PPGTT(obj->base.dev)) {
		list_for_each_entry(vma, &obj->vma_list, vma_link) {
			struct i915_hw_ppgtt *ppgtt;

			if (!drm_mm_node_allocated(&vma->node))
				continue;

			if (i915_is_ggtt(vma->vm)) {
				stats->global += obj->base.size;
				continue;
			}

			ppgtt = container_of(vma->vm, struct i915_hw_ppgtt, base);
			if (ppgtt->file_priv != stats->file_priv)
				continue;

			if (obj->active) /* XXX per-vma statistic */
				stats->active += obj->base.size;
			else
				stats->inactive += obj->base.size;

			return 0;
		}
	} else {
		if (i915_gem_obj_ggtt_bound(obj)) {
			stats->global += obj->base.size;
			if (obj->active)
				stats->active += obj->base.size;
			else
				stats->inactive += obj->base.size;
			return 0;
		}
	}

	if (!list_empty(&obj->global_list))
		stats->unbound += obj->base.size;

	return 0;
}

#define print_file_stats(m, name, stats) do { \
	if (stats.count) \
		seq_printf(m, "%s: %lu objects, %llu bytes (%llu active, %llu inactive, %llu global, %llu shared, %llu unbound)\n", \
			   name, \
			   stats.count, \
			   stats.total, \
			   stats.active, \
			   stats.inactive, \
			   stats.global, \
			   stats.shared, \
			   stats.unbound); \
} while (0)

static void print_batch_pool_stats(struct seq_file *m,
				   struct drm_i915_private *dev_priv)
{
	struct drm_i915_gem_object *obj;
	struct file_stats stats;
	struct intel_engine_cs *ring;
	int i, j;

	memset(&stats, 0, sizeof(stats));

	for_each_ring(ring, dev_priv, i) {
		for (j = 0; j < ARRAY_SIZE(ring->batch_pool.cache_list); j++) {
			list_for_each_entry(obj,
					    &ring->batch_pool.cache_list[j],
					    batch_pool_link)
				per_file_stats(0, obj, &stats);
		}
	}

	print_file_stats(m, "[k]batch pool", stats);
}

#define count_vmas(list, member) do { \
	list_for_each_entry(vma, list, member) { \
		size += i915_gem_obj_total_ggtt_size(vma->obj); \
		++count; \
		if (vma->obj->map_and_fenceable) { \
			mappable_size += i915_gem_obj_ggtt_size(vma->obj); \
			++mappable_count; \
		} \
	} \
} while (0)

static int i915_gem_object_info(struct seq_file *m, void* data)
{
	struct drm_info_node *node = m->private;
	struct drm_device *dev = node->minor->dev;
	struct drm_i915_private *dev_priv = dev->dev_private;
	u32 count, mappable_count, purgeable_count;
	u64 size, mappable_size, purgeable_size;
	struct drm_i915_gem_object *obj;
	struct i915_address_space *vm = &dev_priv->gtt.base;
	struct drm_file *file;
	struct i915_vma *vma;
	int ret;

	ret = mutex_lock_interruptible(&dev->struct_mutex);
	if (ret)
		return ret;

	seq_printf(m, "%u objects, %zu bytes\n",
		   dev_priv->mm.object_count,
		   dev_priv->mm.object_memory);

	size = count = mappable_size = mappable_count = 0;
	count_objects(&dev_priv->mm.bound_list, global_list);
	seq_printf(m, "%u [%u] objects, %llu [%llu] bytes in gtt\n",
		   count, mappable_count, size, mappable_size);

	size = count = mappable_size = mappable_count = 0;
	count_vmas(&vm->active_list, mm_list);
	seq_printf(m, "  %u [%u] active objects, %llu [%llu] bytes\n",
		   count, mappable_count, size, mappable_size);

	size = count = mappable_size = mappable_count = 0;
	count_vmas(&vm->inactive_list, mm_list);
	seq_printf(m, "  %u [%u] inactive objects, %llu [%llu] bytes\n",
		   count, mappable_count, size, mappable_size);

	size = count = purgeable_size = purgeable_count = 0;
	list_for_each_entry(obj, &dev_priv->mm.unbound_list, global_list) {
		size += obj->base.size, ++count;
		if (obj->madv == I915_MADV_DONTNEED)
			purgeable_size += obj->base.size, ++purgeable_count;
	}
	seq_printf(m, "%u unbound objects, %llu bytes\n", count, size);

	size = count = mappable_size = mappable_count = 0;
	list_for_each_entry(obj, &dev_priv->mm.bound_list, global_list) {
		if (obj->fault_mappable) {
			size += i915_gem_obj_ggtt_size(obj);
			++count;
		}
		if (obj->pin_display) {
			mappable_size += i915_gem_obj_ggtt_size(obj);
			++mappable_count;
		}
		if (obj->madv == I915_MADV_DONTNEED) {
			purgeable_size += obj->base.size;
			++purgeable_count;
		}
	}
	seq_printf(m, "%u purgeable objects, %llu bytes\n",
		   purgeable_count, purgeable_size);
	seq_printf(m, "%u pinned mappable objects, %llu bytes\n",
		   mappable_count, mappable_size);
	seq_printf(m, "%u fault mappable objects, %llu bytes\n",
		   count, size);

	seq_printf(m, "%llu [%llu] gtt total\n",
		   dev_priv->gtt.base.total,
		   (u64)dev_priv->gtt.mappable_end - dev_priv->gtt.base.start);

	seq_putc(m, '\n');
	print_batch_pool_stats(m, dev_priv);
	list_for_each_entry_reverse(file, &dev->filelist, lhead) {
		struct file_stats stats;
		struct task_struct *task;

		memset(&stats, 0, sizeof(stats));
		stats.file_priv = file->driver_priv;
		spin_lock(&file->table_lock);
		idr_for_each(&file->object_idr, per_file_stats, &stats);
		spin_unlock(&file->table_lock);
		/*
		 * Although we have a valid reference on file->pid, that does
		 * not guarantee that the task_struct who called get_pid() is
		 * still alive (e.g. get_pid(current) => fork() => exit()).
		 * Therefore, we need to protect this ->comm access using RCU.
		 */
		rcu_read_lock();
		task = pid_task(file->pid, PIDTYPE_PID);
		print_file_stats(m, task ? task->comm : "<unknown>", stats);
		rcu_read_unlock();
	}

	mutex_unlock(&dev->struct_mutex);

	return 0;
}

static int i915_gem_gtt_info(struct seq_file *m, void *data)
{
	struct drm_info_node *node = m->private;
	struct drm_device *dev = node->minor->dev;
	uintptr_t list = (uintptr_t) node->info_ent->data;
	struct drm_i915_private *dev_priv = dev->dev_private;
	struct drm_i915_gem_object *obj;
	u64 total_obj_size, total_gtt_size;
	int count, ret;

	ret = mutex_lock_interruptible(&dev->struct_mutex);
	if (ret)
		return ret;

	total_obj_size = total_gtt_size = count = 0;
	list_for_each_entry(obj, &dev_priv->mm.bound_list, global_list) {
		if (list == PINNED_LIST && !i915_gem_obj_is_pinned(obj))
			continue;

		seq_puts(m, "   ");
		describe_obj(m, obj);
		seq_putc(m, '\n');
		total_obj_size += obj->base.size;
		total_gtt_size += i915_gem_obj_total_ggtt_size(obj);
		count++;
	}

	mutex_unlock(&dev->struct_mutex);

	seq_printf(m, "Total %d objects, %llu bytes, %llu GTT size\n",
		   count, total_obj_size, total_gtt_size);

	return 0;
}

static int i915_gem_pageflip_info(struct seq_file *m, void *data)
{
	struct drm_info_node *node = m->private;
	struct drm_device *dev = node->minor->dev;
	struct drm_i915_private *dev_priv = dev->dev_private;
	struct intel_crtc *crtc;
	int ret;

	ret = mutex_lock_interruptible(&dev->struct_mutex);
	if (ret)
		return ret;

	for_each_intel_crtc(dev, crtc) {
		const char pipe = pipe_name(crtc->pipe);
		const char plane = plane_name(crtc->plane);
		struct intel_unpin_work *work;

		spin_lock_irq(&dev->event_lock);
		work = crtc->unpin_work;
		if (work == NULL) {
			seq_printf(m, "No flip due on pipe %c (plane %c)\n",
				   pipe, plane);
		} else {
			u32 addr;

			if (atomic_read(&work->pending) < INTEL_FLIP_COMPLETE) {
				seq_printf(m, "Flip queued on pipe %c (plane %c)\n",
					   pipe, plane);
			} else {
				seq_printf(m, "Flip pending (waiting for vsync) on pipe %c (plane %c)\n",
					   pipe, plane);
			}
			if (work->flip_queued_req) {
				struct intel_engine_cs *ring =
					i915_gem_request_get_ring(work->flip_queued_req);

				seq_printf(m, "Flip queued on %s at seqno %x, next seqno %x [current breadcrumb %x], completed? %d\n",
					   ring->name,
					   i915_gem_request_get_seqno(work->flip_queued_req),
					   dev_priv->next_seqno,
					   ring->get_seqno(ring, true),
					   i915_gem_request_completed(work->flip_queued_req, true));
			} else
				seq_printf(m, "Flip not associated with any ring\n");
			seq_printf(m, "Flip queued on frame %d, (was ready on frame %d), now %d\n",
				   work->flip_queued_vblank,
				   work->flip_ready_vblank,
				   drm_crtc_vblank_count(&crtc->base));
			if (work->enable_stall_check)
				seq_puts(m, "Stall check enabled, ");
			else
				seq_puts(m, "Stall check waiting for page flip ioctl, ");
			seq_printf(m, "%d prepares\n", atomic_read(&work->pending));

			if (INTEL_INFO(dev)->gen >= 4)
				addr = I915_HI_DISPBASE(I915_READ(DSPSURF(crtc->plane)));
			else
				addr = I915_READ(DSPADDR(crtc->plane));
			seq_printf(m, "Current scanout address 0x%08x\n", addr);

			if (work->pending_flip_obj) {
				seq_printf(m, "New framebuffer address 0x%08lx\n", (long)work->gtt_offset);
				seq_printf(m, "MMIO update completed? %d\n",  addr == work->gtt_offset);
			}
		}
		spin_unlock_irq(&dev->event_lock);
	}

	mutex_unlock(&dev->struct_mutex);

	return 0;
}

static int i915_gem_batch_pool_info(struct seq_file *m, void *data)
{
	struct drm_info_node *node = m->private;
	struct drm_device *dev = node->minor->dev;
	struct drm_i915_private *dev_priv = dev->dev_private;
	struct drm_i915_gem_object *obj;
	struct intel_engine_cs *ring;
	int total = 0;
	int ret, i, j;

	ret = mutex_lock_interruptible(&dev->struct_mutex);
	if (ret)
		return ret;

	for_each_ring(ring, dev_priv, i) {
		for (j = 0; j < ARRAY_SIZE(ring->batch_pool.cache_list); j++) {
			int count;

			count = 0;
			list_for_each_entry(obj,
					    &ring->batch_pool.cache_list[j],
					    batch_pool_link)
				count++;
			seq_printf(m, "%s cache[%d]: %d objects\n",
				   ring->name, j, count);

			list_for_each_entry(obj,
					    &ring->batch_pool.cache_list[j],
					    batch_pool_link) {
				seq_puts(m, "   ");
				describe_obj(m, obj);
				seq_putc(m, '\n');
			}

			total += count;
		}
	}

	seq_printf(m, "total: %d\n", total);

	mutex_unlock(&dev->struct_mutex);

	return 0;
}

static int i915_gem_request_info(struct seq_file *m, void *data)
{
	struct drm_info_node *node = m->private;
	struct drm_device *dev = node->minor->dev;
	struct drm_i915_private *dev_priv = dev->dev_private;
	struct intel_engine_cs *ring;
	struct drm_i915_gem_request *req;
	int ret, any, i;

	ret = mutex_lock_interruptible(&dev->struct_mutex);
	if (ret)
		return ret;

	any = 0;
	for_each_ring(ring, dev_priv, i) {
		int count;

		count = 0;
		list_for_each_entry(req, &ring->request_list, list)
			count++;
		if (count == 0)
			continue;

		seq_printf(m, "%s requests: %d\n", ring->name, count);
		list_for_each_entry(req, &ring->request_list, list) {
			struct task_struct *task;

			rcu_read_lock();
			task = NULL;
			if (req->pid)
				task = pid_task(req->pid, PIDTYPE_PID);
			seq_printf(m, "    %x @ %d: %s [%d]\n",
				   req->seqno,
				   (int) (jiffies - req->emitted_jiffies),
				   task ? task->comm : "<unknown>",
				   task ? task->pid : -1);
			rcu_read_unlock();
		}

		any++;
	}
	mutex_unlock(&dev->struct_mutex);

	if (any == 0)
		seq_puts(m, "No requests\n");

	return 0;
}

static void i915_ring_seqno_info(struct seq_file *m,
				 struct intel_engine_cs *ring)
{
	if (ring->get_seqno) {
		seq_printf(m, "Current sequence (%s): %x\n",
			   ring->name, ring->get_seqno(ring, false));
	}
}

static int i915_gem_seqno_info(struct seq_file *m, void *data)
{
	struct drm_info_node *node = m->private;
	struct drm_device *dev = node->minor->dev;
	struct drm_i915_private *dev_priv = dev->dev_private;
	struct intel_engine_cs *ring;
	int ret, i;

	ret = mutex_lock_interruptible(&dev->struct_mutex);
	if (ret)
		return ret;
	intel_runtime_pm_get(dev_priv);

	for_each_ring(ring, dev_priv, i)
		i915_ring_seqno_info(m, ring);

	intel_runtime_pm_put(dev_priv);
	mutex_unlock(&dev->struct_mutex);

	return 0;
}


static int i915_interrupt_info(struct seq_file *m, void *data)
{
	struct drm_info_node *node = m->private;
	struct drm_device *dev = node->minor->dev;
	struct drm_i915_private *dev_priv = dev->dev_private;
	struct intel_engine_cs *ring;
	int ret, i, pipe;

	ret = mutex_lock_interruptible(&dev->struct_mutex);
	if (ret)
		return ret;
	intel_runtime_pm_get(dev_priv);

	if (IS_CHERRYVIEW(dev)) {
		seq_printf(m, "Master Interrupt Control:\t%08x\n",
			   I915_READ(GEN8_MASTER_IRQ));

		seq_printf(m, "Display IER:\t%08x\n",
			   I915_READ(VLV_IER));
		seq_printf(m, "Display IIR:\t%08x\n",
			   I915_READ(VLV_IIR));
		seq_printf(m, "Display IIR_RW:\t%08x\n",
			   I915_READ(VLV_IIR_RW));
		seq_printf(m, "Display IMR:\t%08x\n",
			   I915_READ(VLV_IMR));
		for_each_pipe(dev_priv, pipe)
			seq_printf(m, "Pipe %c stat:\t%08x\n",
				   pipe_name(pipe),
				   I915_READ(PIPESTAT(pipe)));

		seq_printf(m, "Port hotplug:\t%08x\n",
			   I915_READ(PORT_HOTPLUG_EN));
		seq_printf(m, "DPFLIPSTAT:\t%08x\n",
			   I915_READ(VLV_DPFLIPSTAT));
		seq_printf(m, "DPINVGTT:\t%08x\n",
			   I915_READ(DPINVGTT));

		for (i = 0; i < 4; i++) {
			seq_printf(m, "GT Interrupt IMR %d:\t%08x\n",
				   i, I915_READ(GEN8_GT_IMR(i)));
			seq_printf(m, "GT Interrupt IIR %d:\t%08x\n",
				   i, I915_READ(GEN8_GT_IIR(i)));
			seq_printf(m, "GT Interrupt IER %d:\t%08x\n",
				   i, I915_READ(GEN8_GT_IER(i)));
		}

		seq_printf(m, "PCU interrupt mask:\t%08x\n",
			   I915_READ(GEN8_PCU_IMR));
		seq_printf(m, "PCU interrupt identity:\t%08x\n",
			   I915_READ(GEN8_PCU_IIR));
		seq_printf(m, "PCU interrupt enable:\t%08x\n",
			   I915_READ(GEN8_PCU_IER));
	} else if (INTEL_INFO(dev)->gen >= 8) {
		seq_printf(m, "Master Interrupt Control:\t%08x\n",
			   I915_READ(GEN8_MASTER_IRQ));

		for (i = 0; i < 4; i++) {
			seq_printf(m, "GT Interrupt IMR %d:\t%08x\n",
				   i, I915_READ(GEN8_GT_IMR(i)));
			seq_printf(m, "GT Interrupt IIR %d:\t%08x\n",
				   i, I915_READ(GEN8_GT_IIR(i)));
			seq_printf(m, "GT Interrupt IER %d:\t%08x\n",
				   i, I915_READ(GEN8_GT_IER(i)));
		}

		for_each_pipe(dev_priv, pipe) {
			if (!intel_display_power_is_enabled(dev_priv,
						POWER_DOMAIN_PIPE(pipe))) {
				seq_printf(m, "Pipe %c power disabled\n",
					   pipe_name(pipe));
				continue;
			}
			seq_printf(m, "Pipe %c IMR:\t%08x\n",
				   pipe_name(pipe),
				   I915_READ(GEN8_DE_PIPE_IMR(pipe)));
			seq_printf(m, "Pipe %c IIR:\t%08x\n",
				   pipe_name(pipe),
				   I915_READ(GEN8_DE_PIPE_IIR(pipe)));
			seq_printf(m, "Pipe %c IER:\t%08x\n",
				   pipe_name(pipe),
				   I915_READ(GEN8_DE_PIPE_IER(pipe)));
		}

		seq_printf(m, "Display Engine port interrupt mask:\t%08x\n",
			   I915_READ(GEN8_DE_PORT_IMR));
		seq_printf(m, "Display Engine port interrupt identity:\t%08x\n",
			   I915_READ(GEN8_DE_PORT_IIR));
		seq_printf(m, "Display Engine port interrupt enable:\t%08x\n",
			   I915_READ(GEN8_DE_PORT_IER));

		seq_printf(m, "Display Engine misc interrupt mask:\t%08x\n",
			   I915_READ(GEN8_DE_MISC_IMR));
		seq_printf(m, "Display Engine misc interrupt identity:\t%08x\n",
			   I915_READ(GEN8_DE_MISC_IIR));
		seq_printf(m, "Display Engine misc interrupt enable:\t%08x\n",
			   I915_READ(GEN8_DE_MISC_IER));

		seq_printf(m, "PCU interrupt mask:\t%08x\n",
			   I915_READ(GEN8_PCU_IMR));
		seq_printf(m, "PCU interrupt identity:\t%08x\n",
			   I915_READ(GEN8_PCU_IIR));
		seq_printf(m, "PCU interrupt enable:\t%08x\n",
			   I915_READ(GEN8_PCU_IER));
	} else if (IS_VALLEYVIEW(dev)) {
		seq_printf(m, "Display IER:\t%08x\n",
			   I915_READ(VLV_IER));
		seq_printf(m, "Display IIR:\t%08x\n",
			   I915_READ(VLV_IIR));
		seq_printf(m, "Display IIR_RW:\t%08x\n",
			   I915_READ(VLV_IIR_RW));
		seq_printf(m, "Display IMR:\t%08x\n",
			   I915_READ(VLV_IMR));
		for_each_pipe(dev_priv, pipe)
			seq_printf(m, "Pipe %c stat:\t%08x\n",
				   pipe_name(pipe),
				   I915_READ(PIPESTAT(pipe)));

		seq_printf(m, "Master IER:\t%08x\n",
			   I915_READ(VLV_MASTER_IER));

		seq_printf(m, "Render IER:\t%08x\n",
			   I915_READ(GTIER));
		seq_printf(m, "Render IIR:\t%08x\n",
			   I915_READ(GTIIR));
		seq_printf(m, "Render IMR:\t%08x\n",
			   I915_READ(GTIMR));

		seq_printf(m, "PM IER:\t\t%08x\n",
			   I915_READ(GEN6_PMIER));
		seq_printf(m, "PM IIR:\t\t%08x\n",
			   I915_READ(GEN6_PMIIR));
		seq_printf(m, "PM IMR:\t\t%08x\n",
			   I915_READ(GEN6_PMIMR));

		seq_printf(m, "Port hotplug:\t%08x\n",
			   I915_READ(PORT_HOTPLUG_EN));
		seq_printf(m, "DPFLIPSTAT:\t%08x\n",
			   I915_READ(VLV_DPFLIPSTAT));
		seq_printf(m, "DPINVGTT:\t%08x\n",
			   I915_READ(DPINVGTT));

	} else if (!HAS_PCH_SPLIT(dev)) {
		seq_printf(m, "Interrupt enable:    %08x\n",
			   I915_READ(IER));
		seq_printf(m, "Interrupt identity:  %08x\n",
			   I915_READ(IIR));
		seq_printf(m, "Interrupt mask:      %08x\n",
			   I915_READ(IMR));
		for_each_pipe(dev_priv, pipe)
			seq_printf(m, "Pipe %c stat:         %08x\n",
				   pipe_name(pipe),
				   I915_READ(PIPESTAT(pipe)));
	} else {
		seq_printf(m, "North Display Interrupt enable:		%08x\n",
			   I915_READ(DEIER));
		seq_printf(m, "North Display Interrupt identity:	%08x\n",
			   I915_READ(DEIIR));
		seq_printf(m, "North Display Interrupt mask:		%08x\n",
			   I915_READ(DEIMR));
		seq_printf(m, "South Display Interrupt enable:		%08x\n",
			   I915_READ(SDEIER));
		seq_printf(m, "South Display Interrupt identity:	%08x\n",
			   I915_READ(SDEIIR));
		seq_printf(m, "South Display Interrupt mask:		%08x\n",
			   I915_READ(SDEIMR));
		seq_printf(m, "Graphics Interrupt enable:		%08x\n",
			   I915_READ(GTIER));
		seq_printf(m, "Graphics Interrupt identity:		%08x\n",
			   I915_READ(GTIIR));
		seq_printf(m, "Graphics Interrupt mask:		%08x\n",
			   I915_READ(GTIMR));
	}
	for_each_ring(ring, dev_priv, i) {
		if (INTEL_INFO(dev)->gen >= 6) {
			seq_printf(m,
				   "Graphics Interrupt mask (%s):	%08x\n",
				   ring->name, I915_READ_IMR(ring));
		}
		i915_ring_seqno_info(m, ring);
	}
	intel_runtime_pm_put(dev_priv);
	mutex_unlock(&dev->struct_mutex);

	return 0;
}

static int i915_gem_fence_regs_info(struct seq_file *m, void *data)
{
	struct drm_info_node *node = m->private;
	struct drm_device *dev = node->minor->dev;
	struct drm_i915_private *dev_priv = dev->dev_private;
	int i, ret;

	ret = mutex_lock_interruptible(&dev->struct_mutex);
	if (ret)
		return ret;

	seq_printf(m, "Reserved fences = %d\n", dev_priv->fence_reg_start);
	seq_printf(m, "Total fences = %d\n", dev_priv->num_fence_regs);
	for (i = 0; i < dev_priv->num_fence_regs; i++) {
		struct drm_i915_gem_object *obj = dev_priv->fence_regs[i].obj;

		seq_printf(m, "Fence %d, pin count = %d, object = ",
			   i, dev_priv->fence_regs[i].pin_count);
		if (obj == NULL)
			seq_puts(m, "unused");
		else
			describe_obj(m, obj);
		seq_putc(m, '\n');
	}

	mutex_unlock(&dev->struct_mutex);
	return 0;
}

static int i915_hws_info(struct seq_file *m, void *data)
{
	struct drm_info_node *node = m->private;
	struct drm_device *dev = node->minor->dev;
	struct drm_i915_private *dev_priv = dev->dev_private;
	struct intel_engine_cs *ring;
	const u32 *hws;
	int i;

	ring = &dev_priv->ring[(uintptr_t)node->info_ent->data];
	hws = ring->status_page.page_addr;
	if (hws == NULL)
		return 0;

	for (i = 0; i < 4096 / sizeof(u32) / 4; i += 4) {
		seq_printf(m, "0x%08x: 0x%08x 0x%08x 0x%08x 0x%08x\n",
			   i * 4,
			   hws[i], hws[i + 1], hws[i + 2], hws[i + 3]);
	}
	return 0;
}

static ssize_t
i915_error_state_write(struct file *filp,
		       const char __user *ubuf,
		       size_t cnt,
		       loff_t *ppos)
{
	struct i915_error_state_file_priv *error_priv = filp->private_data;
	struct drm_device *dev = error_priv->dev;
	int ret;

	DRM_DEBUG_DRIVER("Resetting error state\n");

	ret = mutex_lock_interruptible(&dev->struct_mutex);
	if (ret)
		return ret;

	i915_destroy_error_state(dev);
	mutex_unlock(&dev->struct_mutex);

	return cnt;
}

static int i915_error_state_open(struct inode *inode, struct file *file)
{
	struct drm_device *dev = inode->i_private;
	struct i915_error_state_file_priv *error_priv;

	error_priv = kzalloc(sizeof(*error_priv), GFP_KERNEL);
	if (!error_priv)
		return -ENOMEM;

	error_priv->dev = dev;

	i915_error_state_get(dev, error_priv);

	file->private_data = error_priv;

	return 0;
}

static int i915_error_state_release(struct inode *inode, struct file *file)
{
	struct i915_error_state_file_priv *error_priv = file->private_data;

	i915_error_state_put(error_priv);
	kfree(error_priv);

	return 0;
}

static ssize_t i915_error_state_read(struct file *file, char __user *userbuf,
				     size_t count, loff_t *pos)
{
	struct i915_error_state_file_priv *error_priv = file->private_data;
	struct drm_i915_error_state_buf error_str;
	loff_t tmp_pos = 0;
	ssize_t ret_count = 0;
	int ret;

	ret = i915_error_state_buf_init(&error_str, to_i915(error_priv->dev), count, *pos);
	if (ret)
		return ret;

	ret = i915_error_state_to_str(&error_str, error_priv);
	if (ret)
		goto out;

	ret_count = simple_read_from_buffer(userbuf, count, &tmp_pos,
					    error_str.buf,
					    error_str.bytes);

	if (ret_count < 0)
		ret = ret_count;
	else
		*pos = error_str.start + ret_count;
out:
	i915_error_state_buf_release(&error_str);
	return ret ?: ret_count;
}

static const struct file_operations i915_error_state_fops = {
	.owner = THIS_MODULE,
	.open = i915_error_state_open,
	.read = i915_error_state_read,
	.write = i915_error_state_write,
	.llseek = default_llseek,
	.release = i915_error_state_release,
};

static int
i915_next_seqno_get(void *data, u64 *val)
{
	struct drm_device *dev = data;
	struct drm_i915_private *dev_priv = dev->dev_private;
	int ret;

	ret = mutex_lock_interruptible(&dev->struct_mutex);
	if (ret)
		return ret;

	*val = dev_priv->next_seqno;
	mutex_unlock(&dev->struct_mutex);

	return 0;
}

static int
i915_next_seqno_set(void *data, u64 val)
{
	struct drm_device *dev = data;
	int ret;

	ret = mutex_lock_interruptible(&dev->struct_mutex);
	if (ret)
		return ret;

	ret = i915_gem_set_seqno(dev, val);
	mutex_unlock(&dev->struct_mutex);

	return ret;
}

DEFINE_SIMPLE_ATTRIBUTE(i915_next_seqno_fops,
			i915_next_seqno_get, i915_next_seqno_set,
			"0x%llx\n");

static int i915_frequency_info(struct seq_file *m, void *unused)
{
	struct drm_info_node *node = m->private;
	struct drm_device *dev = node->minor->dev;
	struct drm_i915_private *dev_priv = dev->dev_private;
	int ret = 0;

	intel_runtime_pm_get(dev_priv);

	flush_delayed_work(&dev_priv->rps.delayed_resume_work);

	if (IS_GEN5(dev)) {
		u16 rgvswctl = I915_READ16(MEMSWCTL);
		u16 rgvstat = I915_READ16(MEMSTAT_ILK);

		seq_printf(m, "Requested P-state: %d\n", (rgvswctl >> 8) & 0xf);
		seq_printf(m, "Requested VID: %d\n", rgvswctl & 0x3f);
		seq_printf(m, "Current VID: %d\n", (rgvstat & MEMSTAT_VID_MASK) >>
			   MEMSTAT_VID_SHIFT);
		seq_printf(m, "Current P-state: %d\n",
			   (rgvstat & MEMSTAT_PSTATE_MASK) >> MEMSTAT_PSTATE_SHIFT);
	} else if (IS_GEN6(dev) || (IS_GEN7(dev) && !IS_VALLEYVIEW(dev)) ||
		   IS_BROADWELL(dev) || IS_GEN9(dev)) {
		u32 rp_state_limits;
		u32 gt_perf_status;
		u32 rp_state_cap;
		u32 rpmodectl, rpinclimit, rpdeclimit;
		u32 rpstat, cagf, reqf;
		u32 rpupei, rpcurup, rpprevup;
		u32 rpdownei, rpcurdown, rpprevdown;
		u32 pm_ier, pm_imr, pm_isr, pm_iir, pm_mask;
		int max_freq;

		rp_state_limits = I915_READ(GEN6_RP_STATE_LIMITS);
		if (IS_BROXTON(dev)) {
			rp_state_cap = I915_READ(BXT_RP_STATE_CAP);
			gt_perf_status = I915_READ(BXT_GT_PERF_STATUS);
		} else {
			rp_state_cap = I915_READ(GEN6_RP_STATE_CAP);
			gt_perf_status = I915_READ(GEN6_GT_PERF_STATUS);
		}

		/* RPSTAT1 is in the GT power well */
		ret = mutex_lock_interruptible(&dev->struct_mutex);
		if (ret)
			goto out;

		intel_uncore_forcewake_get(dev_priv, FORCEWAKE_ALL);

		reqf = I915_READ(GEN6_RPNSWREQ);
		if (IS_GEN9(dev))
			reqf >>= 23;
		else {
			reqf &= ~GEN6_TURBO_DISABLE;
			if (IS_HASWELL(dev) || IS_BROADWELL(dev))
				reqf >>= 24;
			else
				reqf >>= 25;
		}
		reqf = intel_gpu_freq(dev_priv, reqf);

		rpmodectl = I915_READ(GEN6_RP_CONTROL);
		rpinclimit = I915_READ(GEN6_RP_UP_THRESHOLD);
		rpdeclimit = I915_READ(GEN6_RP_DOWN_THRESHOLD);

		rpstat = I915_READ(GEN6_RPSTAT1);
		rpupei = I915_READ(GEN6_RP_CUR_UP_EI);
		rpcurup = I915_READ(GEN6_RP_CUR_UP);
		rpprevup = I915_READ(GEN6_RP_PREV_UP);
		rpdownei = I915_READ(GEN6_RP_CUR_DOWN_EI);
		rpcurdown = I915_READ(GEN6_RP_CUR_DOWN);
		rpprevdown = I915_READ(GEN6_RP_PREV_DOWN);
		if (IS_GEN9(dev))
			cagf = (rpstat & GEN9_CAGF_MASK) >> GEN9_CAGF_SHIFT;
		else if (IS_HASWELL(dev) || IS_BROADWELL(dev))
			cagf = (rpstat & HSW_CAGF_MASK) >> HSW_CAGF_SHIFT;
		else
			cagf = (rpstat & GEN6_CAGF_MASK) >> GEN6_CAGF_SHIFT;
		cagf = intel_gpu_freq(dev_priv, cagf);

		intel_uncore_forcewake_put(dev_priv, FORCEWAKE_ALL);
		mutex_unlock(&dev->struct_mutex);

		if (IS_GEN6(dev) || IS_GEN7(dev)) {
			pm_ier = I915_READ(GEN6_PMIER);
			pm_imr = I915_READ(GEN6_PMIMR);
			pm_isr = I915_READ(GEN6_PMISR);
			pm_iir = I915_READ(GEN6_PMIIR);
			pm_mask = I915_READ(GEN6_PMINTRMSK);
		} else {
			pm_ier = I915_READ(GEN8_GT_IER(2));
			pm_imr = I915_READ(GEN8_GT_IMR(2));
			pm_isr = I915_READ(GEN8_GT_ISR(2));
			pm_iir = I915_READ(GEN8_GT_IIR(2));
			pm_mask = I915_READ(GEN6_PMINTRMSK);
		}
		seq_printf(m, "PM IER=0x%08x IMR=0x%08x ISR=0x%08x IIR=0x%08x, MASK=0x%08x\n",
			   pm_ier, pm_imr, pm_isr, pm_iir, pm_mask);
		seq_printf(m, "GT_PERF_STATUS: 0x%08x\n", gt_perf_status);
		seq_printf(m, "Render p-state ratio: %d\n",
			   (gt_perf_status & (IS_GEN9(dev) ? 0x1ff00 : 0xff00)) >> 8);
		seq_printf(m, "Render p-state VID: %d\n",
			   gt_perf_status & 0xff);
		seq_printf(m, "Render p-state limit: %d\n",
			   rp_state_limits & 0xff);
		seq_printf(m, "RPSTAT1: 0x%08x\n", rpstat);
		seq_printf(m, "RPMODECTL: 0x%08x\n", rpmodectl);
		seq_printf(m, "RPINCLIMIT: 0x%08x\n", rpinclimit);
		seq_printf(m, "RPDECLIMIT: 0x%08x\n", rpdeclimit);
		seq_printf(m, "RPNSWREQ: %dMHz\n", reqf);
		seq_printf(m, "CAGF: %dMHz\n", cagf);
		seq_printf(m, "RP CUR UP EI: %dus\n", rpupei &
			   GEN6_CURICONT_MASK);
		seq_printf(m, "RP CUR UP: %dus\n", rpcurup &
			   GEN6_CURBSYTAVG_MASK);
		seq_printf(m, "RP PREV UP: %dus\n", rpprevup &
			   GEN6_CURBSYTAVG_MASK);
		seq_printf(m, "Up threshold: %d%%\n",
			   dev_priv->rps.up_threshold);

		seq_printf(m, "RP CUR DOWN EI: %dus\n", rpdownei &
			   GEN6_CURIAVG_MASK);
		seq_printf(m, "RP CUR DOWN: %dus\n", rpcurdown &
			   GEN6_CURBSYTAVG_MASK);
		seq_printf(m, "RP PREV DOWN: %dus\n", rpprevdown &
			   GEN6_CURBSYTAVG_MASK);
		seq_printf(m, "Down threshold: %d%%\n",
			   dev_priv->rps.down_threshold);

		max_freq = (IS_BROXTON(dev) ? rp_state_cap >> 0 :
			    rp_state_cap >> 16) & 0xff;
		max_freq *= (IS_SKYLAKE(dev) ? GEN9_FREQ_SCALER : 1);
		seq_printf(m, "Lowest (RPN) frequency: %dMHz\n",
			   intel_gpu_freq(dev_priv, max_freq));

		max_freq = (rp_state_cap & 0xff00) >> 8;
		max_freq *= (IS_SKYLAKE(dev) ? GEN9_FREQ_SCALER : 1);
		seq_printf(m, "Nominal (RP1) frequency: %dMHz\n",
			   intel_gpu_freq(dev_priv, max_freq));

		max_freq = (IS_BROXTON(dev) ? rp_state_cap >> 16 :
			    rp_state_cap >> 0) & 0xff;
		max_freq *= (IS_SKYLAKE(dev) ? GEN9_FREQ_SCALER : 1);
		seq_printf(m, "Max non-overclocked (RP0) frequency: %dMHz\n",
			   intel_gpu_freq(dev_priv, max_freq));
		seq_printf(m, "Max overclocked frequency: %dMHz\n",
			   intel_gpu_freq(dev_priv, dev_priv->rps.max_freq));

		seq_printf(m, "Current freq: %d MHz\n",
			   intel_gpu_freq(dev_priv, dev_priv->rps.cur_freq));
		seq_printf(m, "Actual freq: %d MHz\n", cagf);
		seq_printf(m, "Idle freq: %d MHz\n",
			   intel_gpu_freq(dev_priv, dev_priv->rps.idle_freq));
		seq_printf(m, "Min freq: %d MHz\n",
			   intel_gpu_freq(dev_priv, dev_priv->rps.min_freq));
		seq_printf(m, "Max freq: %d MHz\n",
			   intel_gpu_freq(dev_priv, dev_priv->rps.max_freq));
		seq_printf(m,
			   "efficient (RPe) frequency: %d MHz\n",
			   intel_gpu_freq(dev_priv, dev_priv->rps.efficient_freq));
	} else if (IS_VALLEYVIEW(dev)) {
		u32 freq_sts;

		mutex_lock(&dev_priv->rps.hw_lock);
		freq_sts = vlv_punit_read(dev_priv, PUNIT_REG_GPU_FREQ_STS);
		seq_printf(m, "PUNIT_REG_GPU_FREQ_STS: 0x%08x\n", freq_sts);
		seq_printf(m, "DDR freq: %d MHz\n", dev_priv->mem_freq);

		seq_printf(m, "actual GPU freq: %d MHz\n",
			   intel_gpu_freq(dev_priv, (freq_sts >> 8) & 0xff));

		seq_printf(m, "current GPU freq: %d MHz\n",
			   intel_gpu_freq(dev_priv, dev_priv->rps.cur_freq));

		seq_printf(m, "max GPU freq: %d MHz\n",
			   intel_gpu_freq(dev_priv, dev_priv->rps.max_freq));

		seq_printf(m, "min GPU freq: %d MHz\n",
			   intel_gpu_freq(dev_priv, dev_priv->rps.min_freq));

		seq_printf(m, "idle GPU freq: %d MHz\n",
			   intel_gpu_freq(dev_priv, dev_priv->rps.idle_freq));

		seq_printf(m,
			   "efficient (RPe) frequency: %d MHz\n",
			   intel_gpu_freq(dev_priv, dev_priv->rps.efficient_freq));
		mutex_unlock(&dev_priv->rps.hw_lock);
	} else {
		seq_puts(m, "no P-state info available\n");
	}

	seq_printf(m, "Current CD clock frequency: %d kHz\n", dev_priv->cdclk_freq);
	seq_printf(m, "Max CD clock frequency: %d kHz\n", dev_priv->max_cdclk_freq);
	seq_printf(m, "Max pixel clock frequency: %d kHz\n", dev_priv->max_dotclk_freq);

out:
	intel_runtime_pm_put(dev_priv);
	return ret;
}

static int i915_hangcheck_info(struct seq_file *m, void *unused)
{
	struct drm_info_node *node = m->private;
	struct drm_device *dev = node->minor->dev;
	struct drm_i915_private *dev_priv = dev->dev_private;
	struct intel_engine_cs *ring;
	u64 acthd[I915_NUM_RINGS];
	u32 seqno[I915_NUM_RINGS];
	int i;

	if (!i915.enable_hangcheck) {
		seq_printf(m, "Hangcheck disabled\n");
		return 0;
	}

	intel_runtime_pm_get(dev_priv);

	for_each_ring(ring, dev_priv, i) {
		seqno[i] = ring->get_seqno(ring, false);
		acthd[i] = intel_ring_get_active_head(ring);
	}

	intel_runtime_pm_put(dev_priv);

	if (delayed_work_pending(&dev_priv->gpu_error.hangcheck_work)) {
		seq_printf(m, "Hangcheck active, fires in %dms\n",
			   jiffies_to_msecs(dev_priv->gpu_error.hangcheck_work.timer.expires -
					    jiffies));
	} else
		seq_printf(m, "Hangcheck inactive\n");

	for_each_ring(ring, dev_priv, i) {
		seq_printf(m, "%s:\n", ring->name);
		seq_printf(m, "\tseqno = %x [current %x]\n",
			   ring->hangcheck.seqno, seqno[i]);
		seq_printf(m, "\tACTHD = 0x%08llx [current 0x%08llx]\n",
			   (long long)ring->hangcheck.acthd,
			   (long long)acthd[i]);
		seq_printf(m, "\tmax ACTHD = 0x%08llx\n",
			   (long long)ring->hangcheck.max_acthd);
		seq_printf(m, "\tscore = %d\n", ring->hangcheck.score);
		seq_printf(m, "\taction = %d\n", ring->hangcheck.action);
	}

	return 0;
}

static int ironlake_drpc_info(struct seq_file *m)
{
	struct drm_info_node *node = m->private;
	struct drm_device *dev = node->minor->dev;
	struct drm_i915_private *dev_priv = dev->dev_private;
	u32 rgvmodectl, rstdbyctl;
	u16 crstandvid;
	int ret;

	ret = mutex_lock_interruptible(&dev->struct_mutex);
	if (ret)
		return ret;
	intel_runtime_pm_get(dev_priv);

	rgvmodectl = I915_READ(MEMMODECTL);
	rstdbyctl = I915_READ(RSTDBYCTL);
	crstandvid = I915_READ16(CRSTANDVID);

	intel_runtime_pm_put(dev_priv);
	mutex_unlock(&dev->struct_mutex);

	seq_printf(m, "HD boost: %s\n", yesno(rgvmodectl & MEMMODE_BOOST_EN));
	seq_printf(m, "Boost freq: %d\n",
		   (rgvmodectl & MEMMODE_BOOST_FREQ_MASK) >>
		   MEMMODE_BOOST_FREQ_SHIFT);
	seq_printf(m, "HW control enabled: %s\n",
		   yesno(rgvmodectl & MEMMODE_HWIDLE_EN));
	seq_printf(m, "SW control enabled: %s\n",
		   yesno(rgvmodectl & MEMMODE_SWMODE_EN));
	seq_printf(m, "Gated voltage change: %s\n",
		   yesno(rgvmodectl & MEMMODE_RCLK_GATE));
	seq_printf(m, "Starting frequency: P%d\n",
		   (rgvmodectl & MEMMODE_FSTART_MASK) >> MEMMODE_FSTART_SHIFT);
	seq_printf(m, "Max P-state: P%d\n",
		   (rgvmodectl & MEMMODE_FMAX_MASK) >> MEMMODE_FMAX_SHIFT);
	seq_printf(m, "Min P-state: P%d\n", (rgvmodectl & MEMMODE_FMIN_MASK));
	seq_printf(m, "RS1 VID: %d\n", (crstandvid & 0x3f));
	seq_printf(m, "RS2 VID: %d\n", ((crstandvid >> 8) & 0x3f));
	seq_printf(m, "Render standby enabled: %s\n",
		   yesno(!(rstdbyctl & RCX_SW_EXIT)));
	seq_puts(m, "Current RS state: ");
	switch (rstdbyctl & RSX_STATUS_MASK) {
	case RSX_STATUS_ON:
		seq_puts(m, "on\n");
		break;
	case RSX_STATUS_RC1:
		seq_puts(m, "RC1\n");
		break;
	case RSX_STATUS_RC1E:
		seq_puts(m, "RC1E\n");
		break;
	case RSX_STATUS_RS1:
		seq_puts(m, "RS1\n");
		break;
	case RSX_STATUS_RS2:
		seq_puts(m, "RS2 (RC6)\n");
		break;
	case RSX_STATUS_RS3:
		seq_puts(m, "RC3 (RC6+)\n");
		break;
	default:
		seq_puts(m, "unknown\n");
		break;
	}

	return 0;
}

static int i915_forcewake_domains(struct seq_file *m, void *data)
{
	struct drm_info_node *node = m->private;
	struct drm_device *dev = node->minor->dev;
	struct drm_i915_private *dev_priv = dev->dev_private;
	struct intel_uncore_forcewake_domain *fw_domain;
	int i;

	spin_lock_irq(&dev_priv->uncore.lock);
	for_each_fw_domain(fw_domain, dev_priv, i) {
		seq_printf(m, "%s.wake_count = %u\n",
			   intel_uncore_forcewake_domain_to_str(i),
			   fw_domain->wake_count);
	}
	spin_unlock_irq(&dev_priv->uncore.lock);

	return 0;
}

static int vlv_drpc_info(struct seq_file *m)
{
	struct drm_info_node *node = m->private;
	struct drm_device *dev = node->minor->dev;
	struct drm_i915_private *dev_priv = dev->dev_private;
	u32 rpmodectl1, rcctl1, pw_status;

	intel_runtime_pm_get(dev_priv);

	pw_status = I915_READ(VLV_GTLC_PW_STATUS);
	rpmodectl1 = I915_READ(GEN6_RP_CONTROL);
	rcctl1 = I915_READ(GEN6_RC_CONTROL);

	intel_runtime_pm_put(dev_priv);

	seq_printf(m, "Video Turbo Mode: %s\n",
		   yesno(rpmodectl1 & GEN6_RP_MEDIA_TURBO));
	seq_printf(m, "Turbo enabled: %s\n",
		   yesno(rpmodectl1 & GEN6_RP_ENABLE));
	seq_printf(m, "HW control enabled: %s\n",
		   yesno(rpmodectl1 & GEN6_RP_ENABLE));
	seq_printf(m, "SW control enabled: %s\n",
		   yesno((rpmodectl1 & GEN6_RP_MEDIA_MODE_MASK) ==
			  GEN6_RP_MEDIA_SW_MODE));
	seq_printf(m, "RC6 Enabled: %s\n",
		   yesno(rcctl1 & (GEN7_RC_CTL_TO_MODE |
					GEN6_RC_CTL_EI_MODE(1))));
	seq_printf(m, "Render Power Well: %s\n",
		   (pw_status & VLV_GTLC_PW_RENDER_STATUS_MASK) ? "Up" : "Down");
	seq_printf(m, "Media Power Well: %s\n",
		   (pw_status & VLV_GTLC_PW_MEDIA_STATUS_MASK) ? "Up" : "Down");

	seq_printf(m, "Render RC6 residency since boot: %u\n",
		   I915_READ(VLV_GT_RENDER_RC6));
	seq_printf(m, "Media RC6 residency since boot: %u\n",
		   I915_READ(VLV_GT_MEDIA_RC6));

	return i915_forcewake_domains(m, NULL);
}

static int gen6_drpc_info(struct seq_file *m)
{
	struct drm_info_node *node = m->private;
	struct drm_device *dev = node->minor->dev;
	struct drm_i915_private *dev_priv = dev->dev_private;
	u32 rpmodectl1, gt_core_status, rcctl1, rc6vids = 0;
	unsigned forcewake_count;
	int count = 0, ret;

	ret = mutex_lock_interruptible(&dev->struct_mutex);
	if (ret)
		return ret;
	intel_runtime_pm_get(dev_priv);

	spin_lock_irq(&dev_priv->uncore.lock);
	forcewake_count = dev_priv->uncore.fw_domain[FW_DOMAIN_ID_RENDER].wake_count;
	spin_unlock_irq(&dev_priv->uncore.lock);

	if (forcewake_count) {
		seq_puts(m, "RC information inaccurate because somebody "
			    "holds a forcewake reference \n");
	} else {
		/* NB: we cannot use forcewake, else we read the wrong values */
		while (count++ < 50 && (I915_READ_NOTRACE(FORCEWAKE_ACK) & 1))
			udelay(10);
		seq_printf(m, "RC information accurate: %s\n", yesno(count < 51));
	}

	gt_core_status = readl(dev_priv->regs + GEN6_GT_CORE_STATUS);
	trace_i915_reg_rw(false, GEN6_GT_CORE_STATUS, gt_core_status, 4, true);

	rpmodectl1 = I915_READ(GEN6_RP_CONTROL);
	rcctl1 = I915_READ(GEN6_RC_CONTROL);
	mutex_unlock(&dev->struct_mutex);
	mutex_lock(&dev_priv->rps.hw_lock);
	sandybridge_pcode_read(dev_priv, GEN6_PCODE_READ_RC6VIDS, &rc6vids);
	mutex_unlock(&dev_priv->rps.hw_lock);

	intel_runtime_pm_put(dev_priv);

	seq_printf(m, "Video Turbo Mode: %s\n",
		   yesno(rpmodectl1 & GEN6_RP_MEDIA_TURBO));
	seq_printf(m, "HW control enabled: %s\n",
		   yesno(rpmodectl1 & GEN6_RP_ENABLE));
	seq_printf(m, "SW control enabled: %s\n",
		   yesno((rpmodectl1 & GEN6_RP_MEDIA_MODE_MASK) ==
			  GEN6_RP_MEDIA_SW_MODE));
	seq_printf(m, "RC1e Enabled: %s\n",
		   yesno(rcctl1 & GEN6_RC_CTL_RC1e_ENABLE));
	seq_printf(m, "RC6 Enabled: %s\n",
		   yesno(rcctl1 & GEN6_RC_CTL_RC6_ENABLE));
	seq_printf(m, "Deep RC6 Enabled: %s\n",
		   yesno(rcctl1 & GEN6_RC_CTL_RC6p_ENABLE));
	seq_printf(m, "Deepest RC6 Enabled: %s\n",
		   yesno(rcctl1 & GEN6_RC_CTL_RC6pp_ENABLE));
	seq_puts(m, "Current RC state: ");
	switch (gt_core_status & GEN6_RCn_MASK) {
	case GEN6_RC0:
		if (gt_core_status & GEN6_CORE_CPD_STATE_MASK)
			seq_puts(m, "Core Power Down\n");
		else
			seq_puts(m, "on\n");
		break;
	case GEN6_RC3:
		seq_puts(m, "RC3\n");
		break;
	case GEN6_RC6:
		seq_puts(m, "RC6\n");
		break;
	case GEN6_RC7:
		seq_puts(m, "RC7\n");
		break;
	default:
		seq_puts(m, "Unknown\n");
		break;
	}

	seq_printf(m, "Core Power Down: %s\n",
		   yesno(gt_core_status & GEN6_CORE_CPD_STATE_MASK));

	/* Not exactly sure what this is */
	seq_printf(m, "RC6 \"Locked to RPn\" residency since boot: %u\n",
		   I915_READ(GEN6_GT_GFX_RC6_LOCKED));
	seq_printf(m, "RC6 residency since boot: %u\n",
		   I915_READ(GEN6_GT_GFX_RC6));
	seq_printf(m, "RC6+ residency since boot: %u\n",
		   I915_READ(GEN6_GT_GFX_RC6p));
	seq_printf(m, "RC6++ residency since boot: %u\n",
		   I915_READ(GEN6_GT_GFX_RC6pp));

	seq_printf(m, "RC6   voltage: %dmV\n",
		   GEN6_DECODE_RC6_VID(((rc6vids >> 0) & 0xff)));
	seq_printf(m, "RC6+  voltage: %dmV\n",
		   GEN6_DECODE_RC6_VID(((rc6vids >> 8) & 0xff)));
	seq_printf(m, "RC6++ voltage: %dmV\n",
		   GEN6_DECODE_RC6_VID(((rc6vids >> 16) & 0xff)));
	return 0;
}

static int i915_drpc_info(struct seq_file *m, void *unused)
{
	struct drm_info_node *node = m->private;
	struct drm_device *dev = node->minor->dev;

	if (IS_VALLEYVIEW(dev))
		return vlv_drpc_info(m);
	else if (INTEL_INFO(dev)->gen >= 6)
		return gen6_drpc_info(m);
	else
		return ironlake_drpc_info(m);
}

static int i915_frontbuffer_tracking(struct seq_file *m, void *unused)
{
	struct drm_info_node *node = m->private;
	struct drm_device *dev = node->minor->dev;
	struct drm_i915_private *dev_priv = dev->dev_private;

	seq_printf(m, "FB tracking busy bits: 0x%08x\n",
		   dev_priv->fb_tracking.busy_bits);

	seq_printf(m, "FB tracking flip bits: 0x%08x\n",
		   dev_priv->fb_tracking.flip_bits);

	return 0;
}

static int i915_fbc_status(struct seq_file *m, void *unused)
{
	struct drm_info_node *node = m->private;
	struct drm_device *dev = node->minor->dev;
	struct drm_i915_private *dev_priv = dev->dev_private;

	if (!HAS_FBC(dev)) {
		seq_puts(m, "FBC unsupported on this chipset\n");
		return 0;
	}

	intel_runtime_pm_get(dev_priv);
	mutex_lock(&dev_priv->fbc.lock);

	if (intel_fbc_enabled(dev_priv))
		seq_puts(m, "FBC enabled\n");
	else
		seq_printf(m, "FBC disabled: %s\n",
			  intel_no_fbc_reason_str(dev_priv->fbc.no_fbc_reason));

	if (INTEL_INFO(dev_priv)->gen >= 7)
		seq_printf(m, "Compressing: %s\n",
			   yesno(I915_READ(FBC_STATUS2) &
				 FBC_COMPRESSION_MASK));

	mutex_unlock(&dev_priv->fbc.lock);
	intel_runtime_pm_put(dev_priv);

	return 0;
}

static int i915_fbc_fc_get(void *data, u64 *val)
{
	struct drm_device *dev = data;
	struct drm_i915_private *dev_priv = dev->dev_private;

	if (INTEL_INFO(dev)->gen < 7 || !HAS_FBC(dev))
		return -ENODEV;

	*val = dev_priv->fbc.false_color;

	return 0;
}

static int i915_fbc_fc_set(void *data, u64 val)
{
	struct drm_device *dev = data;
	struct drm_i915_private *dev_priv = dev->dev_private;
	u32 reg;

	if (INTEL_INFO(dev)->gen < 7 || !HAS_FBC(dev))
		return -ENODEV;

	mutex_lock(&dev_priv->fbc.lock);

	reg = I915_READ(ILK_DPFC_CONTROL);
	dev_priv->fbc.false_color = val;

	I915_WRITE(ILK_DPFC_CONTROL, val ?
		   (reg | FBC_CTL_FALSE_COLOR) :
		   (reg & ~FBC_CTL_FALSE_COLOR));

	mutex_unlock(&dev_priv->fbc.lock);
	return 0;
}

DEFINE_SIMPLE_ATTRIBUTE(i915_fbc_fc_fops,
			i915_fbc_fc_get, i915_fbc_fc_set,
			"%llu\n");

static int i915_ips_status(struct seq_file *m, void *unused)
{
	struct drm_info_node *node = m->private;
	struct drm_device *dev = node->minor->dev;
	struct drm_i915_private *dev_priv = dev->dev_private;

	if (!HAS_IPS(dev)) {
		seq_puts(m, "not supported\n");
		return 0;
	}

	intel_runtime_pm_get(dev_priv);

	seq_printf(m, "Enabled by kernel parameter: %s\n",
		   yesno(i915.enable_ips));

	if (INTEL_INFO(dev)->gen >= 8) {
		seq_puts(m, "Currently: unknown\n");
	} else {
		if (I915_READ(IPS_CTL) & IPS_ENABLE)
			seq_puts(m, "Currently: enabled\n");
		else
			seq_puts(m, "Currently: disabled\n");
	}

	intel_runtime_pm_put(dev_priv);

	return 0;
}

static int i915_sr_status(struct seq_file *m, void *unused)
{
	struct drm_info_node *node = m->private;
	struct drm_device *dev = node->minor->dev;
	struct drm_i915_private *dev_priv = dev->dev_private;
	bool sr_enabled = false;

	intel_runtime_pm_get(dev_priv);

	if (HAS_PCH_SPLIT(dev))
		sr_enabled = I915_READ(WM1_LP_ILK) & WM1_LP_SR_EN;
	else if (IS_CRESTLINE(dev) || IS_G4X(dev) ||
		 IS_I945G(dev) || IS_I945GM(dev))
		sr_enabled = I915_READ(FW_BLC_SELF) & FW_BLC_SELF_EN;
	else if (IS_I915GM(dev))
		sr_enabled = I915_READ(INSTPM) & INSTPM_SELF_EN;
	else if (IS_PINEVIEW(dev))
		sr_enabled = I915_READ(DSPFW3) & PINEVIEW_SELF_REFRESH_EN;
	else if (IS_VALLEYVIEW(dev))
		sr_enabled = I915_READ(FW_BLC_SELF_VLV) & FW_CSPWRDWNEN;

	intel_runtime_pm_put(dev_priv);

	seq_printf(m, "self-refresh: %s\n",
		   sr_enabled ? "enabled" : "disabled");

	return 0;
}

static int i915_emon_status(struct seq_file *m, void *unused)
{
	struct drm_info_node *node = m->private;
	struct drm_device *dev = node->minor->dev;
	struct drm_i915_private *dev_priv = dev->dev_private;
	unsigned long temp, chipset, gfx;
	int ret;

	if (!IS_GEN5(dev))
		return -ENODEV;

	ret = mutex_lock_interruptible(&dev->struct_mutex);
	if (ret)
		return ret;

	temp = i915_mch_val(dev_priv);
	chipset = i915_chipset_val(dev_priv);
	gfx = i915_gfx_val(dev_priv);
	mutex_unlock(&dev->struct_mutex);

	seq_printf(m, "GMCH temp: %ld\n", temp);
	seq_printf(m, "Chipset power: %ld\n", chipset);
	seq_printf(m, "GFX power: %ld\n", gfx);
	seq_printf(m, "Total power: %ld\n", chipset + gfx);

	return 0;
}

static int i915_ring_freq_table(struct seq_file *m, void *unused)
{
	struct drm_info_node *node = m->private;
	struct drm_device *dev = node->minor->dev;
	struct drm_i915_private *dev_priv = dev->dev_private;
	int ret = 0;
	int gpu_freq, ia_freq;
	unsigned int max_gpu_freq, min_gpu_freq;

	if (!HAS_CORE_RING_FREQ(dev)) {
		seq_puts(m, "unsupported on this chipset\n");
		return 0;
	}

	intel_runtime_pm_get(dev_priv);

	flush_delayed_work(&dev_priv->rps.delayed_resume_work);

	ret = mutex_lock_interruptible(&dev_priv->rps.hw_lock);
	if (ret)
		goto out;

	if (IS_SKYLAKE(dev)) {
		/* Convert GT frequency to 50 HZ units */
		min_gpu_freq =
			dev_priv->rps.min_freq_softlimit / GEN9_FREQ_SCALER;
		max_gpu_freq =
			dev_priv->rps.max_freq_softlimit / GEN9_FREQ_SCALER;
	} else {
		min_gpu_freq = dev_priv->rps.min_freq_softlimit;
		max_gpu_freq = dev_priv->rps.max_freq_softlimit;
	}

	seq_puts(m, "GPU freq (MHz)\tEffective CPU freq (MHz)\tEffective Ring freq (MHz)\n");

	for (gpu_freq = min_gpu_freq; gpu_freq <= max_gpu_freq; gpu_freq++) {
		ia_freq = gpu_freq;
		sandybridge_pcode_read(dev_priv,
				       GEN6_PCODE_READ_MIN_FREQ_TABLE,
				       &ia_freq);
		seq_printf(m, "%d\t\t%d\t\t\t\t%d\n",
			   intel_gpu_freq(dev_priv, (gpu_freq *
				(IS_SKYLAKE(dev) ? GEN9_FREQ_SCALER : 1))),
			   ((ia_freq >> 0) & 0xff) * 100,
			   ((ia_freq >> 8) & 0xff) * 100);
	}

	mutex_unlock(&dev_priv->rps.hw_lock);

out:
	intel_runtime_pm_put(dev_priv);
	return ret;
}

static int i915_opregion(struct seq_file *m, void *unused)
{
	struct drm_info_node *node = m->private;
	struct drm_device *dev = node->minor->dev;
	struct drm_i915_private *dev_priv = dev->dev_private;
	struct intel_opregion *opregion = &dev_priv->opregion;
	void *data = kmalloc(OPREGION_SIZE, GFP_KERNEL);
	int ret;

	if (data == NULL)
		return -ENOMEM;

	ret = mutex_lock_interruptible(&dev->struct_mutex);
	if (ret)
		goto out;

	if (opregion->header) {
		memcpy_fromio(data, opregion->header, OPREGION_SIZE);
		seq_write(m, data, OPREGION_SIZE);
	}

	mutex_unlock(&dev->struct_mutex);

out:
	kfree(data);
	return 0;
}

static int i915_gem_framebuffer_info(struct seq_file *m, void *data)
{
	struct drm_info_node *node = m->private;
	struct drm_device *dev = node->minor->dev;
	struct intel_fbdev *ifbdev = NULL;
	struct intel_framebuffer *fb;
	struct drm_framebuffer *drm_fb;

#ifdef CONFIG_DRM_FBDEV_EMULATION
	struct drm_i915_private *dev_priv = dev->dev_private;

	ifbdev = dev_priv->fbdev;
	fb = to_intel_framebuffer(ifbdev->helper.fb);

	seq_printf(m, "fbcon size: %d x %d, depth %d, %d bpp, modifier 0x%llx, refcount %d, obj ",
		   fb->base.width,
		   fb->base.height,
		   fb->base.depth,
		   fb->base.bits_per_pixel,
		   fb->base.modifier[0],
		   atomic_read(&fb->base.refcount.refcount));
	describe_obj(m, fb->obj);
	seq_putc(m, '\n');
#endif

	mutex_lock(&dev->mode_config.fb_lock);
	drm_for_each_fb(drm_fb, dev) {
		fb = to_intel_framebuffer(drm_fb);
		if (ifbdev && &fb->base == ifbdev->helper.fb)
			continue;

		seq_printf(m, "user size: %d x %d, depth %d, %d bpp, modifier 0x%llx, refcount %d, obj ",
			   fb->base.width,
			   fb->base.height,
			   fb->base.depth,
			   fb->base.bits_per_pixel,
			   fb->base.modifier[0],
			   atomic_read(&fb->base.refcount.refcount));
		describe_obj(m, fb->obj);
		seq_putc(m, '\n');
	}
	mutex_unlock(&dev->mode_config.fb_lock);

	return 0;
}

static void describe_ctx_ringbuf(struct seq_file *m,
				 struct intel_ringbuffer *ringbuf)
{
	seq_printf(m, " (ringbuffer, space: %d, head: %u, tail: %u, last head: %d)",
		   ringbuf->space, ringbuf->head, ringbuf->tail,
		   ringbuf->last_retired_head);
}

static int i915_context_status(struct seq_file *m, void *unused)
{
	struct drm_info_node *node = m->private;
	struct drm_device *dev = node->minor->dev;
	struct drm_i915_private *dev_priv = dev->dev_private;
	struct intel_engine_cs *ring;
	struct intel_context *ctx;
	int ret, i;

	ret = mutex_lock_interruptible(&dev->struct_mutex);
	if (ret)
		return ret;

	list_for_each_entry(ctx, &dev_priv->context_list, link) {
		if (!i915.enable_execlists &&
		    ctx->legacy_hw_ctx.rcs_state == NULL)
			continue;

		seq_puts(m, "HW context ");
		describe_ctx(m, ctx);
		for_each_ring(ring, dev_priv, i) {
			if (ring->default_context == ctx)
				seq_printf(m, "(default context %s) ",
					   ring->name);
		}

		if (i915.enable_execlists) {
			seq_putc(m, '\n');
			for_each_ring(ring, dev_priv, i) {
				struct drm_i915_gem_object *ctx_obj =
					ctx->engine[i].state;
				struct intel_ringbuffer *ringbuf =
					ctx->engine[i].ringbuf;

				seq_printf(m, "%s: ", ring->name);
				if (ctx_obj)
					describe_obj(m, ctx_obj);
				if (ringbuf)
					describe_ctx_ringbuf(m, ringbuf);
				seq_putc(m, '\n');
			}
		} else {
			describe_obj(m, ctx->legacy_hw_ctx.rcs_state);
		}

		seq_putc(m, '\n');
	}

	mutex_unlock(&dev->struct_mutex);

	return 0;
}

static void i915_dump_lrc_obj(struct seq_file *m,
			      struct intel_engine_cs *ring,
			      struct drm_i915_gem_object *ctx_obj)
{
	struct page *page;
	uint32_t *reg_state;
	int j;
	unsigned long ggtt_offset = 0;

	if (ctx_obj == NULL) {
		seq_printf(m, "Context on %s with no gem object\n",
			   ring->name);
		return;
	}

	seq_printf(m, "CONTEXT: %s %u\n", ring->name,
		   intel_execlists_ctx_id(ctx_obj));

	if (!i915_gem_obj_ggtt_bound(ctx_obj))
		seq_puts(m, "\tNot bound in GGTT\n");
	else
		ggtt_offset = i915_gem_obj_ggtt_offset(ctx_obj);

	if (i915_gem_object_get_pages(ctx_obj)) {
		seq_puts(m, "\tFailed to get pages for context object\n");
		return;
	}

	page = i915_gem_object_get_page(ctx_obj, LRC_STATE_PN);
	if (!WARN_ON(page == NULL)) {
		reg_state = kmap_atomic(page);

		for (j = 0; j < 0x600 / sizeof(u32) / 4; j += 4) {
			seq_printf(m, "\t[0x%08lx] 0x%08x 0x%08x 0x%08x 0x%08x\n",
				   ggtt_offset + 4096 + (j * 4),
				   reg_state[j], reg_state[j + 1],
				   reg_state[j + 2], reg_state[j + 3]);
		}
		kunmap_atomic(reg_state);
	}

	seq_putc(m, '\n');
}

static int i915_dump_lrc(struct seq_file *m, void *unused)
{
	struct drm_info_node *node = (struct drm_info_node *) m->private;
	struct drm_device *dev = node->minor->dev;
	struct drm_i915_private *dev_priv = dev->dev_private;
	struct intel_engine_cs *ring;
	struct intel_context *ctx;
	int ret, i;

	if (!i915.enable_execlists) {
		seq_printf(m, "Logical Ring Contexts are disabled\n");
		return 0;
	}

	ret = mutex_lock_interruptible(&dev->struct_mutex);
	if (ret)
		return ret;

	list_for_each_entry(ctx, &dev_priv->context_list, link) {
		for_each_ring(ring, dev_priv, i) {
			if (ring->default_context != ctx)
				i915_dump_lrc_obj(m, ring,
						  ctx->engine[i].state);
		}
	}

	mutex_unlock(&dev->struct_mutex);

	return 0;
}

static int i915_execlists(struct seq_file *m, void *data)
{
	struct drm_info_node *node = (struct drm_info_node *)m->private;
	struct drm_device *dev = node->minor->dev;
	struct drm_i915_private *dev_priv = dev->dev_private;
	struct intel_engine_cs *ring;
	u32 status_pointer;
	u8 read_pointer;
	u8 write_pointer;
	u32 status;
	u32 ctx_id;
	struct list_head *cursor;
	int ring_id, i;
	int ret;

	if (!i915.enable_execlists) {
		seq_puts(m, "Logical Ring Contexts are disabled\n");
		return 0;
	}

	ret = mutex_lock_interruptible(&dev->struct_mutex);
	if (ret)
		return ret;

	intel_runtime_pm_get(dev_priv);

	for_each_ring(ring, dev_priv, ring_id) {
		struct drm_i915_gem_request *head_req = NULL;
		int count = 0;
		unsigned long flags;

		seq_printf(m, "%s\n", ring->name);

		status = I915_READ(RING_EXECLIST_STATUS_LO(ring));
		ctx_id = I915_READ(RING_EXECLIST_STATUS_HI(ring));
		seq_printf(m, "\tExeclist status: 0x%08X, context: %u\n",
			   status, ctx_id);

		status_pointer = I915_READ(RING_CONTEXT_STATUS_PTR(ring));
		seq_printf(m, "\tStatus pointer: 0x%08X\n", status_pointer);

		read_pointer = ring->next_context_status_buffer;
		write_pointer = status_pointer & 0x07;
		if (read_pointer > write_pointer)
			write_pointer += 6;
		seq_printf(m, "\tRead pointer: 0x%08X, write pointer 0x%08X\n",
			   read_pointer, write_pointer);

		for (i = 0; i < 6; i++) {
			status = I915_READ(RING_CONTEXT_STATUS_BUF_LO(ring, i));
			ctx_id = I915_READ(RING_CONTEXT_STATUS_BUF_HI(ring, i));

			seq_printf(m, "\tStatus buffer %d: 0x%08X, context: %u\n",
				   i, status, ctx_id);
		}

		spin_lock_irqsave(&ring->execlist_lock, flags);
		list_for_each(cursor, &ring->execlist_queue)
			count++;
		head_req = list_first_entry_or_null(&ring->execlist_queue,
				struct drm_i915_gem_request, execlist_link);
		spin_unlock_irqrestore(&ring->execlist_lock, flags);

		seq_printf(m, "\t%d requests in queue\n", count);
		if (head_req) {
			struct drm_i915_gem_object *ctx_obj;

			ctx_obj = head_req->ctx->engine[ring_id].state;
			seq_printf(m, "\tHead request id: %u\n",
				   intel_execlists_ctx_id(ctx_obj));
			seq_printf(m, "\tHead request tail: %u\n",
				   head_req->tail);
		}

		seq_putc(m, '\n');
	}

	intel_runtime_pm_put(dev_priv);
	mutex_unlock(&dev->struct_mutex);

	return 0;
}

static const char *swizzle_string(unsigned swizzle)
{
	switch (swizzle) {
	case I915_BIT_6_SWIZZLE_NONE:
		return "none";
	case I915_BIT_6_SWIZZLE_9:
		return "bit9";
	case I915_BIT_6_SWIZZLE_9_10:
		return "bit9/bit10";
	case I915_BIT_6_SWIZZLE_9_11:
		return "bit9/bit11";
	case I915_BIT_6_SWIZZLE_9_10_11:
		return "bit9/bit10/bit11";
	case I915_BIT_6_SWIZZLE_9_17:
		return "bit9/bit17";
	case I915_BIT_6_SWIZZLE_9_10_17:
		return "bit9/bit10/bit17";
	case I915_BIT_6_SWIZZLE_UNKNOWN:
		return "unknown";
	}

	return "bug";
}

static int i915_swizzle_info(struct seq_file *m, void *data)
{
	struct drm_info_node *node = m->private;
	struct drm_device *dev = node->minor->dev;
	struct drm_i915_private *dev_priv = dev->dev_private;
	int ret;

	ret = mutex_lock_interruptible(&dev->struct_mutex);
	if (ret)
		return ret;
	intel_runtime_pm_get(dev_priv);

	seq_printf(m, "bit6 swizzle for X-tiling = %s\n",
		   swizzle_string(dev_priv->mm.bit_6_swizzle_x));
	seq_printf(m, "bit6 swizzle for Y-tiling = %s\n",
		   swizzle_string(dev_priv->mm.bit_6_swizzle_y));

	if (IS_GEN3(dev) || IS_GEN4(dev)) {
		seq_printf(m, "DDC = 0x%08x\n",
			   I915_READ(DCC));
		seq_printf(m, "DDC2 = 0x%08x\n",
			   I915_READ(DCC2));
		seq_printf(m, "C0DRB3 = 0x%04x\n",
			   I915_READ16(C0DRB3));
		seq_printf(m, "C1DRB3 = 0x%04x\n",
			   I915_READ16(C1DRB3));
	} else if (INTEL_INFO(dev)->gen >= 6) {
		seq_printf(m, "MAD_DIMM_C0 = 0x%08x\n",
			   I915_READ(MAD_DIMM_C0));
		seq_printf(m, "MAD_DIMM_C1 = 0x%08x\n",
			   I915_READ(MAD_DIMM_C1));
		seq_printf(m, "MAD_DIMM_C2 = 0x%08x\n",
			   I915_READ(MAD_DIMM_C2));
		seq_printf(m, "TILECTL = 0x%08x\n",
			   I915_READ(TILECTL));
		if (INTEL_INFO(dev)->gen >= 8)
			seq_printf(m, "GAMTARBMODE = 0x%08x\n",
				   I915_READ(GAMTARBMODE));
		else
			seq_printf(m, "ARB_MODE = 0x%08x\n",
				   I915_READ(ARB_MODE));
		seq_printf(m, "DISP_ARB_CTL = 0x%08x\n",
			   I915_READ(DISP_ARB_CTL));
	}

	if (dev_priv->quirks & QUIRK_PIN_SWIZZLED_PAGES)
		seq_puts(m, "L-shaped memory detected\n");

	intel_runtime_pm_put(dev_priv);
	mutex_unlock(&dev->struct_mutex);

	return 0;
}

static int per_file_ctx(int id, void *ptr, void *data)
{
	struct intel_context *ctx = ptr;
	struct seq_file *m = data;
	struct i915_hw_ppgtt *ppgtt = ctx->ppgtt;

	if (!ppgtt) {
		seq_printf(m, "  no ppgtt for context %d\n",
			   ctx->user_handle);
		return 0;
	}

	if (i915_gem_context_is_default(ctx))
		seq_puts(m, "  default context:\n");
	else
		seq_printf(m, "  context %d:\n", ctx->user_handle);
	ppgtt->debug_dump(ppgtt, m);

	return 0;
}

static void gen8_ppgtt_info(struct seq_file *m, struct drm_device *dev)
{
	struct drm_i915_private *dev_priv = dev->dev_private;
	struct intel_engine_cs *ring;
	struct i915_hw_ppgtt *ppgtt = dev_priv->mm.aliasing_ppgtt;
	int unused, i;

	if (!ppgtt)
		return;

	for_each_ring(ring, dev_priv, unused) {
		seq_printf(m, "%s\n", ring->name);
		for (i = 0; i < 4; i++) {
			u64 pdp = I915_READ(GEN8_RING_PDP_UDW(ring, i));
			pdp <<= 32;
			pdp |= I915_READ(GEN8_RING_PDP_LDW(ring, i));
			seq_printf(m, "\tPDP%d 0x%016llx\n", i, pdp);
		}
	}
}

static void gen6_ppgtt_info(struct seq_file *m, struct drm_device *dev)
{
	struct drm_i915_private *dev_priv = dev->dev_private;
	struct intel_engine_cs *ring;
	int i;

	if (INTEL_INFO(dev)->gen == 6)
		seq_printf(m, "GFX_MODE: 0x%08x\n", I915_READ(GFX_MODE));

	for_each_ring(ring, dev_priv, i) {
		seq_printf(m, "%s\n", ring->name);
		if (INTEL_INFO(dev)->gen == 7)
			seq_printf(m, "GFX_MODE: 0x%08x\n", I915_READ(RING_MODE_GEN7(ring)));
		seq_printf(m, "PP_DIR_BASE: 0x%08x\n", I915_READ(RING_PP_DIR_BASE(ring)));
		seq_printf(m, "PP_DIR_BASE_READ: 0x%08x\n", I915_READ(RING_PP_DIR_BASE_READ(ring)));
		seq_printf(m, "PP_DIR_DCLV: 0x%08x\n", I915_READ(RING_PP_DIR_DCLV(ring)));
	}
	if (dev_priv->mm.aliasing_ppgtt) {
		struct i915_hw_ppgtt *ppgtt = dev_priv->mm.aliasing_ppgtt;

		seq_puts(m, "aliasing PPGTT:\n");
		seq_printf(m, "pd gtt offset: 0x%08x\n", ppgtt->pd.base.ggtt_offset);

		ppgtt->debug_dump(ppgtt, m);
	}

	seq_printf(m, "ECOCHK: 0x%08x\n", I915_READ(GAM_ECOCHK));
}

static int i915_ppgtt_info(struct seq_file *m, void *data)
{
	struct drm_info_node *node = m->private;
	struct drm_device *dev = node->minor->dev;
	struct drm_i915_private *dev_priv = dev->dev_private;
	struct drm_file *file;

	int ret = mutex_lock_interruptible(&dev->struct_mutex);
	if (ret)
		return ret;
	intel_runtime_pm_get(dev_priv);

	if (INTEL_INFO(dev)->gen >= 8)
		gen8_ppgtt_info(m, dev);
	else if (INTEL_INFO(dev)->gen >= 6)
		gen6_ppgtt_info(m, dev);

	list_for_each_entry_reverse(file, &dev->filelist, lhead) {
		struct drm_i915_file_private *file_priv = file->driver_priv;
<<<<<<< HEAD

		seq_printf(m, "\nproc: %s\n",
			   get_pid_task(file->pid, PIDTYPE_PID)->comm);
=======
		struct task_struct *task;

		task = get_pid_task(file->pid, PIDTYPE_PID);
		if (!task) {
			ret = -ESRCH;
			goto out_put;
		}
		seq_printf(m, "\nproc: %s\n", task->comm);
		put_task_struct(task);
>>>>>>> 261a27d1
		idr_for_each(&file_priv->context_idr, per_file_ctx,
			     (void *)(unsigned long)m);
	}

<<<<<<< HEAD
=======
out_put:
>>>>>>> 261a27d1
	intel_runtime_pm_put(dev_priv);
	mutex_unlock(&dev->struct_mutex);

	return ret;
}

static int count_irq_waiters(struct drm_i915_private *i915)
{
	struct intel_engine_cs *ring;
	int count = 0;
	int i;

	for_each_ring(ring, i915, i)
		count += ring->irq_refcount;

	return count;
}

static int i915_rps_boost_info(struct seq_file *m, void *data)
{
	struct drm_info_node *node = m->private;
	struct drm_device *dev = node->minor->dev;
	struct drm_i915_private *dev_priv = dev->dev_private;
	struct drm_file *file;

	seq_printf(m, "RPS enabled? %d\n", dev_priv->rps.enabled);
	seq_printf(m, "GPU busy? %d\n", dev_priv->mm.busy);
	seq_printf(m, "CPU waiting? %d\n", count_irq_waiters(dev_priv));
	seq_printf(m, "Frequency requested %d; min hard:%d, soft:%d; max soft:%d, hard:%d\n",
		   intel_gpu_freq(dev_priv, dev_priv->rps.cur_freq),
		   intel_gpu_freq(dev_priv, dev_priv->rps.min_freq),
		   intel_gpu_freq(dev_priv, dev_priv->rps.min_freq_softlimit),
		   intel_gpu_freq(dev_priv, dev_priv->rps.max_freq_softlimit),
		   intel_gpu_freq(dev_priv, dev_priv->rps.max_freq));
	spin_lock(&dev_priv->rps.client_lock);
	list_for_each_entry_reverse(file, &dev->filelist, lhead) {
		struct drm_i915_file_private *file_priv = file->driver_priv;
		struct task_struct *task;

		rcu_read_lock();
		task = pid_task(file->pid, PIDTYPE_PID);
		seq_printf(m, "%s [%d]: %d boosts%s\n",
			   task ? task->comm : "<unknown>",
			   task ? task->pid : -1,
			   file_priv->rps.boosts,
			   list_empty(&file_priv->rps.link) ? "" : ", active");
		rcu_read_unlock();
	}
	seq_printf(m, "Semaphore boosts: %d%s\n",
		   dev_priv->rps.semaphores.boosts,
		   list_empty(&dev_priv->rps.semaphores.link) ? "" : ", active");
	seq_printf(m, "MMIO flip boosts: %d%s\n",
		   dev_priv->rps.mmioflips.boosts,
		   list_empty(&dev_priv->rps.mmioflips.link) ? "" : ", active");
	seq_printf(m, "Kernel boosts: %d\n", dev_priv->rps.boosts);
	spin_unlock(&dev_priv->rps.client_lock);

	return 0;
}

static int i915_llc(struct seq_file *m, void *data)
{
	struct drm_info_node *node = m->private;
	struct drm_device *dev = node->minor->dev;
	struct drm_i915_private *dev_priv = dev->dev_private;

	/* Size calculation for LLC is a bit of a pain. Ignore for now. */
	seq_printf(m, "LLC: %s\n", yesno(HAS_LLC(dev)));
	seq_printf(m, "eLLC: %zuMB\n", dev_priv->ellc_size);

	return 0;
}

static int i915_guc_load_status_info(struct seq_file *m, void *data)
{
	struct drm_info_node *node = m->private;
	struct drm_i915_private *dev_priv = node->minor->dev->dev_private;
	struct intel_guc_fw *guc_fw = &dev_priv->guc.guc_fw;
	u32 tmp, i;

	if (!HAS_GUC_UCODE(dev_priv->dev))
		return 0;

	seq_printf(m, "GuC firmware status:\n");
	seq_printf(m, "\tpath: %s\n",
		guc_fw->guc_fw_path);
	seq_printf(m, "\tfetch: %s\n",
		intel_guc_fw_status_repr(guc_fw->guc_fw_fetch_status));
	seq_printf(m, "\tload: %s\n",
		intel_guc_fw_status_repr(guc_fw->guc_fw_load_status));
	seq_printf(m, "\tversion wanted: %d.%d\n",
		guc_fw->guc_fw_major_wanted, guc_fw->guc_fw_minor_wanted);
	seq_printf(m, "\tversion found: %d.%d\n",
		guc_fw->guc_fw_major_found, guc_fw->guc_fw_minor_found);

	tmp = I915_READ(GUC_STATUS);

	seq_printf(m, "\nGuC status 0x%08x:\n", tmp);
	seq_printf(m, "\tBootrom status = 0x%x\n",
		(tmp & GS_BOOTROM_MASK) >> GS_BOOTROM_SHIFT);
	seq_printf(m, "\tuKernel status = 0x%x\n",
		(tmp & GS_UKERNEL_MASK) >> GS_UKERNEL_SHIFT);
	seq_printf(m, "\tMIA Core status = 0x%x\n",
		(tmp & GS_MIA_MASK) >> GS_MIA_SHIFT);
	seq_puts(m, "\nScratch registers:\n");
	for (i = 0; i < 16; i++)
		seq_printf(m, "\t%2d: \t0x%x\n", i, I915_READ(SOFT_SCRATCH(i)));

	return 0;
}

static void i915_guc_client_info(struct seq_file *m,
				 struct drm_i915_private *dev_priv,
				 struct i915_guc_client *client)
{
	struct intel_engine_cs *ring;
	uint64_t tot = 0;
	uint32_t i;

	seq_printf(m, "\tPriority %d, GuC ctx index: %u, PD offset 0x%x\n",
		client->priority, client->ctx_index, client->proc_desc_offset);
	seq_printf(m, "\tDoorbell id %d, offset: 0x%x, cookie 0x%x\n",
		client->doorbell_id, client->doorbell_offset, client->cookie);
	seq_printf(m, "\tWQ size %d, offset: 0x%x, tail %d\n",
		client->wq_size, client->wq_offset, client->wq_tail);

	seq_printf(m, "\tFailed to queue: %u\n", client->q_fail);
	seq_printf(m, "\tFailed doorbell: %u\n", client->b_fail);
	seq_printf(m, "\tLast submission result: %d\n", client->retcode);

	for_each_ring(ring, dev_priv, i) {
		seq_printf(m, "\tSubmissions: %llu %s\n",
				client->submissions[i],
				ring->name);
		tot += client->submissions[i];
	}
	seq_printf(m, "\tTotal: %llu\n", tot);
}

static int i915_guc_info(struct seq_file *m, void *data)
{
	struct drm_info_node *node = m->private;
	struct drm_device *dev = node->minor->dev;
	struct drm_i915_private *dev_priv = dev->dev_private;
	struct intel_guc guc;
	struct i915_guc_client client = {};
	struct intel_engine_cs *ring;
	enum intel_ring_id i;
	u64 total = 0;

	if (!HAS_GUC_SCHED(dev_priv->dev))
		return 0;

	/* Take a local copy of the GuC data, so we can dump it at leisure */
	spin_lock(&dev_priv->guc.host2guc_lock);
	guc = dev_priv->guc;
	if (guc.execbuf_client) {
		spin_lock(&guc.execbuf_client->wq_lock);
		client = *guc.execbuf_client;
		spin_unlock(&guc.execbuf_client->wq_lock);
	}
	spin_unlock(&dev_priv->guc.host2guc_lock);

	seq_printf(m, "GuC total action count: %llu\n", guc.action_count);
	seq_printf(m, "GuC action failure count: %u\n", guc.action_fail);
	seq_printf(m, "GuC last action command: 0x%x\n", guc.action_cmd);
	seq_printf(m, "GuC last action status: 0x%x\n", guc.action_status);
	seq_printf(m, "GuC last action error code: %d\n", guc.action_err);

	seq_printf(m, "\nGuC submissions:\n");
	for_each_ring(ring, dev_priv, i) {
		seq_printf(m, "\t%-24s: %10llu, last seqno 0x%08x %9d\n",
			ring->name, guc.submissions[i],
			guc.last_seqno[i], guc.last_seqno[i]);
		total += guc.submissions[i];
	}
	seq_printf(m, "\t%s: %llu\n", "Total", total);

	seq_printf(m, "\nGuC execbuf client @ %p:\n", guc.execbuf_client);
	i915_guc_client_info(m, dev_priv, &client);

	/* Add more as required ... */

	return 0;
}

static int i915_guc_log_dump(struct seq_file *m, void *data)
{
	struct drm_info_node *node = m->private;
	struct drm_device *dev = node->minor->dev;
	struct drm_i915_private *dev_priv = dev->dev_private;
	struct drm_i915_gem_object *log_obj = dev_priv->guc.log_obj;
	u32 *log;
	int i = 0, pg;

	if (!log_obj)
		return 0;

	for (pg = 0; pg < log_obj->base.size / PAGE_SIZE; pg++) {
		log = kmap_atomic(i915_gem_object_get_page(log_obj, pg));

		for (i = 0; i < PAGE_SIZE / sizeof(u32); i += 4)
			seq_printf(m, "0x%08x 0x%08x 0x%08x 0x%08x\n",
				   *(log + i), *(log + i + 1),
				   *(log + i + 2), *(log + i + 3));

		kunmap_atomic(log);
	}

	seq_putc(m, '\n');

	return 0;
}

static int i915_edp_psr_status(struct seq_file *m, void *data)
{
	struct drm_info_node *node = m->private;
	struct drm_device *dev = node->minor->dev;
	struct drm_i915_private *dev_priv = dev->dev_private;
	u32 psrperf = 0;
	u32 stat[3];
	enum pipe pipe;
	bool enabled = false;

	if (!HAS_PSR(dev)) {
		seq_puts(m, "PSR not supported\n");
		return 0;
	}

	intel_runtime_pm_get(dev_priv);

	mutex_lock(&dev_priv->psr.lock);
	seq_printf(m, "Sink_Support: %s\n", yesno(dev_priv->psr.sink_support));
	seq_printf(m, "Source_OK: %s\n", yesno(dev_priv->psr.source_ok));
	seq_printf(m, "Enabled: %s\n", yesno((bool)dev_priv->psr.enabled));
	seq_printf(m, "Active: %s\n", yesno(dev_priv->psr.active));
	seq_printf(m, "Busy frontbuffer bits: 0x%03x\n",
		   dev_priv->psr.busy_frontbuffer_bits);
	seq_printf(m, "Re-enable work scheduled: %s\n",
		   yesno(work_busy(&dev_priv->psr.work.work)));

	if (HAS_DDI(dev))
		enabled = I915_READ(EDP_PSR_CTL(dev)) & EDP_PSR_ENABLE;
	else {
		for_each_pipe(dev_priv, pipe) {
			stat[pipe] = I915_READ(VLV_PSRSTAT(pipe)) &
				VLV_EDP_PSR_CURR_STATE_MASK;
			if ((stat[pipe] == VLV_EDP_PSR_ACTIVE_NORFB_UP) ||
			    (stat[pipe] == VLV_EDP_PSR_ACTIVE_SF_UPDATE))
				enabled = true;
		}
	}
	seq_printf(m, "HW Enabled & Active bit: %s", yesno(enabled));

	if (!HAS_DDI(dev))
		for_each_pipe(dev_priv, pipe) {
			if ((stat[pipe] == VLV_EDP_PSR_ACTIVE_NORFB_UP) ||
			    (stat[pipe] == VLV_EDP_PSR_ACTIVE_SF_UPDATE))
				seq_printf(m, " pipe %c", pipe_name(pipe));
		}
	seq_puts(m, "\n");

	/* CHV PSR has no kind of performance counter */
	if (HAS_DDI(dev)) {
		psrperf = I915_READ(EDP_PSR_PERF_CNT(dev)) &
			EDP_PSR_PERF_CNT_MASK;

		seq_printf(m, "Performance_Counter: %u\n", psrperf);
	}
	mutex_unlock(&dev_priv->psr.lock);

	intel_runtime_pm_put(dev_priv);
	return 0;
}

static int i915_sink_crc(struct seq_file *m, void *data)
{
	struct drm_info_node *node = m->private;
	struct drm_device *dev = node->minor->dev;
	struct intel_encoder *encoder;
	struct intel_connector *connector;
	struct intel_dp *intel_dp = NULL;
	int ret;
	u8 crc[6];

	drm_modeset_lock_all(dev);
	for_each_intel_connector(dev, connector) {

		if (connector->base.dpms != DRM_MODE_DPMS_ON)
			continue;

		if (!connector->base.encoder)
			continue;

		encoder = to_intel_encoder(connector->base.encoder);
		if (encoder->type != INTEL_OUTPUT_EDP)
			continue;

		intel_dp = enc_to_intel_dp(&encoder->base);

		ret = intel_dp_sink_crc(intel_dp, crc);
		if (ret)
			goto out;

		seq_printf(m, "%02x%02x%02x%02x%02x%02x\n",
			   crc[0], crc[1], crc[2],
			   crc[3], crc[4], crc[5]);
		goto out;
	}
	ret = -ENODEV;
out:
	drm_modeset_unlock_all(dev);
	return ret;
}

static int i915_energy_uJ(struct seq_file *m, void *data)
{
	struct drm_info_node *node = m->private;
	struct drm_device *dev = node->minor->dev;
	struct drm_i915_private *dev_priv = dev->dev_private;
	u64 power;
	u32 units;

	if (INTEL_INFO(dev)->gen < 6)
		return -ENODEV;

	intel_runtime_pm_get(dev_priv);

	rdmsrl(MSR_RAPL_POWER_UNIT, power);
	power = (power & 0x1f00) >> 8;
	units = 1000000 / (1 << power); /* convert to uJ */
	power = I915_READ(MCH_SECP_NRG_STTS);
	power *= units;

	intel_runtime_pm_put(dev_priv);

	seq_printf(m, "%llu", (long long unsigned)power);

	return 0;
}

static int i915_runtime_pm_status(struct seq_file *m, void *unused)
{
	struct drm_info_node *node = m->private;
	struct drm_device *dev = node->minor->dev;
	struct drm_i915_private *dev_priv = dev->dev_private;

	if (!HAS_RUNTIME_PM(dev)) {
		seq_puts(m, "not supported\n");
		return 0;
	}

	seq_printf(m, "GPU idle: %s\n", yesno(!dev_priv->mm.busy));
	seq_printf(m, "IRQs disabled: %s\n",
		   yesno(!intel_irqs_enabled(dev_priv)));
#ifdef CONFIG_PM
	seq_printf(m, "Usage count: %d\n",
		   atomic_read(&dev->dev->power.usage_count));
#else
	seq_printf(m, "Device Power Management (CONFIG_PM) disabled\n");
#endif

	return 0;
}

static const char *power_domain_str(enum intel_display_power_domain domain)
{
	switch (domain) {
	case POWER_DOMAIN_PIPE_A:
		return "PIPE_A";
	case POWER_DOMAIN_PIPE_B:
		return "PIPE_B";
	case POWER_DOMAIN_PIPE_C:
		return "PIPE_C";
	case POWER_DOMAIN_PIPE_A_PANEL_FITTER:
		return "PIPE_A_PANEL_FITTER";
	case POWER_DOMAIN_PIPE_B_PANEL_FITTER:
		return "PIPE_B_PANEL_FITTER";
	case POWER_DOMAIN_PIPE_C_PANEL_FITTER:
		return "PIPE_C_PANEL_FITTER";
	case POWER_DOMAIN_TRANSCODER_A:
		return "TRANSCODER_A";
	case POWER_DOMAIN_TRANSCODER_B:
		return "TRANSCODER_B";
	case POWER_DOMAIN_TRANSCODER_C:
		return "TRANSCODER_C";
	case POWER_DOMAIN_TRANSCODER_EDP:
		return "TRANSCODER_EDP";
	case POWER_DOMAIN_PORT_DDI_A_2_LANES:
		return "PORT_DDI_A_2_LANES";
	case POWER_DOMAIN_PORT_DDI_A_4_LANES:
		return "PORT_DDI_A_4_LANES";
	case POWER_DOMAIN_PORT_DDI_B_2_LANES:
		return "PORT_DDI_B_2_LANES";
	case POWER_DOMAIN_PORT_DDI_B_4_LANES:
		return "PORT_DDI_B_4_LANES";
	case POWER_DOMAIN_PORT_DDI_C_2_LANES:
		return "PORT_DDI_C_2_LANES";
	case POWER_DOMAIN_PORT_DDI_C_4_LANES:
		return "PORT_DDI_C_4_LANES";
	case POWER_DOMAIN_PORT_DDI_D_2_LANES:
		return "PORT_DDI_D_2_LANES";
	case POWER_DOMAIN_PORT_DDI_D_4_LANES:
		return "PORT_DDI_D_4_LANES";
	case POWER_DOMAIN_PORT_DDI_E_2_LANES:
		return "PORT_DDI_E_2_LANES";
	case POWER_DOMAIN_PORT_DSI:
		return "PORT_DSI";
	case POWER_DOMAIN_PORT_CRT:
		return "PORT_CRT";
	case POWER_DOMAIN_PORT_OTHER:
		return "PORT_OTHER";
	case POWER_DOMAIN_VGA:
		return "VGA";
	case POWER_DOMAIN_AUDIO:
		return "AUDIO";
	case POWER_DOMAIN_PLLS:
		return "PLLS";
	case POWER_DOMAIN_AUX_A:
		return "AUX_A";
	case POWER_DOMAIN_AUX_B:
		return "AUX_B";
	case POWER_DOMAIN_AUX_C:
		return "AUX_C";
	case POWER_DOMAIN_AUX_D:
		return "AUX_D";
	case POWER_DOMAIN_INIT:
		return "INIT";
	default:
		MISSING_CASE(domain);
		return "?";
	}
}

static int i915_power_domain_info(struct seq_file *m, void *unused)
{
	struct drm_info_node *node = m->private;
	struct drm_device *dev = node->minor->dev;
	struct drm_i915_private *dev_priv = dev->dev_private;
	struct i915_power_domains *power_domains = &dev_priv->power_domains;
	int i;

	mutex_lock(&power_domains->lock);

	seq_printf(m, "%-25s %s\n", "Power well/domain", "Use count");
	for (i = 0; i < power_domains->power_well_count; i++) {
		struct i915_power_well *power_well;
		enum intel_display_power_domain power_domain;

		power_well = &power_domains->power_wells[i];
		seq_printf(m, "%-25s %d\n", power_well->name,
			   power_well->count);

		for (power_domain = 0; power_domain < POWER_DOMAIN_NUM;
		     power_domain++) {
			if (!(BIT(power_domain) & power_well->domains))
				continue;

			seq_printf(m, "  %-23s %d\n",
				 power_domain_str(power_domain),
				 power_domains->domain_use_count[power_domain]);
		}
	}

	mutex_unlock(&power_domains->lock);

	return 0;
}

static void intel_seq_print_mode(struct seq_file *m, int tabs,
				 struct drm_display_mode *mode)
{
	int i;

	for (i = 0; i < tabs; i++)
		seq_putc(m, '\t');

	seq_printf(m, "id %d:\"%s\" freq %d clock %d hdisp %d hss %d hse %d htot %d vdisp %d vss %d vse %d vtot %d type 0x%x flags 0x%x\n",
		   mode->base.id, mode->name,
		   mode->vrefresh, mode->clock,
		   mode->hdisplay, mode->hsync_start,
		   mode->hsync_end, mode->htotal,
		   mode->vdisplay, mode->vsync_start,
		   mode->vsync_end, mode->vtotal,
		   mode->type, mode->flags);
}

static void intel_encoder_info(struct seq_file *m,
			       struct intel_crtc *intel_crtc,
			       struct intel_encoder *intel_encoder)
{
	struct drm_info_node *node = m->private;
	struct drm_device *dev = node->minor->dev;
	struct drm_crtc *crtc = &intel_crtc->base;
	struct intel_connector *intel_connector;
	struct drm_encoder *encoder;

	encoder = &intel_encoder->base;
	seq_printf(m, "\tencoder %d: type: %s, connectors:\n",
		   encoder->base.id, encoder->name);
	for_each_connector_on_encoder(dev, encoder, intel_connector) {
		struct drm_connector *connector = &intel_connector->base;
		seq_printf(m, "\t\tconnector %d: type: %s, status: %s",
			   connector->base.id,
			   connector->name,
			   drm_get_connector_status_name(connector->status));
		if (connector->status == connector_status_connected) {
			struct drm_display_mode *mode = &crtc->mode;
			seq_printf(m, ", mode:\n");
			intel_seq_print_mode(m, 2, mode);
		} else {
			seq_putc(m, '\n');
		}
	}
}

static void intel_crtc_info(struct seq_file *m, struct intel_crtc *intel_crtc)
{
	struct drm_info_node *node = m->private;
	struct drm_device *dev = node->minor->dev;
	struct drm_crtc *crtc = &intel_crtc->base;
	struct intel_encoder *intel_encoder;
	struct drm_plane_state *plane_state = crtc->primary->state;
	struct drm_framebuffer *fb = plane_state->fb;

	if (fb)
		seq_printf(m, "\tfb: %d, pos: %dx%d, size: %dx%d\n",
			   fb->base.id, plane_state->src_x >> 16,
			   plane_state->src_y >> 16, fb->width, fb->height);
	else
		seq_puts(m, "\tprimary plane disabled\n");
	for_each_encoder_on_crtc(dev, crtc, intel_encoder)
		intel_encoder_info(m, intel_crtc, intel_encoder);
}

static void intel_panel_info(struct seq_file *m, struct intel_panel *panel)
{
	struct drm_display_mode *mode = panel->fixed_mode;

	seq_printf(m, "\tfixed mode:\n");
	intel_seq_print_mode(m, 2, mode);
}

static void intel_dp_info(struct seq_file *m,
			  struct intel_connector *intel_connector)
{
	struct intel_encoder *intel_encoder = intel_connector->encoder;
	struct intel_dp *intel_dp = enc_to_intel_dp(&intel_encoder->base);

	seq_printf(m, "\tDPCD rev: %x\n", intel_dp->dpcd[DP_DPCD_REV]);
	seq_printf(m, "\taudio support: %s\n", yesno(intel_dp->has_audio));
	if (intel_encoder->type == INTEL_OUTPUT_EDP)
		intel_panel_info(m, &intel_connector->panel);
}

static void intel_hdmi_info(struct seq_file *m,
			    struct intel_connector *intel_connector)
{
	struct intel_encoder *intel_encoder = intel_connector->encoder;
	struct intel_hdmi *intel_hdmi = enc_to_intel_hdmi(&intel_encoder->base);

	seq_printf(m, "\taudio support: %s\n", yesno(intel_hdmi->has_audio));
}

static void intel_lvds_info(struct seq_file *m,
			    struct intel_connector *intel_connector)
{
	intel_panel_info(m, &intel_connector->panel);
}

static void intel_connector_info(struct seq_file *m,
				 struct drm_connector *connector)
{
	struct intel_connector *intel_connector = to_intel_connector(connector);
	struct intel_encoder *intel_encoder = intel_connector->encoder;
	struct drm_display_mode *mode;

	seq_printf(m, "connector %d: type %s, status: %s\n",
		   connector->base.id, connector->name,
		   drm_get_connector_status_name(connector->status));
	if (connector->status == connector_status_connected) {
		seq_printf(m, "\tname: %s\n", connector->display_info.name);
		seq_printf(m, "\tphysical dimensions: %dx%dmm\n",
			   connector->display_info.width_mm,
			   connector->display_info.height_mm);
		seq_printf(m, "\tsubpixel order: %s\n",
			   drm_get_subpixel_order_name(connector->display_info.subpixel_order));
		seq_printf(m, "\tCEA rev: %d\n",
			   connector->display_info.cea_rev);
	}
	if (intel_encoder) {
		if (intel_encoder->type == INTEL_OUTPUT_DISPLAYPORT ||
		    intel_encoder->type == INTEL_OUTPUT_EDP)
			intel_dp_info(m, intel_connector);
		else if (intel_encoder->type == INTEL_OUTPUT_HDMI)
			intel_hdmi_info(m, intel_connector);
		else if (intel_encoder->type == INTEL_OUTPUT_LVDS)
			intel_lvds_info(m, intel_connector);
	}

	seq_printf(m, "\tmodes:\n");
	list_for_each_entry(mode, &connector->modes, head)
		intel_seq_print_mode(m, 2, mode);
}

static bool cursor_active(struct drm_device *dev, int pipe)
{
	struct drm_i915_private *dev_priv = dev->dev_private;
	u32 state;

	if (IS_845G(dev) || IS_I865G(dev))
		state = I915_READ(CURCNTR(PIPE_A)) & CURSOR_ENABLE;
	else
		state = I915_READ(CURCNTR(pipe)) & CURSOR_MODE;

	return state;
}

static bool cursor_position(struct drm_device *dev, int pipe, int *x, int *y)
{
	struct drm_i915_private *dev_priv = dev->dev_private;
	u32 pos;

	pos = I915_READ(CURPOS(pipe));

	*x = (pos >> CURSOR_X_SHIFT) & CURSOR_POS_MASK;
	if (pos & (CURSOR_POS_SIGN << CURSOR_X_SHIFT))
		*x = -*x;

	*y = (pos >> CURSOR_Y_SHIFT) & CURSOR_POS_MASK;
	if (pos & (CURSOR_POS_SIGN << CURSOR_Y_SHIFT))
		*y = -*y;

	return cursor_active(dev, pipe);
}

static int i915_display_info(struct seq_file *m, void *unused)
{
	struct drm_info_node *node = m->private;
	struct drm_device *dev = node->minor->dev;
	struct drm_i915_private *dev_priv = dev->dev_private;
	struct intel_crtc *crtc;
	struct drm_connector *connector;

	intel_runtime_pm_get(dev_priv);
	drm_modeset_lock_all(dev);
	seq_printf(m, "CRTC info\n");
	seq_printf(m, "---------\n");
	for_each_intel_crtc(dev, crtc) {
		bool active;
		struct intel_crtc_state *pipe_config;
		int x, y;

		pipe_config = to_intel_crtc_state(crtc->base.state);

		seq_printf(m, "CRTC %d: pipe: %c, active=%s (size=%dx%d)\n",
			   crtc->base.base.id, pipe_name(crtc->pipe),
			   yesno(pipe_config->base.active),
			   pipe_config->pipe_src_w, pipe_config->pipe_src_h);
		if (pipe_config->base.active) {
			intel_crtc_info(m, crtc);

			active = cursor_position(dev, crtc->pipe, &x, &y);
			seq_printf(m, "\tcursor visible? %s, position (%d, %d), size %dx%d, addr 0x%08x, active? %s\n",
				   yesno(crtc->cursor_base),
				   x, y, crtc->base.cursor->state->crtc_w,
				   crtc->base.cursor->state->crtc_h,
				   crtc->cursor_addr, yesno(active));
		}

		seq_printf(m, "\tunderrun reporting: cpu=%s pch=%s \n",
			   yesno(!crtc->cpu_fifo_underrun_disabled),
			   yesno(!crtc->pch_fifo_underrun_disabled));
	}

	seq_printf(m, "\n");
	seq_printf(m, "Connector info\n");
	seq_printf(m, "--------------\n");
	list_for_each_entry(connector, &dev->mode_config.connector_list, head) {
		intel_connector_info(m, connector);
	}
	drm_modeset_unlock_all(dev);
	intel_runtime_pm_put(dev_priv);

	return 0;
}

static int i915_semaphore_status(struct seq_file *m, void *unused)
{
	struct drm_info_node *node = (struct drm_info_node *) m->private;
	struct drm_device *dev = node->minor->dev;
	struct drm_i915_private *dev_priv = dev->dev_private;
	struct intel_engine_cs *ring;
	int num_rings = hweight32(INTEL_INFO(dev)->ring_mask);
	int i, j, ret;

	if (!i915_semaphore_is_enabled(dev)) {
		seq_puts(m, "Semaphores are disabled\n");
		return 0;
	}

	ret = mutex_lock_interruptible(&dev->struct_mutex);
	if (ret)
		return ret;
	intel_runtime_pm_get(dev_priv);

	if (IS_BROADWELL(dev)) {
		struct page *page;
		uint64_t *seqno;

		page = i915_gem_object_get_page(dev_priv->semaphore_obj, 0);

		seqno = (uint64_t *)kmap_atomic(page);
		for_each_ring(ring, dev_priv, i) {
			uint64_t offset;

			seq_printf(m, "%s\n", ring->name);

			seq_puts(m, "  Last signal:");
			for (j = 0; j < num_rings; j++) {
				offset = i * I915_NUM_RINGS + j;
				seq_printf(m, "0x%08llx (0x%02llx) ",
					   seqno[offset], offset * 8);
			}
			seq_putc(m, '\n');

			seq_puts(m, "  Last wait:  ");
			for (j = 0; j < num_rings; j++) {
				offset = i + (j * I915_NUM_RINGS);
				seq_printf(m, "0x%08llx (0x%02llx) ",
					   seqno[offset], offset * 8);
			}
			seq_putc(m, '\n');

		}
		kunmap_atomic(seqno);
	} else {
		seq_puts(m, "  Last signal:");
		for_each_ring(ring, dev_priv, i)
			for (j = 0; j < num_rings; j++)
				seq_printf(m, "0x%08x\n",
					   I915_READ(ring->semaphore.mbox.signal[j]));
		seq_putc(m, '\n');
	}

	seq_puts(m, "\nSync seqno:\n");
	for_each_ring(ring, dev_priv, i) {
		for (j = 0; j < num_rings; j++) {
			seq_printf(m, "  0x%08x ", ring->semaphore.sync_seqno[j]);
		}
		seq_putc(m, '\n');
	}
	seq_putc(m, '\n');

	intel_runtime_pm_put(dev_priv);
	mutex_unlock(&dev->struct_mutex);
	return 0;
}

static int i915_shared_dplls_info(struct seq_file *m, void *unused)
{
	struct drm_info_node *node = (struct drm_info_node *) m->private;
	struct drm_device *dev = node->minor->dev;
	struct drm_i915_private *dev_priv = dev->dev_private;
	int i;

	drm_modeset_lock_all(dev);
	for (i = 0; i < dev_priv->num_shared_dpll; i++) {
		struct intel_shared_dpll *pll = &dev_priv->shared_dplls[i];

		seq_printf(m, "DPLL%i: %s, id: %i\n", i, pll->name, pll->id);
		seq_printf(m, " crtc_mask: 0x%08x, active: %d, on: %s\n",
			   pll->config.crtc_mask, pll->active, yesno(pll->on));
		seq_printf(m, " tracked hardware state:\n");
		seq_printf(m, " dpll:    0x%08x\n", pll->config.hw_state.dpll);
		seq_printf(m, " dpll_md: 0x%08x\n",
			   pll->config.hw_state.dpll_md);
		seq_printf(m, " fp0:     0x%08x\n", pll->config.hw_state.fp0);
		seq_printf(m, " fp1:     0x%08x\n", pll->config.hw_state.fp1);
		seq_printf(m, " wrpll:   0x%08x\n", pll->config.hw_state.wrpll);
	}
	drm_modeset_unlock_all(dev);

	return 0;
}

static int i915_wa_registers(struct seq_file *m, void *unused)
{
	int i;
	int ret;
	struct drm_info_node *node = (struct drm_info_node *) m->private;
	struct drm_device *dev = node->minor->dev;
	struct drm_i915_private *dev_priv = dev->dev_private;

	ret = mutex_lock_interruptible(&dev->struct_mutex);
	if (ret)
		return ret;

	intel_runtime_pm_get(dev_priv);

	seq_printf(m, "Workarounds applied: %d\n", dev_priv->workarounds.count);
	for (i = 0; i < dev_priv->workarounds.count; ++i) {
		u32 addr, mask, value, read;
		bool ok;

		addr = dev_priv->workarounds.reg[i].addr;
		mask = dev_priv->workarounds.reg[i].mask;
		value = dev_priv->workarounds.reg[i].value;
		read = I915_READ(addr);
		ok = (value & mask) == (read & mask);
		seq_printf(m, "0x%X: 0x%08X, mask: 0x%08X, read: 0x%08x, status: %s\n",
			   addr, value, mask, read, ok ? "OK" : "FAIL");
	}

	intel_runtime_pm_put(dev_priv);
	mutex_unlock(&dev->struct_mutex);

	return 0;
}

static int i915_ddb_info(struct seq_file *m, void *unused)
{
	struct drm_info_node *node = m->private;
	struct drm_device *dev = node->minor->dev;
	struct drm_i915_private *dev_priv = dev->dev_private;
	struct skl_ddb_allocation *ddb;
	struct skl_ddb_entry *entry;
	enum pipe pipe;
	int plane;

	if (INTEL_INFO(dev)->gen < 9)
		return 0;

	drm_modeset_lock_all(dev);

	ddb = &dev_priv->wm.skl_hw.ddb;

	seq_printf(m, "%-15s%8s%8s%8s\n", "", "Start", "End", "Size");

	for_each_pipe(dev_priv, pipe) {
		seq_printf(m, "Pipe %c\n", pipe_name(pipe));

		for_each_plane(dev_priv, pipe, plane) {
			entry = &ddb->plane[pipe][plane];
			seq_printf(m, "  Plane%-8d%8u%8u%8u\n", plane + 1,
				   entry->start, entry->end,
				   skl_ddb_entry_size(entry));
		}

		entry = &ddb->plane[pipe][PLANE_CURSOR];
		seq_printf(m, "  %-13s%8u%8u%8u\n", "Cursor", entry->start,
			   entry->end, skl_ddb_entry_size(entry));
	}

	drm_modeset_unlock_all(dev);

	return 0;
}

static void drrs_status_per_crtc(struct seq_file *m,
		struct drm_device *dev, struct intel_crtc *intel_crtc)
{
	struct intel_encoder *intel_encoder;
	struct drm_i915_private *dev_priv = dev->dev_private;
	struct i915_drrs *drrs = &dev_priv->drrs;
	int vrefresh = 0;

	for_each_encoder_on_crtc(dev, &intel_crtc->base, intel_encoder) {
		/* Encoder connected on this CRTC */
		switch (intel_encoder->type) {
		case INTEL_OUTPUT_EDP:
			seq_puts(m, "eDP:\n");
			break;
		case INTEL_OUTPUT_DSI:
			seq_puts(m, "DSI:\n");
			break;
		case INTEL_OUTPUT_HDMI:
			seq_puts(m, "HDMI:\n");
			break;
		case INTEL_OUTPUT_DISPLAYPORT:
			seq_puts(m, "DP:\n");
			break;
		default:
			seq_printf(m, "Other encoder (id=%d).\n",
						intel_encoder->type);
			return;
		}
	}

	if (dev_priv->vbt.drrs_type == STATIC_DRRS_SUPPORT)
		seq_puts(m, "\tVBT: DRRS_type: Static");
	else if (dev_priv->vbt.drrs_type == SEAMLESS_DRRS_SUPPORT)
		seq_puts(m, "\tVBT: DRRS_type: Seamless");
	else if (dev_priv->vbt.drrs_type == DRRS_NOT_SUPPORTED)
		seq_puts(m, "\tVBT: DRRS_type: None");
	else
		seq_puts(m, "\tVBT: DRRS_type: FIXME: Unrecognized Value");

	seq_puts(m, "\n\n");

	if (to_intel_crtc_state(intel_crtc->base.state)->has_drrs) {
		struct intel_panel *panel;

		mutex_lock(&drrs->mutex);
		/* DRRS Supported */
		seq_puts(m, "\tDRRS Supported: Yes\n");

		/* disable_drrs() will make drrs->dp NULL */
		if (!drrs->dp) {
			seq_puts(m, "Idleness DRRS: Disabled");
			mutex_unlock(&drrs->mutex);
			return;
		}

		panel = &drrs->dp->attached_connector->panel;
		seq_printf(m, "\t\tBusy_frontbuffer_bits: 0x%X",
					drrs->busy_frontbuffer_bits);

		seq_puts(m, "\n\t\t");
		if (drrs->refresh_rate_type == DRRS_HIGH_RR) {
			seq_puts(m, "DRRS_State: DRRS_HIGH_RR\n");
			vrefresh = panel->fixed_mode->vrefresh;
		} else if (drrs->refresh_rate_type == DRRS_LOW_RR) {
			seq_puts(m, "DRRS_State: DRRS_LOW_RR\n");
			vrefresh = panel->downclock_mode->vrefresh;
		} else {
			seq_printf(m, "DRRS_State: Unknown(%d)\n",
						drrs->refresh_rate_type);
			mutex_unlock(&drrs->mutex);
			return;
		}
		seq_printf(m, "\t\tVrefresh: %d", vrefresh);

		seq_puts(m, "\n\t\t");
		mutex_unlock(&drrs->mutex);
	} else {
		/* DRRS not supported. Print the VBT parameter*/
		seq_puts(m, "\tDRRS Supported : No");
	}
	seq_puts(m, "\n");
}

static int i915_drrs_status(struct seq_file *m, void *unused)
{
	struct drm_info_node *node = m->private;
	struct drm_device *dev = node->minor->dev;
	struct intel_crtc *intel_crtc;
	int active_crtc_cnt = 0;

	for_each_intel_crtc(dev, intel_crtc) {
		drm_modeset_lock(&intel_crtc->base.mutex, NULL);

		if (intel_crtc->base.state->active) {
			active_crtc_cnt++;
			seq_printf(m, "\nCRTC %d:  ", active_crtc_cnt);

			drrs_status_per_crtc(m, dev, intel_crtc);
		}

		drm_modeset_unlock(&intel_crtc->base.mutex);
	}

	if (!active_crtc_cnt)
		seq_puts(m, "No active crtc found\n");

	return 0;
}

struct pipe_crc_info {
	const char *name;
	struct drm_device *dev;
	enum pipe pipe;
};

static int i915_dp_mst_info(struct seq_file *m, void *unused)
{
	struct drm_info_node *node = (struct drm_info_node *) m->private;
	struct drm_device *dev = node->minor->dev;
	struct drm_encoder *encoder;
	struct intel_encoder *intel_encoder;
	struct intel_digital_port *intel_dig_port;
	drm_modeset_lock_all(dev);
	list_for_each_entry(encoder, &dev->mode_config.encoder_list, head) {
		intel_encoder = to_intel_encoder(encoder);
		if (intel_encoder->type != INTEL_OUTPUT_DISPLAYPORT)
			continue;
		intel_dig_port = enc_to_dig_port(encoder);
		if (!intel_dig_port->dp.can_mst)
			continue;

		drm_dp_mst_dump_topology(m, &intel_dig_port->dp.mst_mgr);
	}
	drm_modeset_unlock_all(dev);
	return 0;
}

static int i915_pipe_crc_open(struct inode *inode, struct file *filep)
{
	struct pipe_crc_info *info = inode->i_private;
	struct drm_i915_private *dev_priv = info->dev->dev_private;
	struct intel_pipe_crc *pipe_crc = &dev_priv->pipe_crc[info->pipe];

	if (info->pipe >= INTEL_INFO(info->dev)->num_pipes)
		return -ENODEV;

	spin_lock_irq(&pipe_crc->lock);

	if (pipe_crc->opened) {
		spin_unlock_irq(&pipe_crc->lock);
		return -EBUSY; /* already open */
	}

	pipe_crc->opened = true;
	filep->private_data = inode->i_private;

	spin_unlock_irq(&pipe_crc->lock);

	return 0;
}

static int i915_pipe_crc_release(struct inode *inode, struct file *filep)
{
	struct pipe_crc_info *info = inode->i_private;
	struct drm_i915_private *dev_priv = info->dev->dev_private;
	struct intel_pipe_crc *pipe_crc = &dev_priv->pipe_crc[info->pipe];

	spin_lock_irq(&pipe_crc->lock);
	pipe_crc->opened = false;
	spin_unlock_irq(&pipe_crc->lock);

	return 0;
}

/* (6 fields, 8 chars each, space separated (5) + '\n') */
#define PIPE_CRC_LINE_LEN	(6 * 8 + 5 + 1)
/* account for \'0' */
#define PIPE_CRC_BUFFER_LEN	(PIPE_CRC_LINE_LEN + 1)

static int pipe_crc_data_count(struct intel_pipe_crc *pipe_crc)
{
	assert_spin_locked(&pipe_crc->lock);
	return CIRC_CNT(pipe_crc->head, pipe_crc->tail,
			INTEL_PIPE_CRC_ENTRIES_NR);
}

static ssize_t
i915_pipe_crc_read(struct file *filep, char __user *user_buf, size_t count,
		   loff_t *pos)
{
	struct pipe_crc_info *info = filep->private_data;
	struct drm_device *dev = info->dev;
	struct drm_i915_private *dev_priv = dev->dev_private;
	struct intel_pipe_crc *pipe_crc = &dev_priv->pipe_crc[info->pipe];
	char buf[PIPE_CRC_BUFFER_LEN];
	int n_entries;
	ssize_t bytes_read;

	/*
	 * Don't allow user space to provide buffers not big enough to hold
	 * a line of data.
	 */
	if (count < PIPE_CRC_LINE_LEN)
		return -EINVAL;

	if (pipe_crc->source == INTEL_PIPE_CRC_SOURCE_NONE)
		return 0;

	/* nothing to read */
	spin_lock_irq(&pipe_crc->lock);
	while (pipe_crc_data_count(pipe_crc) == 0) {
		int ret;

		if (filep->f_flags & O_NONBLOCK) {
			spin_unlock_irq(&pipe_crc->lock);
			return -EAGAIN;
		}

		ret = wait_event_interruptible_lock_irq(pipe_crc->wq,
				pipe_crc_data_count(pipe_crc), pipe_crc->lock);
		if (ret) {
			spin_unlock_irq(&pipe_crc->lock);
			return ret;
		}
	}

	/* We now have one or more entries to read */
	n_entries = count / PIPE_CRC_LINE_LEN;

	bytes_read = 0;
	while (n_entries > 0) {
		struct intel_pipe_crc_entry *entry =
			&pipe_crc->entries[pipe_crc->tail];
		int ret;

		if (CIRC_CNT(pipe_crc->head, pipe_crc->tail,
			     INTEL_PIPE_CRC_ENTRIES_NR) < 1)
			break;

		BUILD_BUG_ON_NOT_POWER_OF_2(INTEL_PIPE_CRC_ENTRIES_NR);
		pipe_crc->tail = (pipe_crc->tail + 1) & (INTEL_PIPE_CRC_ENTRIES_NR - 1);

		bytes_read += snprintf(buf, PIPE_CRC_BUFFER_LEN,
				       "%8u %8x %8x %8x %8x %8x\n",
				       entry->frame, entry->crc[0],
				       entry->crc[1], entry->crc[2],
				       entry->crc[3], entry->crc[4]);

		spin_unlock_irq(&pipe_crc->lock);

		ret = copy_to_user(user_buf, buf, PIPE_CRC_LINE_LEN);
		if (ret == PIPE_CRC_LINE_LEN)
			return -EFAULT;

		user_buf += PIPE_CRC_LINE_LEN;
		n_entries--;

		spin_lock_irq(&pipe_crc->lock);
	}

	spin_unlock_irq(&pipe_crc->lock);

	return bytes_read;
}

static const struct file_operations i915_pipe_crc_fops = {
	.owner = THIS_MODULE,
	.open = i915_pipe_crc_open,
	.read = i915_pipe_crc_read,
	.release = i915_pipe_crc_release,
};

static struct pipe_crc_info i915_pipe_crc_data[I915_MAX_PIPES] = {
	{
		.name = "i915_pipe_A_crc",
		.pipe = PIPE_A,
	},
	{
		.name = "i915_pipe_B_crc",
		.pipe = PIPE_B,
	},
	{
		.name = "i915_pipe_C_crc",
		.pipe = PIPE_C,
	},
};

static int i915_pipe_crc_create(struct dentry *root, struct drm_minor *minor,
				enum pipe pipe)
{
	struct drm_device *dev = minor->dev;
	struct dentry *ent;
	struct pipe_crc_info *info = &i915_pipe_crc_data[pipe];

	info->dev = dev;
	ent = debugfs_create_file(info->name, S_IRUGO, root, info,
				  &i915_pipe_crc_fops);
	if (!ent)
		return -ENOMEM;

	return drm_add_fake_info_node(minor, ent, info);
}

static const char * const pipe_crc_sources[] = {
	"none",
	"plane1",
	"plane2",
	"pf",
	"pipe",
	"TV",
	"DP-B",
	"DP-C",
	"DP-D",
	"auto",
};

static const char *pipe_crc_source_name(enum intel_pipe_crc_source source)
{
	BUILD_BUG_ON(ARRAY_SIZE(pipe_crc_sources) != INTEL_PIPE_CRC_SOURCE_MAX);
	return pipe_crc_sources[source];
}

static int display_crc_ctl_show(struct seq_file *m, void *data)
{
	struct drm_device *dev = m->private;
	struct drm_i915_private *dev_priv = dev->dev_private;
	int i;

	for (i = 0; i < I915_MAX_PIPES; i++)
		seq_printf(m, "%c %s\n", pipe_name(i),
			   pipe_crc_source_name(dev_priv->pipe_crc[i].source));

	return 0;
}

static int display_crc_ctl_open(struct inode *inode, struct file *file)
{
	struct drm_device *dev = inode->i_private;

	return single_open(file, display_crc_ctl_show, dev);
}

static int i8xx_pipe_crc_ctl_reg(enum intel_pipe_crc_source *source,
				 uint32_t *val)
{
	if (*source == INTEL_PIPE_CRC_SOURCE_AUTO)
		*source = INTEL_PIPE_CRC_SOURCE_PIPE;

	switch (*source) {
	case INTEL_PIPE_CRC_SOURCE_PIPE:
		*val = PIPE_CRC_ENABLE | PIPE_CRC_INCLUDE_BORDER_I8XX;
		break;
	case INTEL_PIPE_CRC_SOURCE_NONE:
		*val = 0;
		break;
	default:
		return -EINVAL;
	}

	return 0;
}

static int i9xx_pipe_crc_auto_source(struct drm_device *dev, enum pipe pipe,
				     enum intel_pipe_crc_source *source)
{
	struct intel_encoder *encoder;
	struct intel_crtc *crtc;
	struct intel_digital_port *dig_port;
	int ret = 0;

	*source = INTEL_PIPE_CRC_SOURCE_PIPE;

	drm_modeset_lock_all(dev);
	for_each_intel_encoder(dev, encoder) {
		if (!encoder->base.crtc)
			continue;

		crtc = to_intel_crtc(encoder->base.crtc);

		if (crtc->pipe != pipe)
			continue;

		switch (encoder->type) {
		case INTEL_OUTPUT_TVOUT:
			*source = INTEL_PIPE_CRC_SOURCE_TV;
			break;
		case INTEL_OUTPUT_DISPLAYPORT:
		case INTEL_OUTPUT_EDP:
			dig_port = enc_to_dig_port(&encoder->base);
			switch (dig_port->port) {
			case PORT_B:
				*source = INTEL_PIPE_CRC_SOURCE_DP_B;
				break;
			case PORT_C:
				*source = INTEL_PIPE_CRC_SOURCE_DP_C;
				break;
			case PORT_D:
				*source = INTEL_PIPE_CRC_SOURCE_DP_D;
				break;
			default:
				WARN(1, "nonexisting DP port %c\n",
				     port_name(dig_port->port));
				break;
			}
			break;
		default:
			break;
		}
	}
	drm_modeset_unlock_all(dev);

	return ret;
}

static int vlv_pipe_crc_ctl_reg(struct drm_device *dev,
				enum pipe pipe,
				enum intel_pipe_crc_source *source,
				uint32_t *val)
{
	struct drm_i915_private *dev_priv = dev->dev_private;
	bool need_stable_symbols = false;

	if (*source == INTEL_PIPE_CRC_SOURCE_AUTO) {
		int ret = i9xx_pipe_crc_auto_source(dev, pipe, source);
		if (ret)
			return ret;
	}

	switch (*source) {
	case INTEL_PIPE_CRC_SOURCE_PIPE:
		*val = PIPE_CRC_ENABLE | PIPE_CRC_SOURCE_PIPE_VLV;
		break;
	case INTEL_PIPE_CRC_SOURCE_DP_B:
		*val = PIPE_CRC_ENABLE | PIPE_CRC_SOURCE_DP_B_VLV;
		need_stable_symbols = true;
		break;
	case INTEL_PIPE_CRC_SOURCE_DP_C:
		*val = PIPE_CRC_ENABLE | PIPE_CRC_SOURCE_DP_C_VLV;
		need_stable_symbols = true;
		break;
	case INTEL_PIPE_CRC_SOURCE_DP_D:
		if (!IS_CHERRYVIEW(dev))
			return -EINVAL;
		*val = PIPE_CRC_ENABLE | PIPE_CRC_SOURCE_DP_D_VLV;
		need_stable_symbols = true;
		break;
	case INTEL_PIPE_CRC_SOURCE_NONE:
		*val = 0;
		break;
	default:
		return -EINVAL;
	}

	/*
	 * When the pipe CRC tap point is after the transcoders we need
	 * to tweak symbol-level features to produce a deterministic series of
	 * symbols for a given frame. We need to reset those features only once
	 * a frame (instead of every nth symbol):
	 *   - DC-balance: used to ensure a better clock recovery from the data
	 *     link (SDVO)
	 *   - DisplayPort scrambling: used for EMI reduction
	 */
	if (need_stable_symbols) {
		uint32_t tmp = I915_READ(PORT_DFT2_G4X);

		tmp |= DC_BALANCE_RESET_VLV;
		switch (pipe) {
		case PIPE_A:
			tmp |= PIPE_A_SCRAMBLE_RESET;
			break;
		case PIPE_B:
			tmp |= PIPE_B_SCRAMBLE_RESET;
			break;
		case PIPE_C:
			tmp |= PIPE_C_SCRAMBLE_RESET;
			break;
		default:
			return -EINVAL;
		}
		I915_WRITE(PORT_DFT2_G4X, tmp);
	}

	return 0;
}

static int i9xx_pipe_crc_ctl_reg(struct drm_device *dev,
				 enum pipe pipe,
				 enum intel_pipe_crc_source *source,
				 uint32_t *val)
{
	struct drm_i915_private *dev_priv = dev->dev_private;
	bool need_stable_symbols = false;

	if (*source == INTEL_PIPE_CRC_SOURCE_AUTO) {
		int ret = i9xx_pipe_crc_auto_source(dev, pipe, source);
		if (ret)
			return ret;
	}

	switch (*source) {
	case INTEL_PIPE_CRC_SOURCE_PIPE:
		*val = PIPE_CRC_ENABLE | PIPE_CRC_SOURCE_PIPE_I9XX;
		break;
	case INTEL_PIPE_CRC_SOURCE_TV:
		if (!SUPPORTS_TV(dev))
			return -EINVAL;
		*val = PIPE_CRC_ENABLE | PIPE_CRC_SOURCE_TV_PRE;
		break;
	case INTEL_PIPE_CRC_SOURCE_DP_B:
		if (!IS_G4X(dev))
			return -EINVAL;
		*val = PIPE_CRC_ENABLE | PIPE_CRC_SOURCE_DP_B_G4X;
		need_stable_symbols = true;
		break;
	case INTEL_PIPE_CRC_SOURCE_DP_C:
		if (!IS_G4X(dev))
			return -EINVAL;
		*val = PIPE_CRC_ENABLE | PIPE_CRC_SOURCE_DP_C_G4X;
		need_stable_symbols = true;
		break;
	case INTEL_PIPE_CRC_SOURCE_DP_D:
		if (!IS_G4X(dev))
			return -EINVAL;
		*val = PIPE_CRC_ENABLE | PIPE_CRC_SOURCE_DP_D_G4X;
		need_stable_symbols = true;
		break;
	case INTEL_PIPE_CRC_SOURCE_NONE:
		*val = 0;
		break;
	default:
		return -EINVAL;
	}

	/*
	 * When the pipe CRC tap point is after the transcoders we need
	 * to tweak symbol-level features to produce a deterministic series of
	 * symbols for a given frame. We need to reset those features only once
	 * a frame (instead of every nth symbol):
	 *   - DC-balance: used to ensure a better clock recovery from the data
	 *     link (SDVO)
	 *   - DisplayPort scrambling: used for EMI reduction
	 */
	if (need_stable_symbols) {
		uint32_t tmp = I915_READ(PORT_DFT2_G4X);

		WARN_ON(!IS_G4X(dev));

		I915_WRITE(PORT_DFT_I9XX,
			   I915_READ(PORT_DFT_I9XX) | DC_BALANCE_RESET);

		if (pipe == PIPE_A)
			tmp |= PIPE_A_SCRAMBLE_RESET;
		else
			tmp |= PIPE_B_SCRAMBLE_RESET;

		I915_WRITE(PORT_DFT2_G4X, tmp);
	}

	return 0;
}

static void vlv_undo_pipe_scramble_reset(struct drm_device *dev,
					 enum pipe pipe)
{
	struct drm_i915_private *dev_priv = dev->dev_private;
	uint32_t tmp = I915_READ(PORT_DFT2_G4X);

	switch (pipe) {
	case PIPE_A:
		tmp &= ~PIPE_A_SCRAMBLE_RESET;
		break;
	case PIPE_B:
		tmp &= ~PIPE_B_SCRAMBLE_RESET;
		break;
	case PIPE_C:
		tmp &= ~PIPE_C_SCRAMBLE_RESET;
		break;
	default:
		return;
	}
	if (!(tmp & PIPE_SCRAMBLE_RESET_MASK))
		tmp &= ~DC_BALANCE_RESET_VLV;
	I915_WRITE(PORT_DFT2_G4X, tmp);

}

static void g4x_undo_pipe_scramble_reset(struct drm_device *dev,
					 enum pipe pipe)
{
	struct drm_i915_private *dev_priv = dev->dev_private;
	uint32_t tmp = I915_READ(PORT_DFT2_G4X);

	if (pipe == PIPE_A)
		tmp &= ~PIPE_A_SCRAMBLE_RESET;
	else
		tmp &= ~PIPE_B_SCRAMBLE_RESET;
	I915_WRITE(PORT_DFT2_G4X, tmp);

	if (!(tmp & PIPE_SCRAMBLE_RESET_MASK)) {
		I915_WRITE(PORT_DFT_I9XX,
			   I915_READ(PORT_DFT_I9XX) & ~DC_BALANCE_RESET);
	}
}

static int ilk_pipe_crc_ctl_reg(enum intel_pipe_crc_source *source,
				uint32_t *val)
{
	if (*source == INTEL_PIPE_CRC_SOURCE_AUTO)
		*source = INTEL_PIPE_CRC_SOURCE_PIPE;

	switch (*source) {
	case INTEL_PIPE_CRC_SOURCE_PLANE1:
		*val = PIPE_CRC_ENABLE | PIPE_CRC_SOURCE_PRIMARY_ILK;
		break;
	case INTEL_PIPE_CRC_SOURCE_PLANE2:
		*val = PIPE_CRC_ENABLE | PIPE_CRC_SOURCE_SPRITE_ILK;
		break;
	case INTEL_PIPE_CRC_SOURCE_PIPE:
		*val = PIPE_CRC_ENABLE | PIPE_CRC_SOURCE_PIPE_ILK;
		break;
	case INTEL_PIPE_CRC_SOURCE_NONE:
		*val = 0;
		break;
	default:
		return -EINVAL;
	}

	return 0;
}

static void hsw_trans_edp_pipe_A_crc_wa(struct drm_device *dev, bool enable)
{
	struct drm_i915_private *dev_priv = dev->dev_private;
	struct intel_crtc *crtc =
		to_intel_crtc(dev_priv->pipe_to_crtc_mapping[PIPE_A]);
	struct intel_crtc_state *pipe_config;
	struct drm_atomic_state *state;
	int ret = 0;

	drm_modeset_lock_all(dev);
	state = drm_atomic_state_alloc(dev);
	if (!state) {
		ret = -ENOMEM;
		goto out;
	}

	state->acquire_ctx = drm_modeset_legacy_acquire_ctx(&crtc->base);
	pipe_config = intel_atomic_get_crtc_state(state, crtc);
	if (IS_ERR(pipe_config)) {
		ret = PTR_ERR(pipe_config);
		goto out;
	}

	pipe_config->pch_pfit.force_thru = enable;
	if (pipe_config->cpu_transcoder == TRANSCODER_EDP &&
	    pipe_config->pch_pfit.enabled != enable)
		pipe_config->base.connectors_changed = true;

	ret = drm_atomic_commit(state);
out:
	drm_modeset_unlock_all(dev);
	WARN(ret, "Toggling workaround to %i returns %i\n", enable, ret);
	if (ret)
		drm_atomic_state_free(state);
}

static int ivb_pipe_crc_ctl_reg(struct drm_device *dev,
				enum pipe pipe,
				enum intel_pipe_crc_source *source,
				uint32_t *val)
{
	if (*source == INTEL_PIPE_CRC_SOURCE_AUTO)
		*source = INTEL_PIPE_CRC_SOURCE_PF;

	switch (*source) {
	case INTEL_PIPE_CRC_SOURCE_PLANE1:
		*val = PIPE_CRC_ENABLE | PIPE_CRC_SOURCE_PRIMARY_IVB;
		break;
	case INTEL_PIPE_CRC_SOURCE_PLANE2:
		*val = PIPE_CRC_ENABLE | PIPE_CRC_SOURCE_SPRITE_IVB;
		break;
	case INTEL_PIPE_CRC_SOURCE_PF:
		if (IS_HASWELL(dev) && pipe == PIPE_A)
			hsw_trans_edp_pipe_A_crc_wa(dev, true);

		*val = PIPE_CRC_ENABLE | PIPE_CRC_SOURCE_PF_IVB;
		break;
	case INTEL_PIPE_CRC_SOURCE_NONE:
		*val = 0;
		break;
	default:
		return -EINVAL;
	}

	return 0;
}

static int pipe_crc_set_source(struct drm_device *dev, enum pipe pipe,
			       enum intel_pipe_crc_source source)
{
	struct drm_i915_private *dev_priv = dev->dev_private;
	struct intel_pipe_crc *pipe_crc = &dev_priv->pipe_crc[pipe];
	struct intel_crtc *crtc = to_intel_crtc(intel_get_crtc_for_pipe(dev,
									pipe));
	u32 val = 0; /* shut up gcc */
	int ret;

	if (pipe_crc->source == source)
		return 0;

	/* forbid changing the source without going back to 'none' */
	if (pipe_crc->source && source)
		return -EINVAL;

	if (!intel_display_power_is_enabled(dev_priv, POWER_DOMAIN_PIPE(pipe))) {
		DRM_DEBUG_KMS("Trying to capture CRC while pipe is off\n");
		return -EIO;
	}

	if (IS_GEN2(dev))
		ret = i8xx_pipe_crc_ctl_reg(&source, &val);
	else if (INTEL_INFO(dev)->gen < 5)
		ret = i9xx_pipe_crc_ctl_reg(dev, pipe, &source, &val);
	else if (IS_VALLEYVIEW(dev))
		ret = vlv_pipe_crc_ctl_reg(dev, pipe, &source, &val);
	else if (IS_GEN5(dev) || IS_GEN6(dev))
		ret = ilk_pipe_crc_ctl_reg(&source, &val);
	else
		ret = ivb_pipe_crc_ctl_reg(dev, pipe, &source, &val);

	if (ret != 0)
		return ret;

	/* none -> real source transition */
	if (source) {
		struct intel_pipe_crc_entry *entries;

		DRM_DEBUG_DRIVER("collecting CRCs for pipe %c, %s\n",
				 pipe_name(pipe), pipe_crc_source_name(source));

		entries = kcalloc(INTEL_PIPE_CRC_ENTRIES_NR,
				  sizeof(pipe_crc->entries[0]),
				  GFP_KERNEL);
		if (!entries)
			return -ENOMEM;

		/*
		 * When IPS gets enabled, the pipe CRC changes. Since IPS gets
		 * enabled and disabled dynamically based on package C states,
		 * user space can't make reliable use of the CRCs, so let's just
		 * completely disable it.
		 */
		hsw_disable_ips(crtc);

		spin_lock_irq(&pipe_crc->lock);
		kfree(pipe_crc->entries);
		pipe_crc->entries = entries;
		pipe_crc->head = 0;
		pipe_crc->tail = 0;
		spin_unlock_irq(&pipe_crc->lock);
	}

	pipe_crc->source = source;

	I915_WRITE(PIPE_CRC_CTL(pipe), val);
	POSTING_READ(PIPE_CRC_CTL(pipe));

	/* real source -> none transition */
	if (source == INTEL_PIPE_CRC_SOURCE_NONE) {
		struct intel_pipe_crc_entry *entries;
		struct intel_crtc *crtc =
			to_intel_crtc(dev_priv->pipe_to_crtc_mapping[pipe]);

		DRM_DEBUG_DRIVER("stopping CRCs for pipe %c\n",
				 pipe_name(pipe));

		drm_modeset_lock(&crtc->base.mutex, NULL);
		if (crtc->base.state->active)
			intel_wait_for_vblank(dev, pipe);
		drm_modeset_unlock(&crtc->base.mutex);

		spin_lock_irq(&pipe_crc->lock);
		entries = pipe_crc->entries;
		pipe_crc->entries = NULL;
		pipe_crc->head = 0;
		pipe_crc->tail = 0;
		spin_unlock_irq(&pipe_crc->lock);

		kfree(entries);

		if (IS_G4X(dev))
			g4x_undo_pipe_scramble_reset(dev, pipe);
		else if (IS_VALLEYVIEW(dev))
			vlv_undo_pipe_scramble_reset(dev, pipe);
		else if (IS_HASWELL(dev) && pipe == PIPE_A)
			hsw_trans_edp_pipe_A_crc_wa(dev, false);

		hsw_enable_ips(crtc);
	}

	return 0;
}

/*
 * Parse pipe CRC command strings:
 *   command: wsp* object wsp+ name wsp+ source wsp*
 *   object: 'pipe'
 *   name: (A | B | C)
 *   source: (none | plane1 | plane2 | pf)
 *   wsp: (#0x20 | #0x9 | #0xA)+
 *
 * eg.:
 *  "pipe A plane1"  ->  Start CRC computations on plane1 of pipe A
 *  "pipe A none"    ->  Stop CRC
 */
static int display_crc_ctl_tokenize(char *buf, char *words[], int max_words)
{
	int n_words = 0;

	while (*buf) {
		char *end;

		/* skip leading white space */
		buf = skip_spaces(buf);
		if (!*buf)
			break;	/* end of buffer */

		/* find end of word */
		for (end = buf; *end && !isspace(*end); end++)
			;

		if (n_words == max_words) {
			DRM_DEBUG_DRIVER("too many words, allowed <= %d\n",
					 max_words);
			return -EINVAL;	/* ran out of words[] before bytes */
		}

		if (*end)
			*end++ = '\0';
		words[n_words++] = buf;
		buf = end;
	}

	return n_words;
}

enum intel_pipe_crc_object {
	PIPE_CRC_OBJECT_PIPE,
};

static const char * const pipe_crc_objects[] = {
	"pipe",
};

static int
display_crc_ctl_parse_object(const char *buf, enum intel_pipe_crc_object *o)
{
	int i;

	for (i = 0; i < ARRAY_SIZE(pipe_crc_objects); i++)
		if (!strcmp(buf, pipe_crc_objects[i])) {
			*o = i;
			return 0;
		    }

	return -EINVAL;
}

static int display_crc_ctl_parse_pipe(const char *buf, enum pipe *pipe)
{
	const char name = buf[0];

	if (name < 'A' || name >= pipe_name(I915_MAX_PIPES))
		return -EINVAL;

	*pipe = name - 'A';

	return 0;
}

static int
display_crc_ctl_parse_source(const char *buf, enum intel_pipe_crc_source *s)
{
	int i;

	for (i = 0; i < ARRAY_SIZE(pipe_crc_sources); i++)
		if (!strcmp(buf, pipe_crc_sources[i])) {
			*s = i;
			return 0;
		    }

	return -EINVAL;
}

static int display_crc_ctl_parse(struct drm_device *dev, char *buf, size_t len)
{
#define N_WORDS 3
	int n_words;
	char *words[N_WORDS];
	enum pipe pipe;
	enum intel_pipe_crc_object object;
	enum intel_pipe_crc_source source;

	n_words = display_crc_ctl_tokenize(buf, words, N_WORDS);
	if (n_words != N_WORDS) {
		DRM_DEBUG_DRIVER("tokenize failed, a command is %d words\n",
				 N_WORDS);
		return -EINVAL;
	}

	if (display_crc_ctl_parse_object(words[0], &object) < 0) {
		DRM_DEBUG_DRIVER("unknown object %s\n", words[0]);
		return -EINVAL;
	}

	if (display_crc_ctl_parse_pipe(words[1], &pipe) < 0) {
		DRM_DEBUG_DRIVER("unknown pipe %s\n", words[1]);
		return -EINVAL;
	}

	if (display_crc_ctl_parse_source(words[2], &source) < 0) {
		DRM_DEBUG_DRIVER("unknown source %s\n", words[2]);
		return -EINVAL;
	}

	return pipe_crc_set_source(dev, pipe, source);
}

static ssize_t display_crc_ctl_write(struct file *file, const char __user *ubuf,
				     size_t len, loff_t *offp)
{
	struct seq_file *m = file->private_data;
	struct drm_device *dev = m->private;
	char *tmpbuf;
	int ret;

	if (len == 0)
		return 0;

	if (len > PAGE_SIZE - 1) {
		DRM_DEBUG_DRIVER("expected <%lu bytes into pipe crc control\n",
				 PAGE_SIZE);
		return -E2BIG;
	}

	tmpbuf = kmalloc(len + 1, GFP_KERNEL);
	if (!tmpbuf)
		return -ENOMEM;

	if (copy_from_user(tmpbuf, ubuf, len)) {
		ret = -EFAULT;
		goto out;
	}
	tmpbuf[len] = '\0';

	ret = display_crc_ctl_parse(dev, tmpbuf, len);

out:
	kfree(tmpbuf);
	if (ret < 0)
		return ret;

	*offp += len;
	return len;
}

static const struct file_operations i915_display_crc_ctl_fops = {
	.owner = THIS_MODULE,
	.open = display_crc_ctl_open,
	.read = seq_read,
	.llseek = seq_lseek,
	.release = single_release,
	.write = display_crc_ctl_write
};

static ssize_t i915_displayport_test_active_write(struct file *file,
					    const char __user *ubuf,
					    size_t len, loff_t *offp)
{
	char *input_buffer;
	int status = 0;
	struct drm_device *dev;
	struct drm_connector *connector;
	struct list_head *connector_list;
	struct intel_dp *intel_dp;
	int val = 0;

	dev = ((struct seq_file *)file->private_data)->private;

	connector_list = &dev->mode_config.connector_list;

	if (len == 0)
		return 0;

	input_buffer = kmalloc(len + 1, GFP_KERNEL);
	if (!input_buffer)
		return -ENOMEM;

	if (copy_from_user(input_buffer, ubuf, len)) {
		status = -EFAULT;
		goto out;
	}

	input_buffer[len] = '\0';
	DRM_DEBUG_DRIVER("Copied %d bytes from user\n", (unsigned int)len);

	list_for_each_entry(connector, connector_list, head) {

		if (connector->connector_type !=
		    DRM_MODE_CONNECTOR_DisplayPort)
			continue;

		if (connector->status == connector_status_connected &&
		    connector->encoder != NULL) {
			intel_dp = enc_to_intel_dp(connector->encoder);
			status = kstrtoint(input_buffer, 10, &val);
			if (status < 0)
				goto out;
			DRM_DEBUG_DRIVER("Got %d for test active\n", val);
			/* To prevent erroneous activation of the compliance
			 * testing code, only accept an actual value of 1 here
			 */
			if (val == 1)
				intel_dp->compliance_test_active = 1;
			else
				intel_dp->compliance_test_active = 0;
		}
	}
out:
	kfree(input_buffer);
	if (status < 0)
		return status;

	*offp += len;
	return len;
}

static int i915_displayport_test_active_show(struct seq_file *m, void *data)
{
	struct drm_device *dev = m->private;
	struct drm_connector *connector;
	struct list_head *connector_list = &dev->mode_config.connector_list;
	struct intel_dp *intel_dp;

	list_for_each_entry(connector, connector_list, head) {

		if (connector->connector_type !=
		    DRM_MODE_CONNECTOR_DisplayPort)
			continue;

		if (connector->status == connector_status_connected &&
		    connector->encoder != NULL) {
			intel_dp = enc_to_intel_dp(connector->encoder);
			if (intel_dp->compliance_test_active)
				seq_puts(m, "1");
			else
				seq_puts(m, "0");
		} else
			seq_puts(m, "0");
	}

	return 0;
}

static int i915_displayport_test_active_open(struct inode *inode,
				       struct file *file)
{
	struct drm_device *dev = inode->i_private;

	return single_open(file, i915_displayport_test_active_show, dev);
}

static const struct file_operations i915_displayport_test_active_fops = {
	.owner = THIS_MODULE,
	.open = i915_displayport_test_active_open,
	.read = seq_read,
	.llseek = seq_lseek,
	.release = single_release,
	.write = i915_displayport_test_active_write
};

static int i915_displayport_test_data_show(struct seq_file *m, void *data)
{
	struct drm_device *dev = m->private;
	struct drm_connector *connector;
	struct list_head *connector_list = &dev->mode_config.connector_list;
	struct intel_dp *intel_dp;

	list_for_each_entry(connector, connector_list, head) {

		if (connector->connector_type !=
		    DRM_MODE_CONNECTOR_DisplayPort)
			continue;

		if (connector->status == connector_status_connected &&
		    connector->encoder != NULL) {
			intel_dp = enc_to_intel_dp(connector->encoder);
			seq_printf(m, "%lx", intel_dp->compliance_test_data);
		} else
			seq_puts(m, "0");
	}

	return 0;
}
static int i915_displayport_test_data_open(struct inode *inode,
				       struct file *file)
{
	struct drm_device *dev = inode->i_private;

	return single_open(file, i915_displayport_test_data_show, dev);
}

static const struct file_operations i915_displayport_test_data_fops = {
	.owner = THIS_MODULE,
	.open = i915_displayport_test_data_open,
	.read = seq_read,
	.llseek = seq_lseek,
	.release = single_release
};

static int i915_displayport_test_type_show(struct seq_file *m, void *data)
{
	struct drm_device *dev = m->private;
	struct drm_connector *connector;
	struct list_head *connector_list = &dev->mode_config.connector_list;
	struct intel_dp *intel_dp;

	list_for_each_entry(connector, connector_list, head) {

		if (connector->connector_type !=
		    DRM_MODE_CONNECTOR_DisplayPort)
			continue;

		if (connector->status == connector_status_connected &&
		    connector->encoder != NULL) {
			intel_dp = enc_to_intel_dp(connector->encoder);
			seq_printf(m, "%02lx", intel_dp->compliance_test_type);
		} else
			seq_puts(m, "0");
	}

	return 0;
}

static int i915_displayport_test_type_open(struct inode *inode,
				       struct file *file)
{
	struct drm_device *dev = inode->i_private;

	return single_open(file, i915_displayport_test_type_show, dev);
}

static const struct file_operations i915_displayport_test_type_fops = {
	.owner = THIS_MODULE,
	.open = i915_displayport_test_type_open,
	.read = seq_read,
	.llseek = seq_lseek,
	.release = single_release
};

static void wm_latency_show(struct seq_file *m, const uint16_t wm[8])
{
	struct drm_device *dev = m->private;
	int level;
	int num_levels;

	if (IS_CHERRYVIEW(dev))
		num_levels = 3;
	else if (IS_VALLEYVIEW(dev))
		num_levels = 1;
	else
		num_levels = ilk_wm_max_level(dev) + 1;

	drm_modeset_lock_all(dev);

	for (level = 0; level < num_levels; level++) {
		unsigned int latency = wm[level];

		/*
		 * - WM1+ latency values in 0.5us units
		 * - latencies are in us on gen9/vlv/chv
		 */
		if (INTEL_INFO(dev)->gen >= 9 || IS_VALLEYVIEW(dev))
			latency *= 10;
		else if (level > 0)
			latency *= 5;

		seq_printf(m, "WM%d %u (%u.%u usec)\n",
			   level, wm[level], latency / 10, latency % 10);
	}

	drm_modeset_unlock_all(dev);
}

static int pri_wm_latency_show(struct seq_file *m, void *data)
{
	struct drm_device *dev = m->private;
	struct drm_i915_private *dev_priv = dev->dev_private;
	const uint16_t *latencies;

	if (INTEL_INFO(dev)->gen >= 9)
		latencies = dev_priv->wm.skl_latency;
	else
		latencies = to_i915(dev)->wm.pri_latency;

	wm_latency_show(m, latencies);

	return 0;
}

static int spr_wm_latency_show(struct seq_file *m, void *data)
{
	struct drm_device *dev = m->private;
	struct drm_i915_private *dev_priv = dev->dev_private;
	const uint16_t *latencies;

	if (INTEL_INFO(dev)->gen >= 9)
		latencies = dev_priv->wm.skl_latency;
	else
		latencies = to_i915(dev)->wm.spr_latency;

	wm_latency_show(m, latencies);

	return 0;
}

static int cur_wm_latency_show(struct seq_file *m, void *data)
{
	struct drm_device *dev = m->private;
	struct drm_i915_private *dev_priv = dev->dev_private;
	const uint16_t *latencies;

	if (INTEL_INFO(dev)->gen >= 9)
		latencies = dev_priv->wm.skl_latency;
	else
		latencies = to_i915(dev)->wm.cur_latency;

	wm_latency_show(m, latencies);

	return 0;
}

static int pri_wm_latency_open(struct inode *inode, struct file *file)
{
	struct drm_device *dev = inode->i_private;

	if (INTEL_INFO(dev)->gen < 5)
		return -ENODEV;

	return single_open(file, pri_wm_latency_show, dev);
}

static int spr_wm_latency_open(struct inode *inode, struct file *file)
{
	struct drm_device *dev = inode->i_private;

	if (HAS_GMCH_DISPLAY(dev))
		return -ENODEV;

	return single_open(file, spr_wm_latency_show, dev);
}

static int cur_wm_latency_open(struct inode *inode, struct file *file)
{
	struct drm_device *dev = inode->i_private;

	if (HAS_GMCH_DISPLAY(dev))
		return -ENODEV;

	return single_open(file, cur_wm_latency_show, dev);
}

static ssize_t wm_latency_write(struct file *file, const char __user *ubuf,
				size_t len, loff_t *offp, uint16_t wm[8])
{
	struct seq_file *m = file->private_data;
	struct drm_device *dev = m->private;
	uint16_t new[8] = { 0 };
	int num_levels;
	int level;
	int ret;
	char tmp[32];

	if (IS_CHERRYVIEW(dev))
		num_levels = 3;
	else if (IS_VALLEYVIEW(dev))
		num_levels = 1;
	else
		num_levels = ilk_wm_max_level(dev) + 1;

	if (len >= sizeof(tmp))
		return -EINVAL;

	if (copy_from_user(tmp, ubuf, len))
		return -EFAULT;

	tmp[len] = '\0';

	ret = sscanf(tmp, "%hu %hu %hu %hu %hu %hu %hu %hu",
		     &new[0], &new[1], &new[2], &new[3],
		     &new[4], &new[5], &new[6], &new[7]);
	if (ret != num_levels)
		return -EINVAL;

	drm_modeset_lock_all(dev);

	for (level = 0; level < num_levels; level++)
		wm[level] = new[level];

	drm_modeset_unlock_all(dev);

	return len;
}


static ssize_t pri_wm_latency_write(struct file *file, const char __user *ubuf,
				    size_t len, loff_t *offp)
{
	struct seq_file *m = file->private_data;
	struct drm_device *dev = m->private;
	struct drm_i915_private *dev_priv = dev->dev_private;
	uint16_t *latencies;

	if (INTEL_INFO(dev)->gen >= 9)
		latencies = dev_priv->wm.skl_latency;
	else
		latencies = to_i915(dev)->wm.pri_latency;

	return wm_latency_write(file, ubuf, len, offp, latencies);
}

static ssize_t spr_wm_latency_write(struct file *file, const char __user *ubuf,
				    size_t len, loff_t *offp)
{
	struct seq_file *m = file->private_data;
	struct drm_device *dev = m->private;
	struct drm_i915_private *dev_priv = dev->dev_private;
	uint16_t *latencies;

	if (INTEL_INFO(dev)->gen >= 9)
		latencies = dev_priv->wm.skl_latency;
	else
		latencies = to_i915(dev)->wm.spr_latency;

	return wm_latency_write(file, ubuf, len, offp, latencies);
}

static ssize_t cur_wm_latency_write(struct file *file, const char __user *ubuf,
				    size_t len, loff_t *offp)
{
	struct seq_file *m = file->private_data;
	struct drm_device *dev = m->private;
	struct drm_i915_private *dev_priv = dev->dev_private;
	uint16_t *latencies;

	if (INTEL_INFO(dev)->gen >= 9)
		latencies = dev_priv->wm.skl_latency;
	else
		latencies = to_i915(dev)->wm.cur_latency;

	return wm_latency_write(file, ubuf, len, offp, latencies);
}

static const struct file_operations i915_pri_wm_latency_fops = {
	.owner = THIS_MODULE,
	.open = pri_wm_latency_open,
	.read = seq_read,
	.llseek = seq_lseek,
	.release = single_release,
	.write = pri_wm_latency_write
};

static const struct file_operations i915_spr_wm_latency_fops = {
	.owner = THIS_MODULE,
	.open = spr_wm_latency_open,
	.read = seq_read,
	.llseek = seq_lseek,
	.release = single_release,
	.write = spr_wm_latency_write
};

static const struct file_operations i915_cur_wm_latency_fops = {
	.owner = THIS_MODULE,
	.open = cur_wm_latency_open,
	.read = seq_read,
	.llseek = seq_lseek,
	.release = single_release,
	.write = cur_wm_latency_write
};

static int
i915_wedged_get(void *data, u64 *val)
{
	struct drm_device *dev = data;
	struct drm_i915_private *dev_priv = dev->dev_private;

	*val = atomic_read(&dev_priv->gpu_error.reset_counter);

	return 0;
}

static int
i915_wedged_set(void *data, u64 val)
{
	struct drm_device *dev = data;
	struct drm_i915_private *dev_priv = dev->dev_private;

	/*
	 * There is no safeguard against this debugfs entry colliding
	 * with the hangcheck calling same i915_handle_error() in
	 * parallel, causing an explosion. For now we assume that the
	 * test harness is responsible enough not to inject gpu hangs
	 * while it is writing to 'i915_wedged'
	 */

	if (i915_reset_in_progress(&dev_priv->gpu_error))
		return -EAGAIN;

	intel_runtime_pm_get(dev_priv);

	i915_handle_error(dev, val,
			  "Manually setting wedged to %llu", val);

	intel_runtime_pm_put(dev_priv);

	return 0;
}

DEFINE_SIMPLE_ATTRIBUTE(i915_wedged_fops,
			i915_wedged_get, i915_wedged_set,
			"%llu\n");

static int
i915_ring_stop_get(void *data, u64 *val)
{
	struct drm_device *dev = data;
	struct drm_i915_private *dev_priv = dev->dev_private;

	*val = dev_priv->gpu_error.stop_rings;

	return 0;
}

static int
i915_ring_stop_set(void *data, u64 val)
{
	struct drm_device *dev = data;
	struct drm_i915_private *dev_priv = dev->dev_private;
	int ret;

	DRM_DEBUG_DRIVER("Stopping rings 0x%08llx\n", val);

	ret = mutex_lock_interruptible(&dev->struct_mutex);
	if (ret)
		return ret;

	dev_priv->gpu_error.stop_rings = val;
	mutex_unlock(&dev->struct_mutex);

	return 0;
}

DEFINE_SIMPLE_ATTRIBUTE(i915_ring_stop_fops,
			i915_ring_stop_get, i915_ring_stop_set,
			"0x%08llx\n");

static int
i915_ring_missed_irq_get(void *data, u64 *val)
{
	struct drm_device *dev = data;
	struct drm_i915_private *dev_priv = dev->dev_private;

	*val = dev_priv->gpu_error.missed_irq_rings;
	return 0;
}

static int
i915_ring_missed_irq_set(void *data, u64 val)
{
	struct drm_device *dev = data;
	struct drm_i915_private *dev_priv = dev->dev_private;
	int ret;

	/* Lock against concurrent debugfs callers */
	ret = mutex_lock_interruptible(&dev->struct_mutex);
	if (ret)
		return ret;
	dev_priv->gpu_error.missed_irq_rings = val;
	mutex_unlock(&dev->struct_mutex);

	return 0;
}

DEFINE_SIMPLE_ATTRIBUTE(i915_ring_missed_irq_fops,
			i915_ring_missed_irq_get, i915_ring_missed_irq_set,
			"0x%08llx\n");

static int
i915_ring_test_irq_get(void *data, u64 *val)
{
	struct drm_device *dev = data;
	struct drm_i915_private *dev_priv = dev->dev_private;

	*val = dev_priv->gpu_error.test_irq_rings;

	return 0;
}

static int
i915_ring_test_irq_set(void *data, u64 val)
{
	struct drm_device *dev = data;
	struct drm_i915_private *dev_priv = dev->dev_private;
	int ret;

	DRM_DEBUG_DRIVER("Masking interrupts on rings 0x%08llx\n", val);

	/* Lock against concurrent debugfs callers */
	ret = mutex_lock_interruptible(&dev->struct_mutex);
	if (ret)
		return ret;

	dev_priv->gpu_error.test_irq_rings = val;
	mutex_unlock(&dev->struct_mutex);

	return 0;
}

DEFINE_SIMPLE_ATTRIBUTE(i915_ring_test_irq_fops,
			i915_ring_test_irq_get, i915_ring_test_irq_set,
			"0x%08llx\n");

#define DROP_UNBOUND 0x1
#define DROP_BOUND 0x2
#define DROP_RETIRE 0x4
#define DROP_ACTIVE 0x8
#define DROP_ALL (DROP_UNBOUND | \
		  DROP_BOUND | \
		  DROP_RETIRE | \
		  DROP_ACTIVE)
static int
i915_drop_caches_get(void *data, u64 *val)
{
	*val = DROP_ALL;

	return 0;
}

static int
i915_drop_caches_set(void *data, u64 val)
{
	struct drm_device *dev = data;
	struct drm_i915_private *dev_priv = dev->dev_private;
	int ret;

	DRM_DEBUG("Dropping caches: 0x%08llx\n", val);

	/* No need to check and wait for gpu resets, only libdrm auto-restarts
	 * on ioctls on -EAGAIN. */
	ret = mutex_lock_interruptible(&dev->struct_mutex);
	if (ret)
		return ret;

	if (val & DROP_ACTIVE) {
		ret = i915_gpu_idle(dev);
		if (ret)
			goto unlock;
	}

	if (val & (DROP_RETIRE | DROP_ACTIVE))
		i915_gem_retire_requests(dev);

	if (val & DROP_BOUND)
		i915_gem_shrink(dev_priv, LONG_MAX, I915_SHRINK_BOUND);

	if (val & DROP_UNBOUND)
		i915_gem_shrink(dev_priv, LONG_MAX, I915_SHRINK_UNBOUND);

unlock:
	mutex_unlock(&dev->struct_mutex);

	return ret;
}

DEFINE_SIMPLE_ATTRIBUTE(i915_drop_caches_fops,
			i915_drop_caches_get, i915_drop_caches_set,
			"0x%08llx\n");

static int
i915_max_freq_get(void *data, u64 *val)
{
	struct drm_device *dev = data;
	struct drm_i915_private *dev_priv = dev->dev_private;
	int ret;

	if (INTEL_INFO(dev)->gen < 6)
		return -ENODEV;

	flush_delayed_work(&dev_priv->rps.delayed_resume_work);

	ret = mutex_lock_interruptible(&dev_priv->rps.hw_lock);
	if (ret)
		return ret;

	*val = intel_gpu_freq(dev_priv, dev_priv->rps.max_freq_softlimit);
	mutex_unlock(&dev_priv->rps.hw_lock);

	return 0;
}

static int
i915_max_freq_set(void *data, u64 val)
{
	struct drm_device *dev = data;
	struct drm_i915_private *dev_priv = dev->dev_private;
	u32 hw_max, hw_min;
	int ret;

	if (INTEL_INFO(dev)->gen < 6)
		return -ENODEV;

	flush_delayed_work(&dev_priv->rps.delayed_resume_work);

	DRM_DEBUG_DRIVER("Manually setting max freq to %llu\n", val);

	ret = mutex_lock_interruptible(&dev_priv->rps.hw_lock);
	if (ret)
		return ret;

	/*
	 * Turbo will still be enabled, but won't go above the set value.
	 */
	val = intel_freq_opcode(dev_priv, val);

	hw_max = dev_priv->rps.max_freq;
	hw_min = dev_priv->rps.min_freq;

	if (val < hw_min || val > hw_max || val < dev_priv->rps.min_freq_softlimit) {
		mutex_unlock(&dev_priv->rps.hw_lock);
		return -EINVAL;
	}

	dev_priv->rps.max_freq_softlimit = val;

	intel_set_rps(dev, val);

	mutex_unlock(&dev_priv->rps.hw_lock);

	return 0;
}

DEFINE_SIMPLE_ATTRIBUTE(i915_max_freq_fops,
			i915_max_freq_get, i915_max_freq_set,
			"%llu\n");

static int
i915_min_freq_get(void *data, u64 *val)
{
	struct drm_device *dev = data;
	struct drm_i915_private *dev_priv = dev->dev_private;
	int ret;

	if (INTEL_INFO(dev)->gen < 6)
		return -ENODEV;

	flush_delayed_work(&dev_priv->rps.delayed_resume_work);

	ret = mutex_lock_interruptible(&dev_priv->rps.hw_lock);
	if (ret)
		return ret;

	*val = intel_gpu_freq(dev_priv, dev_priv->rps.min_freq_softlimit);
	mutex_unlock(&dev_priv->rps.hw_lock);

	return 0;
}

static int
i915_min_freq_set(void *data, u64 val)
{
	struct drm_device *dev = data;
	struct drm_i915_private *dev_priv = dev->dev_private;
	u32 hw_max, hw_min;
	int ret;

	if (INTEL_INFO(dev)->gen < 6)
		return -ENODEV;

	flush_delayed_work(&dev_priv->rps.delayed_resume_work);

	DRM_DEBUG_DRIVER("Manually setting min freq to %llu\n", val);

	ret = mutex_lock_interruptible(&dev_priv->rps.hw_lock);
	if (ret)
		return ret;

	/*
	 * Turbo will still be enabled, but won't go below the set value.
	 */
	val = intel_freq_opcode(dev_priv, val);

	hw_max = dev_priv->rps.max_freq;
	hw_min = dev_priv->rps.min_freq;

	if (val < hw_min || val > hw_max || val > dev_priv->rps.max_freq_softlimit) {
		mutex_unlock(&dev_priv->rps.hw_lock);
		return -EINVAL;
	}

	dev_priv->rps.min_freq_softlimit = val;

	intel_set_rps(dev, val);

	mutex_unlock(&dev_priv->rps.hw_lock);

	return 0;
}

DEFINE_SIMPLE_ATTRIBUTE(i915_min_freq_fops,
			i915_min_freq_get, i915_min_freq_set,
			"%llu\n");

static int
i915_cache_sharing_get(void *data, u64 *val)
{
	struct drm_device *dev = data;
	struct drm_i915_private *dev_priv = dev->dev_private;
	u32 snpcr;
	int ret;

	if (!(IS_GEN6(dev) || IS_GEN7(dev)))
		return -ENODEV;

	ret = mutex_lock_interruptible(&dev->struct_mutex);
	if (ret)
		return ret;
	intel_runtime_pm_get(dev_priv);

	snpcr = I915_READ(GEN6_MBCUNIT_SNPCR);

	intel_runtime_pm_put(dev_priv);
	mutex_unlock(&dev_priv->dev->struct_mutex);

	*val = (snpcr & GEN6_MBC_SNPCR_MASK) >> GEN6_MBC_SNPCR_SHIFT;

	return 0;
}

static int
i915_cache_sharing_set(void *data, u64 val)
{
	struct drm_device *dev = data;
	struct drm_i915_private *dev_priv = dev->dev_private;
	u32 snpcr;

	if (!(IS_GEN6(dev) || IS_GEN7(dev)))
		return -ENODEV;

	if (val > 3)
		return -EINVAL;

	intel_runtime_pm_get(dev_priv);
	DRM_DEBUG_DRIVER("Manually setting uncore sharing to %llu\n", val);

	/* Update the cache sharing policy here as well */
	snpcr = I915_READ(GEN6_MBCUNIT_SNPCR);
	snpcr &= ~GEN6_MBC_SNPCR_MASK;
	snpcr |= (val << GEN6_MBC_SNPCR_SHIFT);
	I915_WRITE(GEN6_MBCUNIT_SNPCR, snpcr);

	intel_runtime_pm_put(dev_priv);
	return 0;
}

DEFINE_SIMPLE_ATTRIBUTE(i915_cache_sharing_fops,
			i915_cache_sharing_get, i915_cache_sharing_set,
			"%llu\n");

struct sseu_dev_status {
	unsigned int slice_total;
	unsigned int subslice_total;
	unsigned int subslice_per_slice;
	unsigned int eu_total;
	unsigned int eu_per_subslice;
};

static void cherryview_sseu_device_status(struct drm_device *dev,
					  struct sseu_dev_status *stat)
{
	struct drm_i915_private *dev_priv = dev->dev_private;
	int ss_max = 2;
	int ss;
	u32 sig1[ss_max], sig2[ss_max];

	sig1[0] = I915_READ(CHV_POWER_SS0_SIG1);
	sig1[1] = I915_READ(CHV_POWER_SS1_SIG1);
	sig2[0] = I915_READ(CHV_POWER_SS0_SIG2);
	sig2[1] = I915_READ(CHV_POWER_SS1_SIG2);

	for (ss = 0; ss < ss_max; ss++) {
		unsigned int eu_cnt;

		if (sig1[ss] & CHV_SS_PG_ENABLE)
			/* skip disabled subslice */
			continue;

		stat->slice_total = 1;
		stat->subslice_per_slice++;
		eu_cnt = ((sig1[ss] & CHV_EU08_PG_ENABLE) ? 0 : 2) +
			 ((sig1[ss] & CHV_EU19_PG_ENABLE) ? 0 : 2) +
			 ((sig1[ss] & CHV_EU210_PG_ENABLE) ? 0 : 2) +
			 ((sig2[ss] & CHV_EU311_PG_ENABLE) ? 0 : 2);
		stat->eu_total += eu_cnt;
		stat->eu_per_subslice = max(stat->eu_per_subslice, eu_cnt);
	}
	stat->subslice_total = stat->subslice_per_slice;
}

static void gen9_sseu_device_status(struct drm_device *dev,
				    struct sseu_dev_status *stat)
{
	struct drm_i915_private *dev_priv = dev->dev_private;
	int s_max = 3, ss_max = 4;
	int s, ss;
	u32 s_reg[s_max], eu_reg[2*s_max], eu_mask[2];

	/* BXT has a single slice and at most 3 subslices. */
	if (IS_BROXTON(dev)) {
		s_max = 1;
		ss_max = 3;
	}

	for (s = 0; s < s_max; s++) {
		s_reg[s] = I915_READ(GEN9_SLICE_PGCTL_ACK(s));
		eu_reg[2*s] = I915_READ(GEN9_SS01_EU_PGCTL_ACK(s));
		eu_reg[2*s + 1] = I915_READ(GEN9_SS23_EU_PGCTL_ACK(s));
	}

	eu_mask[0] = GEN9_PGCTL_SSA_EU08_ACK |
		     GEN9_PGCTL_SSA_EU19_ACK |
		     GEN9_PGCTL_SSA_EU210_ACK |
		     GEN9_PGCTL_SSA_EU311_ACK;
	eu_mask[1] = GEN9_PGCTL_SSB_EU08_ACK |
		     GEN9_PGCTL_SSB_EU19_ACK |
		     GEN9_PGCTL_SSB_EU210_ACK |
		     GEN9_PGCTL_SSB_EU311_ACK;

	for (s = 0; s < s_max; s++) {
		unsigned int ss_cnt = 0;

		if ((s_reg[s] & GEN9_PGCTL_SLICE_ACK) == 0)
			/* skip disabled slice */
			continue;

		stat->slice_total++;

		if (IS_SKYLAKE(dev))
			ss_cnt = INTEL_INFO(dev)->subslice_per_slice;

		for (ss = 0; ss < ss_max; ss++) {
			unsigned int eu_cnt;

			if (IS_BROXTON(dev) &&
			    !(s_reg[s] & (GEN9_PGCTL_SS_ACK(ss))))
				/* skip disabled subslice */
				continue;

			if (IS_BROXTON(dev))
				ss_cnt++;

			eu_cnt = 2 * hweight32(eu_reg[2*s + ss/2] &
					       eu_mask[ss%2]);
			stat->eu_total += eu_cnt;
			stat->eu_per_subslice = max(stat->eu_per_subslice,
						    eu_cnt);
		}

		stat->subslice_total += ss_cnt;
		stat->subslice_per_slice = max(stat->subslice_per_slice,
					       ss_cnt);
	}
}

static void broadwell_sseu_device_status(struct drm_device *dev,
					 struct sseu_dev_status *stat)
{
	struct drm_i915_private *dev_priv = dev->dev_private;
	int s;
	u32 slice_info = I915_READ(GEN8_GT_SLICE_INFO);

	stat->slice_total = hweight32(slice_info & GEN8_LSLICESTAT_MASK);

	if (stat->slice_total) {
		stat->subslice_per_slice = INTEL_INFO(dev)->subslice_per_slice;
		stat->subslice_total = stat->slice_total *
				       stat->subslice_per_slice;
		stat->eu_per_subslice = INTEL_INFO(dev)->eu_per_subslice;
		stat->eu_total = stat->eu_per_subslice * stat->subslice_total;

		/* subtract fused off EU(s) from enabled slice(s) */
		for (s = 0; s < stat->slice_total; s++) {
			u8 subslice_7eu = INTEL_INFO(dev)->subslice_7eu[s];

			stat->eu_total -= hweight8(subslice_7eu);
		}
	}
}

static int i915_sseu_status(struct seq_file *m, void *unused)
{
	struct drm_info_node *node = (struct drm_info_node *) m->private;
	struct drm_device *dev = node->minor->dev;
	struct sseu_dev_status stat;

	if (INTEL_INFO(dev)->gen < 8)
		return -ENODEV;

	seq_puts(m, "SSEU Device Info\n");
	seq_printf(m, "  Available Slice Total: %u\n",
		   INTEL_INFO(dev)->slice_total);
	seq_printf(m, "  Available Subslice Total: %u\n",
		   INTEL_INFO(dev)->subslice_total);
	seq_printf(m, "  Available Subslice Per Slice: %u\n",
		   INTEL_INFO(dev)->subslice_per_slice);
	seq_printf(m, "  Available EU Total: %u\n",
		   INTEL_INFO(dev)->eu_total);
	seq_printf(m, "  Available EU Per Subslice: %u\n",
		   INTEL_INFO(dev)->eu_per_subslice);
	seq_printf(m, "  Has Slice Power Gating: %s\n",
		   yesno(INTEL_INFO(dev)->has_slice_pg));
	seq_printf(m, "  Has Subslice Power Gating: %s\n",
		   yesno(INTEL_INFO(dev)->has_subslice_pg));
	seq_printf(m, "  Has EU Power Gating: %s\n",
		   yesno(INTEL_INFO(dev)->has_eu_pg));

	seq_puts(m, "SSEU Device Status\n");
	memset(&stat, 0, sizeof(stat));
	if (IS_CHERRYVIEW(dev)) {
		cherryview_sseu_device_status(dev, &stat);
	} else if (IS_BROADWELL(dev)) {
		broadwell_sseu_device_status(dev, &stat);
	} else if (INTEL_INFO(dev)->gen >= 9) {
		gen9_sseu_device_status(dev, &stat);
	}
	seq_printf(m, "  Enabled Slice Total: %u\n",
		   stat.slice_total);
	seq_printf(m, "  Enabled Subslice Total: %u\n",
		   stat.subslice_total);
	seq_printf(m, "  Enabled Subslice Per Slice: %u\n",
		   stat.subslice_per_slice);
	seq_printf(m, "  Enabled EU Total: %u\n",
		   stat.eu_total);
	seq_printf(m, "  Enabled EU Per Subslice: %u\n",
		   stat.eu_per_subslice);

	return 0;
}

static int i915_forcewake_open(struct inode *inode, struct file *file)
{
	struct drm_device *dev = inode->i_private;
	struct drm_i915_private *dev_priv = dev->dev_private;

	if (INTEL_INFO(dev)->gen < 6)
		return 0;

	intel_runtime_pm_get(dev_priv);
	intel_uncore_forcewake_get(dev_priv, FORCEWAKE_ALL);

	return 0;
}

static int i915_forcewake_release(struct inode *inode, struct file *file)
{
	struct drm_device *dev = inode->i_private;
	struct drm_i915_private *dev_priv = dev->dev_private;

	if (INTEL_INFO(dev)->gen < 6)
		return 0;

	intel_uncore_forcewake_put(dev_priv, FORCEWAKE_ALL);
	intel_runtime_pm_put(dev_priv);

	return 0;
}

static const struct file_operations i915_forcewake_fops = {
	.owner = THIS_MODULE,
	.open = i915_forcewake_open,
	.release = i915_forcewake_release,
};

static int i915_forcewake_create(struct dentry *root, struct drm_minor *minor)
{
	struct drm_device *dev = minor->dev;
	struct dentry *ent;

	ent = debugfs_create_file("i915_forcewake_user",
				  S_IRUSR,
				  root, dev,
				  &i915_forcewake_fops);
	if (!ent)
		return -ENOMEM;

	return drm_add_fake_info_node(minor, ent, &i915_forcewake_fops);
}

static int i915_debugfs_create(struct dentry *root,
			       struct drm_minor *minor,
			       const char *name,
			       const struct file_operations *fops)
{
	struct drm_device *dev = minor->dev;
	struct dentry *ent;

	ent = debugfs_create_file(name,
				  S_IRUGO | S_IWUSR,
				  root, dev,
				  fops);
	if (!ent)
		return -ENOMEM;

	return drm_add_fake_info_node(minor, ent, fops);
}

static const struct drm_info_list i915_debugfs_list[] = {
	{"i915_capabilities", i915_capabilities, 0},
	{"i915_gem_objects", i915_gem_object_info, 0},
	{"i915_gem_gtt", i915_gem_gtt_info, 0},
	{"i915_gem_pinned", i915_gem_gtt_info, 0, (void *) PINNED_LIST},
	{"i915_gem_active", i915_gem_object_list_info, 0, (void *) ACTIVE_LIST},
	{"i915_gem_inactive", i915_gem_object_list_info, 0, (void *) INACTIVE_LIST},
	{"i915_gem_stolen", i915_gem_stolen_list_info },
	{"i915_gem_pageflip", i915_gem_pageflip_info, 0},
	{"i915_gem_request", i915_gem_request_info, 0},
	{"i915_gem_seqno", i915_gem_seqno_info, 0},
	{"i915_gem_fence_regs", i915_gem_fence_regs_info, 0},
	{"i915_gem_interrupt", i915_interrupt_info, 0},
	{"i915_gem_hws", i915_hws_info, 0, (void *)RCS},
	{"i915_gem_hws_blt", i915_hws_info, 0, (void *)BCS},
	{"i915_gem_hws_bsd", i915_hws_info, 0, (void *)VCS},
	{"i915_gem_hws_vebox", i915_hws_info, 0, (void *)VECS},
	{"i915_gem_batch_pool", i915_gem_batch_pool_info, 0},
	{"i915_guc_info", i915_guc_info, 0},
	{"i915_guc_load_status", i915_guc_load_status_info, 0},
	{"i915_guc_log_dump", i915_guc_log_dump, 0},
	{"i915_frequency_info", i915_frequency_info, 0},
	{"i915_hangcheck_info", i915_hangcheck_info, 0},
	{"i915_drpc_info", i915_drpc_info, 0},
	{"i915_emon_status", i915_emon_status, 0},
	{"i915_ring_freq_table", i915_ring_freq_table, 0},
	{"i915_frontbuffer_tracking", i915_frontbuffer_tracking, 0},
	{"i915_fbc_status", i915_fbc_status, 0},
	{"i915_ips_status", i915_ips_status, 0},
	{"i915_sr_status", i915_sr_status, 0},
	{"i915_opregion", i915_opregion, 0},
	{"i915_gem_framebuffer", i915_gem_framebuffer_info, 0},
	{"i915_context_status", i915_context_status, 0},
	{"i915_dump_lrc", i915_dump_lrc, 0},
	{"i915_execlists", i915_execlists, 0},
	{"i915_forcewake_domains", i915_forcewake_domains, 0},
	{"i915_swizzle_info", i915_swizzle_info, 0},
	{"i915_ppgtt_info", i915_ppgtt_info, 0},
	{"i915_llc", i915_llc, 0},
	{"i915_edp_psr_status", i915_edp_psr_status, 0},
	{"i915_sink_crc_eDP1", i915_sink_crc, 0},
	{"i915_energy_uJ", i915_energy_uJ, 0},
	{"i915_runtime_pm_status", i915_runtime_pm_status, 0},
	{"i915_power_domain_info", i915_power_domain_info, 0},
	{"i915_display_info", i915_display_info, 0},
	{"i915_semaphore_status", i915_semaphore_status, 0},
	{"i915_shared_dplls_info", i915_shared_dplls_info, 0},
	{"i915_dp_mst_info", i915_dp_mst_info, 0},
	{"i915_wa_registers", i915_wa_registers, 0},
	{"i915_ddb_info", i915_ddb_info, 0},
	{"i915_sseu_status", i915_sseu_status, 0},
	{"i915_drrs_status", i915_drrs_status, 0},
	{"i915_rps_boost_info", i915_rps_boost_info, 0},
};
#define I915_DEBUGFS_ENTRIES ARRAY_SIZE(i915_debugfs_list)

static const struct i915_debugfs_files {
	const char *name;
	const struct file_operations *fops;
} i915_debugfs_files[] = {
	{"i915_wedged", &i915_wedged_fops},
	{"i915_max_freq", &i915_max_freq_fops},
	{"i915_min_freq", &i915_min_freq_fops},
	{"i915_cache_sharing", &i915_cache_sharing_fops},
	{"i915_ring_stop", &i915_ring_stop_fops},
	{"i915_ring_missed_irq", &i915_ring_missed_irq_fops},
	{"i915_ring_test_irq", &i915_ring_test_irq_fops},
	{"i915_gem_drop_caches", &i915_drop_caches_fops},
	{"i915_error_state", &i915_error_state_fops},
	{"i915_next_seqno", &i915_next_seqno_fops},
	{"i915_display_crc_ctl", &i915_display_crc_ctl_fops},
	{"i915_pri_wm_latency", &i915_pri_wm_latency_fops},
	{"i915_spr_wm_latency", &i915_spr_wm_latency_fops},
	{"i915_cur_wm_latency", &i915_cur_wm_latency_fops},
	{"i915_fbc_false_color", &i915_fbc_fc_fops},
	{"i915_dp_test_data", &i915_displayport_test_data_fops},
	{"i915_dp_test_type", &i915_displayport_test_type_fops},
	{"i915_dp_test_active", &i915_displayport_test_active_fops}
};

void intel_display_crc_init(struct drm_device *dev)
{
	struct drm_i915_private *dev_priv = dev->dev_private;
	enum pipe pipe;

	for_each_pipe(dev_priv, pipe) {
		struct intel_pipe_crc *pipe_crc = &dev_priv->pipe_crc[pipe];

		pipe_crc->opened = false;
		spin_lock_init(&pipe_crc->lock);
		init_waitqueue_head(&pipe_crc->wq);
	}
}

int i915_debugfs_init(struct drm_minor *minor)
{
	int ret, i;

	ret = i915_forcewake_create(minor->debugfs_root, minor);
	if (ret)
		return ret;

	for (i = 0; i < ARRAY_SIZE(i915_pipe_crc_data); i++) {
		ret = i915_pipe_crc_create(minor->debugfs_root, minor, i);
		if (ret)
			return ret;
	}

	for (i = 0; i < ARRAY_SIZE(i915_debugfs_files); i++) {
		ret = i915_debugfs_create(minor->debugfs_root, minor,
					  i915_debugfs_files[i].name,
					  i915_debugfs_files[i].fops);
		if (ret)
			return ret;
	}

	return drm_debugfs_create_files(i915_debugfs_list,
					I915_DEBUGFS_ENTRIES,
					minor->debugfs_root, minor);
}

void i915_debugfs_cleanup(struct drm_minor *minor)
{
	int i;

	drm_debugfs_remove_files(i915_debugfs_list,
				 I915_DEBUGFS_ENTRIES, minor);

	drm_debugfs_remove_files((struct drm_info_list *) &i915_forcewake_fops,
				 1, minor);

	for (i = 0; i < ARRAY_SIZE(i915_pipe_crc_data); i++) {
		struct drm_info_list *info_list =
			(struct drm_info_list *)&i915_pipe_crc_data[i];

		drm_debugfs_remove_files(info_list, 1, minor);
	}

	for (i = 0; i < ARRAY_SIZE(i915_debugfs_files); i++) {
		struct drm_info_list *info_list =
			(struct drm_info_list *) i915_debugfs_files[i].fops;

		drm_debugfs_remove_files(info_list, 1, minor);
	}
}

struct dpcd_block {
	/* DPCD dump start address. */
	unsigned int offset;
	/* DPCD dump end address, inclusive. If unset, .size will be used. */
	unsigned int end;
	/* DPCD dump size. Used if .end is unset. If unset, defaults to 1. */
	size_t size;
	/* Only valid for eDP. */
	bool edp;
};

static const struct dpcd_block i915_dpcd_debug[] = {
	{ .offset = DP_DPCD_REV, .size = DP_RECEIVER_CAP_SIZE },
	{ .offset = DP_PSR_SUPPORT, .end = DP_PSR_CAPS },
	{ .offset = DP_DOWNSTREAM_PORT_0, .size = 16 },
	{ .offset = DP_LINK_BW_SET, .end = DP_EDP_CONFIGURATION_SET },
	{ .offset = DP_SINK_COUNT, .end = DP_ADJUST_REQUEST_LANE2_3 },
	{ .offset = DP_SET_POWER },
	{ .offset = DP_EDP_DPCD_REV },
	{ .offset = DP_EDP_GENERAL_CAP_1, .end = DP_EDP_GENERAL_CAP_3 },
	{ .offset = DP_EDP_DISPLAY_CONTROL_REGISTER, .end = DP_EDP_BACKLIGHT_FREQ_CAP_MAX_LSB },
	{ .offset = DP_EDP_DBC_MINIMUM_BRIGHTNESS_SET, .end = DP_EDP_DBC_MAXIMUM_BRIGHTNESS_SET },
};

static int i915_dpcd_show(struct seq_file *m, void *data)
{
	struct drm_connector *connector = m->private;
	struct intel_dp *intel_dp =
		enc_to_intel_dp(&intel_attached_encoder(connector)->base);
	uint8_t buf[16];
	ssize_t err;
	int i;

	if (connector->status != connector_status_connected)
		return -ENODEV;

	for (i = 0; i < ARRAY_SIZE(i915_dpcd_debug); i++) {
		const struct dpcd_block *b = &i915_dpcd_debug[i];
		size_t size = b->end ? b->end - b->offset + 1 : (b->size ?: 1);

		if (b->edp &&
		    connector->connector_type != DRM_MODE_CONNECTOR_eDP)
			continue;

		/* low tech for now */
		if (WARN_ON(size > sizeof(buf)))
			continue;

		err = drm_dp_dpcd_read(&intel_dp->aux, b->offset, buf, size);
		if (err <= 0) {
			DRM_ERROR("dpcd read (%zu bytes at %u) failed (%zd)\n",
				  size, b->offset, err);
			continue;
		}

		seq_printf(m, "%04x: %*ph\n", b->offset, (int) size, buf);
	}

	return 0;
}

static int i915_dpcd_open(struct inode *inode, struct file *file)
{
	return single_open(file, i915_dpcd_show, inode->i_private);
}

static const struct file_operations i915_dpcd_fops = {
	.owner = THIS_MODULE,
	.open = i915_dpcd_open,
	.read = seq_read,
	.llseek = seq_lseek,
	.release = single_release,
};

/**
 * i915_debugfs_connector_add - add i915 specific connector debugfs files
 * @connector: pointer to a registered drm_connector
 *
 * Cleanup will be done by drm_connector_unregister() through a call to
 * drm_debugfs_connector_remove().
 *
 * Returns 0 on success, negative error codes on error.
 */
int i915_debugfs_connector_add(struct drm_connector *connector)
{
	struct dentry *root = connector->debugfs_entry;

	/* The connector must have been registered beforehands. */
	if (!root)
		return -ENODEV;

	if (connector->connector_type == DRM_MODE_CONNECTOR_DisplayPort ||
	    connector->connector_type == DRM_MODE_CONNECTOR_eDP)
		debugfs_create_file("i915_dpcd", S_IRUGO, root, connector,
				    &i915_dpcd_fops);

	return 0;
}<|MERGE_RESOLUTION|>--- conflicted
+++ resolved
@@ -2295,11 +2295,6 @@
 
 	list_for_each_entry_reverse(file, &dev->filelist, lhead) {
 		struct drm_i915_file_private *file_priv = file->driver_priv;
-<<<<<<< HEAD
-
-		seq_printf(m, "\nproc: %s\n",
-			   get_pid_task(file->pid, PIDTYPE_PID)->comm);
-=======
 		struct task_struct *task;
 
 		task = get_pid_task(file->pid, PIDTYPE_PID);
@@ -2309,15 +2304,11 @@
 		}
 		seq_printf(m, "\nproc: %s\n", task->comm);
 		put_task_struct(task);
->>>>>>> 261a27d1
 		idr_for_each(&file_priv->context_idr, per_file_ctx,
 			     (void *)(unsigned long)m);
 	}
 
-<<<<<<< HEAD
-=======
 out_put:
->>>>>>> 261a27d1
 	intel_runtime_pm_put(dev_priv);
 	mutex_unlock(&dev->struct_mutex);
 
