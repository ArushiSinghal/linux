--- conflicted
+++ resolved
@@ -420,34 +420,14 @@
 {
 	struct drm_i915_private *dev_priv = to_i915(encoder->base.dev);
 	u32 iboost_bit = 0;
-<<<<<<< HEAD
-	int i, n_hdmi_entries, n_dp_entries, n_edp_entries,
-	    size;
-	int hdmi_level;
-	enum port port;
-=======
 	int i, n_dp_entries, n_edp_entries, size;
 	enum port port = intel_ddi_get_encoder_port(encoder);
->>>>>>> 8506912b
 	const struct ddi_buf_trans *ddi_translations_fdi;
 	const struct ddi_buf_trans *ddi_translations_dp;
 	const struct ddi_buf_trans *ddi_translations_edp;
 	const struct ddi_buf_trans *ddi_translations;
 
-<<<<<<< HEAD
-	port = intel_ddi_get_encoder_port(encoder);
-	hdmi_level = intel_ddi_hdmi_level(dev_priv, port);
-
-	if (IS_BROXTON(dev_priv)) {
-		if (encoder->type != INTEL_OUTPUT_HDMI)
-			return;
-
-		/* Vswing programming for HDMI */
-		bxt_ddi_vswing_sequence(dev_priv, hdmi_level, port,
-					INTEL_OUTPUT_HDMI);
-=======
 	if (IS_BROXTON(dev_priv))
->>>>>>> 8506912b
 		return;
 
 	if (IS_SKYLAKE(dev_priv) || IS_KABYLAKE(dev_priv)) {
@@ -456,12 +436,7 @@
 				skl_get_buf_trans_dp(dev_priv, &n_dp_entries);
 		ddi_translations_edp =
 				skl_get_buf_trans_edp(dev_priv, &n_edp_entries);
-<<<<<<< HEAD
-		ddi_translations_hdmi =
-				skl_get_buf_trans_hdmi(dev_priv, &n_hdmi_entries);
-=======
-
->>>>>>> 8506912b
+
 		/* If we're boosting the current, set bit 31 of trans1 */
 		if (dev_priv->vbt.ddi_port_info[port].dp_boost_level)
 			iboost_bit = DDI_BUF_BALANCE_LEG_ENABLE;
@@ -475,19 +450,11 @@
 		ddi_translations_dp = bdw_ddi_translations_dp;
 		ddi_translations_edp = bdw_get_buf_trans_edp(dev_priv, &n_edp_entries);
 		n_dp_entries = ARRAY_SIZE(bdw_ddi_translations_dp);
-<<<<<<< HEAD
-		n_hdmi_entries = ARRAY_SIZE(bdw_ddi_translations_hdmi);
-=======
->>>>>>> 8506912b
 	} else if (IS_HASWELL(dev_priv)) {
 		ddi_translations_fdi = hsw_ddi_translations_fdi;
 		ddi_translations_dp = hsw_ddi_translations_dp;
 		ddi_translations_edp = hsw_ddi_translations_dp;
 		n_dp_entries = n_edp_entries = ARRAY_SIZE(hsw_ddi_translations_dp);
-<<<<<<< HEAD
-		n_hdmi_entries = ARRAY_SIZE(hsw_ddi_translations_hdmi);
-=======
->>>>>>> 8506912b
 	} else {
 		WARN(1, "ddi translation table missing\n");
 		ddi_translations_edp = bdw_ddi_translations_dp;
@@ -495,10 +462,6 @@
 		ddi_translations_dp = bdw_ddi_translations_dp;
 		n_edp_entries = ARRAY_SIZE(bdw_ddi_translations_edp);
 		n_dp_entries = ARRAY_SIZE(bdw_ddi_translations_dp);
-<<<<<<< HEAD
-		n_hdmi_entries = ARRAY_SIZE(bdw_ddi_translations_hdmi);
-=======
->>>>>>> 8506912b
 	}
 
 	switch (encoder->type) {
@@ -542,8 +505,6 @@
 	if (IS_BROXTON(dev_priv))
 		return;
 
-<<<<<<< HEAD
-=======
 	hdmi_level = intel_ddi_hdmi_level(dev_priv, port);
 
 	if (IS_SKYLAKE(dev_priv) || IS_KABYLAKE(dev_priv)) {
@@ -564,7 +525,6 @@
 		n_hdmi_entries = ARRAY_SIZE(bdw_ddi_translations_hdmi);
 	}
 
->>>>>>> 8506912b
 	/* Entry 9 is for HDMI: */
 	I915_WRITE(DDI_BUF_TRANS_LO(port, 9),
 		   ddi_translations_hdmi[hdmi_level].trans1 | iboost_bit);
@@ -1689,10 +1649,6 @@
 		struct intel_hdmi *intel_hdmi = enc_to_intel_hdmi(encoder);
 		int level = intel_ddi_hdmi_level(dev_priv, port);
 
-<<<<<<< HEAD
-		if (IS_SKYLAKE(dev_priv) || IS_KABYLAKE(dev_priv))
-			skl_ddi_set_iboost(intel_encoder, level);
-=======
 		intel_prepare_hdmi_ddi_buffers(intel_encoder);
 
 		if (IS_SKYLAKE(dev_priv) || IS_KABYLAKE(dev_priv))
@@ -1700,7 +1656,6 @@
 		else if (IS_BROXTON(dev_priv))
 			bxt_ddi_vswing_sequence(dev_priv, level, port,
 						INTEL_OUTPUT_HDMI);
->>>>>>> 8506912b
 
 		intel_hdmi->set_infoframes(encoder,
 					   crtc->config->has_hdmi_sink,
