--- conflicted
+++ resolved
@@ -1722,8 +1722,6 @@
 	}
 }
 
-<<<<<<< HEAD
-=======
 static bool broxton_phy_is_enabled(struct drm_i915_private *dev_priv,
 				   enum dpio_phy phy)
 {
@@ -1762,7 +1760,6 @@
 	return (val & GRC_CODE_MASK) >> GRC_CODE_SHIFT;
 }
 
->>>>>>> 1034ce70
 static void broxton_phy_init(struct drm_i915_private *dev_priv,
 			     enum dpio_phy phy)
 {
@@ -1914,8 +1911,6 @@
 	broxton_phy_uninit(dev_priv, DPIO_PHY0);
 }
 
-<<<<<<< HEAD
-=======
 static bool __printf(6, 7)
 __phy_reg_verify_state(struct drm_i915_private *dev_priv, enum dpio_phy phy,
 		       i915_reg_t reg, u32 mask, u32 expected,
@@ -2026,7 +2021,6 @@
 		i915_report_error(dev_priv, "DDI PHY state mismatch\n");
 }
 
->>>>>>> 1034ce70
 void intel_ddi_prepare_link_retrain(struct intel_dp *intel_dp)
 {
 	struct intel_digital_port *intel_dig_port = dp_to_dig_port(intel_dp);
