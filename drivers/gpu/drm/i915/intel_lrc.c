--- conflicted
+++ resolved
@@ -229,12 +229,6 @@
 
 static int intel_lr_context_pin(struct intel_context *ctx,
 				struct intel_engine_cs *engine);
-<<<<<<< HEAD
-static void lrc_setup_hardware_status_page(struct intel_engine_cs *engine,
-					   struct drm_i915_gem_object *default_ctx_obj);
-
-=======
->>>>>>> 3d7d0c85
 
 /**
  * intel_sanitize_enable_execlists() - sanitize i915.enable_execlists
@@ -273,17 +267,10 @@
 logical_ring_init_platform_invariants(struct intel_engine_cs *engine)
 {
 	struct drm_device *dev = engine->dev;
-<<<<<<< HEAD
 
 	if (IS_GEN8(dev) || IS_GEN9(dev))
 		engine->idle_lite_restore_wa = ~0;
 
-=======
-
-	if (IS_GEN8(dev) || IS_GEN9(dev))
-		engine->idle_lite_restore_wa = ~0;
-
->>>>>>> 3d7d0c85
 	engine->disable_lite_restore_wa = (IS_SKL_REVID(dev, 0, SKL_REVID_B0) ||
 					IS_BXT_REVID(dev, 0, BXT_REVID_A1)) &&
 					(engine->id == VCS || engine->id == VCS2);
@@ -428,27 +415,13 @@
 				      struct drm_i915_gem_request *rq1)
 {
 	struct drm_i915_private *dev_priv = rq0->i915;
-<<<<<<< HEAD
-
-	/* BUG_ON(!irqs_disabled());  */
-=======
 	unsigned int fw_domains = rq0->engine->fw_domains;
->>>>>>> 3d7d0c85
 
 	execlists_update_context(rq0);
 
 	if (rq1)
 		execlists_update_context(rq1);
 
-<<<<<<< HEAD
-	spin_lock(&dev_priv->uncore.lock);
-	intel_uncore_forcewake_get__locked(dev_priv, FORCEWAKE_ALL);
-
-	execlists_elsp_write(rq0, rq1);
-
-	intel_uncore_forcewake_put__locked(dev_priv, FORCEWAKE_ALL);
-	spin_unlock(&dev_priv->uncore.lock);
-=======
 	spin_lock_irq(&dev_priv->uncore.lock);
 	intel_uncore_forcewake_get__locked(dev_priv, fw_domains);
 
@@ -456,7 +429,6 @@
 
 	intel_uncore_forcewake_put__locked(dev_priv, fw_domains);
 	spin_unlock_irq(&dev_priv->uncore.lock);
->>>>>>> 3d7d0c85
 }
 
 static void execlists_context_unqueue(struct intel_engine_cs *engine)
@@ -534,17 +506,10 @@
 
 	if (--head_req->elsp_submitted > 0)
 		return 0;
-<<<<<<< HEAD
 
 	list_move_tail(&head_req->execlist_link,
 		       &engine->execlist_retired_req_list);
 
-=======
-
-	list_move_tail(&head_req->execlist_link,
-		       &engine->execlist_retired_req_list);
-
->>>>>>> 3d7d0c85
 	return 1;
 }
 
@@ -556,15 +521,9 @@
 	u32 status;
 
 	read_pointer %= GEN8_CSB_ENTRIES;
-<<<<<<< HEAD
 
 	status = I915_READ_FW(RING_CONTEXT_STATUS_BUF_LO(engine, read_pointer));
 
-=======
-
-	status = I915_READ_FW(RING_CONTEXT_STATUS_BUF_LO(engine, read_pointer));
-
->>>>>>> 3d7d0c85
 	if (status & GEN8_CTX_STATUS_IDLE_ACTIVE)
 		return 0;
 
@@ -581,14 +540,9 @@
  * Check the unread Context Status Buffers and manage the submission of new
  * contexts to the ELSP accordingly.
  */
-<<<<<<< HEAD
-void intel_lrc_irq_handler(struct intel_engine_cs *engine)
-{
-=======
 static void intel_lrc_irq_handler(unsigned long data)
 {
 	struct intel_engine_cs *engine = (struct intel_engine_cs *)data;
->>>>>>> 3d7d0c85
 	struct drm_i915_private *dev_priv = engine->dev->dev_private;
 	u32 status_pointer;
 	unsigned int read_pointer, write_pointer;
@@ -596,12 +550,7 @@
 	unsigned int csb_read = 0, i;
 	unsigned int submit_contexts = 0;
 
-<<<<<<< HEAD
-	spin_lock(&dev_priv->uncore.lock);
-	intel_uncore_forcewake_get__locked(dev_priv, FORCEWAKE_ALL);
-=======
 	intel_uncore_forcewake_get(dev_priv, engine->fw_domains);
->>>>>>> 3d7d0c85
 
 	status_pointer = I915_READ_FW(RING_CONTEXT_STATUS_PTR(engine));
 
@@ -625,16 +574,9 @@
 	I915_WRITE_FW(RING_CONTEXT_STATUS_PTR(engine),
 		      _MASKED_FIELD(GEN8_CSB_READ_PTR_MASK,
 				    engine->next_context_status_buffer << 8));
-<<<<<<< HEAD
-
-	intel_uncore_forcewake_put__locked(dev_priv, FORCEWAKE_ALL);
-	spin_unlock(&dev_priv->uncore.lock);
-
-=======
 
 	intel_uncore_forcewake_put(dev_priv, engine->fw_domains);
 
->>>>>>> 3d7d0c85
 	spin_lock(&engine->execlist_lock);
 
 	for (i = 0; i < csb_read; i++) {
@@ -675,11 +617,7 @@
 
 	i915_gem_request_reference(request);
 
-<<<<<<< HEAD
-	spin_lock_irq(&engine->execlist_lock);
-=======
 	spin_lock_bh(&engine->execlist_lock);
->>>>>>> 3d7d0c85
 
 	list_for_each_entry(cursor, &engine->execlist_queue, execlist_link)
 		if (++num_elements > 2)
@@ -704,11 +642,7 @@
 	if (num_elements == 0)
 		execlists_context_unqueue(engine);
 
-<<<<<<< HEAD
-	spin_unlock_irq(&engine->execlist_lock);
-=======
 	spin_unlock_bh(&engine->execlist_lock);
->>>>>>> 3d7d0c85
 }
 
 static int logical_ring_invalidate_all_caches(struct drm_i915_gem_request *req)
@@ -959,15 +893,6 @@
 	int ret;
 
 	WARN_ON(req == NULL);
-<<<<<<< HEAD
-	dev_priv = req->i915;
-
-	ret = i915_gem_check_wedge(&dev_priv->gpu_error,
-				   dev_priv->mm.interruptible);
-	if (ret)
-		return ret;
-=======
->>>>>>> 3d7d0c85
 
 	ret = logical_ring_prepare(req, num_dwords * sizeof(uint32_t));
 	if (ret)
@@ -1096,15 +1021,9 @@
 		return;
 
 	INIT_LIST_HEAD(&retired_list);
-<<<<<<< HEAD
-	spin_lock_irq(&engine->execlist_lock);
-	list_replace_init(&engine->execlist_retired_req_list, &retired_list);
-	spin_unlock_irq(&engine->execlist_lock);
-=======
 	spin_lock_bh(&engine->execlist_lock);
 	list_replace_init(&engine->execlist_retired_req_list, &retired_list);
 	spin_unlock_bh(&engine->execlist_lock);
->>>>>>> 3d7d0c85
 
 	list_for_each_entry_safe(req, tmp, &retired_list, execlist_link) {
 		struct intel_context *ctx = req->ctx;
@@ -1128,11 +1047,7 @@
 		return;
 
 	ret = intel_engine_idle(engine);
-<<<<<<< HEAD
-	if (ret && !i915_reset_in_progress(&to_i915(engine->dev)->gpu_error))
-=======
-	if (ret)
->>>>>>> 3d7d0c85
+	if (ret)
 		DRM_ERROR("failed to quiesce %s whilst cleaning up: %d\n",
 			  engine->name, ret);
 
@@ -1168,13 +1083,8 @@
 	struct drm_i915_private *dev_priv = dev->dev_private;
 	struct drm_i915_gem_object *ctx_obj = ctx->engine[engine->id].state;
 	struct intel_ringbuffer *ringbuf = ctx->engine[engine->id].ringbuf;
-<<<<<<< HEAD
-	struct page *lrc_state_page;
-	uint32_t *lrc_reg_state;
-=======
 	void *vaddr;
 	u32 *lrc_reg_state;
->>>>>>> 3d7d0c85
 	int ret;
 
 	WARN_ON(!mutex_is_locked(&engine->dev->struct_mutex));
@@ -1190,21 +1100,14 @@
 		goto unpin_ctx_obj;
 	}
 
-<<<<<<< HEAD
-=======
 	lrc_reg_state = vaddr + LRC_STATE_PN * PAGE_SIZE;
 
->>>>>>> 3d7d0c85
 	ret = intel_pin_and_map_ringbuffer_obj(engine->dev, ringbuf);
 	if (ret)
 		goto unpin_map;
 
 	ctx->engine[engine->id].lrc_vma = i915_gem_obj_to_ggtt(ctx_obj);
 	intel_lr_context_descriptor_update(ctx, engine);
-<<<<<<< HEAD
-	lrc_reg_state = kmap(lrc_state_page);
-=======
->>>>>>> 3d7d0c85
 	lrc_reg_state[CTX_RING_BUFFER_START+1] = ringbuf->vma->node.start;
 	ctx->engine[engine->id].lrc_reg_state = lrc_reg_state;
 	ctx_obj->dirty = true;
@@ -1669,10 +1572,6 @@
 	return ret;
 }
 
-<<<<<<< HEAD
-static int gen8_init_common_ring(struct intel_engine_cs *engine)
-{
-=======
 static void lrc_init_hws(struct intel_engine_cs *engine)
 {
 	struct drm_i915_private *dev_priv = engine->dev->dev_private;
@@ -1684,17 +1583,11 @@
 
 static int gen8_init_common_ring(struct intel_engine_cs *engine)
 {
->>>>>>> 3d7d0c85
 	struct drm_device *dev = engine->dev;
 	struct drm_i915_private *dev_priv = dev->dev_private;
 	unsigned int next_context_status_buffer_hw;
 
-<<<<<<< HEAD
-	lrc_setup_hardware_status_page(engine,
-				       dev_priv->kernel_context->engine[engine->id].state);
-=======
 	lrc_init_hws(engine);
->>>>>>> 3d7d0c85
 
 	I915_WRITE_IMR(engine,
 		       ~(engine->irq_enable_mask | engine->irq_keep_mask));
@@ -1979,11 +1872,7 @@
 	return 0;
 }
 
-<<<<<<< HEAD
-static u32 gen8_get_seqno(struct intel_engine_cs *engine, bool lazy_coherency)
-=======
 static u32 gen8_get_seqno(struct intel_engine_cs *engine)
->>>>>>> 3d7d0c85
 {
 	return intel_read_status_page(engine, I915_GEM_HWS_INDEX);
 }
@@ -1993,12 +1882,7 @@
 	intel_write_status_page(engine, I915_GEM_HWS_INDEX, seqno);
 }
 
-<<<<<<< HEAD
-static u32 bxt_a_get_seqno(struct intel_engine_cs *engine,
-			   bool lazy_coherency)
-=======
 static void bxt_a_seqno_barrier(struct intel_engine_cs *engine)
->>>>>>> 3d7d0c85
 {
 	/*
 	 * On BXT A steppings there is a HW coherency issue whereby the
@@ -2010,15 +1894,7 @@
 	 * bxt_a_set_seqno(), where we also do a clflush after the write. So
 	 * this clflush in practice becomes an invalidate operation.
 	 */
-<<<<<<< HEAD
-
-	if (!lazy_coherency)
-		intel_flush_status_page(engine, I915_GEM_HWS_INDEX);
-
-	return intel_read_status_page(engine, I915_GEM_HWS_INDEX);
-=======
 	intel_flush_status_page(engine, I915_GEM_HWS_INDEX);
->>>>>>> 3d7d0c85
 }
 
 static void bxt_a_set_seqno(struct intel_engine_cs *engine, u32 seqno)
@@ -2158,10 +2034,6 @@
 	if (!intel_engine_initialized(engine))
 		return;
 
-<<<<<<< HEAD
-	dev_priv = engine->dev->dev_private;
-
-=======
 	/*
 	 * Tasklet cannot be active at this point due intel_mark_active/idle
 	 * so this is just for documentation.
@@ -2171,7 +2043,6 @@
 
 	dev_priv = engine->dev->dev_private;
 
->>>>>>> 3d7d0c85
 	if (engine->buffer) {
 		intel_logical_ring_stop(engine);
 		WARN_ON((I915_READ_MODE(engine) & MODE_IDLE) == 0);
@@ -2184,11 +2055,7 @@
 	i915_gem_batch_pool_fini(&engine->batch_pool);
 
 	if (engine->status_page.obj) {
-<<<<<<< HEAD
-		kunmap(sg_page(engine->status_page.obj->pages->sgl));
-=======
 		i915_gem_object_unpin_map(engine->status_page.obj);
->>>>>>> 3d7d0c85
 		engine->status_page.obj = NULL;
 	}
 
@@ -2211,30 +2078,16 @@
 	engine->irq_get = gen8_logical_ring_get_irq;
 	engine->irq_put = gen8_logical_ring_put_irq;
 	engine->emit_bb_start = gen8_emit_bb_start;
-<<<<<<< HEAD
-	if (IS_BXT_REVID(dev, 0, BXT_REVID_A1)) {
-		engine->get_seqno = bxt_a_get_seqno;
-		engine->set_seqno = bxt_a_set_seqno;
-	} else {
-		engine->get_seqno = gen8_get_seqno;
-		engine->set_seqno = gen8_set_seqno;
-=======
 	engine->get_seqno = gen8_get_seqno;
 	engine->set_seqno = gen8_set_seqno;
 	if (IS_BXT_REVID(dev, 0, BXT_REVID_A1)) {
 		engine->irq_seqno_barrier = bxt_a_seqno_barrier;
 		engine->set_seqno = bxt_a_set_seqno;
->>>>>>> 3d7d0c85
 	}
 }
 
 static inline void
 logical_ring_default_irqs(struct intel_engine_cs *engine, unsigned shift)
-<<<<<<< HEAD
-{
-	engine->irq_enable_mask = GT_RENDER_USER_INTERRUPT << shift;
-	engine->irq_keep_mask = GT_CONTEXT_SWITCH_INTERRUPT << shift;
-=======
 {
 	engine->irq_enable_mask = GT_RENDER_USER_INTERRUPT << shift;
 	engine->irq_keep_mask = GT_CONTEXT_SWITCH_INTERRUPT << shift;
@@ -2256,7 +2109,6 @@
 	engine->status_page.obj = dctx_obj;
 
 	return 0;
->>>>>>> 3d7d0c85
 }
 
 static int
@@ -2269,7 +2121,6 @@
 
 	/* Intentionally left blank. */
 	engine->buffer = NULL;
-<<<<<<< HEAD
 
 	engine->dev = dev;
 	INIT_LIST_HEAD(&engine->active_list);
@@ -2282,21 +2133,6 @@
 	INIT_LIST_HEAD(&engine->execlist_retired_req_list);
 	spin_lock_init(&engine->execlist_lock);
 
-	logical_ring_init_platform_invariants(engine);
-
-=======
-
-	engine->dev = dev;
-	INIT_LIST_HEAD(&engine->active_list);
-	INIT_LIST_HEAD(&engine->request_list);
-	i915_gem_batch_pool_init(dev, &engine->batch_pool);
-	init_waitqueue_head(&engine->irq_queue);
-
-	INIT_LIST_HEAD(&engine->buffers);
-	INIT_LIST_HEAD(&engine->execlist_queue);
-	INIT_LIST_HEAD(&engine->execlist_retired_req_list);
-	spin_lock_init(&engine->execlist_lock);
-
 	tasklet_init(&engine->irq_tasklet,
 		     intel_lrc_irq_handler, (unsigned long)engine);
 
@@ -2316,7 +2152,6 @@
 
 	engine->fw_domains = fw_domains;
 
->>>>>>> 3d7d0c85
 	ret = i915_cmd_parser_init_ring(engine);
 	if (ret)
 		goto error;
@@ -2331,8 +2166,6 @@
 		DRM_ERROR(
 			"Failed to pin and map ringbuffer %s: %d\n",
 			engine->name, ret);
-<<<<<<< HEAD
-=======
 		goto error;
 	}
 
@@ -2340,7 +2173,6 @@
 	ret = lrc_setup_hws(engine, dctx->engine[engine->id].state);
 	if (ret) {
 		DRM_ERROR("Failed to set up hws %s: %d\n", engine->name, ret);
->>>>>>> 3d7d0c85
 		goto error;
 	}
 
@@ -2594,12 +2426,8 @@
 }
 
 static int
-<<<<<<< HEAD
-populate_lr_context(struct intel_context *ctx, struct drm_i915_gem_object *ctx_obj,
-=======
 populate_lr_context(struct intel_context *ctx,
 		    struct drm_i915_gem_object *ctx_obj,
->>>>>>> 3d7d0c85
 		    struct intel_engine_cs *engine,
 		    struct intel_ringbuffer *ringbuf)
 {
@@ -2808,27 +2636,6 @@
 	return ret;
 }
 
-<<<<<<< HEAD
-static void lrc_setup_hardware_status_page(struct intel_engine_cs *engine,
-					   struct drm_i915_gem_object *default_ctx_obj)
-{
-	struct drm_i915_private *dev_priv = engine->dev->dev_private;
-	struct page *page;
-
-	/* The HWSP is part of the default context object in LRC mode. */
-	engine->status_page.gfx_addr = i915_gem_obj_ggtt_offset(default_ctx_obj)
-			+ LRC_PPHWSP_PN * PAGE_SIZE;
-	page = i915_gem_object_get_page(default_ctx_obj, LRC_PPHWSP_PN);
-	engine->status_page.page_addr = kmap(page);
-	engine->status_page.obj = default_ctx_obj;
-
-	I915_WRITE(RING_HWS_PGA(engine->mmio_base),
-			(u32)engine->status_page.gfx_addr);
-	POSTING_READ(RING_HWS_PGA(engine->mmio_base));
-}
-
-=======
->>>>>>> 3d7d0c85
 /**
  * intel_lr_context_deferred_alloc() - create the LRC specific bits of a context
  * @ctx: LR context to create.
@@ -2892,10 +2699,7 @@
 		}
 
 		ret = engine->init_context(req);
-<<<<<<< HEAD
-=======
 		i915_add_request_no_flush(req);
->>>>>>> 3d7d0c85
 		if (ret) {
 			DRM_ERROR("ring init context: %d\n",
 				ret);
@@ -2916,10 +2720,6 @@
 void intel_lr_context_reset(struct drm_i915_private *dev_priv,
 			    struct intel_context *ctx)
 {
-<<<<<<< HEAD
-	struct drm_i915_private *dev_priv = dev->dev_private;
-=======
->>>>>>> 3d7d0c85
 	struct intel_engine_cs *engine;
 
 	for_each_engine(engine, dev_priv) {
@@ -2927,10 +2727,7 @@
 				ctx->engine[engine->id].state;
 		struct intel_ringbuffer *ringbuf =
 				ctx->engine[engine->id].ringbuf;
-<<<<<<< HEAD
-=======
 		void *vaddr;
->>>>>>> 3d7d0c85
 		uint32_t *reg_state;
 
 		if (!ctx_obj)
