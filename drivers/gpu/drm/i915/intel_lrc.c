/*
 * Copyright © 2014 Intel Corporation
 *
 * Permission is hereby granted, free of charge, to any person obtaining a
 * copy of this software and associated documentation files (the "Software"),
 * to deal in the Software without restriction, including without limitation
 * the rights to use, copy, modify, merge, publish, distribute, sublicense,
 * and/or sell copies of the Software, and to permit persons to whom the
 * Software is furnished to do so, subject to the following conditions:
 *
 * The above copyright notice and this permission notice (including the next
 * paragraph) shall be included in all copies or substantial portions of the
 * Software.
 *
 * THE SOFTWARE IS PROVIDED "AS IS", WITHOUT WARRANTY OF ANY KIND, EXPRESS OR
 * IMPLIED, INCLUDING BUT NOT LIMITED TO THE WARRANTIES OF MERCHANTABILITY,
 * FITNESS FOR A PARTICULAR PURPOSE AND NONINFRINGEMENT.  IN NO EVENT SHALL
 * THE AUTHORS OR COPYRIGHT HOLDERS BE LIABLE FOR ANY CLAIM, DAMAGES OR OTHER
 * LIABILITY, WHETHER IN AN ACTION OF CONTRACT, TORT OR OTHERWISE, ARISING
 * FROM, OUT OF OR IN CONNECTION WITH THE SOFTWARE OR THE USE OR OTHER DEALINGS
 * IN THE SOFTWARE.
 *
 * Authors:
 *    Ben Widawsky <ben@bwidawsk.net>
 *    Michel Thierry <michel.thierry@intel.com>
 *    Thomas Daniel <thomas.daniel@intel.com>
 *    Oscar Mateo <oscar.mateo@intel.com>
 *
 */

/**
 * DOC: Logical Rings, Logical Ring Contexts and Execlists
 *
 * Motivation:
 * GEN8 brings an expansion of the HW contexts: "Logical Ring Contexts".
 * These expanded contexts enable a number of new abilities, especially
 * "Execlists" (also implemented in this file).
 *
 * One of the main differences with the legacy HW contexts is that logical
 * ring contexts incorporate many more things to the context's state, like
 * PDPs or ringbuffer control registers:
 *
 * The reason why PDPs are included in the context is straightforward: as
 * PPGTTs (per-process GTTs) are actually per-context, having the PDPs
 * contained there mean you don't need to do a ppgtt->switch_mm yourself,
 * instead, the GPU will do it for you on the context switch.
 *
 * But, what about the ringbuffer control registers (head, tail, etc..)?
 * shouldn't we just need a set of those per engine command streamer? This is
 * where the name "Logical Rings" starts to make sense: by virtualizing the
 * rings, the engine cs shifts to a new "ring buffer" with every context
 * switch. When you want to submit a workload to the GPU you: A) choose your
 * context, B) find its appropriate virtualized ring, C) write commands to it
 * and then, finally, D) tell the GPU to switch to that context.
 *
 * Instead of the legacy MI_SET_CONTEXT, the way you tell the GPU to switch
 * to a contexts is via a context execution list, ergo "Execlists".
 *
 * LRC implementation:
 * Regarding the creation of contexts, we have:
 *
 * - One global default context.
 * - One local default context for each opened fd.
 * - One local extra context for each context create ioctl call.
 *
 * Now that ringbuffers belong per-context (and not per-engine, like before)
 * and that contexts are uniquely tied to a given engine (and not reusable,
 * like before) we need:
 *
 * - One ringbuffer per-engine inside each context.
 * - One backing object per-engine inside each context.
 *
 * The global default context starts its life with these new objects fully
 * allocated and populated. The local default context for each opened fd is
 * more complex, because we don't know at creation time which engine is going
 * to use them. To handle this, we have implemented a deferred creation of LR
 * contexts:
 *
 * The local context starts its life as a hollow or blank holder, that only
 * gets populated for a given engine once we receive an execbuffer. If later
 * on we receive another execbuffer ioctl for the same context but a different
 * engine, we allocate/populate a new ringbuffer and context backing object and
 * so on.
 *
 * Finally, regarding local contexts created using the ioctl call: as they are
 * only allowed with the render ring, we can allocate & populate them right
 * away (no need to defer anything, at least for now).
 *
 * Execlists implementation:
 * Execlists are the new method by which, on gen8+ hardware, workloads are
 * submitted for execution (as opposed to the legacy, ringbuffer-based, method).
 * This method works as follows:
 *
 * When a request is committed, its commands (the BB start and any leading or
 * trailing commands, like the seqno breadcrumbs) are placed in the ringbuffer
 * for the appropriate context. The tail pointer in the hardware context is not
 * updated at this time, but instead, kept by the driver in the ringbuffer
 * structure. A structure representing this request is added to a request queue
 * for the appropriate engine: this structure contains a copy of the context's
 * tail after the request was written to the ring buffer and a pointer to the
 * context itself.
 *
 * If the engine's request queue was empty before the request was added, the
 * queue is processed immediately. Otherwise the queue will be processed during
 * a context switch interrupt. In any case, elements on the queue will get sent
 * (in pairs) to the GPU's ExecLists Submit Port (ELSP, for short) with a
 * globally unique 20-bits submission ID.
 *
 * When execution of a request completes, the GPU updates the context status
 * buffer with a context complete event and generates a context switch interrupt.
 * During the interrupt handling, the driver examines the events in the buffer:
 * for each context complete event, if the announced ID matches that on the head
 * of the request queue, then that request is retired and removed from the queue.
 *
 * After processing, if any requests were retired and the queue is not empty
 * then a new execution list can be submitted. The two requests at the front of
 * the queue are next to be submitted but since a context may not occur twice in
 * an execution list, if subsequent requests have the same ID as the first then
 * the two requests must be combined. This is done simply by discarding requests
 * at the head of the queue until either only one requests is left (in which case
 * we use a NULL second context) or the first two requests have unique IDs.
 *
 * By always executing the first two requests in the queue the driver ensures
 * that the GPU is kept as busy as possible. In the case where a single context
 * completes but a second context is still executing, the request for this second
 * context will be at the head of the queue when we remove the first one. This
 * request will then be resubmitted along with a new request for a different context,
 * which will cause the hardware to continue executing the second request and queue
 * the new request (the GPU detects the condition of a context getting preempted
 * with the same context and optimizes the context switch flow by not doing
 * preemption, but just sampling the new tail pointer).
 *
 */
#include <linux/interrupt.h>

#include <drm/drmP.h>
#include <drm/i915_drm.h>
#include "i915_drv.h"
#include "intel_mocs.h"

#define GEN9_LR_CONTEXT_RENDER_SIZE (22 * PAGE_SIZE)
#define GEN8_LR_CONTEXT_RENDER_SIZE (20 * PAGE_SIZE)
#define GEN8_LR_CONTEXT_OTHER_SIZE (2 * PAGE_SIZE)

#define RING_EXECLIST_QFULL		(1 << 0x2)
#define RING_EXECLIST1_VALID		(1 << 0x3)
#define RING_EXECLIST0_VALID		(1 << 0x4)
#define RING_EXECLIST_ACTIVE_STATUS	(3 << 0xE)
#define RING_EXECLIST1_ACTIVE		(1 << 0x11)
#define RING_EXECLIST0_ACTIVE		(1 << 0x12)

#define GEN8_CTX_STATUS_IDLE_ACTIVE	(1 << 0)
#define GEN8_CTX_STATUS_PREEMPTED	(1 << 1)
#define GEN8_CTX_STATUS_ELEMENT_SWITCH	(1 << 2)
#define GEN8_CTX_STATUS_ACTIVE_IDLE	(1 << 3)
#define GEN8_CTX_STATUS_COMPLETE	(1 << 4)
#define GEN8_CTX_STATUS_LITE_RESTORE	(1 << 15)

#define CTX_LRI_HEADER_0		0x01
#define CTX_CONTEXT_CONTROL		0x02
#define CTX_RING_HEAD			0x04
#define CTX_RING_TAIL			0x06
#define CTX_RING_BUFFER_START		0x08
#define CTX_RING_BUFFER_CONTROL		0x0a
#define CTX_BB_HEAD_U			0x0c
#define CTX_BB_HEAD_L			0x0e
#define CTX_BB_STATE			0x10
#define CTX_SECOND_BB_HEAD_U		0x12
#define CTX_SECOND_BB_HEAD_L		0x14
#define CTX_SECOND_BB_STATE		0x16
#define CTX_BB_PER_CTX_PTR		0x18
#define CTX_RCS_INDIRECT_CTX		0x1a
#define CTX_RCS_INDIRECT_CTX_OFFSET	0x1c
#define CTX_LRI_HEADER_1		0x21
#define CTX_CTX_TIMESTAMP		0x22
#define CTX_PDP3_UDW			0x24
#define CTX_PDP3_LDW			0x26
#define CTX_PDP2_UDW			0x28
#define CTX_PDP2_LDW			0x2a
#define CTX_PDP1_UDW			0x2c
#define CTX_PDP1_LDW			0x2e
#define CTX_PDP0_UDW			0x30
#define CTX_PDP0_LDW			0x32
#define CTX_LRI_HEADER_2		0x41
#define CTX_R_PWR_CLK_STATE		0x42
#define CTX_GPGPU_CSR_BASE_ADDRESS	0x44

#define GEN8_CTX_VALID (1<<0)
#define GEN8_CTX_FORCE_PD_RESTORE (1<<1)
#define GEN8_CTX_FORCE_RESTORE (1<<2)
#define GEN8_CTX_L3LLC_COHERENT (1<<5)
#define GEN8_CTX_PRIVILEGE (1<<8)

#define ASSIGN_CTX_REG(reg_state, pos, reg, val) do { \
	(reg_state)[(pos)+0] = i915_mmio_reg_offset(reg); \
	(reg_state)[(pos)+1] = (val); \
} while (0)

#define ASSIGN_CTX_PDP(ppgtt, reg_state, n) do {		\
	const u64 _addr = i915_page_dir_dma_addr((ppgtt), (n));	\
	reg_state[CTX_PDP ## n ## _UDW+1] = upper_32_bits(_addr); \
	reg_state[CTX_PDP ## n ## _LDW+1] = lower_32_bits(_addr); \
} while (0)

#define ASSIGN_CTX_PML4(ppgtt, reg_state) do { \
	reg_state[CTX_PDP0_UDW + 1] = upper_32_bits(px_dma(&ppgtt->pml4)); \
	reg_state[CTX_PDP0_LDW + 1] = lower_32_bits(px_dma(&ppgtt->pml4)); \
} while (0)

enum {
	ADVANCED_CONTEXT = 0,
	LEGACY_32B_CONTEXT,
	ADVANCED_AD_CONTEXT,
	LEGACY_64B_CONTEXT
};
#define GEN8_CTX_ADDRESSING_MODE_SHIFT 3
#define GEN8_CTX_ADDRESSING_MODE(dev)  (USES_FULL_48BIT_PPGTT(dev) ?\
		LEGACY_64B_CONTEXT :\
		LEGACY_32B_CONTEXT)
enum {
	FAULT_AND_HANG = 0,
	FAULT_AND_HALT, /* Debug only */
	FAULT_AND_STREAM,
	FAULT_AND_CONTINUE /* Unsupported */
};
#define GEN8_CTX_ID_SHIFT 32
#define GEN8_CTX_RCS_INDIRECT_CTX_OFFSET_DEFAULT	0x17
#define GEN9_CTX_RCS_INDIRECT_CTX_OFFSET_DEFAULT	0x26

static int intel_lr_context_pin(struct intel_context *ctx,
				struct intel_engine_cs *engine);
<<<<<<< HEAD
static void lrc_setup_hardware_status_page(struct intel_engine_cs *engine,
					   struct drm_i915_gem_object *default_ctx_obj);

=======
>>>>>>> 00983519

/**
 * intel_sanitize_enable_execlists() - sanitize i915.enable_execlists
 * @dev: DRM device.
 * @enable_execlists: value of i915.enable_execlists module parameter.
 *
 * Only certain platforms support Execlists (the prerequisites being
 * support for Logical Ring Contexts and Aliasing PPGTT or better).
 *
 * Return: 1 if Execlists is supported and has to be enabled.
 */
int intel_sanitize_enable_execlists(struct drm_device *dev, int enable_execlists)
{
	WARN_ON(i915.enable_ppgtt == -1);

	/* On platforms with execlist available, vGPU will only
	 * support execlist mode, no ring buffer mode.
	 */
	if (HAS_LOGICAL_RING_CONTEXTS(dev) && intel_vgpu_active(dev))
		return 1;

	if (INTEL_INFO(dev)->gen >= 9)
		return 1;

	if (enable_execlists == 0)
		return 0;

	if (HAS_LOGICAL_RING_CONTEXTS(dev) && USES_PPGTT(dev) &&
	    i915.use_mmio_flip >= 0)
		return 1;

	return 0;
}

static void
logical_ring_init_platform_invariants(struct intel_engine_cs *engine)
{
	struct drm_device *dev = engine->dev;
<<<<<<< HEAD

	if (IS_GEN8(dev) || IS_GEN9(dev))
		engine->idle_lite_restore_wa = ~0;

=======

	if (IS_GEN8(dev) || IS_GEN9(dev))
		engine->idle_lite_restore_wa = ~0;

>>>>>>> 00983519
	engine->disable_lite_restore_wa = (IS_SKL_REVID(dev, 0, SKL_REVID_B0) ||
					IS_BXT_REVID(dev, 0, BXT_REVID_A1)) &&
					(engine->id == VCS || engine->id == VCS2);

	engine->ctx_desc_template = GEN8_CTX_VALID;
	engine->ctx_desc_template |= GEN8_CTX_ADDRESSING_MODE(dev) <<
				   GEN8_CTX_ADDRESSING_MODE_SHIFT;
	if (IS_GEN8(dev))
		engine->ctx_desc_template |= GEN8_CTX_L3LLC_COHERENT;
	engine->ctx_desc_template |= GEN8_CTX_PRIVILEGE;

	/* TODO: WaDisableLiteRestore when we start using semaphore
	 * signalling between Command Streamers */
	/* ring->ctx_desc_template |= GEN8_CTX_FORCE_RESTORE; */

	/* WaEnableForceRestoreInCtxtDescForVCS:skl */
	/* WaEnableForceRestoreInCtxtDescForVCS:bxt */
	if (engine->disable_lite_restore_wa)
		engine->ctx_desc_template |= GEN8_CTX_FORCE_RESTORE;
}

/**
 * intel_lr_context_descriptor_update() - calculate & cache the descriptor
 * 					  descriptor for a pinned context
 *
 * @ctx: Context to work on
 * @ring: Engine the descriptor will be used with
 *
 * The context descriptor encodes various attributes of a context,
 * including its GTT address and some flags. Because it's fairly
 * expensive to calculate, we'll just do it once and cache the result,
 * which remains valid until the context is unpinned.
 *
 * This is what a descriptor looks like, from LSB to MSB:
 *    bits 0-11:    flags, GEN8_CTX_* (cached in ctx_desc_template)
 *    bits 12-31:    LRCA, GTT address of (the HWSP of) this context
 *    bits 32-51:    ctx ID, a globally unique tag (the LRCA again!)
 *    bits 52-63:    reserved, may encode the engine ID (for GuC)
 */
static void
intel_lr_context_descriptor_update(struct intel_context *ctx,
				   struct intel_engine_cs *engine)
{
	uint64_t lrca, desc;

	lrca = ctx->engine[engine->id].lrc_vma->node.start +
	       LRC_PPHWSP_PN * PAGE_SIZE;

	desc = engine->ctx_desc_template;			   /* bits  0-11 */
	desc |= lrca;					   /* bits 12-31 */
	desc |= (lrca >> PAGE_SHIFT) << GEN8_CTX_ID_SHIFT; /* bits 32-51 */

	ctx->engine[engine->id].lrc_desc = desc;
}

uint64_t intel_lr_context_descriptor(struct intel_context *ctx,
				     struct intel_engine_cs *engine)
{
	return ctx->engine[engine->id].lrc_desc;
}

/**
 * intel_execlists_ctx_id() - get the Execlists Context ID
 * @ctx: Context to get the ID for
 * @ring: Engine to get the ID for
 *
 * Do not confuse with ctx->id! Unfortunately we have a name overload
 * here: the old context ID we pass to userspace as a handler so that
 * they can refer to a context, and the new context ID we pass to the
 * ELSP so that the GPU can inform us of the context status via
 * interrupts.
 *
 * The context ID is a portion of the context descriptor, so we can
 * just extract the required part from the cached descriptor.
 *
 * Return: 20-bits globally unique context ID.
 */
u32 intel_execlists_ctx_id(struct intel_context *ctx,
			   struct intel_engine_cs *engine)
{
	return intel_lr_context_descriptor(ctx, engine) >> GEN8_CTX_ID_SHIFT;
}

static void execlists_elsp_write(struct drm_i915_gem_request *rq0,
				 struct drm_i915_gem_request *rq1)
{

	struct intel_engine_cs *engine = rq0->engine;
	struct drm_device *dev = engine->dev;
	struct drm_i915_private *dev_priv = dev->dev_private;
	uint64_t desc[2];

	if (rq1) {
		desc[1] = intel_lr_context_descriptor(rq1->ctx, rq1->engine);
		rq1->elsp_submitted++;
	} else {
		desc[1] = 0;
	}

	desc[0] = intel_lr_context_descriptor(rq0->ctx, rq0->engine);
	rq0->elsp_submitted++;

	/* You must always write both descriptors in the order below. */
	I915_WRITE_FW(RING_ELSP(engine), upper_32_bits(desc[1]));
	I915_WRITE_FW(RING_ELSP(engine), lower_32_bits(desc[1]));

	I915_WRITE_FW(RING_ELSP(engine), upper_32_bits(desc[0]));
	/* The context is automatically loaded after the following */
	I915_WRITE_FW(RING_ELSP(engine), lower_32_bits(desc[0]));

	/* ELSP is a wo register, use another nearby reg for posting */
	POSTING_READ_FW(RING_EXECLIST_STATUS_LO(engine));
<<<<<<< HEAD
}

static void
execlists_update_context_pdps(struct i915_hw_ppgtt *ppgtt, u32 *reg_state)
{
	ASSIGN_CTX_PDP(ppgtt, reg_state, 3);
	ASSIGN_CTX_PDP(ppgtt, reg_state, 2);
	ASSIGN_CTX_PDP(ppgtt, reg_state, 1);
	ASSIGN_CTX_PDP(ppgtt, reg_state, 0);
}

static void execlists_update_context(struct drm_i915_gem_request *rq)
{
=======
}

static void
execlists_update_context_pdps(struct i915_hw_ppgtt *ppgtt, u32 *reg_state)
{
	ASSIGN_CTX_PDP(ppgtt, reg_state, 3);
	ASSIGN_CTX_PDP(ppgtt, reg_state, 2);
	ASSIGN_CTX_PDP(ppgtt, reg_state, 1);
	ASSIGN_CTX_PDP(ppgtt, reg_state, 0);
}

static void execlists_update_context(struct drm_i915_gem_request *rq)
{
>>>>>>> 00983519
	struct intel_engine_cs *engine = rq->engine;
	struct i915_hw_ppgtt *ppgtt = rq->ctx->ppgtt;
	uint32_t *reg_state = rq->ctx->engine[engine->id].lrc_reg_state;

	reg_state[CTX_RING_TAIL+1] = rq->tail;

	/* True 32b PPGTT with dynamic page allocation: update PDP
	 * registers and point the unallocated PDPs to scratch page.
	 * PML4 is allocated during ppgtt init, so this is not needed
	 * in 48-bit mode.
	 */
	if (ppgtt && !USES_FULL_48BIT_PPGTT(ppgtt->base.dev))
		execlists_update_context_pdps(ppgtt, reg_state);
}

static void execlists_submit_requests(struct drm_i915_gem_request *rq0,
				      struct drm_i915_gem_request *rq1)
{
	struct drm_i915_private *dev_priv = rq0->i915;
<<<<<<< HEAD

	/* BUG_ON(!irqs_disabled());  */
=======
	unsigned int fw_domains = rq0->engine->fw_domains;
>>>>>>> 00983519

	execlists_update_context(rq0);

	if (rq1)
		execlists_update_context(rq1);

<<<<<<< HEAD
	spin_lock(&dev_priv->uncore.lock);
	intel_uncore_forcewake_get__locked(dev_priv, FORCEWAKE_ALL);

	execlists_elsp_write(rq0, rq1);

	intel_uncore_forcewake_put__locked(dev_priv, FORCEWAKE_ALL);
	spin_unlock(&dev_priv->uncore.lock);
=======
	spin_lock_irq(&dev_priv->uncore.lock);
	intel_uncore_forcewake_get__locked(dev_priv, fw_domains);

	execlists_elsp_write(rq0, rq1);

	intel_uncore_forcewake_put__locked(dev_priv, fw_domains);
	spin_unlock_irq(&dev_priv->uncore.lock);
>>>>>>> 00983519
}

static void execlists_context_unqueue(struct intel_engine_cs *engine)
{
	struct drm_i915_gem_request *req0 = NULL, *req1 = NULL;
	struct drm_i915_gem_request *cursor, *tmp;

	assert_spin_locked(&engine->execlist_lock);

	/*
	 * If irqs are not active generate a warning as batches that finish
	 * without the irqs may get lost and a GPU Hang may occur.
	 */
	WARN_ON(!intel_irqs_enabled(engine->dev->dev_private));

	/* Try to read in pairs */
	list_for_each_entry_safe(cursor, tmp, &engine->execlist_queue,
				 execlist_link) {
		if (!req0) {
			req0 = cursor;
		} else if (req0->ctx == cursor->ctx) {
			/* Same ctx: ignore first request, as second request
			 * will update tail past first request's workload */
			cursor->elsp_submitted = req0->elsp_submitted;
			list_move_tail(&req0->execlist_link,
				       &engine->execlist_retired_req_list);
			req0 = cursor;
		} else {
			req1 = cursor;
			WARN_ON(req1->elsp_submitted);
			break;
		}
	}

	if (unlikely(!req0))
		return;

	if (req0->elsp_submitted & engine->idle_lite_restore_wa) {
		/*
		 * WaIdleLiteRestore: make sure we never cause a lite restore
		 * with HEAD==TAIL.
		 *
		 * Apply the wa NOOPS to prevent ring:HEAD == req:TAIL as we
		 * resubmit the request. See gen8_emit_request() for where we
		 * prepare the padding after the end of the request.
		 */
		struct intel_ringbuffer *ringbuf;

		ringbuf = req0->ctx->engine[engine->id].ringbuf;
		req0->tail += 8;
		req0->tail &= ringbuf->size - 1;
	}

	execlists_submit_requests(req0, req1);
}

static unsigned int
execlists_check_remove_request(struct intel_engine_cs *engine, u32 request_id)
{
	struct drm_i915_gem_request *head_req;

	assert_spin_locked(&engine->execlist_lock);

	head_req = list_first_entry_or_null(&engine->execlist_queue,
					    struct drm_i915_gem_request,
					    execlist_link);

	if (!head_req)
		return 0;

	if (unlikely(intel_execlists_ctx_id(head_req->ctx, engine) != request_id))
		return 0;
<<<<<<< HEAD

	WARN(head_req->elsp_submitted == 0, "Never submitted head request\n");

	if (--head_req->elsp_submitted > 0)
		return 0;

	list_move_tail(&head_req->execlist_link,
		       &engine->execlist_retired_req_list);

=======

	WARN(head_req->elsp_submitted == 0, "Never submitted head request\n");

	if (--head_req->elsp_submitted > 0)
		return 0;

	list_move_tail(&head_req->execlist_link,
		       &engine->execlist_retired_req_list);

>>>>>>> 00983519
	return 1;
}

static u32
get_context_status(struct intel_engine_cs *engine, unsigned int read_pointer,
		   u32 *context_id)
{
	struct drm_i915_private *dev_priv = engine->dev->dev_private;
	u32 status;

	read_pointer %= GEN8_CSB_ENTRIES;

	status = I915_READ_FW(RING_CONTEXT_STATUS_BUF_LO(engine, read_pointer));
<<<<<<< HEAD

	if (status & GEN8_CTX_STATUS_IDLE_ACTIVE)
		return 0;

	*context_id = I915_READ_FW(RING_CONTEXT_STATUS_BUF_HI(engine,
							      read_pointer));

=======

	if (status & GEN8_CTX_STATUS_IDLE_ACTIVE)
		return 0;

	*context_id = I915_READ_FW(RING_CONTEXT_STATUS_BUF_HI(engine,
							      read_pointer));

>>>>>>> 00983519
	return status;
}

/**
 * intel_lrc_irq_handler() - handle Context Switch interrupts
 * @engine: Engine Command Streamer to handle.
 *
 * Check the unread Context Status Buffers and manage the submission of new
 * contexts to the ELSP accordingly.
 */
<<<<<<< HEAD
void intel_lrc_irq_handler(struct intel_engine_cs *engine)
{
=======
static void intel_lrc_irq_handler(unsigned long data)
{
	struct intel_engine_cs *engine = (struct intel_engine_cs *)data;
>>>>>>> 00983519
	struct drm_i915_private *dev_priv = engine->dev->dev_private;
	u32 status_pointer;
	unsigned int read_pointer, write_pointer;
	u32 csb[GEN8_CSB_ENTRIES][2];
	unsigned int csb_read = 0, i;
	unsigned int submit_contexts = 0;
<<<<<<< HEAD

	spin_lock(&dev_priv->uncore.lock);
	intel_uncore_forcewake_get__locked(dev_priv, FORCEWAKE_ALL);

	status_pointer = I915_READ_FW(RING_CONTEXT_STATUS_PTR(engine));

=======

	intel_uncore_forcewake_get(dev_priv, engine->fw_domains);

	status_pointer = I915_READ_FW(RING_CONTEXT_STATUS_PTR(engine));

>>>>>>> 00983519
	read_pointer = engine->next_context_status_buffer;
	write_pointer = GEN8_CSB_WRITE_PTR(status_pointer);
	if (read_pointer > write_pointer)
		write_pointer += GEN8_CSB_ENTRIES;

	while (read_pointer < write_pointer) {
		if (WARN_ON_ONCE(csb_read == GEN8_CSB_ENTRIES))
			break;
		csb[csb_read][0] = get_context_status(engine, ++read_pointer,
						      &csb[csb_read][1]);
		csb_read++;
	}

	engine->next_context_status_buffer = write_pointer % GEN8_CSB_ENTRIES;

	/* Update the read pointer to the old write pointer. Manual ringbuffer
	 * management ftw </sarcasm> */
	I915_WRITE_FW(RING_CONTEXT_STATUS_PTR(engine),
		      _MASKED_FIELD(GEN8_CSB_READ_PTR_MASK,
				    engine->next_context_status_buffer << 8));

<<<<<<< HEAD
	intel_uncore_forcewake_put__locked(dev_priv, FORCEWAKE_ALL);
	spin_unlock(&dev_priv->uncore.lock);
=======
	intel_uncore_forcewake_put(dev_priv, engine->fw_domains);
>>>>>>> 00983519

	spin_lock(&engine->execlist_lock);

	for (i = 0; i < csb_read; i++) {
		if (unlikely(csb[i][0] & GEN8_CTX_STATUS_PREEMPTED)) {
			if (csb[i][0] & GEN8_CTX_STATUS_LITE_RESTORE) {
				if (execlists_check_remove_request(engine, csb[i][1]))
					WARN(1, "Lite Restored request removed from queue\n");
			} else
				WARN(1, "Preemption without Lite Restore\n");
		}

		if (csb[i][0] & (GEN8_CTX_STATUS_ACTIVE_IDLE |
		    GEN8_CTX_STATUS_ELEMENT_SWITCH))
			submit_contexts +=
				execlists_check_remove_request(engine, csb[i][1]);
	}

	if (submit_contexts) {
		if (!engine->disable_lite_restore_wa ||
		    (csb[i][0] & GEN8_CTX_STATUS_ACTIVE_IDLE))
			execlists_context_unqueue(engine);
	}

	spin_unlock(&engine->execlist_lock);

	if (unlikely(submit_contexts > 2))
		DRM_ERROR("More than two context complete events?\n");
}

static void execlists_context_queue(struct drm_i915_gem_request *request)
{
	struct intel_engine_cs *engine = request->engine;
	struct drm_i915_gem_request *cursor;
	int num_elements = 0;

	if (request->ctx != request->i915->kernel_context)
		intel_lr_context_pin(request->ctx, engine);

	i915_gem_request_reference(request);

<<<<<<< HEAD
	spin_lock_irq(&engine->execlist_lock);
=======
	spin_lock_bh(&engine->execlist_lock);
>>>>>>> 00983519

	list_for_each_entry(cursor, &engine->execlist_queue, execlist_link)
		if (++num_elements > 2)
			break;

	if (num_elements > 2) {
		struct drm_i915_gem_request *tail_req;

		tail_req = list_last_entry(&engine->execlist_queue,
					   struct drm_i915_gem_request,
					   execlist_link);

		if (request->ctx == tail_req->ctx) {
			WARN(tail_req->elsp_submitted != 0,
				"More than 2 already-submitted reqs queued\n");
			list_move_tail(&tail_req->execlist_link,
				       &engine->execlist_retired_req_list);
		}
	}

	list_add_tail(&request->execlist_link, &engine->execlist_queue);
	if (num_elements == 0)
		execlists_context_unqueue(engine);

<<<<<<< HEAD
	spin_unlock_irq(&engine->execlist_lock);
=======
	spin_unlock_bh(&engine->execlist_lock);
>>>>>>> 00983519
}

static int logical_ring_invalidate_all_caches(struct drm_i915_gem_request *req)
{
	struct intel_engine_cs *engine = req->engine;
	uint32_t flush_domains;
	int ret;

	flush_domains = 0;
	if (engine->gpu_caches_dirty)
		flush_domains = I915_GEM_GPU_DOMAINS;

	ret = engine->emit_flush(req, I915_GEM_GPU_DOMAINS, flush_domains);
	if (ret)
		return ret;

	engine->gpu_caches_dirty = false;
	return 0;
}

static int execlists_move_to_gpu(struct drm_i915_gem_request *req,
				 struct list_head *vmas)
{
	const unsigned other_rings = ~intel_engine_flag(req->engine);
	struct i915_vma *vma;
	uint32_t flush_domains = 0;
	bool flush_chipset = false;
	int ret;

	list_for_each_entry(vma, vmas, exec_list) {
		struct drm_i915_gem_object *obj = vma->obj;

		if (obj->active & other_rings) {
			ret = i915_gem_object_sync(obj, req->engine, &req);
			if (ret)
				return ret;
		}

		if (obj->base.write_domain & I915_GEM_DOMAIN_CPU)
			flush_chipset |= i915_gem_clflush_object(obj, false);

		flush_domains |= obj->base.write_domain;
	}

	if (flush_domains & I915_GEM_DOMAIN_GTT)
		wmb();

	/* Unconditionally invalidate gpu caches and ensure that we do flush
	 * any residual writes from the previous batch.
	 */
	return logical_ring_invalidate_all_caches(req);
}

int intel_logical_ring_alloc_request_extras(struct drm_i915_gem_request *request)
{
	int ret = 0;

	request->ringbuf = request->ctx->engine[request->engine->id].ringbuf;

	if (i915.enable_guc_submission) {
		/*
		 * Check that the GuC has space for the request before
		 * going any further, as the i915_add_request() call
		 * later on mustn't fail ...
		 */
		struct intel_guc *guc = &request->i915->guc;

		ret = i915_guc_wq_check_space(guc->execbuf_client);
		if (ret)
			return ret;
	}

	if (request->ctx != request->i915->kernel_context)
		ret = intel_lr_context_pin(request->ctx, request->engine);

	return ret;
}

static int logical_ring_wait_for_space(struct drm_i915_gem_request *req,
				       int bytes)
{
	struct intel_ringbuffer *ringbuf = req->ringbuf;
	struct intel_engine_cs *engine = req->engine;
	struct drm_i915_gem_request *target;
	unsigned space;
	int ret;

	if (intel_ring_space(ringbuf) >= bytes)
		return 0;

	/* The whole point of reserving space is to not wait! */
	WARN_ON(ringbuf->reserved_in_use);

	list_for_each_entry(target, &engine->request_list, list) {
		/*
		 * The request queue is per-engine, so can contain requests
		 * from multiple ringbuffers. Here, we must ignore any that
		 * aren't from the ringbuffer we're considering.
		 */
		if (target->ringbuf != ringbuf)
			continue;

		/* Would completion of this request free enough space? */
		space = __intel_ring_space(target->postfix, ringbuf->tail,
					   ringbuf->size);
		if (space >= bytes)
			break;
	}

	if (WARN_ON(&target->list == &engine->request_list))
		return -ENOSPC;

	ret = i915_wait_request(target);
	if (ret)
		return ret;

	ringbuf->space = space;
	return 0;
}

/*
 * intel_logical_ring_advance_and_submit() - advance the tail and submit the workload
 * @request: Request to advance the logical ringbuffer of.
 *
 * The tail is updated in our logical ringbuffer struct, not in the actual context. What
 * really happens during submission is that the context and current tail will be placed
 * on a queue waiting for the ELSP to be ready to accept a new context submission. At that
 * point, the tail *inside* the context is updated and the ELSP written to.
 */
static int
intel_logical_ring_advance_and_submit(struct drm_i915_gem_request *request)
{
	struct intel_ringbuffer *ringbuf = request->ringbuf;
	struct drm_i915_private *dev_priv = request->i915;
	struct intel_engine_cs *engine = request->engine;

	intel_logical_ring_advance(ringbuf);
	request->tail = ringbuf->tail;

	/*
	 * Here we add two extra NOOPs as padding to avoid
	 * lite restore of a context with HEAD==TAIL.
	 *
	 * Caller must reserve WA_TAIL_DWORDS for us!
	 */
	intel_logical_ring_emit(ringbuf, MI_NOOP);
	intel_logical_ring_emit(ringbuf, MI_NOOP);
	intel_logical_ring_advance(ringbuf);

	if (intel_engine_stopped(engine))
		return 0;

	if (engine->last_context != request->ctx) {
		if (engine->last_context)
			intel_lr_context_unpin(engine->last_context, engine);
		if (request->ctx != request->i915->kernel_context) {
			intel_lr_context_pin(request->ctx, engine);
			engine->last_context = request->ctx;
		} else {
			engine->last_context = NULL;
		}
	}

	if (dev_priv->guc.execbuf_client)
		i915_guc_submit(dev_priv->guc.execbuf_client, request);
	else
		execlists_context_queue(request);

	return 0;
}

static void __wrap_ring_buffer(struct intel_ringbuffer *ringbuf)
{
	uint32_t __iomem *virt;
	int rem = ringbuf->size - ringbuf->tail;

	virt = ringbuf->virtual_start + ringbuf->tail;
	rem /= 4;
	while (rem--)
		iowrite32(MI_NOOP, virt++);

	ringbuf->tail = 0;
	intel_ring_update_space(ringbuf);
}

static int logical_ring_prepare(struct drm_i915_gem_request *req, int bytes)
{
	struct intel_ringbuffer *ringbuf = req->ringbuf;
	int remain_usable = ringbuf->effective_size - ringbuf->tail;
	int remain_actual = ringbuf->size - ringbuf->tail;
	int ret, total_bytes, wait_bytes = 0;
	bool need_wrap = false;

	if (ringbuf->reserved_in_use)
		total_bytes = bytes;
	else
		total_bytes = bytes + ringbuf->reserved_size;

	if (unlikely(bytes > remain_usable)) {
		/*
		 * Not enough space for the basic request. So need to flush
		 * out the remainder and then wait for base + reserved.
		 */
		wait_bytes = remain_actual + total_bytes;
		need_wrap = true;
	} else {
		if (unlikely(total_bytes > remain_usable)) {
			/*
			 * The base request will fit but the reserved space
			 * falls off the end. So don't need an immediate wrap
			 * and only need to effectively wait for the reserved
			 * size space from the start of ringbuffer.
			 */
			wait_bytes = remain_actual + ringbuf->reserved_size;
		} else if (total_bytes > ringbuf->space) {
			/* No wrapping required, just waiting. */
			wait_bytes = total_bytes;
		}
	}

	if (wait_bytes) {
		ret = logical_ring_wait_for_space(req, wait_bytes);
		if (unlikely(ret))
			return ret;

		if (need_wrap)
			__wrap_ring_buffer(ringbuf);
	}

	return 0;
}

/**
 * intel_logical_ring_begin() - prepare the logical ringbuffer to accept some commands
 *
 * @req: The request to start some new work for
 * @num_dwords: number of DWORDs that we plan to write to the ringbuffer.
 *
 * The ringbuffer might not be ready to accept the commands right away (maybe it needs to
 * be wrapped, or wait a bit for the tail to be updated). This function takes care of that
 * and also preallocates a request (every workload submission is still mediated through
 * requests, same as it did with legacy ringbuffer submission).
 *
 * Return: non-zero if the ringbuffer is not ready to be written to.
 */
int intel_logical_ring_begin(struct drm_i915_gem_request *req, int num_dwords)
{
	int ret;

<<<<<<< HEAD
	WARN_ON(req == NULL);
	dev_priv = req->i915;

	ret = i915_gem_check_wedge(&dev_priv->gpu_error,
				   dev_priv->mm.interruptible);
	if (ret)
		return ret;

=======
>>>>>>> 00983519
	ret = logical_ring_prepare(req, num_dwords * sizeof(uint32_t));
	if (ret)
		return ret;

	req->ringbuf->space -= num_dwords * sizeof(uint32_t);
	return 0;
}

int intel_logical_ring_reserve_space(struct drm_i915_gem_request *request)
{
	/*
	 * The first call merely notes the reserve request and is common for
	 * all back ends. The subsequent localised _begin() call actually
	 * ensures that the reservation is available. Without the begin, if
	 * the request creator immediately submitted the request without
	 * adding any commands to it then there might not actually be
	 * sufficient room for the submission commands.
	 */
	intel_ring_reserved_space_reserve(request->ringbuf, MIN_SPACE_FOR_ADD_REQUEST);

	return intel_logical_ring_begin(request, 0);
}

/**
 * execlists_submission() - submit a batchbuffer for execution, Execlists style
 * @dev: DRM device.
 * @file: DRM file.
 * @ring: Engine Command Streamer to submit to.
 * @ctx: Context to employ for this submission.
 * @args: execbuffer call arguments.
 * @vmas: list of vmas.
 * @batch_obj: the batchbuffer to submit.
 * @exec_start: batchbuffer start virtual address pointer.
 * @dispatch_flags: translated execbuffer call flags.
 *
 * This is the evil twin version of i915_gem_ringbuffer_submission. It abstracts
 * away the submission details of the execbuffer ioctl call.
 *
 * Return: non-zero if the submission fails.
 */
int intel_execlists_submission(struct i915_execbuffer_params *params,
			       struct drm_i915_gem_execbuffer2 *args,
			       struct list_head *vmas)
{
	struct drm_device       *dev = params->dev;
	struct intel_engine_cs *engine = params->engine;
	struct drm_i915_private *dev_priv = dev->dev_private;
	struct intel_ringbuffer *ringbuf = params->ctx->engine[engine->id].ringbuf;
	u64 exec_start;
	int instp_mode;
	u32 instp_mask;
	int ret;

	instp_mode = args->flags & I915_EXEC_CONSTANTS_MASK;
	instp_mask = I915_EXEC_CONSTANTS_MASK;
	switch (instp_mode) {
	case I915_EXEC_CONSTANTS_REL_GENERAL:
	case I915_EXEC_CONSTANTS_ABSOLUTE:
	case I915_EXEC_CONSTANTS_REL_SURFACE:
		if (instp_mode != 0 && engine != &dev_priv->engine[RCS]) {
			DRM_DEBUG("non-0 rel constants mode on non-RCS\n");
			return -EINVAL;
		}

		if (instp_mode != dev_priv->relative_constants_mode) {
			if (instp_mode == I915_EXEC_CONSTANTS_REL_SURFACE) {
				DRM_DEBUG("rel surface constants mode invalid on gen5+\n");
				return -EINVAL;
			}

			/* The HW changed the meaning on this bit on gen6 */
			instp_mask &= ~I915_EXEC_CONSTANTS_REL_SURFACE;
		}
		break;
	default:
		DRM_DEBUG("execbuf with unknown constants: %d\n", instp_mode);
		return -EINVAL;
	}

	if (args->flags & I915_EXEC_GEN7_SOL_RESET) {
		DRM_DEBUG("sol reset is gen7 only\n");
		return -EINVAL;
	}

	ret = execlists_move_to_gpu(params->request, vmas);
	if (ret)
		return ret;

	if (engine == &dev_priv->engine[RCS] &&
	    instp_mode != dev_priv->relative_constants_mode) {
		ret = intel_logical_ring_begin(params->request, 4);
		if (ret)
			return ret;

		intel_logical_ring_emit(ringbuf, MI_NOOP);
		intel_logical_ring_emit(ringbuf, MI_LOAD_REGISTER_IMM(1));
		intel_logical_ring_emit_reg(ringbuf, INSTPM);
		intel_logical_ring_emit(ringbuf, instp_mask << 16 | instp_mode);
		intel_logical_ring_advance(ringbuf);

		dev_priv->relative_constants_mode = instp_mode;
	}

	exec_start = params->batch_obj_vm_offset +
		     args->batch_start_offset;

	ret = engine->emit_bb_start(params->request, exec_start, params->dispatch_flags);
	if (ret)
		return ret;

	trace_i915_gem_ring_dispatch(params->request, params->dispatch_flags);

	i915_gem_execbuffer_move_to_active(vmas, params->request);

	return 0;
}

void intel_execlists_retire_requests(struct intel_engine_cs *engine)
{
	struct drm_i915_gem_request *req, *tmp;
	struct list_head retired_list;

	WARN_ON(!mutex_is_locked(&engine->dev->struct_mutex));
	if (list_empty(&engine->execlist_retired_req_list))
		return;

	INIT_LIST_HEAD(&retired_list);
<<<<<<< HEAD
	spin_lock_irq(&engine->execlist_lock);
	list_replace_init(&engine->execlist_retired_req_list, &retired_list);
	spin_unlock_irq(&engine->execlist_lock);
=======
	spin_lock_bh(&engine->execlist_lock);
	list_replace_init(&engine->execlist_retired_req_list, &retired_list);
	spin_unlock_bh(&engine->execlist_lock);
>>>>>>> 00983519

	list_for_each_entry_safe(req, tmp, &retired_list, execlist_link) {
		struct intel_context *ctx = req->ctx;
		struct drm_i915_gem_object *ctx_obj =
				ctx->engine[engine->id].state;

		if (ctx_obj && (ctx != req->i915->kernel_context))
			intel_lr_context_unpin(ctx, engine);

		list_del(&req->execlist_link);
		i915_gem_request_unreference(req);
	}
}

void intel_logical_ring_stop(struct intel_engine_cs *engine)
{
	struct drm_i915_private *dev_priv = engine->dev->dev_private;
	int ret;

	if (!intel_engine_initialized(engine))
		return;

	ret = intel_engine_idle(engine);
<<<<<<< HEAD
	if (ret && !i915_reset_in_progress(&to_i915(engine->dev)->gpu_error))
=======
	if (ret)
>>>>>>> 00983519
		DRM_ERROR("failed to quiesce %s whilst cleaning up: %d\n",
			  engine->name, ret);

	/* TODO: Is this correct with Execlists enabled? */
	I915_WRITE_MODE(engine, _MASKED_BIT_ENABLE(STOP_RING));
	if (wait_for((I915_READ_MODE(engine) & MODE_IDLE) != 0, 1000)) {
		DRM_ERROR("%s :timed out trying to stop ring\n", engine->name);
		return;
	}
	I915_WRITE_MODE(engine, _MASKED_BIT_DISABLE(STOP_RING));
}

int logical_ring_flush_all_caches(struct drm_i915_gem_request *req)
{
	struct intel_engine_cs *engine = req->engine;
	int ret;

	if (!engine->gpu_caches_dirty)
		return 0;

	ret = engine->emit_flush(req, 0, I915_GEM_GPU_DOMAINS);
	if (ret)
		return ret;

	engine->gpu_caches_dirty = false;
	return 0;
}

static int intel_lr_context_do_pin(struct intel_context *ctx,
				   struct intel_engine_cs *engine)
{
	struct drm_device *dev = engine->dev;
	struct drm_i915_private *dev_priv = dev->dev_private;
	struct drm_i915_gem_object *ctx_obj = ctx->engine[engine->id].state;
	struct intel_ringbuffer *ringbuf = ctx->engine[engine->id].ringbuf;
<<<<<<< HEAD
	struct page *lrc_state_page;
	uint32_t *lrc_reg_state;
=======
	void *vaddr;
	u32 *lrc_reg_state;
>>>>>>> 00983519
	int ret;

	WARN_ON(!mutex_is_locked(&engine->dev->struct_mutex));

	ret = i915_gem_obj_ggtt_pin(ctx_obj, GEN8_LR_CONTEXT_ALIGN,
			PIN_OFFSET_BIAS | GUC_WOPCM_TOP);
	if (ret)
		return ret;

	vaddr = i915_gem_object_pin_map(ctx_obj);
	if (IS_ERR(vaddr)) {
		ret = PTR_ERR(vaddr);
		goto unpin_ctx_obj;
	}

<<<<<<< HEAD
=======
	lrc_reg_state = vaddr + LRC_STATE_PN * PAGE_SIZE;

>>>>>>> 00983519
	ret = intel_pin_and_map_ringbuffer_obj(engine->dev, ringbuf);
	if (ret)
		goto unpin_map;

	ctx->engine[engine->id].lrc_vma = i915_gem_obj_to_ggtt(ctx_obj);
	intel_lr_context_descriptor_update(ctx, engine);
<<<<<<< HEAD
	lrc_reg_state = kmap(lrc_state_page);
=======
>>>>>>> 00983519
	lrc_reg_state[CTX_RING_BUFFER_START+1] = ringbuf->vma->node.start;
	ctx->engine[engine->id].lrc_reg_state = lrc_reg_state;
	ctx_obj->dirty = true;

	/* Invalidate GuC TLB. */
	if (i915.enable_guc_submission)
		I915_WRITE(GEN8_GTCR, GEN8_GTCR_INVALIDATE);

	return ret;

unpin_map:
	i915_gem_object_unpin_map(ctx_obj);
unpin_ctx_obj:
	i915_gem_object_ggtt_unpin(ctx_obj);

	return ret;
}

static int intel_lr_context_pin(struct intel_context *ctx,
				struct intel_engine_cs *engine)
{
	int ret = 0;

	if (ctx->engine[engine->id].pin_count++ == 0) {
		ret = intel_lr_context_do_pin(ctx, engine);
		if (ret)
			goto reset_pin_count;

		i915_gem_context_reference(ctx);
	}
	return ret;

reset_pin_count:
	ctx->engine[engine->id].pin_count = 0;
	return ret;
}

void intel_lr_context_unpin(struct intel_context *ctx,
			    struct intel_engine_cs *engine)
{
	struct drm_i915_gem_object *ctx_obj = ctx->engine[engine->id].state;

	WARN_ON(!mutex_is_locked(&ctx->i915->dev->struct_mutex));
	if (--ctx->engine[engine->id].pin_count == 0) {
		i915_gem_object_unpin_map(ctx_obj);
		intel_unpin_ringbuffer_obj(ctx->engine[engine->id].ringbuf);
		i915_gem_object_ggtt_unpin(ctx_obj);
		ctx->engine[engine->id].lrc_vma = NULL;
		ctx->engine[engine->id].lrc_desc = 0;
		ctx->engine[engine->id].lrc_reg_state = NULL;

		i915_gem_context_unreference(ctx);
	}
}

static int intel_logical_ring_workarounds_emit(struct drm_i915_gem_request *req)
{
	int ret, i;
	struct intel_engine_cs *engine = req->engine;
	struct intel_ringbuffer *ringbuf = req->ringbuf;
	struct drm_device *dev = engine->dev;
	struct drm_i915_private *dev_priv = dev->dev_private;
	struct i915_workarounds *w = &dev_priv->workarounds;

	if (w->count == 0)
		return 0;

	engine->gpu_caches_dirty = true;
	ret = logical_ring_flush_all_caches(req);
	if (ret)
		return ret;

	ret = intel_logical_ring_begin(req, w->count * 2 + 2);
	if (ret)
		return ret;

	intel_logical_ring_emit(ringbuf, MI_LOAD_REGISTER_IMM(w->count));
	for (i = 0; i < w->count; i++) {
		intel_logical_ring_emit_reg(ringbuf, w->reg[i].addr);
		intel_logical_ring_emit(ringbuf, w->reg[i].value);
	}
	intel_logical_ring_emit(ringbuf, MI_NOOP);

	intel_logical_ring_advance(ringbuf);

	engine->gpu_caches_dirty = true;
	ret = logical_ring_flush_all_caches(req);
	if (ret)
		return ret;

	return 0;
}

#define wa_ctx_emit(batch, index, cmd)					\
	do {								\
		int __index = (index)++;				\
		if (WARN_ON(__index >= (PAGE_SIZE / sizeof(uint32_t)))) { \
			return -ENOSPC;					\
		}							\
		batch[__index] = (cmd);					\
	} while (0)

#define wa_ctx_emit_reg(batch, index, reg) \
	wa_ctx_emit((batch), (index), i915_mmio_reg_offset(reg))

/*
 * In this WA we need to set GEN8_L3SQCREG4[21:21] and reset it after
 * PIPE_CONTROL instruction. This is required for the flush to happen correctly
 * but there is a slight complication as this is applied in WA batch where the
 * values are only initialized once so we cannot take register value at the
 * beginning and reuse it further; hence we save its value to memory, upload a
 * constant value with bit21 set and then we restore it back with the saved value.
 * To simplify the WA, a constant value is formed by using the default value
 * of this register. This shouldn't be a problem because we are only modifying
 * it for a short period and this batch in non-premptible. We can ofcourse
 * use additional instructions that read the actual value of the register
 * at that time and set our bit of interest but it makes the WA complicated.
 *
 * This WA is also required for Gen9 so extracting as a function avoids
 * code duplication.
 */
static inline int gen8_emit_flush_coherentl3_wa(struct intel_engine_cs *engine,
						uint32_t *const batch,
						uint32_t index)
{
	uint32_t l3sqc4_flush = (0x40400000 | GEN8_LQSC_FLUSH_COHERENT_LINES);

	/*
	 * WaDisableLSQCROPERFforOCL:skl
	 * This WA is implemented in skl_init_clock_gating() but since
	 * this batch updates GEN8_L3SQCREG4 with default value we need to
	 * set this bit here to retain the WA during flush.
	 */
	if (IS_SKL_REVID(engine->dev, 0, SKL_REVID_E0))
		l3sqc4_flush |= GEN8_LQSC_RO_PERF_DIS;

	wa_ctx_emit(batch, index, (MI_STORE_REGISTER_MEM_GEN8 |
				   MI_SRM_LRM_GLOBAL_GTT));
	wa_ctx_emit_reg(batch, index, GEN8_L3SQCREG4);
	wa_ctx_emit(batch, index, engine->scratch.gtt_offset + 256);
	wa_ctx_emit(batch, index, 0);

	wa_ctx_emit(batch, index, MI_LOAD_REGISTER_IMM(1));
	wa_ctx_emit_reg(batch, index, GEN8_L3SQCREG4);
	wa_ctx_emit(batch, index, l3sqc4_flush);

	wa_ctx_emit(batch, index, GFX_OP_PIPE_CONTROL(6));
	wa_ctx_emit(batch, index, (PIPE_CONTROL_CS_STALL |
				   PIPE_CONTROL_DC_FLUSH_ENABLE));
	wa_ctx_emit(batch, index, 0);
	wa_ctx_emit(batch, index, 0);
	wa_ctx_emit(batch, index, 0);
	wa_ctx_emit(batch, index, 0);

	wa_ctx_emit(batch, index, (MI_LOAD_REGISTER_MEM_GEN8 |
				   MI_SRM_LRM_GLOBAL_GTT));
	wa_ctx_emit_reg(batch, index, GEN8_L3SQCREG4);
	wa_ctx_emit(batch, index, engine->scratch.gtt_offset + 256);
	wa_ctx_emit(batch, index, 0);

	return index;
}

static inline uint32_t wa_ctx_start(struct i915_wa_ctx_bb *wa_ctx,
				    uint32_t offset,
				    uint32_t start_alignment)
{
	return wa_ctx->offset = ALIGN(offset, start_alignment);
}

static inline int wa_ctx_end(struct i915_wa_ctx_bb *wa_ctx,
			     uint32_t offset,
			     uint32_t size_alignment)
{
	wa_ctx->size = offset - wa_ctx->offset;

	WARN(wa_ctx->size % size_alignment,
	     "wa_ctx_bb failed sanity checks: size %d is not aligned to %d\n",
	     wa_ctx->size, size_alignment);
	return 0;
}

/**
 * gen8_init_indirectctx_bb() - initialize indirect ctx batch with WA
 *
 * @ring: only applicable for RCS
 * @wa_ctx: structure representing wa_ctx
 *  offset: specifies start of the batch, should be cache-aligned. This is updated
 *    with the offset value received as input.
 *  size: size of the batch in DWORDS but HW expects in terms of cachelines
 * @batch: page in which WA are loaded
 * @offset: This field specifies the start of the batch, it should be
 *  cache-aligned otherwise it is adjusted accordingly.
 *  Typically we only have one indirect_ctx and per_ctx batch buffer which are
 *  initialized at the beginning and shared across all contexts but this field
 *  helps us to have multiple batches at different offsets and select them based
 *  on a criteria. At the moment this batch always start at the beginning of the page
 *  and at this point we don't have multiple wa_ctx batch buffers.
 *
 *  The number of WA applied are not known at the beginning; we use this field
 *  to return the no of DWORDS written.
 *
 *  It is to be noted that this batch does not contain MI_BATCH_BUFFER_END
 *  so it adds NOOPs as padding to make it cacheline aligned.
 *  MI_BATCH_BUFFER_END will be added to perctx batch and both of them together
 *  makes a complete batch buffer.
 *
 * Return: non-zero if we exceed the PAGE_SIZE limit.
 */

static int gen8_init_indirectctx_bb(struct intel_engine_cs *engine,
				    struct i915_wa_ctx_bb *wa_ctx,
				    uint32_t *const batch,
				    uint32_t *offset)
{
	uint32_t scratch_addr;
	uint32_t index = wa_ctx_start(wa_ctx, *offset, CACHELINE_DWORDS);

	/* WaDisableCtxRestoreArbitration:bdw,chv */
	wa_ctx_emit(batch, index, MI_ARB_ON_OFF | MI_ARB_DISABLE);

	/* WaFlushCoherentL3CacheLinesAtContextSwitch:bdw */
	if (IS_BROADWELL(engine->dev)) {
		int rc = gen8_emit_flush_coherentl3_wa(engine, batch, index);
		if (rc < 0)
			return rc;
		index = rc;
	}

	/* WaClearSlmSpaceAtContextSwitch:bdw,chv */
	/* Actual scratch location is at 128 bytes offset */
	scratch_addr = engine->scratch.gtt_offset + 2*CACHELINE_BYTES;

	wa_ctx_emit(batch, index, GFX_OP_PIPE_CONTROL(6));
	wa_ctx_emit(batch, index, (PIPE_CONTROL_FLUSH_L3 |
				   PIPE_CONTROL_GLOBAL_GTT_IVB |
				   PIPE_CONTROL_CS_STALL |
				   PIPE_CONTROL_QW_WRITE));
	wa_ctx_emit(batch, index, scratch_addr);
	wa_ctx_emit(batch, index, 0);
	wa_ctx_emit(batch, index, 0);
	wa_ctx_emit(batch, index, 0);

	/* Pad to end of cacheline */
	while (index % CACHELINE_DWORDS)
		wa_ctx_emit(batch, index, MI_NOOP);

	/*
	 * MI_BATCH_BUFFER_END is not required in Indirect ctx BB because
	 * execution depends on the length specified in terms of cache lines
	 * in the register CTX_RCS_INDIRECT_CTX
	 */

	return wa_ctx_end(wa_ctx, *offset = index, CACHELINE_DWORDS);
}

/**
 * gen8_init_perctx_bb() - initialize per ctx batch with WA
 *
 * @ring: only applicable for RCS
 * @wa_ctx: structure representing wa_ctx
 *  offset: specifies start of the batch, should be cache-aligned.
 *  size: size of the batch in DWORDS but HW expects in terms of cachelines
 * @batch: page in which WA are loaded
 * @offset: This field specifies the start of this batch.
 *   This batch is started immediately after indirect_ctx batch. Since we ensure
 *   that indirect_ctx ends on a cacheline this batch is aligned automatically.
 *
 *   The number of DWORDS written are returned using this field.
 *
 *  This batch is terminated with MI_BATCH_BUFFER_END and so we need not add padding
 *  to align it with cacheline as padding after MI_BATCH_BUFFER_END is redundant.
 */
static int gen8_init_perctx_bb(struct intel_engine_cs *engine,
			       struct i915_wa_ctx_bb *wa_ctx,
			       uint32_t *const batch,
			       uint32_t *offset)
{
	uint32_t index = wa_ctx_start(wa_ctx, *offset, CACHELINE_DWORDS);

	/* WaDisableCtxRestoreArbitration:bdw,chv */
	wa_ctx_emit(batch, index, MI_ARB_ON_OFF | MI_ARB_ENABLE);

	wa_ctx_emit(batch, index, MI_BATCH_BUFFER_END);

	return wa_ctx_end(wa_ctx, *offset = index, 1);
}

static int gen9_init_indirectctx_bb(struct intel_engine_cs *engine,
				    struct i915_wa_ctx_bb *wa_ctx,
				    uint32_t *const batch,
				    uint32_t *offset)
{
	int ret;
	struct drm_device *dev = engine->dev;
	uint32_t index = wa_ctx_start(wa_ctx, *offset, CACHELINE_DWORDS);

	/* WaDisableCtxRestoreArbitration:skl,bxt */
	if (IS_SKL_REVID(dev, 0, SKL_REVID_D0) ||
	    IS_BXT_REVID(dev, 0, BXT_REVID_A1))
		wa_ctx_emit(batch, index, MI_ARB_ON_OFF | MI_ARB_DISABLE);

	/* WaFlushCoherentL3CacheLinesAtContextSwitch:skl,bxt */
	ret = gen8_emit_flush_coherentl3_wa(engine, batch, index);
	if (ret < 0)
		return ret;
	index = ret;

	/* Pad to end of cacheline */
	while (index % CACHELINE_DWORDS)
		wa_ctx_emit(batch, index, MI_NOOP);

	return wa_ctx_end(wa_ctx, *offset = index, CACHELINE_DWORDS);
}

static int gen9_init_perctx_bb(struct intel_engine_cs *engine,
			       struct i915_wa_ctx_bb *wa_ctx,
			       uint32_t *const batch,
			       uint32_t *offset)
{
	struct drm_device *dev = engine->dev;
	uint32_t index = wa_ctx_start(wa_ctx, *offset, CACHELINE_DWORDS);

	/* WaSetDisablePixMaskCammingAndRhwoInCommonSliceChicken:skl,bxt */
	if (IS_SKL_REVID(dev, 0, SKL_REVID_B0) ||
	    IS_BXT_REVID(dev, 0, BXT_REVID_A1)) {
		wa_ctx_emit(batch, index, MI_LOAD_REGISTER_IMM(1));
		wa_ctx_emit_reg(batch, index, GEN9_SLICE_COMMON_ECO_CHICKEN0);
		wa_ctx_emit(batch, index,
			    _MASKED_BIT_ENABLE(DISABLE_PIXEL_MASK_CAMMING));
		wa_ctx_emit(batch, index, MI_NOOP);
	}

	/* WaClearTdlStateAckDirtyBits:bxt */
	if (IS_BXT_REVID(dev, 0, BXT_REVID_B0)) {
		wa_ctx_emit(batch, index, MI_LOAD_REGISTER_IMM(4));

		wa_ctx_emit_reg(batch, index, GEN8_STATE_ACK);
		wa_ctx_emit(batch, index, _MASKED_BIT_DISABLE(GEN9_SUBSLICE_TDL_ACK_BITS));

		wa_ctx_emit_reg(batch, index, GEN9_STATE_ACK_SLICE1);
		wa_ctx_emit(batch, index, _MASKED_BIT_DISABLE(GEN9_SUBSLICE_TDL_ACK_BITS));

		wa_ctx_emit_reg(batch, index, GEN9_STATE_ACK_SLICE2);
		wa_ctx_emit(batch, index, _MASKED_BIT_DISABLE(GEN9_SUBSLICE_TDL_ACK_BITS));

		wa_ctx_emit_reg(batch, index, GEN7_ROW_CHICKEN2);
		/* dummy write to CS, mask bits are 0 to ensure the register is not modified */
		wa_ctx_emit(batch, index, 0x0);
		wa_ctx_emit(batch, index, MI_NOOP);
	}

	/* WaDisableCtxRestoreArbitration:skl,bxt */
	if (IS_SKL_REVID(dev, 0, SKL_REVID_D0) ||
	    IS_BXT_REVID(dev, 0, BXT_REVID_A1))
		wa_ctx_emit(batch, index, MI_ARB_ON_OFF | MI_ARB_ENABLE);

	wa_ctx_emit(batch, index, MI_BATCH_BUFFER_END);

	return wa_ctx_end(wa_ctx, *offset = index, 1);
}

static int lrc_setup_wa_ctx_obj(struct intel_engine_cs *engine, u32 size)
{
	int ret;

	engine->wa_ctx.obj = i915_gem_alloc_object(engine->dev,
						   PAGE_ALIGN(size));
	if (!engine->wa_ctx.obj) {
		DRM_DEBUG_DRIVER("alloc LRC WA ctx backing obj failed.\n");
		return -ENOMEM;
	}

	ret = i915_gem_obj_ggtt_pin(engine->wa_ctx.obj, PAGE_SIZE, 0);
	if (ret) {
		DRM_DEBUG_DRIVER("pin LRC WA ctx backing obj failed: %d\n",
				 ret);
		drm_gem_object_unreference(&engine->wa_ctx.obj->base);
		return ret;
	}

	return 0;
}

static void lrc_destroy_wa_ctx_obj(struct intel_engine_cs *engine)
{
	if (engine->wa_ctx.obj) {
		i915_gem_object_ggtt_unpin(engine->wa_ctx.obj);
		drm_gem_object_unreference(&engine->wa_ctx.obj->base);
		engine->wa_ctx.obj = NULL;
	}
}

static int intel_init_workaround_bb(struct intel_engine_cs *engine)
{
	int ret;
	uint32_t *batch;
	uint32_t offset;
	struct page *page;
	struct i915_ctx_workarounds *wa_ctx = &engine->wa_ctx;

	WARN_ON(engine->id != RCS);

	/* update this when WA for higher Gen are added */
	if (INTEL_INFO(engine->dev)->gen > 9) {
		DRM_ERROR("WA batch buffer is not initialized for Gen%d\n",
			  INTEL_INFO(engine->dev)->gen);
		return 0;
	}

	/* some WA perform writes to scratch page, ensure it is valid */
	if (engine->scratch.obj == NULL) {
		DRM_ERROR("scratch page not allocated for %s\n", engine->name);
		return -EINVAL;
	}

	ret = lrc_setup_wa_ctx_obj(engine, PAGE_SIZE);
	if (ret) {
		DRM_DEBUG_DRIVER("Failed to setup context WA page: %d\n", ret);
		return ret;
	}

	page = i915_gem_object_get_dirty_page(wa_ctx->obj, 0);
	batch = kmap_atomic(page);
	offset = 0;

	if (INTEL_INFO(engine->dev)->gen == 8) {
		ret = gen8_init_indirectctx_bb(engine,
					       &wa_ctx->indirect_ctx,
					       batch,
					       &offset);
		if (ret)
			goto out;

		ret = gen8_init_perctx_bb(engine,
					  &wa_ctx->per_ctx,
					  batch,
					  &offset);
		if (ret)
			goto out;
	} else if (INTEL_INFO(engine->dev)->gen == 9) {
		ret = gen9_init_indirectctx_bb(engine,
					       &wa_ctx->indirect_ctx,
					       batch,
					       &offset);
		if (ret)
			goto out;

		ret = gen9_init_perctx_bb(engine,
					  &wa_ctx->per_ctx,
					  batch,
					  &offset);
		if (ret)
			goto out;
	}

out:
	kunmap_atomic(batch);
	if (ret)
		lrc_destroy_wa_ctx_obj(engine);

	return ret;
}

<<<<<<< HEAD
static int gen8_init_common_ring(struct intel_engine_cs *engine)
{
=======
static void lrc_init_hws(struct intel_engine_cs *engine)
{
	struct drm_i915_private *dev_priv = engine->dev->dev_private;

	I915_WRITE(RING_HWS_PGA(engine->mmio_base),
		   (u32)engine->status_page.gfx_addr);
	POSTING_READ(RING_HWS_PGA(engine->mmio_base));
}

static int gen8_init_common_ring(struct intel_engine_cs *engine)
{
>>>>>>> 00983519
	struct drm_device *dev = engine->dev;
	struct drm_i915_private *dev_priv = dev->dev_private;
	unsigned int next_context_status_buffer_hw;

<<<<<<< HEAD
	lrc_setup_hardware_status_page(engine,
				       dev_priv->kernel_context->engine[engine->id].state);
=======
	lrc_init_hws(engine);
>>>>>>> 00983519

	I915_WRITE_IMR(engine,
		       ~(engine->irq_enable_mask | engine->irq_keep_mask));
	I915_WRITE(RING_HWSTAM(engine->mmio_base), 0xffffffff);

	I915_WRITE(RING_MODE_GEN7(engine),
		   _MASKED_BIT_DISABLE(GFX_REPLAY_MODE) |
		   _MASKED_BIT_ENABLE(GFX_RUN_LIST_ENABLE));
	POSTING_READ(RING_MODE_GEN7(engine));

	/*
	 * Instead of resetting the Context Status Buffer (CSB) read pointer to
	 * zero, we need to read the write pointer from hardware and use its
	 * value because "this register is power context save restored".
	 * Effectively, these states have been observed:
	 *
	 *      | Suspend-to-idle (freeze) | Suspend-to-RAM (mem) |
	 * BDW  | CSB regs not reset       | CSB regs reset       |
	 * CHT  | CSB regs not reset       | CSB regs not reset   |
	 * SKL  |         ?                |         ?            |
	 * BXT  |         ?                |         ?            |
	 */
	next_context_status_buffer_hw =
		GEN8_CSB_WRITE_PTR(I915_READ(RING_CONTEXT_STATUS_PTR(engine)));

	/*
	 * When the CSB registers are reset (also after power-up / gpu reset),
	 * CSB write pointer is set to all 1's, which is not valid, use '5' in
	 * this special case, so the first element read is CSB[0].
	 */
	if (next_context_status_buffer_hw == GEN8_CSB_PTR_MASK)
		next_context_status_buffer_hw = (GEN8_CSB_ENTRIES - 1);

	engine->next_context_status_buffer = next_context_status_buffer_hw;
	DRM_DEBUG_DRIVER("Execlists enabled for %s\n", engine->name);

	intel_engine_init_hangcheck(engine);

	return intel_mocs_init_engine(engine);
}

static int gen8_init_render_ring(struct intel_engine_cs *engine)
{
	struct drm_device *dev = engine->dev;
	struct drm_i915_private *dev_priv = dev->dev_private;
	int ret;

	ret = gen8_init_common_ring(engine);
	if (ret)
		return ret;

	/* We need to disable the AsyncFlip performance optimisations in order
	 * to use MI_WAIT_FOR_EVENT within the CS. It should already be
	 * programmed to '1' on all products.
	 *
	 * WaDisableAsyncFlipPerfMode:snb,ivb,hsw,vlv,bdw,chv
	 */
	I915_WRITE(MI_MODE, _MASKED_BIT_ENABLE(ASYNC_FLIP_PERF_DISABLE));

	I915_WRITE(INSTPM, _MASKED_BIT_ENABLE(INSTPM_FORCE_ORDERING));

	return init_workarounds_ring(engine);
}

static int gen9_init_render_ring(struct intel_engine_cs *engine)
{
	int ret;

	ret = gen8_init_common_ring(engine);
	if (ret)
		return ret;

	return init_workarounds_ring(engine);
}

static int intel_logical_ring_emit_pdps(struct drm_i915_gem_request *req)
{
	struct i915_hw_ppgtt *ppgtt = req->ctx->ppgtt;
	struct intel_engine_cs *engine = req->engine;
	struct intel_ringbuffer *ringbuf = req->ringbuf;
	const int num_lri_cmds = GEN8_LEGACY_PDPES * 2;
	int i, ret;

	ret = intel_logical_ring_begin(req, num_lri_cmds * 2 + 2);
	if (ret)
		return ret;

	intel_logical_ring_emit(ringbuf, MI_LOAD_REGISTER_IMM(num_lri_cmds));
	for (i = GEN8_LEGACY_PDPES - 1; i >= 0; i--) {
		const dma_addr_t pd_daddr = i915_page_dir_dma_addr(ppgtt, i);

		intel_logical_ring_emit_reg(ringbuf,
					    GEN8_RING_PDP_UDW(engine, i));
		intel_logical_ring_emit(ringbuf, upper_32_bits(pd_daddr));
		intel_logical_ring_emit_reg(ringbuf,
					    GEN8_RING_PDP_LDW(engine, i));
		intel_logical_ring_emit(ringbuf, lower_32_bits(pd_daddr));
	}

	intel_logical_ring_emit(ringbuf, MI_NOOP);
	intel_logical_ring_advance(ringbuf);

	return 0;
}

static int gen8_emit_bb_start(struct drm_i915_gem_request *req,
			      u64 offset, unsigned dispatch_flags)
{
	struct intel_ringbuffer *ringbuf = req->ringbuf;
	bool ppgtt = !(dispatch_flags & I915_DISPATCH_SECURE);
	int ret;

	/* Don't rely in hw updating PDPs, specially in lite-restore.
	 * Ideally, we should set Force PD Restore in ctx descriptor,
	 * but we can't. Force Restore would be a second option, but
	 * it is unsafe in case of lite-restore (because the ctx is
	 * not idle). PML4 is allocated during ppgtt init so this is
	 * not needed in 48-bit.*/
	if (req->ctx->ppgtt &&
	    (intel_engine_flag(req->engine) & req->ctx->ppgtt->pd_dirty_rings)) {
		if (!USES_FULL_48BIT_PPGTT(req->i915) &&
		    !intel_vgpu_active(req->i915->dev)) {
			ret = intel_logical_ring_emit_pdps(req);
			if (ret)
				return ret;
		}

		req->ctx->ppgtt->pd_dirty_rings &= ~intel_engine_flag(req->engine);
	}

	ret = intel_logical_ring_begin(req, 4);
	if (ret)
		return ret;

	/* FIXME(BDW): Address space and security selectors. */
	intel_logical_ring_emit(ringbuf, MI_BATCH_BUFFER_START_GEN8 |
				(ppgtt<<8) |
				(dispatch_flags & I915_DISPATCH_RS ?
				 MI_BATCH_RESOURCE_STREAMER : 0));
	intel_logical_ring_emit(ringbuf, lower_32_bits(offset));
	intel_logical_ring_emit(ringbuf, upper_32_bits(offset));
	intel_logical_ring_emit(ringbuf, MI_NOOP);
	intel_logical_ring_advance(ringbuf);

	return 0;
}

static bool gen8_logical_ring_get_irq(struct intel_engine_cs *engine)
{
	struct drm_device *dev = engine->dev;
	struct drm_i915_private *dev_priv = dev->dev_private;
	unsigned long flags;

	if (WARN_ON(!intel_irqs_enabled(dev_priv)))
		return false;

	spin_lock_irqsave(&dev_priv->irq_lock, flags);
	if (engine->irq_refcount++ == 0) {
		I915_WRITE_IMR(engine,
			       ~(engine->irq_enable_mask | engine->irq_keep_mask));
		POSTING_READ(RING_IMR(engine->mmio_base));
	}
	spin_unlock_irqrestore(&dev_priv->irq_lock, flags);

	return true;
}

static void gen8_logical_ring_put_irq(struct intel_engine_cs *engine)
{
	struct drm_device *dev = engine->dev;
	struct drm_i915_private *dev_priv = dev->dev_private;
	unsigned long flags;

	spin_lock_irqsave(&dev_priv->irq_lock, flags);
	if (--engine->irq_refcount == 0) {
		I915_WRITE_IMR(engine, ~engine->irq_keep_mask);
		POSTING_READ(RING_IMR(engine->mmio_base));
	}
	spin_unlock_irqrestore(&dev_priv->irq_lock, flags);
}

static int gen8_emit_flush(struct drm_i915_gem_request *request,
			   u32 invalidate_domains,
			   u32 unused)
{
	struct intel_ringbuffer *ringbuf = request->ringbuf;
	struct intel_engine_cs *engine = ringbuf->engine;
	struct drm_device *dev = engine->dev;
	struct drm_i915_private *dev_priv = dev->dev_private;
	uint32_t cmd;
	int ret;

	ret = intel_logical_ring_begin(request, 4);
	if (ret)
		return ret;

	cmd = MI_FLUSH_DW + 1;

	/* We always require a command barrier so that subsequent
	 * commands, such as breadcrumb interrupts, are strictly ordered
	 * wrt the contents of the write cache being flushed to memory
	 * (and thus being coherent from the CPU).
	 */
	cmd |= MI_FLUSH_DW_STORE_INDEX | MI_FLUSH_DW_OP_STOREDW;

	if (invalidate_domains & I915_GEM_GPU_DOMAINS) {
		cmd |= MI_INVALIDATE_TLB;
		if (engine == &dev_priv->engine[VCS])
			cmd |= MI_INVALIDATE_BSD;
	}

	intel_logical_ring_emit(ringbuf, cmd);
	intel_logical_ring_emit(ringbuf,
				I915_GEM_HWS_SCRATCH_ADDR |
				MI_FLUSH_DW_USE_GTT);
	intel_logical_ring_emit(ringbuf, 0); /* upper addr */
	intel_logical_ring_emit(ringbuf, 0); /* value */
	intel_logical_ring_advance(ringbuf);

	return 0;
}

static int gen8_emit_flush_render(struct drm_i915_gem_request *request,
				  u32 invalidate_domains,
				  u32 flush_domains)
{
	struct intel_ringbuffer *ringbuf = request->ringbuf;
	struct intel_engine_cs *engine = ringbuf->engine;
	u32 scratch_addr = engine->scratch.gtt_offset + 2 * CACHELINE_BYTES;
	bool vf_flush_wa = false;
	u32 flags = 0;
	int ret;

	flags |= PIPE_CONTROL_CS_STALL;

	if (flush_domains) {
		flags |= PIPE_CONTROL_RENDER_TARGET_CACHE_FLUSH;
		flags |= PIPE_CONTROL_DEPTH_CACHE_FLUSH;
		flags |= PIPE_CONTROL_DC_FLUSH_ENABLE;
		flags |= PIPE_CONTROL_FLUSH_ENABLE;
	}

	if (invalidate_domains) {
		flags |= PIPE_CONTROL_TLB_INVALIDATE;
		flags |= PIPE_CONTROL_INSTRUCTION_CACHE_INVALIDATE;
		flags |= PIPE_CONTROL_TEXTURE_CACHE_INVALIDATE;
		flags |= PIPE_CONTROL_VF_CACHE_INVALIDATE;
		flags |= PIPE_CONTROL_CONST_CACHE_INVALIDATE;
		flags |= PIPE_CONTROL_STATE_CACHE_INVALIDATE;
		flags |= PIPE_CONTROL_QW_WRITE;
		flags |= PIPE_CONTROL_GLOBAL_GTT_IVB;

		/*
		 * On GEN9: before VF_CACHE_INVALIDATE we need to emit a NULL
		 * pipe control.
		 */
		if (IS_GEN9(engine->dev))
			vf_flush_wa = true;
	}

	ret = intel_logical_ring_begin(request, vf_flush_wa ? 12 : 6);
	if (ret)
		return ret;

	if (vf_flush_wa) {
		intel_logical_ring_emit(ringbuf, GFX_OP_PIPE_CONTROL(6));
		intel_logical_ring_emit(ringbuf, 0);
		intel_logical_ring_emit(ringbuf, 0);
		intel_logical_ring_emit(ringbuf, 0);
		intel_logical_ring_emit(ringbuf, 0);
		intel_logical_ring_emit(ringbuf, 0);
	}

	intel_logical_ring_emit(ringbuf, GFX_OP_PIPE_CONTROL(6));
	intel_logical_ring_emit(ringbuf, flags);
	intel_logical_ring_emit(ringbuf, scratch_addr);
	intel_logical_ring_emit(ringbuf, 0);
	intel_logical_ring_emit(ringbuf, 0);
	intel_logical_ring_emit(ringbuf, 0);
	intel_logical_ring_advance(ringbuf);

	return 0;
}

<<<<<<< HEAD
static u32 gen8_get_seqno(struct intel_engine_cs *engine, bool lazy_coherency)
=======
static u32 gen8_get_seqno(struct intel_engine_cs *engine)
>>>>>>> 00983519
{
	return intel_read_status_page(engine, I915_GEM_HWS_INDEX);
}

static void gen8_set_seqno(struct intel_engine_cs *engine, u32 seqno)
{
	intel_write_status_page(engine, I915_GEM_HWS_INDEX, seqno);
}

<<<<<<< HEAD
static u32 bxt_a_get_seqno(struct intel_engine_cs *engine,
			   bool lazy_coherency)
=======
static void bxt_a_seqno_barrier(struct intel_engine_cs *engine)
>>>>>>> 00983519
{
	/*
	 * On BXT A steppings there is a HW coherency issue whereby the
	 * MI_STORE_DATA_IMM storing the completed request's seqno
	 * occasionally doesn't invalidate the CPU cache. Work around this by
	 * clflushing the corresponding cacheline whenever the caller wants
	 * the coherency to be guaranteed. Note that this cacheline is known
	 * to be clean at this point, since we only write it in
	 * bxt_a_set_seqno(), where we also do a clflush after the write. So
	 * this clflush in practice becomes an invalidate operation.
	 */
<<<<<<< HEAD

	if (!lazy_coherency)
		intel_flush_status_page(engine, I915_GEM_HWS_INDEX);

	return intel_read_status_page(engine, I915_GEM_HWS_INDEX);
=======
	intel_flush_status_page(engine, I915_GEM_HWS_INDEX);
>>>>>>> 00983519
}

static void bxt_a_set_seqno(struct intel_engine_cs *engine, u32 seqno)
{
	intel_write_status_page(engine, I915_GEM_HWS_INDEX, seqno);

	/* See bxt_a_get_seqno() explaining the reason for the clflush. */
	intel_flush_status_page(engine, I915_GEM_HWS_INDEX);
}

/*
 * Reserve space for 2 NOOPs at the end of each request to be
 * used as a workaround for not being allowed to do lite
 * restore with HEAD==TAIL (WaIdleLiteRestore).
 */
#define WA_TAIL_DWORDS 2

static inline u32 hws_seqno_address(struct intel_engine_cs *engine)
{
	return engine->status_page.gfx_addr + I915_GEM_HWS_INDEX_ADDR;
}

static int gen8_emit_request(struct drm_i915_gem_request *request)
{
	struct intel_ringbuffer *ringbuf = request->ringbuf;
	int ret;

	ret = intel_logical_ring_begin(request, 6 + WA_TAIL_DWORDS);
	if (ret)
		return ret;

	/* w/a: bit 5 needs to be zero for MI_FLUSH_DW address. */
	BUILD_BUG_ON(I915_GEM_HWS_INDEX_ADDR & (1 << 5));

	intel_logical_ring_emit(ringbuf,
				(MI_FLUSH_DW + 1) | MI_FLUSH_DW_OP_STOREDW);
	intel_logical_ring_emit(ringbuf,
				hws_seqno_address(request->engine) |
				MI_FLUSH_DW_USE_GTT);
	intel_logical_ring_emit(ringbuf, 0);
	intel_logical_ring_emit(ringbuf, i915_gem_request_get_seqno(request));
	intel_logical_ring_emit(ringbuf, MI_USER_INTERRUPT);
	intel_logical_ring_emit(ringbuf, MI_NOOP);
	return intel_logical_ring_advance_and_submit(request);
}

static int gen8_emit_request_render(struct drm_i915_gem_request *request)
{
	struct intel_ringbuffer *ringbuf = request->ringbuf;
	int ret;

	ret = intel_logical_ring_begin(request, 8 + WA_TAIL_DWORDS);
	if (ret)
		return ret;

	/* We're using qword write, seqno should be aligned to 8 bytes. */
	BUILD_BUG_ON(I915_GEM_HWS_INDEX & 1);

	/* w/a for post sync ops following a GPGPU operation we
	 * need a prior CS_STALL, which is emitted by the flush
	 * following the batch.
	 */
	intel_logical_ring_emit(ringbuf, GFX_OP_PIPE_CONTROL(6));
	intel_logical_ring_emit(ringbuf,
				(PIPE_CONTROL_GLOBAL_GTT_IVB |
				 PIPE_CONTROL_CS_STALL |
				 PIPE_CONTROL_QW_WRITE));
	intel_logical_ring_emit(ringbuf, hws_seqno_address(request->engine));
	intel_logical_ring_emit(ringbuf, 0);
	intel_logical_ring_emit(ringbuf, i915_gem_request_get_seqno(request));
	/* We're thrashing one dword of HWS. */
	intel_logical_ring_emit(ringbuf, 0);
	intel_logical_ring_emit(ringbuf, MI_USER_INTERRUPT);
	intel_logical_ring_emit(ringbuf, MI_NOOP);
	return intel_logical_ring_advance_and_submit(request);
}

static int intel_lr_context_render_state_init(struct drm_i915_gem_request *req)
{
	struct render_state so;
	int ret;

	ret = i915_gem_render_state_prepare(req->engine, &so);
	if (ret)
		return ret;

	if (so.rodata == NULL)
		return 0;

	ret = req->engine->emit_bb_start(req, so.ggtt_offset,
				       I915_DISPATCH_SECURE);
	if (ret)
		goto out;

	ret = req->engine->emit_bb_start(req,
				       (so.ggtt_offset + so.aux_batch_offset),
				       I915_DISPATCH_SECURE);
	if (ret)
		goto out;

	i915_vma_move_to_active(i915_gem_obj_to_ggtt(so.obj), req);

out:
	i915_gem_render_state_fini(&so);
	return ret;
}

static int gen8_init_rcs_context(struct drm_i915_gem_request *req)
{
	int ret;

	ret = intel_logical_ring_workarounds_emit(req);
	if (ret)
		return ret;

	ret = intel_rcs_context_init_mocs(req);
	/*
	 * Failing to program the MOCS is non-fatal.The system will not
	 * run at peak performance. So generate an error and carry on.
	 */
	if (ret)
		DRM_ERROR("MOCS failed to program: expect performance issues.\n");

	return intel_lr_context_render_state_init(req);
}

/**
 * intel_logical_ring_cleanup() - deallocate the Engine Command Streamer
 *
 * @ring: Engine Command Streamer.
 *
 */
void intel_logical_ring_cleanup(struct intel_engine_cs *engine)
{
	struct drm_i915_private *dev_priv;

	if (!intel_engine_initialized(engine))
		return;

<<<<<<< HEAD
	dev_priv = engine->dev->dev_private;

=======
	/*
	 * Tasklet cannot be active at this point due intel_mark_active/idle
	 * so this is just for documentation.
	 */
	if (WARN_ON(test_bit(TASKLET_STATE_SCHED, &engine->irq_tasklet.state)))
		tasklet_kill(&engine->irq_tasklet);

	dev_priv = engine->dev->dev_private;

>>>>>>> 00983519
	if (engine->buffer) {
		intel_logical_ring_stop(engine);
		WARN_ON((I915_READ_MODE(engine) & MODE_IDLE) == 0);
	}

	if (engine->cleanup)
		engine->cleanup(engine);

	i915_cmd_parser_fini_ring(engine);
	i915_gem_batch_pool_fini(&engine->batch_pool);

	if (engine->status_page.obj) {
<<<<<<< HEAD
		kunmap(sg_page(engine->status_page.obj->pages->sgl));
=======
		i915_gem_object_unpin_map(engine->status_page.obj);
>>>>>>> 00983519
		engine->status_page.obj = NULL;
	}

	engine->idle_lite_restore_wa = 0;
	engine->disable_lite_restore_wa = false;
	engine->ctx_desc_template = 0;

	lrc_destroy_wa_ctx_obj(engine);
	engine->dev = NULL;
}

static void
logical_ring_default_vfuncs(struct drm_device *dev,
			    struct intel_engine_cs *engine)
{
	/* Default vfuncs which can be overriden by each engine. */
	engine->init_hw = gen8_init_common_ring;
	engine->emit_request = gen8_emit_request;
	engine->emit_flush = gen8_emit_flush;
	engine->irq_get = gen8_logical_ring_get_irq;
	engine->irq_put = gen8_logical_ring_put_irq;
	engine->emit_bb_start = gen8_emit_bb_start;
<<<<<<< HEAD
	if (IS_BXT_REVID(dev, 0, BXT_REVID_A1)) {
		engine->get_seqno = bxt_a_get_seqno;
		engine->set_seqno = bxt_a_set_seqno;
	} else {
		engine->get_seqno = gen8_get_seqno;
		engine->set_seqno = gen8_set_seqno;
=======
	engine->get_seqno = gen8_get_seqno;
	engine->set_seqno = gen8_set_seqno;
	if (IS_BXT_REVID(dev, 0, BXT_REVID_A1)) {
		engine->irq_seqno_barrier = bxt_a_seqno_barrier;
		engine->set_seqno = bxt_a_set_seqno;
>>>>>>> 00983519
	}
}

static inline void
logical_ring_default_irqs(struct intel_engine_cs *engine, unsigned shift)
<<<<<<< HEAD
{
	engine->irq_enable_mask = GT_RENDER_USER_INTERRUPT << shift;
	engine->irq_keep_mask = GT_CONTEXT_SWITCH_INTERRUPT << shift;
=======
{
	engine->irq_enable_mask = GT_RENDER_USER_INTERRUPT << shift;
	engine->irq_keep_mask = GT_CONTEXT_SWITCH_INTERRUPT << shift;
}

static int
lrc_setup_hws(struct intel_engine_cs *engine,
	      struct drm_i915_gem_object *dctx_obj)
{
	void *hws;

	/* The HWSP is part of the default context object in LRC mode. */
	engine->status_page.gfx_addr = i915_gem_obj_ggtt_offset(dctx_obj) +
				       LRC_PPHWSP_PN * PAGE_SIZE;
	hws = i915_gem_object_pin_map(dctx_obj);
	if (IS_ERR(hws))
		return PTR_ERR(hws);
	engine->status_page.page_addr = hws + LRC_PPHWSP_PN * PAGE_SIZE;
	engine->status_page.obj = dctx_obj;

	return 0;
>>>>>>> 00983519
}

static int
logical_ring_init(struct drm_device *dev, struct intel_engine_cs *engine)
{
	struct drm_i915_private *dev_priv = to_i915(dev);
	struct intel_context *dctx = dev_priv->kernel_context;
	enum forcewake_domains fw_domains;
	int ret;

	/* Intentionally left blank. */
	engine->buffer = NULL;
<<<<<<< HEAD

	engine->dev = dev;
	INIT_LIST_HEAD(&engine->active_list);
	INIT_LIST_HEAD(&engine->request_list);
	i915_gem_batch_pool_init(dev, &engine->batch_pool);
	init_waitqueue_head(&engine->irq_queue);

	INIT_LIST_HEAD(&engine->buffers);
	INIT_LIST_HEAD(&engine->execlist_queue);
	INIT_LIST_HEAD(&engine->execlist_retired_req_list);
	spin_lock_init(&engine->execlist_lock);

	logical_ring_init_platform_invariants(engine);

=======

	engine->dev = dev;
	INIT_LIST_HEAD(&engine->active_list);
	INIT_LIST_HEAD(&engine->request_list);
	i915_gem_batch_pool_init(dev, &engine->batch_pool);
	init_waitqueue_head(&engine->irq_queue);

	INIT_LIST_HEAD(&engine->buffers);
	INIT_LIST_HEAD(&engine->execlist_queue);
	INIT_LIST_HEAD(&engine->execlist_retired_req_list);
	spin_lock_init(&engine->execlist_lock);

	tasklet_init(&engine->irq_tasklet,
		     intel_lrc_irq_handler, (unsigned long)engine);

	logical_ring_init_platform_invariants(engine);

	fw_domains = intel_uncore_forcewake_for_reg(dev_priv,
						    RING_ELSP(engine),
						    FW_REG_WRITE);

	fw_domains |= intel_uncore_forcewake_for_reg(dev_priv,
						     RING_CONTEXT_STATUS_PTR(engine),
						     FW_REG_READ | FW_REG_WRITE);

	fw_domains |= intel_uncore_forcewake_for_reg(dev_priv,
						     RING_CONTEXT_STATUS_BUF_BASE(engine),
						     FW_REG_READ);

	engine->fw_domains = fw_domains;

>>>>>>> 00983519
	ret = i915_cmd_parser_init_ring(engine);
	if (ret)
		goto error;

	ret = intel_lr_context_deferred_alloc(dctx, engine);
	if (ret)
		goto error;

	/* As this is the default context, always pin it */
	ret = intel_lr_context_do_pin(dctx, engine);
	if (ret) {
		DRM_ERROR(
			"Failed to pin and map ringbuffer %s: %d\n",
			engine->name, ret);
<<<<<<< HEAD
=======
		goto error;
	}

	/* And setup the hardware status page. */
	ret = lrc_setup_hws(engine, dctx->engine[engine->id].state);
	if (ret) {
		DRM_ERROR("Failed to set up hws %s: %d\n", engine->name, ret);
>>>>>>> 00983519
		goto error;
	}

	return 0;

error:
	intel_logical_ring_cleanup(engine);
	return ret;
}

static int logical_render_ring_init(struct drm_device *dev)
{
	struct drm_i915_private *dev_priv = dev->dev_private;
	struct intel_engine_cs *engine = &dev_priv->engine[RCS];
	int ret;

	engine->name = "render ring";
	engine->id = RCS;
	engine->exec_id = I915_EXEC_RENDER;
	engine->guc_id = GUC_RENDER_ENGINE;
	engine->mmio_base = RENDER_RING_BASE;

	logical_ring_default_irqs(engine, GEN8_RCS_IRQ_SHIFT);
	if (HAS_L3_DPF(dev))
		engine->irq_keep_mask |= GT_RENDER_L3_PARITY_ERROR_INTERRUPT;

	logical_ring_default_vfuncs(dev, engine);

	/* Override some for render ring. */
	if (INTEL_INFO(dev)->gen >= 9)
		engine->init_hw = gen9_init_render_ring;
	else
		engine->init_hw = gen8_init_render_ring;
	engine->init_context = gen8_init_rcs_context;
	engine->cleanup = intel_fini_pipe_control;
	engine->emit_flush = gen8_emit_flush_render;
	engine->emit_request = gen8_emit_request_render;

	engine->dev = dev;

	ret = intel_init_pipe_control(engine);
	if (ret)
		return ret;

	ret = intel_init_workaround_bb(engine);
	if (ret) {
		/*
		 * We continue even if we fail to initialize WA batch
		 * because we only expect rare glitches but nothing
		 * critical to prevent us from using GPU
		 */
		DRM_ERROR("WA batch buffer initialization failed: %d\n",
			  ret);
	}

	ret = logical_ring_init(dev, engine);
	if (ret) {
		lrc_destroy_wa_ctx_obj(engine);
	}

	return ret;
}

static int logical_bsd_ring_init(struct drm_device *dev)
{
	struct drm_i915_private *dev_priv = dev->dev_private;
	struct intel_engine_cs *engine = &dev_priv->engine[VCS];

	engine->name = "bsd ring";
	engine->id = VCS;
	engine->exec_id = I915_EXEC_BSD;
	engine->guc_id = GUC_VIDEO_ENGINE;
	engine->mmio_base = GEN6_BSD_RING_BASE;

	logical_ring_default_irqs(engine, GEN8_VCS1_IRQ_SHIFT);
	logical_ring_default_vfuncs(dev, engine);

	return logical_ring_init(dev, engine);
}

static int logical_bsd2_ring_init(struct drm_device *dev)
{
	struct drm_i915_private *dev_priv = dev->dev_private;
	struct intel_engine_cs *engine = &dev_priv->engine[VCS2];

	engine->name = "bsd2 ring";
	engine->id = VCS2;
	engine->exec_id = I915_EXEC_BSD;
	engine->guc_id = GUC_VIDEO_ENGINE2;
	engine->mmio_base = GEN8_BSD2_RING_BASE;

	logical_ring_default_irqs(engine, GEN8_VCS2_IRQ_SHIFT);
	logical_ring_default_vfuncs(dev, engine);

	return logical_ring_init(dev, engine);
}

static int logical_blt_ring_init(struct drm_device *dev)
{
	struct drm_i915_private *dev_priv = dev->dev_private;
	struct intel_engine_cs *engine = &dev_priv->engine[BCS];

	engine->name = "blitter ring";
	engine->id = BCS;
	engine->exec_id = I915_EXEC_BLT;
	engine->guc_id = GUC_BLITTER_ENGINE;
	engine->mmio_base = BLT_RING_BASE;

	logical_ring_default_irqs(engine, GEN8_BCS_IRQ_SHIFT);
	logical_ring_default_vfuncs(dev, engine);

	return logical_ring_init(dev, engine);
}

static int logical_vebox_ring_init(struct drm_device *dev)
{
	struct drm_i915_private *dev_priv = dev->dev_private;
	struct intel_engine_cs *engine = &dev_priv->engine[VECS];

	engine->name = "video enhancement ring";
	engine->id = VECS;
	engine->exec_id = I915_EXEC_VEBOX;
	engine->guc_id = GUC_VIDEOENHANCE_ENGINE;
	engine->mmio_base = VEBOX_RING_BASE;

	logical_ring_default_irqs(engine, GEN8_VECS_IRQ_SHIFT);
	logical_ring_default_vfuncs(dev, engine);

	return logical_ring_init(dev, engine);
}

/**
 * intel_logical_rings_init() - allocate, populate and init the Engine Command Streamers
 * @dev: DRM device.
 *
 * This function inits the engines for an Execlists submission style (the equivalent in the
 * legacy ringbuffer submission world would be i915_gem_init_engines). It does it only for
 * those engines that are present in the hardware.
 *
 * Return: non-zero if the initialization failed.
 */
int intel_logical_rings_init(struct drm_device *dev)
{
	struct drm_i915_private *dev_priv = dev->dev_private;
	int ret;

	ret = logical_render_ring_init(dev);
	if (ret)
		return ret;

	if (HAS_BSD(dev)) {
		ret = logical_bsd_ring_init(dev);
		if (ret)
			goto cleanup_render_ring;
	}

	if (HAS_BLT(dev)) {
		ret = logical_blt_ring_init(dev);
		if (ret)
			goto cleanup_bsd_ring;
	}

	if (HAS_VEBOX(dev)) {
		ret = logical_vebox_ring_init(dev);
		if (ret)
			goto cleanup_blt_ring;
	}

	if (HAS_BSD2(dev)) {
		ret = logical_bsd2_ring_init(dev);
		if (ret)
			goto cleanup_vebox_ring;
	}

	return 0;

cleanup_vebox_ring:
	intel_logical_ring_cleanup(&dev_priv->engine[VECS]);
cleanup_blt_ring:
	intel_logical_ring_cleanup(&dev_priv->engine[BCS]);
cleanup_bsd_ring:
	intel_logical_ring_cleanup(&dev_priv->engine[VCS]);
cleanup_render_ring:
	intel_logical_ring_cleanup(&dev_priv->engine[RCS]);

	return ret;
}

static u32
make_rpcs(struct drm_device *dev)
{
	u32 rpcs = 0;

	/*
	 * No explicit RPCS request is needed to ensure full
	 * slice/subslice/EU enablement prior to Gen9.
	*/
	if (INTEL_INFO(dev)->gen < 9)
		return 0;

	/*
	 * Starting in Gen9, render power gating can leave
	 * slice/subslice/EU in a partially enabled state. We
	 * must make an explicit request through RPCS for full
	 * enablement.
	*/
	if (INTEL_INFO(dev)->has_slice_pg) {
		rpcs |= GEN8_RPCS_S_CNT_ENABLE;
		rpcs |= INTEL_INFO(dev)->slice_total <<
			GEN8_RPCS_S_CNT_SHIFT;
		rpcs |= GEN8_RPCS_ENABLE;
	}

	if (INTEL_INFO(dev)->has_subslice_pg) {
		rpcs |= GEN8_RPCS_SS_CNT_ENABLE;
		rpcs |= INTEL_INFO(dev)->subslice_per_slice <<
			GEN8_RPCS_SS_CNT_SHIFT;
		rpcs |= GEN8_RPCS_ENABLE;
	}

	if (INTEL_INFO(dev)->has_eu_pg) {
		rpcs |= INTEL_INFO(dev)->eu_per_subslice <<
			GEN8_RPCS_EU_MIN_SHIFT;
		rpcs |= INTEL_INFO(dev)->eu_per_subslice <<
			GEN8_RPCS_EU_MAX_SHIFT;
		rpcs |= GEN8_RPCS_ENABLE;
	}

	return rpcs;
}

static u32 intel_lr_indirect_ctx_offset(struct intel_engine_cs *engine)
{
	u32 indirect_ctx_offset;

	switch (INTEL_INFO(engine->dev)->gen) {
	default:
		MISSING_CASE(INTEL_INFO(engine->dev)->gen);
		/* fall through */
	case 9:
		indirect_ctx_offset =
			GEN9_CTX_RCS_INDIRECT_CTX_OFFSET_DEFAULT;
		break;
	case 8:
		indirect_ctx_offset =
			GEN8_CTX_RCS_INDIRECT_CTX_OFFSET_DEFAULT;
		break;
	}

	return indirect_ctx_offset;
}

static int
<<<<<<< HEAD
populate_lr_context(struct intel_context *ctx, struct drm_i915_gem_object *ctx_obj,
=======
populate_lr_context(struct intel_context *ctx,
		    struct drm_i915_gem_object *ctx_obj,
>>>>>>> 00983519
		    struct intel_engine_cs *engine,
		    struct intel_ringbuffer *ringbuf)
{
	struct drm_device *dev = engine->dev;
	struct drm_i915_private *dev_priv = dev->dev_private;
	struct i915_hw_ppgtt *ppgtt = ctx->ppgtt;
	void *vaddr;
	u32 *reg_state;
	int ret;

	if (!ppgtt)
		ppgtt = dev_priv->mm.aliasing_ppgtt;

	ret = i915_gem_object_set_to_cpu_domain(ctx_obj, true);
	if (ret) {
		DRM_DEBUG_DRIVER("Could not set to CPU domain\n");
		return ret;
	}

	vaddr = i915_gem_object_pin_map(ctx_obj);
	if (IS_ERR(vaddr)) {
		ret = PTR_ERR(vaddr);
		DRM_DEBUG_DRIVER("Could not map object pages! (%d)\n", ret);
		return ret;
	}
	ctx_obj->dirty = true;

	/* The second page of the context object contains some fields which must
	 * be set up prior to the first execution. */
	reg_state = vaddr + LRC_STATE_PN * PAGE_SIZE;

	/* A context is actually a big batch buffer with several MI_LOAD_REGISTER_IMM
	 * commands followed by (reg, value) pairs. The values we are setting here are
	 * only for the first context restore: on a subsequent save, the GPU will
	 * recreate this batchbuffer with new values (including all the missing
	 * MI_LOAD_REGISTER_IMM commands that we are not initializing here). */
	reg_state[CTX_LRI_HEADER_0] =
		MI_LOAD_REGISTER_IMM(engine->id == RCS ? 14 : 11) | MI_LRI_FORCE_POSTED;
	ASSIGN_CTX_REG(reg_state, CTX_CONTEXT_CONTROL,
		       RING_CONTEXT_CONTROL(engine),
		       _MASKED_BIT_ENABLE(CTX_CTRL_INHIBIT_SYN_CTX_SWITCH |
					  CTX_CTRL_ENGINE_CTX_RESTORE_INHIBIT |
					  (HAS_RESOURCE_STREAMER(dev) ?
					    CTX_CTRL_RS_CTX_ENABLE : 0)));
	ASSIGN_CTX_REG(reg_state, CTX_RING_HEAD, RING_HEAD(engine->mmio_base),
		       0);
	ASSIGN_CTX_REG(reg_state, CTX_RING_TAIL, RING_TAIL(engine->mmio_base),
		       0);
	/* Ring buffer start address is not known until the buffer is pinned.
	 * It is written to the context image in execlists_update_context()
	 */
	ASSIGN_CTX_REG(reg_state, CTX_RING_BUFFER_START,
		       RING_START(engine->mmio_base), 0);
	ASSIGN_CTX_REG(reg_state, CTX_RING_BUFFER_CONTROL,
		       RING_CTL(engine->mmio_base),
		       ((ringbuf->size - PAGE_SIZE) & RING_NR_PAGES) | RING_VALID);
	ASSIGN_CTX_REG(reg_state, CTX_BB_HEAD_U,
		       RING_BBADDR_UDW(engine->mmio_base), 0);
	ASSIGN_CTX_REG(reg_state, CTX_BB_HEAD_L,
		       RING_BBADDR(engine->mmio_base), 0);
	ASSIGN_CTX_REG(reg_state, CTX_BB_STATE,
		       RING_BBSTATE(engine->mmio_base),
		       RING_BB_PPGTT);
	ASSIGN_CTX_REG(reg_state, CTX_SECOND_BB_HEAD_U,
		       RING_SBBADDR_UDW(engine->mmio_base), 0);
	ASSIGN_CTX_REG(reg_state, CTX_SECOND_BB_HEAD_L,
		       RING_SBBADDR(engine->mmio_base), 0);
	ASSIGN_CTX_REG(reg_state, CTX_SECOND_BB_STATE,
		       RING_SBBSTATE(engine->mmio_base), 0);
	if (engine->id == RCS) {
		ASSIGN_CTX_REG(reg_state, CTX_BB_PER_CTX_PTR,
			       RING_BB_PER_CTX_PTR(engine->mmio_base), 0);
		ASSIGN_CTX_REG(reg_state, CTX_RCS_INDIRECT_CTX,
			       RING_INDIRECT_CTX(engine->mmio_base), 0);
		ASSIGN_CTX_REG(reg_state, CTX_RCS_INDIRECT_CTX_OFFSET,
			       RING_INDIRECT_CTX_OFFSET(engine->mmio_base), 0);
		if (engine->wa_ctx.obj) {
			struct i915_ctx_workarounds *wa_ctx = &engine->wa_ctx;
			uint32_t ggtt_offset = i915_gem_obj_ggtt_offset(wa_ctx->obj);

			reg_state[CTX_RCS_INDIRECT_CTX+1] =
				(ggtt_offset + wa_ctx->indirect_ctx.offset * sizeof(uint32_t)) |
				(wa_ctx->indirect_ctx.size / CACHELINE_DWORDS);

			reg_state[CTX_RCS_INDIRECT_CTX_OFFSET+1] =
				intel_lr_indirect_ctx_offset(engine) << 6;

			reg_state[CTX_BB_PER_CTX_PTR+1] =
				(ggtt_offset + wa_ctx->per_ctx.offset * sizeof(uint32_t)) |
				0x01;
		}
	}
	reg_state[CTX_LRI_HEADER_1] = MI_LOAD_REGISTER_IMM(9) | MI_LRI_FORCE_POSTED;
	ASSIGN_CTX_REG(reg_state, CTX_CTX_TIMESTAMP,
		       RING_CTX_TIMESTAMP(engine->mmio_base), 0);
	/* PDP values well be assigned later if needed */
	ASSIGN_CTX_REG(reg_state, CTX_PDP3_UDW, GEN8_RING_PDP_UDW(engine, 3),
		       0);
	ASSIGN_CTX_REG(reg_state, CTX_PDP3_LDW, GEN8_RING_PDP_LDW(engine, 3),
		       0);
	ASSIGN_CTX_REG(reg_state, CTX_PDP2_UDW, GEN8_RING_PDP_UDW(engine, 2),
		       0);
	ASSIGN_CTX_REG(reg_state, CTX_PDP2_LDW, GEN8_RING_PDP_LDW(engine, 2),
		       0);
	ASSIGN_CTX_REG(reg_state, CTX_PDP1_UDW, GEN8_RING_PDP_UDW(engine, 1),
		       0);
	ASSIGN_CTX_REG(reg_state, CTX_PDP1_LDW, GEN8_RING_PDP_LDW(engine, 1),
		       0);
	ASSIGN_CTX_REG(reg_state, CTX_PDP0_UDW, GEN8_RING_PDP_UDW(engine, 0),
		       0);
	ASSIGN_CTX_REG(reg_state, CTX_PDP0_LDW, GEN8_RING_PDP_LDW(engine, 0),
		       0);

	if (USES_FULL_48BIT_PPGTT(ppgtt->base.dev)) {
		/* 64b PPGTT (48bit canonical)
		 * PDP0_DESCRIPTOR contains the base address to PML4 and
		 * other PDP Descriptors are ignored.
		 */
		ASSIGN_CTX_PML4(ppgtt, reg_state);
	} else {
		/* 32b PPGTT
		 * PDP*_DESCRIPTOR contains the base address of space supported.
		 * With dynamic page allocation, PDPs may not be allocated at
		 * this point. Point the unallocated PDPs to the scratch page
		 */
		execlists_update_context_pdps(ppgtt, reg_state);
	}

	if (engine->id == RCS) {
		reg_state[CTX_LRI_HEADER_2] = MI_LOAD_REGISTER_IMM(1);
		ASSIGN_CTX_REG(reg_state, CTX_R_PWR_CLK_STATE, GEN8_R_PWR_CLK_STATE,
			       make_rpcs(dev));
	}

	i915_gem_object_unpin_map(ctx_obj);

	return 0;
}

/**
 * intel_lr_context_free() - free the LRC specific bits of a context
 * @ctx: the LR context to free.
 *
 * The real context freeing is done in i915_gem_context_free: this only
 * takes care of the bits that are LRC related: the per-engine backing
 * objects and the logical ringbuffer.
 */
void intel_lr_context_free(struct intel_context *ctx)
{
	int i;

	for (i = I915_NUM_ENGINES; --i >= 0; ) {
		struct intel_ringbuffer *ringbuf = ctx->engine[i].ringbuf;
		struct drm_i915_gem_object *ctx_obj = ctx->engine[i].state;

		if (!ctx_obj)
			continue;

		if (ctx == ctx->i915->kernel_context) {
			intel_unpin_ringbuffer_obj(ringbuf);
			i915_gem_object_ggtt_unpin(ctx_obj);
			i915_gem_object_unpin_map(ctx_obj);
		}

		WARN_ON(ctx->engine[i].pin_count);
		intel_ringbuffer_free(ringbuf);
		drm_gem_object_unreference(&ctx_obj->base);
	}
}

/**
 * intel_lr_context_size() - return the size of the context for an engine
 * @ring: which engine to find the context size for
 *
 * Each engine may require a different amount of space for a context image,
 * so when allocating (or copying) an image, this function can be used to
 * find the right size for the specific engine.
 *
 * Return: size (in bytes) of an engine-specific context image
 *
 * Note: this size includes the HWSP, which is part of the context image
 * in LRC mode, but does not include the "shared data page" used with
 * GuC submission. The caller should account for this if using the GuC.
 */
uint32_t intel_lr_context_size(struct intel_engine_cs *engine)
{
	int ret = 0;

	WARN_ON(INTEL_INFO(engine->dev)->gen < 8);

	switch (engine->id) {
	case RCS:
		if (INTEL_INFO(engine->dev)->gen >= 9)
			ret = GEN9_LR_CONTEXT_RENDER_SIZE;
		else
			ret = GEN8_LR_CONTEXT_RENDER_SIZE;
		break;
	case VCS:
	case BCS:
	case VECS:
	case VCS2:
		ret = GEN8_LR_CONTEXT_OTHER_SIZE;
		break;
	}

	return ret;
}

<<<<<<< HEAD
static void lrc_setup_hardware_status_page(struct intel_engine_cs *engine,
					   struct drm_i915_gem_object *default_ctx_obj)
{
	struct drm_i915_private *dev_priv = engine->dev->dev_private;
	struct page *page;

	/* The HWSP is part of the default context object in LRC mode. */
	engine->status_page.gfx_addr = i915_gem_obj_ggtt_offset(default_ctx_obj)
			+ LRC_PPHWSP_PN * PAGE_SIZE;
	page = i915_gem_object_get_page(default_ctx_obj, LRC_PPHWSP_PN);
	engine->status_page.page_addr = kmap(page);
	engine->status_page.obj = default_ctx_obj;

	I915_WRITE(RING_HWS_PGA(engine->mmio_base),
			(u32)engine->status_page.gfx_addr);
	POSTING_READ(RING_HWS_PGA(engine->mmio_base));
}

=======
>>>>>>> 00983519
/**
 * intel_lr_context_deferred_alloc() - create the LRC specific bits of a context
 * @ctx: LR context to create.
 * @ring: engine to be used with the context.
 *
 * This function can be called more than once, with different engines, if we plan
 * to use the context with them. The context backing objects and the ringbuffers
 * (specially the ringbuffer backing objects) suck a lot of memory up, and that's why
 * the creation is a deferred call: it's better to make sure first that we need to use
 * a given ring with the context.
 *
 * Return: non-zero on error.
 */

int intel_lr_context_deferred_alloc(struct intel_context *ctx,
				    struct intel_engine_cs *engine)
{
	struct drm_device *dev = engine->dev;
	struct drm_i915_gem_object *ctx_obj;
	uint32_t context_size;
	struct intel_ringbuffer *ringbuf;
	int ret;

	WARN_ON(ctx->legacy_hw_ctx.rcs_state != NULL);
	WARN_ON(ctx->engine[engine->id].state);

	context_size = round_up(intel_lr_context_size(engine), 4096);

	/* One extra page as the sharing data between driver and GuC */
	context_size += PAGE_SIZE * LRC_PPHWSP_PN;

	ctx_obj = i915_gem_alloc_object(dev, context_size);
	if (!ctx_obj) {
		DRM_DEBUG_DRIVER("Alloc LRC backing obj failed.\n");
		return -ENOMEM;
	}

	ringbuf = intel_engine_create_ringbuffer(engine, 4 * PAGE_SIZE);
	if (IS_ERR(ringbuf)) {
		ret = PTR_ERR(ringbuf);
		goto error_deref_obj;
	}

	ret = populate_lr_context(ctx, ctx_obj, engine, ringbuf);
	if (ret) {
		DRM_DEBUG_DRIVER("Failed to populate LRC: %d\n", ret);
		goto error_ringbuf;
	}

	ctx->engine[engine->id].ringbuf = ringbuf;
	ctx->engine[engine->id].state = ctx_obj;

	if (ctx != ctx->i915->kernel_context && engine->init_context) {
		struct drm_i915_gem_request *req;

		req = i915_gem_request_alloc(engine, ctx);
		if (IS_ERR(req)) {
			ret = PTR_ERR(req);
			DRM_ERROR("ring create req: %d\n", ret);
			goto error_ringbuf;
		}

		ret = engine->init_context(req);
<<<<<<< HEAD
=======
		i915_add_request_no_flush(req);
>>>>>>> 00983519
		if (ret) {
			DRM_ERROR("ring init context: %d\n",
				ret);
			goto error_ringbuf;
		}
	}
	return 0;

error_ringbuf:
	intel_ringbuffer_free(ringbuf);
error_deref_obj:
	drm_gem_object_unreference(&ctx_obj->base);
	ctx->engine[engine->id].ringbuf = NULL;
	ctx->engine[engine->id].state = NULL;
	return ret;
}

void intel_lr_context_reset(struct drm_i915_private *dev_priv,
			    struct intel_context *ctx)
{
<<<<<<< HEAD
	struct drm_i915_private *dev_priv = dev->dev_private;
=======
>>>>>>> 00983519
	struct intel_engine_cs *engine;

	for_each_engine(engine, dev_priv) {
		struct drm_i915_gem_object *ctx_obj =
				ctx->engine[engine->id].state;
		struct intel_ringbuffer *ringbuf =
				ctx->engine[engine->id].ringbuf;
<<<<<<< HEAD
=======
		void *vaddr;
>>>>>>> 00983519
		uint32_t *reg_state;

		if (!ctx_obj)
			continue;

		vaddr = i915_gem_object_pin_map(ctx_obj);
		if (WARN_ON(IS_ERR(vaddr)))
			continue;

		reg_state = vaddr + LRC_STATE_PN * PAGE_SIZE;
		ctx_obj->dirty = true;

		reg_state[CTX_RING_HEAD+1] = 0;
		reg_state[CTX_RING_TAIL+1] = 0;

		i915_gem_object_unpin_map(ctx_obj);

		ringbuf->head = 0;
		ringbuf->tail = 0;
	}
}<|MERGE_RESOLUTION|>--- conflicted
+++ resolved
@@ -229,12 +229,6 @@
 
 static int intel_lr_context_pin(struct intel_context *ctx,
 				struct intel_engine_cs *engine);
-<<<<<<< HEAD
-static void lrc_setup_hardware_status_page(struct intel_engine_cs *engine,
-					   struct drm_i915_gem_object *default_ctx_obj);
-
-=======
->>>>>>> 00983519
 
 /**
  * intel_sanitize_enable_execlists() - sanitize i915.enable_execlists
@@ -273,17 +267,10 @@
 logical_ring_init_platform_invariants(struct intel_engine_cs *engine)
 {
 	struct drm_device *dev = engine->dev;
-<<<<<<< HEAD
 
 	if (IS_GEN8(dev) || IS_GEN9(dev))
 		engine->idle_lite_restore_wa = ~0;
 
-=======
-
-	if (IS_GEN8(dev) || IS_GEN9(dev))
-		engine->idle_lite_restore_wa = ~0;
-
->>>>>>> 00983519
 	engine->disable_lite_restore_wa = (IS_SKL_REVID(dev, 0, SKL_REVID_B0) ||
 					IS_BXT_REVID(dev, 0, BXT_REVID_A1)) &&
 					(engine->id == VCS || engine->id == VCS2);
@@ -396,7 +383,6 @@
 
 	/* ELSP is a wo register, use another nearby reg for posting */
 	POSTING_READ_FW(RING_EXECLIST_STATUS_LO(engine));
-<<<<<<< HEAD
 }
 
 static void
@@ -410,21 +396,6 @@
 
 static void execlists_update_context(struct drm_i915_gem_request *rq)
 {
-=======
-}
-
-static void
-execlists_update_context_pdps(struct i915_hw_ppgtt *ppgtt, u32 *reg_state)
-{
-	ASSIGN_CTX_PDP(ppgtt, reg_state, 3);
-	ASSIGN_CTX_PDP(ppgtt, reg_state, 2);
-	ASSIGN_CTX_PDP(ppgtt, reg_state, 1);
-	ASSIGN_CTX_PDP(ppgtt, reg_state, 0);
-}
-
-static void execlists_update_context(struct drm_i915_gem_request *rq)
-{
->>>>>>> 00983519
 	struct intel_engine_cs *engine = rq->engine;
 	struct i915_hw_ppgtt *ppgtt = rq->ctx->ppgtt;
 	uint32_t *reg_state = rq->ctx->engine[engine->id].lrc_reg_state;
@@ -444,27 +415,13 @@
 				      struct drm_i915_gem_request *rq1)
 {
 	struct drm_i915_private *dev_priv = rq0->i915;
-<<<<<<< HEAD
-
-	/* BUG_ON(!irqs_disabled());  */
-=======
 	unsigned int fw_domains = rq0->engine->fw_domains;
->>>>>>> 00983519
 
 	execlists_update_context(rq0);
 
 	if (rq1)
 		execlists_update_context(rq1);
 
-<<<<<<< HEAD
-	spin_lock(&dev_priv->uncore.lock);
-	intel_uncore_forcewake_get__locked(dev_priv, FORCEWAKE_ALL);
-
-	execlists_elsp_write(rq0, rq1);
-
-	intel_uncore_forcewake_put__locked(dev_priv, FORCEWAKE_ALL);
-	spin_unlock(&dev_priv->uncore.lock);
-=======
 	spin_lock_irq(&dev_priv->uncore.lock);
 	intel_uncore_forcewake_get__locked(dev_priv, fw_domains);
 
@@ -472,7 +429,6 @@
 
 	intel_uncore_forcewake_put__locked(dev_priv, fw_domains);
 	spin_unlock_irq(&dev_priv->uncore.lock);
->>>>>>> 00983519
 }
 
 static void execlists_context_unqueue(struct intel_engine_cs *engine)
@@ -545,7 +501,6 @@
 
 	if (unlikely(intel_execlists_ctx_id(head_req->ctx, engine) != request_id))
 		return 0;
-<<<<<<< HEAD
 
 	WARN(head_req->elsp_submitted == 0, "Never submitted head request\n");
 
@@ -555,17 +510,6 @@
 	list_move_tail(&head_req->execlist_link,
 		       &engine->execlist_retired_req_list);
 
-=======
-
-	WARN(head_req->elsp_submitted == 0, "Never submitted head request\n");
-
-	if (--head_req->elsp_submitted > 0)
-		return 0;
-
-	list_move_tail(&head_req->execlist_link,
-		       &engine->execlist_retired_req_list);
-
->>>>>>> 00983519
 	return 1;
 }
 
@@ -579,7 +523,6 @@
 	read_pointer %= GEN8_CSB_ENTRIES;
 
 	status = I915_READ_FW(RING_CONTEXT_STATUS_BUF_LO(engine, read_pointer));
-<<<<<<< HEAD
 
 	if (status & GEN8_CTX_STATUS_IDLE_ACTIVE)
 		return 0;
@@ -587,15 +530,6 @@
 	*context_id = I915_READ_FW(RING_CONTEXT_STATUS_BUF_HI(engine,
 							      read_pointer));
 
-=======
-
-	if (status & GEN8_CTX_STATUS_IDLE_ACTIVE)
-		return 0;
-
-	*context_id = I915_READ_FW(RING_CONTEXT_STATUS_BUF_HI(engine,
-							      read_pointer));
-
->>>>>>> 00983519
 	return status;
 }
 
@@ -606,34 +540,20 @@
  * Check the unread Context Status Buffers and manage the submission of new
  * contexts to the ELSP accordingly.
  */
-<<<<<<< HEAD
-void intel_lrc_irq_handler(struct intel_engine_cs *engine)
-{
-=======
 static void intel_lrc_irq_handler(unsigned long data)
 {
 	struct intel_engine_cs *engine = (struct intel_engine_cs *)data;
->>>>>>> 00983519
 	struct drm_i915_private *dev_priv = engine->dev->dev_private;
 	u32 status_pointer;
 	unsigned int read_pointer, write_pointer;
 	u32 csb[GEN8_CSB_ENTRIES][2];
 	unsigned int csb_read = 0, i;
 	unsigned int submit_contexts = 0;
-<<<<<<< HEAD
-
-	spin_lock(&dev_priv->uncore.lock);
-	intel_uncore_forcewake_get__locked(dev_priv, FORCEWAKE_ALL);
+
+	intel_uncore_forcewake_get(dev_priv, engine->fw_domains);
 
 	status_pointer = I915_READ_FW(RING_CONTEXT_STATUS_PTR(engine));
 
-=======
-
-	intel_uncore_forcewake_get(dev_priv, engine->fw_domains);
-
-	status_pointer = I915_READ_FW(RING_CONTEXT_STATUS_PTR(engine));
-
->>>>>>> 00983519
 	read_pointer = engine->next_context_status_buffer;
 	write_pointer = GEN8_CSB_WRITE_PTR(status_pointer);
 	if (read_pointer > write_pointer)
@@ -655,12 +575,7 @@
 		      _MASKED_FIELD(GEN8_CSB_READ_PTR_MASK,
 				    engine->next_context_status_buffer << 8));
 
-<<<<<<< HEAD
-	intel_uncore_forcewake_put__locked(dev_priv, FORCEWAKE_ALL);
-	spin_unlock(&dev_priv->uncore.lock);
-=======
 	intel_uncore_forcewake_put(dev_priv, engine->fw_domains);
->>>>>>> 00983519
 
 	spin_lock(&engine->execlist_lock);
 
@@ -702,11 +617,7 @@
 
 	i915_gem_request_reference(request);
 
-<<<<<<< HEAD
-	spin_lock_irq(&engine->execlist_lock);
-=======
 	spin_lock_bh(&engine->execlist_lock);
->>>>>>> 00983519
 
 	list_for_each_entry(cursor, &engine->execlist_queue, execlist_link)
 		if (++num_elements > 2)
@@ -731,11 +642,7 @@
 	if (num_elements == 0)
 		execlists_context_unqueue(engine);
 
-<<<<<<< HEAD
-	spin_unlock_irq(&engine->execlist_lock);
-=======
 	spin_unlock_bh(&engine->execlist_lock);
->>>>>>> 00983519
 }
 
 static int logical_ring_invalidate_all_caches(struct drm_i915_gem_request *req)
@@ -985,17 +892,6 @@
 {
 	int ret;
 
-<<<<<<< HEAD
-	WARN_ON(req == NULL);
-	dev_priv = req->i915;
-
-	ret = i915_gem_check_wedge(&dev_priv->gpu_error,
-				   dev_priv->mm.interruptible);
-	if (ret)
-		return ret;
-
-=======
->>>>>>> 00983519
 	ret = logical_ring_prepare(req, num_dwords * sizeof(uint32_t));
 	if (ret)
 		return ret;
@@ -1123,15 +1019,9 @@
 		return;
 
 	INIT_LIST_HEAD(&retired_list);
-<<<<<<< HEAD
-	spin_lock_irq(&engine->execlist_lock);
-	list_replace_init(&engine->execlist_retired_req_list, &retired_list);
-	spin_unlock_irq(&engine->execlist_lock);
-=======
 	spin_lock_bh(&engine->execlist_lock);
 	list_replace_init(&engine->execlist_retired_req_list, &retired_list);
 	spin_unlock_bh(&engine->execlist_lock);
->>>>>>> 00983519
 
 	list_for_each_entry_safe(req, tmp, &retired_list, execlist_link) {
 		struct intel_context *ctx = req->ctx;
@@ -1155,11 +1045,7 @@
 		return;
 
 	ret = intel_engine_idle(engine);
-<<<<<<< HEAD
-	if (ret && !i915_reset_in_progress(&to_i915(engine->dev)->gpu_error))
-=======
-	if (ret)
->>>>>>> 00983519
+	if (ret)
 		DRM_ERROR("failed to quiesce %s whilst cleaning up: %d\n",
 			  engine->name, ret);
 
@@ -1195,13 +1081,8 @@
 	struct drm_i915_private *dev_priv = dev->dev_private;
 	struct drm_i915_gem_object *ctx_obj = ctx->engine[engine->id].state;
 	struct intel_ringbuffer *ringbuf = ctx->engine[engine->id].ringbuf;
-<<<<<<< HEAD
-	struct page *lrc_state_page;
-	uint32_t *lrc_reg_state;
-=======
 	void *vaddr;
 	u32 *lrc_reg_state;
->>>>>>> 00983519
 	int ret;
 
 	WARN_ON(!mutex_is_locked(&engine->dev->struct_mutex));
@@ -1217,21 +1098,14 @@
 		goto unpin_ctx_obj;
 	}
 
-<<<<<<< HEAD
-=======
 	lrc_reg_state = vaddr + LRC_STATE_PN * PAGE_SIZE;
 
->>>>>>> 00983519
 	ret = intel_pin_and_map_ringbuffer_obj(engine->dev, ringbuf);
 	if (ret)
 		goto unpin_map;
 
 	ctx->engine[engine->id].lrc_vma = i915_gem_obj_to_ggtt(ctx_obj);
 	intel_lr_context_descriptor_update(ctx, engine);
-<<<<<<< HEAD
-	lrc_reg_state = kmap(lrc_state_page);
-=======
->>>>>>> 00983519
 	lrc_reg_state[CTX_RING_BUFFER_START+1] = ringbuf->vma->node.start;
 	ctx->engine[engine->id].lrc_reg_state = lrc_reg_state;
 	ctx_obj->dirty = true;
@@ -1696,10 +1570,6 @@
 	return ret;
 }
 
-<<<<<<< HEAD
-static int gen8_init_common_ring(struct intel_engine_cs *engine)
-{
-=======
 static void lrc_init_hws(struct intel_engine_cs *engine)
 {
 	struct drm_i915_private *dev_priv = engine->dev->dev_private;
@@ -1711,17 +1581,11 @@
 
 static int gen8_init_common_ring(struct intel_engine_cs *engine)
 {
->>>>>>> 00983519
 	struct drm_device *dev = engine->dev;
 	struct drm_i915_private *dev_priv = dev->dev_private;
 	unsigned int next_context_status_buffer_hw;
 
-<<<<<<< HEAD
-	lrc_setup_hardware_status_page(engine,
-				       dev_priv->kernel_context->engine[engine->id].state);
-=======
 	lrc_init_hws(engine);
->>>>>>> 00983519
 
 	I915_WRITE_IMR(engine,
 		       ~(engine->irq_enable_mask | engine->irq_keep_mask));
@@ -2006,11 +1870,7 @@
 	return 0;
 }
 
-<<<<<<< HEAD
-static u32 gen8_get_seqno(struct intel_engine_cs *engine, bool lazy_coherency)
-=======
 static u32 gen8_get_seqno(struct intel_engine_cs *engine)
->>>>>>> 00983519
 {
 	return intel_read_status_page(engine, I915_GEM_HWS_INDEX);
 }
@@ -2020,12 +1880,7 @@
 	intel_write_status_page(engine, I915_GEM_HWS_INDEX, seqno);
 }
 
-<<<<<<< HEAD
-static u32 bxt_a_get_seqno(struct intel_engine_cs *engine,
-			   bool lazy_coherency)
-=======
 static void bxt_a_seqno_barrier(struct intel_engine_cs *engine)
->>>>>>> 00983519
 {
 	/*
 	 * On BXT A steppings there is a HW coherency issue whereby the
@@ -2037,15 +1892,7 @@
 	 * bxt_a_set_seqno(), where we also do a clflush after the write. So
 	 * this clflush in practice becomes an invalidate operation.
 	 */
-<<<<<<< HEAD
-
-	if (!lazy_coherency)
-		intel_flush_status_page(engine, I915_GEM_HWS_INDEX);
-
-	return intel_read_status_page(engine, I915_GEM_HWS_INDEX);
-=======
 	intel_flush_status_page(engine, I915_GEM_HWS_INDEX);
->>>>>>> 00983519
 }
 
 static void bxt_a_set_seqno(struct intel_engine_cs *engine, u32 seqno)
@@ -2185,10 +2032,6 @@
 	if (!intel_engine_initialized(engine))
 		return;
 
-<<<<<<< HEAD
-	dev_priv = engine->dev->dev_private;
-
-=======
 	/*
 	 * Tasklet cannot be active at this point due intel_mark_active/idle
 	 * so this is just for documentation.
@@ -2198,7 +2041,6 @@
 
 	dev_priv = engine->dev->dev_private;
 
->>>>>>> 00983519
 	if (engine->buffer) {
 		intel_logical_ring_stop(engine);
 		WARN_ON((I915_READ_MODE(engine) & MODE_IDLE) == 0);
@@ -2211,11 +2053,7 @@
 	i915_gem_batch_pool_fini(&engine->batch_pool);
 
 	if (engine->status_page.obj) {
-<<<<<<< HEAD
-		kunmap(sg_page(engine->status_page.obj->pages->sgl));
-=======
 		i915_gem_object_unpin_map(engine->status_page.obj);
->>>>>>> 00983519
 		engine->status_page.obj = NULL;
 	}
 
@@ -2238,30 +2076,16 @@
 	engine->irq_get = gen8_logical_ring_get_irq;
 	engine->irq_put = gen8_logical_ring_put_irq;
 	engine->emit_bb_start = gen8_emit_bb_start;
-<<<<<<< HEAD
-	if (IS_BXT_REVID(dev, 0, BXT_REVID_A1)) {
-		engine->get_seqno = bxt_a_get_seqno;
-		engine->set_seqno = bxt_a_set_seqno;
-	} else {
-		engine->get_seqno = gen8_get_seqno;
-		engine->set_seqno = gen8_set_seqno;
-=======
 	engine->get_seqno = gen8_get_seqno;
 	engine->set_seqno = gen8_set_seqno;
 	if (IS_BXT_REVID(dev, 0, BXT_REVID_A1)) {
 		engine->irq_seqno_barrier = bxt_a_seqno_barrier;
 		engine->set_seqno = bxt_a_set_seqno;
->>>>>>> 00983519
 	}
 }
 
 static inline void
 logical_ring_default_irqs(struct intel_engine_cs *engine, unsigned shift)
-<<<<<<< HEAD
-{
-	engine->irq_enable_mask = GT_RENDER_USER_INTERRUPT << shift;
-	engine->irq_keep_mask = GT_CONTEXT_SWITCH_INTERRUPT << shift;
-=======
 {
 	engine->irq_enable_mask = GT_RENDER_USER_INTERRUPT << shift;
 	engine->irq_keep_mask = GT_CONTEXT_SWITCH_INTERRUPT << shift;
@@ -2283,7 +2107,6 @@
 	engine->status_page.obj = dctx_obj;
 
 	return 0;
->>>>>>> 00983519
 }
 
 static int
@@ -2296,7 +2119,6 @@
 
 	/* Intentionally left blank. */
 	engine->buffer = NULL;
-<<<<<<< HEAD
 
 	engine->dev = dev;
 	INIT_LIST_HEAD(&engine->active_list);
@@ -2309,21 +2131,6 @@
 	INIT_LIST_HEAD(&engine->execlist_retired_req_list);
 	spin_lock_init(&engine->execlist_lock);
 
-	logical_ring_init_platform_invariants(engine);
-
-=======
-
-	engine->dev = dev;
-	INIT_LIST_HEAD(&engine->active_list);
-	INIT_LIST_HEAD(&engine->request_list);
-	i915_gem_batch_pool_init(dev, &engine->batch_pool);
-	init_waitqueue_head(&engine->irq_queue);
-
-	INIT_LIST_HEAD(&engine->buffers);
-	INIT_LIST_HEAD(&engine->execlist_queue);
-	INIT_LIST_HEAD(&engine->execlist_retired_req_list);
-	spin_lock_init(&engine->execlist_lock);
-
 	tasklet_init(&engine->irq_tasklet,
 		     intel_lrc_irq_handler, (unsigned long)engine);
 
@@ -2343,7 +2150,6 @@
 
 	engine->fw_domains = fw_domains;
 
->>>>>>> 00983519
 	ret = i915_cmd_parser_init_ring(engine);
 	if (ret)
 		goto error;
@@ -2358,8 +2164,6 @@
 		DRM_ERROR(
 			"Failed to pin and map ringbuffer %s: %d\n",
 			engine->name, ret);
-<<<<<<< HEAD
-=======
 		goto error;
 	}
 
@@ -2367,7 +2171,6 @@
 	ret = lrc_setup_hws(engine, dctx->engine[engine->id].state);
 	if (ret) {
 		DRM_ERROR("Failed to set up hws %s: %d\n", engine->name, ret);
->>>>>>> 00983519
 		goto error;
 	}
 
@@ -2621,12 +2424,8 @@
 }
 
 static int
-<<<<<<< HEAD
-populate_lr_context(struct intel_context *ctx, struct drm_i915_gem_object *ctx_obj,
-=======
 populate_lr_context(struct intel_context *ctx,
 		    struct drm_i915_gem_object *ctx_obj,
->>>>>>> 00983519
 		    struct intel_engine_cs *engine,
 		    struct intel_ringbuffer *ringbuf)
 {
@@ -2835,27 +2634,6 @@
 	return ret;
 }
 
-<<<<<<< HEAD
-static void lrc_setup_hardware_status_page(struct intel_engine_cs *engine,
-					   struct drm_i915_gem_object *default_ctx_obj)
-{
-	struct drm_i915_private *dev_priv = engine->dev->dev_private;
-	struct page *page;
-
-	/* The HWSP is part of the default context object in LRC mode. */
-	engine->status_page.gfx_addr = i915_gem_obj_ggtt_offset(default_ctx_obj)
-			+ LRC_PPHWSP_PN * PAGE_SIZE;
-	page = i915_gem_object_get_page(default_ctx_obj, LRC_PPHWSP_PN);
-	engine->status_page.page_addr = kmap(page);
-	engine->status_page.obj = default_ctx_obj;
-
-	I915_WRITE(RING_HWS_PGA(engine->mmio_base),
-			(u32)engine->status_page.gfx_addr);
-	POSTING_READ(RING_HWS_PGA(engine->mmio_base));
-}
-
-=======
->>>>>>> 00983519
 /**
  * intel_lr_context_deferred_alloc() - create the LRC specific bits of a context
  * @ctx: LR context to create.
@@ -2919,10 +2697,7 @@
 		}
 
 		ret = engine->init_context(req);
-<<<<<<< HEAD
-=======
 		i915_add_request_no_flush(req);
->>>>>>> 00983519
 		if (ret) {
 			DRM_ERROR("ring init context: %d\n",
 				ret);
@@ -2943,10 +2718,6 @@
 void intel_lr_context_reset(struct drm_i915_private *dev_priv,
 			    struct intel_context *ctx)
 {
-<<<<<<< HEAD
-	struct drm_i915_private *dev_priv = dev->dev_private;
-=======
->>>>>>> 00983519
 	struct intel_engine_cs *engine;
 
 	for_each_engine(engine, dev_priv) {
@@ -2954,10 +2725,7 @@
 				ctx->engine[engine->id].state;
 		struct intel_ringbuffer *ringbuf =
 				ctx->engine[engine->id].ringbuf;
-<<<<<<< HEAD
-=======
 		void *vaddr;
->>>>>>> 00983519
 		uint32_t *reg_state;
 
 		if (!ctx_obj)
