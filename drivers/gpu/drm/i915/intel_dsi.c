/*
 * Copyright © 2013 Intel Corporation
 *
 * Permission is hereby granted, free of charge, to any person obtaining a
 * copy of this software and associated documentation files (the "Software"),
 * to deal in the Software without restriction, including without limitation
 * the rights to use, copy, modify, merge, publish, distribute, sublicense,
 * and/or sell copies of the Software, and to permit persons to whom the
 * Software is furnished to do so, subject to the following conditions:
 *
 * The above copyright notice and this permission notice (including the next
 * paragraph) shall be included in all copies or substantial portions of the
 * Software.
 *
 * THE SOFTWARE IS PROVIDED "AS IS", WITHOUT WARRANTY OF ANY KIND, EXPRESS OR
 * IMPLIED, INCLUDING BUT NOT LIMITED TO THE WARRANTIES OF MERCHANTABILITY,
 * FITNESS FOR A PARTICULAR PURPOSE AND NONINFRINGEMENT.  IN NO EVENT SHALL
 * THE AUTHORS OR COPYRIGHT HOLDERS BE LIABLE FOR ANY CLAIM, DAMAGES OR OTHER
 * LIABILITY, WHETHER IN AN ACTION OF CONTRACT, TORT OR OTHERWISE, ARISING
 * FROM, OUT OF OR IN CONNECTION WITH THE SOFTWARE OR THE USE OR OTHER
 * DEALINGS IN THE SOFTWARE.
 *
 * Author: Jani Nikula <jani.nikula@intel.com>
 */

#include <drm/drmP.h>
#include <drm/drm_atomic_helper.h>
#include <drm/drm_crtc.h>
#include <drm/drm_edid.h>
#include <drm/i915_drm.h>
#include <drm/drm_panel.h>
#include <drm/drm_mipi_dsi.h>
#include <linux/slab.h>
#include <linux/gpio/consumer.h>
#include "i915_drv.h"
#include "intel_drv.h"
#include "intel_dsi.h"

static const struct {
	u16 panel_id;
	struct drm_panel * (*init)(struct intel_dsi *intel_dsi, u16 panel_id);
} intel_dsi_drivers[] = {
	{
		.panel_id = MIPI_DSI_GENERIC_PANEL_ID,
		.init = vbt_panel_init,
	},
};

enum mipi_dsi_pixel_format pixel_format_from_register_bits(u32 fmt)
{
	/* It just so happens the VBT matches register contents. */
	switch (fmt) {
	case VID_MODE_FORMAT_RGB888:
		return MIPI_DSI_FMT_RGB888;
	case VID_MODE_FORMAT_RGB666:
		return MIPI_DSI_FMT_RGB666;
	case VID_MODE_FORMAT_RGB666_PACKED:
		return MIPI_DSI_FMT_RGB666_PACKED;
	case VID_MODE_FORMAT_RGB565:
		return MIPI_DSI_FMT_RGB565;
	default:
		MISSING_CASE(fmt);
		return MIPI_DSI_FMT_RGB666;
	}
}

static void wait_for_dsi_fifo_empty(struct intel_dsi *intel_dsi, enum port port)
{
	struct drm_encoder *encoder = &intel_dsi->base.base;
	struct drm_device *dev = encoder->dev;
	struct drm_i915_private *dev_priv = dev->dev_private;
	u32 mask;

	mask = LP_CTRL_FIFO_EMPTY | HS_CTRL_FIFO_EMPTY |
		LP_DATA_FIFO_EMPTY | HS_DATA_FIFO_EMPTY;

	if (wait_for((I915_READ(MIPI_GEN_FIFO_STAT(port)) & mask) == mask, 100))
		DRM_ERROR("DPI FIFOs are not empty\n");
}

static void write_data(struct drm_i915_private *dev_priv,
		       i915_reg_t reg,
		       const u8 *data, u32 len)
{
	u32 i, j;

	for (i = 0; i < len; i += 4) {
		u32 val = 0;

		for (j = 0; j < min_t(u32, len - i, 4); j++)
			val |= *data++ << 8 * j;

		I915_WRITE(reg, val);
	}
}

static void read_data(struct drm_i915_private *dev_priv,
		      i915_reg_t reg,
		      u8 *data, u32 len)
{
	u32 i, j;

	for (i = 0; i < len; i += 4) {
		u32 val = I915_READ(reg);

		for (j = 0; j < min_t(u32, len - i, 4); j++)
			*data++ = val >> 8 * j;
	}
}

static ssize_t intel_dsi_host_transfer(struct mipi_dsi_host *host,
				       const struct mipi_dsi_msg *msg)
{
	struct intel_dsi_host *intel_dsi_host = to_intel_dsi_host(host);
	struct drm_device *dev = intel_dsi_host->intel_dsi->base.base.dev;
	struct drm_i915_private *dev_priv = dev->dev_private;
	enum port port = intel_dsi_host->port;
	struct mipi_dsi_packet packet;
	ssize_t ret;
	const u8 *header, *data;
	i915_reg_t data_reg, ctrl_reg;
	u32 data_mask, ctrl_mask;

	ret = mipi_dsi_create_packet(&packet, msg);
	if (ret < 0)
		return ret;

	header = packet.header;
	data = packet.payload;

	if (msg->flags & MIPI_DSI_MSG_USE_LPM) {
		data_reg = MIPI_LP_GEN_DATA(port);
		data_mask = LP_DATA_FIFO_FULL;
		ctrl_reg = MIPI_LP_GEN_CTRL(port);
		ctrl_mask = LP_CTRL_FIFO_FULL;
	} else {
		data_reg = MIPI_HS_GEN_DATA(port);
		data_mask = HS_DATA_FIFO_FULL;
		ctrl_reg = MIPI_HS_GEN_CTRL(port);
		ctrl_mask = HS_CTRL_FIFO_FULL;
	}

	/* note: this is never true for reads */
	if (packet.payload_length) {

		if (wait_for((I915_READ(MIPI_GEN_FIFO_STAT(port)) & data_mask) == 0, 50))
			DRM_ERROR("Timeout waiting for HS/LP DATA FIFO !full\n");

		write_data(dev_priv, data_reg, packet.payload,
			   packet.payload_length);
	}

	if (msg->rx_len) {
		I915_WRITE(MIPI_INTR_STAT(port), GEN_READ_DATA_AVAIL);
	}

	if (wait_for((I915_READ(MIPI_GEN_FIFO_STAT(port)) & ctrl_mask) == 0, 50)) {
		DRM_ERROR("Timeout waiting for HS/LP CTRL FIFO !full\n");
	}

	I915_WRITE(ctrl_reg, header[2] << 16 | header[1] << 8 | header[0]);

	/* ->rx_len is set only for reads */
	if (msg->rx_len) {
		data_mask = GEN_READ_DATA_AVAIL;
		if (wait_for((I915_READ(MIPI_INTR_STAT(port)) & data_mask) == data_mask, 50))
			DRM_ERROR("Timeout waiting for read data.\n");

		read_data(dev_priv, data_reg, msg->rx_buf, msg->rx_len);
	}

	/* XXX: fix for reads and writes */
	return 4 + packet.payload_length;
}

static int intel_dsi_host_attach(struct mipi_dsi_host *host,
				 struct mipi_dsi_device *dsi)
{
	return 0;
}

static int intel_dsi_host_detach(struct mipi_dsi_host *host,
				 struct mipi_dsi_device *dsi)
{
	return 0;
}

static const struct mipi_dsi_host_ops intel_dsi_host_ops = {
	.attach = intel_dsi_host_attach,
	.detach = intel_dsi_host_detach,
	.transfer = intel_dsi_host_transfer,
};

static struct intel_dsi_host *intel_dsi_host_init(struct intel_dsi *intel_dsi,
						  enum port port)
{
	struct intel_dsi_host *host;
	struct mipi_dsi_device *device;

	host = kzalloc(sizeof(*host), GFP_KERNEL);
	if (!host)
		return NULL;

	host->base.ops = &intel_dsi_host_ops;
	host->intel_dsi = intel_dsi;
	host->port = port;

	/*
	 * We should call mipi_dsi_host_register(&host->base) here, but we don't
	 * have a host->dev, and we don't have OF stuff either. So just use the
	 * dsi framework as a library and hope for the best. Create the dsi
	 * devices by ourselves here too. Need to be careful though, because we
	 * don't initialize any of the driver model devices here.
	 */
	device = kzalloc(sizeof(*device), GFP_KERNEL);
	if (!device) {
		kfree(host);
		return NULL;
	}

	device->host = &host->base;
	host->device = device;

	return host;
}

/*
 * send a video mode command
 *
 * XXX: commands with data in MIPI_DPI_DATA?
 */
static int dpi_send_cmd(struct intel_dsi *intel_dsi, u32 cmd, bool hs,
			enum port port)
{
	struct drm_encoder *encoder = &intel_dsi->base.base;
	struct drm_device *dev = encoder->dev;
	struct drm_i915_private *dev_priv = dev->dev_private;
	u32 mask;

	/* XXX: pipe, hs */
	if (hs)
		cmd &= ~DPI_LP_MODE;
	else
		cmd |= DPI_LP_MODE;

	/* clear bit */
	I915_WRITE(MIPI_INTR_STAT(port), SPL_PKT_SENT_INTERRUPT);

	/* XXX: old code skips write if control unchanged */
	if (cmd == I915_READ(MIPI_DPI_CONTROL(port)))
		DRM_ERROR("Same special packet %02x twice in a row.\n", cmd);

	I915_WRITE(MIPI_DPI_CONTROL(port), cmd);

	mask = SPL_PKT_SENT_INTERRUPT;
	if (wait_for((I915_READ(MIPI_INTR_STAT(port)) & mask) == mask, 100))
		DRM_ERROR("Video mode command 0x%08x send failed.\n", cmd);

	return 0;
}

static void band_gap_reset(struct drm_i915_private *dev_priv)
{
	mutex_lock(&dev_priv->sb_lock);

	vlv_flisdsi_write(dev_priv, 0x08, 0x0001);
	vlv_flisdsi_write(dev_priv, 0x0F, 0x0005);
	vlv_flisdsi_write(dev_priv, 0x0F, 0x0025);
	udelay(150);
	vlv_flisdsi_write(dev_priv, 0x0F, 0x0000);
	vlv_flisdsi_write(dev_priv, 0x08, 0x0000);

	mutex_unlock(&dev_priv->sb_lock);
}

static inline bool is_vid_mode(struct intel_dsi *intel_dsi)
{
	return intel_dsi->operation_mode == INTEL_DSI_VIDEO_MODE;
}

static inline bool is_cmd_mode(struct intel_dsi *intel_dsi)
{
	return intel_dsi->operation_mode == INTEL_DSI_COMMAND_MODE;
}

static bool intel_dsi_compute_config(struct intel_encoder *encoder,
				     struct intel_crtc_state *pipe_config)
{
	struct drm_i915_private *dev_priv = encoder->base.dev->dev_private;
	struct intel_dsi *intel_dsi = container_of(encoder, struct intel_dsi,
						   base);
	struct intel_connector *intel_connector = intel_dsi->attached_connector;
	struct intel_crtc *crtc = to_intel_crtc(pipe_config->base.crtc);
	const struct drm_display_mode *fixed_mode = intel_connector->panel.fixed_mode;
	struct drm_display_mode *adjusted_mode = &pipe_config->base.adjusted_mode;
	int ret;

	DRM_DEBUG_KMS("\n");

	pipe_config->has_dsi_encoder = true;

	if (fixed_mode) {
		intel_fixed_panel_mode(fixed_mode, adjusted_mode);

		if (HAS_GMCH_DISPLAY(dev_priv))
			intel_gmch_panel_fitting(crtc, pipe_config,
						 intel_connector->panel.fitting_mode);
		else
			intel_pch_panel_fitting(crtc, pipe_config,
						intel_connector->panel.fitting_mode);
	}

	/* DSI uses short packets for sync events, so clear mode flags for DSI */
	adjusted_mode->flags = 0;

	if (IS_BROXTON(dev_priv)) {
		/* Dual link goes to DSI transcoder A. */
		if (intel_dsi->ports == BIT(PORT_C))
			pipe_config->cpu_transcoder = TRANSCODER_DSI_C;
		else
			pipe_config->cpu_transcoder = TRANSCODER_DSI_A;
	}

<<<<<<< HEAD
=======
	ret = intel_compute_dsi_pll(encoder, pipe_config);
	if (ret)
		return false;

	pipe_config->clock_set = true;

>>>>>>> 5f304c87
	return true;
}

static void bxt_dsi_device_ready(struct intel_encoder *encoder)
{
	struct drm_i915_private *dev_priv = encoder->base.dev->dev_private;
	struct intel_dsi *intel_dsi = enc_to_intel_dsi(&encoder->base);
	enum port port;
	u32 val;

	DRM_DEBUG_KMS("\n");

	/* Exit Low power state in 4 steps*/
	for_each_dsi_port(port, intel_dsi->ports) {

		/* 1. Enable MIPI PHY transparent latch */
		val = I915_READ(BXT_MIPI_PORT_CTRL(port));
		I915_WRITE(BXT_MIPI_PORT_CTRL(port), val | LP_OUTPUT_HOLD);
		usleep_range(2000, 2500);

		/* 2. Enter ULPS */
		val = I915_READ(MIPI_DEVICE_READY(port));
		val &= ~ULPS_STATE_MASK;
		val |= (ULPS_STATE_ENTER | DEVICE_READY);
		I915_WRITE(MIPI_DEVICE_READY(port), val);
		usleep_range(2, 3);

		/* 3. Exit ULPS */
		val = I915_READ(MIPI_DEVICE_READY(port));
		val &= ~ULPS_STATE_MASK;
		val |= (ULPS_STATE_EXIT | DEVICE_READY);
		I915_WRITE(MIPI_DEVICE_READY(port), val);
		usleep_range(1000, 1500);

		/* Clear ULPS and set device ready */
		val = I915_READ(MIPI_DEVICE_READY(port));
		val &= ~ULPS_STATE_MASK;
		val |= DEVICE_READY;
		I915_WRITE(MIPI_DEVICE_READY(port), val);
	}
}

static void vlv_dsi_device_ready(struct intel_encoder *encoder)
{
	struct drm_i915_private *dev_priv = encoder->base.dev->dev_private;
	struct intel_dsi *intel_dsi = enc_to_intel_dsi(&encoder->base);
	enum port port;
	u32 val;

	DRM_DEBUG_KMS("\n");

	mutex_lock(&dev_priv->sb_lock);
	/* program rcomp for compliance, reduce from 50 ohms to 45 ohms
	 * needed everytime after power gate */
	vlv_flisdsi_write(dev_priv, 0x04, 0x0004);
	mutex_unlock(&dev_priv->sb_lock);

	/* bandgap reset is needed after everytime we do power gate */
	band_gap_reset(dev_priv);

	for_each_dsi_port(port, intel_dsi->ports) {

		I915_WRITE(MIPI_DEVICE_READY(port), ULPS_STATE_ENTER);
		usleep_range(2500, 3000);

		/* Enable MIPI PHY transparent latch
		 * Common bit for both MIPI Port A & MIPI Port C
		 * No similar bit in MIPI Port C reg
		 */
		val = I915_READ(MIPI_PORT_CTRL(PORT_A));
		I915_WRITE(MIPI_PORT_CTRL(PORT_A), val | LP_OUTPUT_HOLD);
		usleep_range(1000, 1500);

		I915_WRITE(MIPI_DEVICE_READY(port), ULPS_STATE_EXIT);
		usleep_range(2500, 3000);

		I915_WRITE(MIPI_DEVICE_READY(port), DEVICE_READY);
		usleep_range(2500, 3000);
	}
}

static void intel_dsi_device_ready(struct intel_encoder *encoder)
{
	struct drm_device *dev = encoder->base.dev;

	if (IS_VALLEYVIEW(dev) || IS_CHERRYVIEW(dev))
		vlv_dsi_device_ready(encoder);
	else if (IS_BROXTON(dev))
		bxt_dsi_device_ready(encoder);
}

static void intel_dsi_port_enable(struct intel_encoder *encoder)
{
	struct drm_device *dev = encoder->base.dev;
	struct drm_i915_private *dev_priv = dev->dev_private;
	struct intel_crtc *intel_crtc = to_intel_crtc(encoder->base.crtc);
	struct intel_dsi *intel_dsi = enc_to_intel_dsi(&encoder->base);
	enum port port;

	if (intel_dsi->dual_link == DSI_DUAL_LINK_FRONT_BACK) {
		u32 temp;

		temp = I915_READ(VLV_CHICKEN_3);
		temp &= ~PIXEL_OVERLAP_CNT_MASK |
					intel_dsi->pixel_overlap <<
					PIXEL_OVERLAP_CNT_SHIFT;
		I915_WRITE(VLV_CHICKEN_3, temp);
	}

	for_each_dsi_port(port, intel_dsi->ports) {
		i915_reg_t port_ctrl = IS_BROXTON(dev) ?
			BXT_MIPI_PORT_CTRL(port) : MIPI_PORT_CTRL(port);
		u32 temp;

		temp = I915_READ(port_ctrl);

		temp &= ~LANE_CONFIGURATION_MASK;
		temp &= ~DUAL_LINK_MODE_MASK;

		if (intel_dsi->ports == (BIT(PORT_A) | BIT(PORT_C))) {
			temp |= (intel_dsi->dual_link - 1)
						<< DUAL_LINK_MODE_SHIFT;
			temp |= intel_crtc->pipe ?
					LANE_CONFIGURATION_DUAL_LINK_B :
					LANE_CONFIGURATION_DUAL_LINK_A;
		}
		/* assert ip_tg_enable signal */
		I915_WRITE(port_ctrl, temp | DPI_ENABLE);
		POSTING_READ(port_ctrl);
	}
}

static void intel_dsi_port_disable(struct intel_encoder *encoder)
{
	struct drm_device *dev = encoder->base.dev;
	struct drm_i915_private *dev_priv = dev->dev_private;
	struct intel_dsi *intel_dsi = enc_to_intel_dsi(&encoder->base);
	enum port port;

	for_each_dsi_port(port, intel_dsi->ports) {
		i915_reg_t port_ctrl = IS_BROXTON(dev) ?
			BXT_MIPI_PORT_CTRL(port) : MIPI_PORT_CTRL(port);
		u32 temp;

		/* de-assert ip_tg_enable signal */
		temp = I915_READ(port_ctrl);
		I915_WRITE(port_ctrl, temp & ~DPI_ENABLE);
		POSTING_READ(port_ctrl);
	}
}

static void intel_dsi_enable(struct intel_encoder *encoder)
{
	struct drm_device *dev = encoder->base.dev;
	struct drm_i915_private *dev_priv = dev->dev_private;
	struct intel_dsi *intel_dsi = enc_to_intel_dsi(&encoder->base);
	enum port port;

	DRM_DEBUG_KMS("\n");

	if (is_cmd_mode(intel_dsi)) {
		for_each_dsi_port(port, intel_dsi->ports)
			I915_WRITE(MIPI_MAX_RETURN_PKT_SIZE(port), 8 * 4);
	} else {
		msleep(20); /* XXX */
		for_each_dsi_port(port, intel_dsi->ports)
			dpi_send_cmd(intel_dsi, TURN_ON, false, port);
		msleep(100);

		drm_panel_enable(intel_dsi->panel);

		for_each_dsi_port(port, intel_dsi->ports)
			wait_for_dsi_fifo_empty(intel_dsi, port);

		intel_dsi_port_enable(encoder);
	}

	intel_panel_enable_backlight(intel_dsi->attached_connector);
}

static void intel_dsi_prepare(struct intel_encoder *intel_encoder);

static void intel_dsi_pre_enable(struct intel_encoder *encoder)
{
	struct drm_device *dev = encoder->base.dev;
	struct drm_i915_private *dev_priv = dev->dev_private;
	struct intel_dsi *intel_dsi = enc_to_intel_dsi(&encoder->base);
	struct intel_crtc *crtc = to_intel_crtc(encoder->base.crtc);
	enum port port;
	u32 tmp;

	DRM_DEBUG_KMS("\n");

	/*
	 * The BIOS may leave the PLL in a wonky state where it doesn't
	 * lock. It needs to be fully powered down to fix it.
	 */
	intel_disable_dsi_pll(encoder);
	intel_enable_dsi_pll(encoder, crtc->config);

	intel_dsi_prepare(encoder);

	/* Panel Enable over CRC PMIC */
	if (intel_dsi->gpio_panel)
		gpiod_set_value_cansleep(intel_dsi->gpio_panel, 1);

	msleep(intel_dsi->panel_on_delay);

	if (IS_VALLEYVIEW(dev) || IS_CHERRYVIEW(dev)) {
		/* Disable DPOunit clock gating, can stall pipe */
		tmp = I915_READ(DSPCLK_GATE_D);
		tmp |= DPOUNIT_CLOCK_GATE_DISABLE;
		I915_WRITE(DSPCLK_GATE_D, tmp);
	}

	/* put device in ready state */
	intel_dsi_device_ready(encoder);

	drm_panel_prepare(intel_dsi->panel);

	for_each_dsi_port(port, intel_dsi->ports)
		wait_for_dsi_fifo_empty(intel_dsi, port);

	/* Enable port in pre-enable phase itself because as per hw team
	 * recommendation, port should be enabled befor plane & pipe */
	intel_dsi_enable(encoder);
}

static void intel_dsi_enable_nop(struct intel_encoder *encoder)
{
	DRM_DEBUG_KMS("\n");

	/* for DSI port enable has to be done before pipe
	 * and plane enable, so port enable is done in
	 * pre_enable phase itself unlike other encoders
	 */
}

static void intel_dsi_pre_disable(struct intel_encoder *encoder)
{
	struct intel_dsi *intel_dsi = enc_to_intel_dsi(&encoder->base);
	enum port port;

	DRM_DEBUG_KMS("\n");

	intel_panel_disable_backlight(intel_dsi->attached_connector);

	if (is_vid_mode(intel_dsi)) {
		/* Send Shutdown command to the panel in LP mode */
		for_each_dsi_port(port, intel_dsi->ports)
			dpi_send_cmd(intel_dsi, SHUTDOWN, false, port);
		msleep(10);
	}
}

static void intel_dsi_disable(struct intel_encoder *encoder)
{
	struct drm_device *dev = encoder->base.dev;
	struct drm_i915_private *dev_priv = dev->dev_private;
	struct intel_dsi *intel_dsi = enc_to_intel_dsi(&encoder->base);
	enum port port;
	u32 temp;

	DRM_DEBUG_KMS("\n");

	if (is_vid_mode(intel_dsi)) {
		for_each_dsi_port(port, intel_dsi->ports)
			wait_for_dsi_fifo_empty(intel_dsi, port);

		intel_dsi_port_disable(encoder);
		msleep(2);
	}

	for_each_dsi_port(port, intel_dsi->ports) {
		/* Panel commands can be sent when clock is in LP11 */
		I915_WRITE(MIPI_DEVICE_READY(port), 0x0);

		intel_dsi_reset_clocks(encoder, port);
		I915_WRITE(MIPI_EOT_DISABLE(port), CLOCKSTOP);

		temp = I915_READ(MIPI_DSI_FUNC_PRG(port));
		temp &= ~VID_MODE_FORMAT_MASK;
		I915_WRITE(MIPI_DSI_FUNC_PRG(port), temp);

		I915_WRITE(MIPI_DEVICE_READY(port), 0x1);
	}
	/* if disable packets are sent before sending shutdown packet then in
	 * some next enable sequence send turn on packet error is observed */
	drm_panel_disable(intel_dsi->panel);

	for_each_dsi_port(port, intel_dsi->ports)
		wait_for_dsi_fifo_empty(intel_dsi, port);
}

static void intel_dsi_clear_device_ready(struct intel_encoder *encoder)
{
	struct drm_device *dev = encoder->base.dev;
	struct drm_i915_private *dev_priv = encoder->base.dev->dev_private;
	struct intel_dsi *intel_dsi = enc_to_intel_dsi(&encoder->base);
	enum port port;

	DRM_DEBUG_KMS("\n");
	for_each_dsi_port(port, intel_dsi->ports) {
		/* Common bit for both MIPI Port A & MIPI Port C on VLV/CHV */
		i915_reg_t port_ctrl = IS_BROXTON(dev) ?
			BXT_MIPI_PORT_CTRL(port) : MIPI_PORT_CTRL(PORT_A);
		u32 val;

		I915_WRITE(MIPI_DEVICE_READY(port), DEVICE_READY |
							ULPS_STATE_ENTER);
		usleep_range(2000, 2500);

		I915_WRITE(MIPI_DEVICE_READY(port), DEVICE_READY |
							ULPS_STATE_EXIT);
		usleep_range(2000, 2500);

		I915_WRITE(MIPI_DEVICE_READY(port), DEVICE_READY |
							ULPS_STATE_ENTER);
		usleep_range(2000, 2500);

		/* Wait till Clock lanes are in LP-00 state for MIPI Port A
		 * only. MIPI Port C has no similar bit for checking
		 */
		if (wait_for(((I915_READ(port_ctrl) & AFE_LATCHOUT)
						== 0x00000), 30))
			DRM_ERROR("DSI LP not going Low\n");

		/* Disable MIPI PHY transparent latch */
		val = I915_READ(port_ctrl);
		I915_WRITE(port_ctrl, val & ~LP_OUTPUT_HOLD);
		usleep_range(1000, 1500);

		I915_WRITE(MIPI_DEVICE_READY(port), 0x00);
		usleep_range(2000, 2500);
	}

	intel_disable_dsi_pll(encoder);
}

static void intel_dsi_post_disable(struct intel_encoder *encoder)
{
	struct drm_i915_private *dev_priv = encoder->base.dev->dev_private;
	struct intel_dsi *intel_dsi = enc_to_intel_dsi(&encoder->base);

	DRM_DEBUG_KMS("\n");

	intel_dsi_disable(encoder);

	intel_dsi_clear_device_ready(encoder);

	if (!IS_BROXTON(dev_priv)) {
		u32 val;

		val = I915_READ(DSPCLK_GATE_D);
		val &= ~DPOUNIT_CLOCK_GATE_DISABLE;
		I915_WRITE(DSPCLK_GATE_D, val);
	}

	drm_panel_unprepare(intel_dsi->panel);

	msleep(intel_dsi->panel_off_delay);
	msleep(intel_dsi->panel_pwr_cycle_delay);

	/* Panel Disable over CRC PMIC */
	if (intel_dsi->gpio_panel)
		gpiod_set_value_cansleep(intel_dsi->gpio_panel, 0);
}

static bool intel_dsi_get_hw_state(struct intel_encoder *encoder,
				   enum pipe *pipe)
{
	struct drm_i915_private *dev_priv = encoder->base.dev->dev_private;
	struct intel_dsi *intel_dsi = enc_to_intel_dsi(&encoder->base);
	struct drm_device *dev = encoder->base.dev;
	enum intel_display_power_domain power_domain;
	enum port port;
	bool active = false;

	DRM_DEBUG_KMS("\n");

	power_domain = intel_display_port_power_domain(encoder);
	if (!intel_display_power_get_if_enabled(dev_priv, power_domain))
		return false;

	/*
	 * On Broxton the PLL needs to be enabled with a valid divider
	 * configuration, otherwise accessing DSI registers will hang the
	 * machine. See BSpec North Display Engine registers/MIPI[BXT].
	 */
	if (IS_BROXTON(dev_priv) && !intel_dsi_pll_is_enabled(dev_priv))
		goto out_put_power;

	/* XXX: this only works for one DSI output */
	for_each_dsi_port(port, intel_dsi->ports) {
		i915_reg_t ctrl_reg = IS_BROXTON(dev) ?
			BXT_MIPI_PORT_CTRL(port) : MIPI_PORT_CTRL(port);
		bool enabled = I915_READ(ctrl_reg) & DPI_ENABLE;

<<<<<<< HEAD
		/* Due to some hardware limitations on BYT, MIPI Port C DPI
		 * Enable bit does not get set. To check whether DSI Port C
		 * was enabled in BIOS, check the Pipe B enable bit
		 */
		if (IS_VALLEYVIEW(dev) && port == PORT_C)
			enabled = I915_READ(PIPECONF(PIPE_B)) & PIPECONF_ENABLE;

		/* Try command mode if video mode not enabled */
		if (!enabled) {
			u32 tmp = I915_READ(MIPI_DSI_FUNC_PRG(port));
			enabled = tmp & CMD_MODE_DATA_WIDTH_MASK;
		}

		if (!enabled)
			continue;

		if (!(I915_READ(MIPI_DEVICE_READY(port)) & DEVICE_READY))
			continue;

		if (IS_BROXTON(dev_priv)) {
			u32 tmp = I915_READ(MIPI_CTRL(port));
			tmp &= BXT_PIPE_SELECT_MASK;
			tmp >>= BXT_PIPE_SELECT_SHIFT;

			if (WARN_ON(tmp > PIPE_C))
				continue;

=======
		/*
		 * Due to some hardware limitations on VLV/CHV, the DPI enable
		 * bit in port C control register does not get set. As a
		 * workaround, check pipe B conf instead.
		 */
		if ((IS_VALLEYVIEW(dev) || IS_CHERRYVIEW(dev)) && port == PORT_C)
			enabled = I915_READ(PIPECONF(PIPE_B)) & PIPECONF_ENABLE;

		/* Try command mode if video mode not enabled */
		if (!enabled) {
			u32 tmp = I915_READ(MIPI_DSI_FUNC_PRG(port));
			enabled = tmp & CMD_MODE_DATA_WIDTH_MASK;
		}

		if (!enabled)
			continue;

		if (!(I915_READ(MIPI_DEVICE_READY(port)) & DEVICE_READY))
			continue;

		if (IS_BROXTON(dev_priv)) {
			u32 tmp = I915_READ(MIPI_CTRL(port));
			tmp &= BXT_PIPE_SELECT_MASK;
			tmp >>= BXT_PIPE_SELECT_SHIFT;

			if (WARN_ON(tmp > PIPE_C))
				continue;

>>>>>>> 5f304c87
			*pipe = tmp;
		} else {
			*pipe = port == PORT_A ? PIPE_A : PIPE_B;
		}

		active = true;
		break;
	}

out_put_power:
	intel_display_power_put(dev_priv, power_domain);

	return active;
<<<<<<< HEAD
=======
}

static void bxt_dsi_get_pipe_config(struct intel_encoder *encoder,
				 struct intel_crtc_state *pipe_config)
{
	struct drm_device *dev = encoder->base.dev;
	struct drm_i915_private *dev_priv = dev->dev_private;
	struct drm_display_mode *adjusted_mode =
					&pipe_config->base.adjusted_mode;
	struct intel_dsi *intel_dsi = enc_to_intel_dsi(&encoder->base);
	unsigned int bpp, fmt;
	enum port port;
	u16 vfp, vsync, vbp;

	/*
	 * Atleast one port is active as encoder->get_config called only if
	 * encoder->get_hw_state() returns true.
	 */
	for_each_dsi_port(port, intel_dsi->ports) {
		if (I915_READ(BXT_MIPI_PORT_CTRL(port)) & DPI_ENABLE)
			break;
	}

	fmt = I915_READ(MIPI_DSI_FUNC_PRG(port)) & VID_MODE_FORMAT_MASK;
	pipe_config->pipe_bpp =
			mipi_dsi_pixel_format_to_bpp(
				pixel_format_from_register_bits(fmt));
	bpp = pipe_config->pipe_bpp;

	/* In terms of pixels */
	adjusted_mode->crtc_hdisplay =
				I915_READ(BXT_MIPI_TRANS_HACTIVE(port));
	adjusted_mode->crtc_vdisplay =
				I915_READ(BXT_MIPI_TRANS_VACTIVE(port));
	adjusted_mode->crtc_vtotal =
				I915_READ(BXT_MIPI_TRANS_VTOTAL(port));

	/*
	 * TODO: Retrieve hfp, hsync and hbp. Adjust them for dual link and
	 * calculate hsync_start, hsync_end, htotal and hblank_end
	 */

	/* vertical values are in terms of lines */
	vfp = I915_READ(MIPI_VFP_COUNT(port));
	vsync = I915_READ(MIPI_VSYNC_PADDING_COUNT(port));
	vbp = I915_READ(MIPI_VBP_COUNT(port));

	adjusted_mode->crtc_hblank_start = adjusted_mode->crtc_hdisplay;

	adjusted_mode->crtc_vsync_start =
				vfp + adjusted_mode->crtc_vdisplay;
	adjusted_mode->crtc_vsync_end =
				vsync + adjusted_mode->crtc_vsync_start;
	adjusted_mode->crtc_vblank_start = adjusted_mode->crtc_vdisplay;
	adjusted_mode->crtc_vblank_end = adjusted_mode->crtc_vtotal;
>>>>>>> 5f304c87
}


static void intel_dsi_get_config(struct intel_encoder *encoder,
				 struct intel_crtc_state *pipe_config)
{
	struct drm_device *dev = encoder->base.dev;
	u32 pclk;
	DRM_DEBUG_KMS("\n");

	pipe_config->has_dsi_encoder = true;

	if (IS_BROXTON(dev))
		bxt_dsi_get_pipe_config(encoder, pipe_config);

	pclk = intel_dsi_get_pclk(encoder, pipe_config->pipe_bpp,
				  pipe_config);
	if (!pclk)
		return;

	pipe_config->base.adjusted_mode.crtc_clock = pclk;
	pipe_config->port_clock = pclk;
}

static enum drm_mode_status
intel_dsi_mode_valid(struct drm_connector *connector,
		     struct drm_display_mode *mode)
{
	struct intel_connector *intel_connector = to_intel_connector(connector);
	const struct drm_display_mode *fixed_mode = intel_connector->panel.fixed_mode;
	int max_dotclk = to_i915(connector->dev)->max_dotclk_freq;

	DRM_DEBUG_KMS("\n");

	if (mode->flags & DRM_MODE_FLAG_DBLSCAN) {
		DRM_DEBUG_KMS("MODE_NO_DBLESCAN\n");
		return MODE_NO_DBLESCAN;
	}

	if (fixed_mode) {
		if (mode->hdisplay > fixed_mode->hdisplay)
			return MODE_PANEL;
		if (mode->vdisplay > fixed_mode->vdisplay)
			return MODE_PANEL;
		if (fixed_mode->clock > max_dotclk)
			return MODE_CLOCK_HIGH;
	}

	return MODE_OK;
}

/* return txclkesc cycles in terms of divider and duration in us */
static u16 txclkesc(u32 divider, unsigned int us)
{
	switch (divider) {
	case ESCAPE_CLOCK_DIVIDER_1:
	default:
		return 20 * us;
	case ESCAPE_CLOCK_DIVIDER_2:
		return 10 * us;
	case ESCAPE_CLOCK_DIVIDER_4:
		return 5 * us;
	}
}

/* return pixels in terms of txbyteclkhs */
static u16 txbyteclkhs(u16 pixels, int bpp, int lane_count,
		       u16 burst_mode_ratio)
{
	return DIV_ROUND_UP(DIV_ROUND_UP(pixels * bpp * burst_mode_ratio,
					 8 * 100), lane_count);
}

static void set_dsi_timings(struct drm_encoder *encoder,
			    const struct drm_display_mode *adjusted_mode)
{
	struct drm_device *dev = encoder->dev;
	struct drm_i915_private *dev_priv = dev->dev_private;
	struct intel_dsi *intel_dsi = enc_to_intel_dsi(encoder);
	enum port port;
	unsigned int bpp = mipi_dsi_pixel_format_to_bpp(intel_dsi->pixel_format);
	unsigned int lane_count = intel_dsi->lane_count;

	u16 hactive, hfp, hsync, hbp, vfp, vsync, vbp;

	hactive = adjusted_mode->crtc_hdisplay;
	hfp = adjusted_mode->crtc_hsync_start - adjusted_mode->crtc_hdisplay;
	hsync = adjusted_mode->crtc_hsync_end - adjusted_mode->crtc_hsync_start;
	hbp = adjusted_mode->crtc_htotal - adjusted_mode->crtc_hsync_end;

	if (intel_dsi->dual_link) {
		hactive /= 2;
		if (intel_dsi->dual_link == DSI_DUAL_LINK_FRONT_BACK)
			hactive += intel_dsi->pixel_overlap;
		hfp /= 2;
		hsync /= 2;
		hbp /= 2;
	}

	vfp = adjusted_mode->crtc_vsync_start - adjusted_mode->crtc_vdisplay;
	vsync = adjusted_mode->crtc_vsync_end - adjusted_mode->crtc_vsync_start;
	vbp = adjusted_mode->crtc_vtotal - adjusted_mode->crtc_vsync_end;

	/* horizontal values are in terms of high speed byte clock */
	hactive = txbyteclkhs(hactive, bpp, lane_count,
			      intel_dsi->burst_mode_ratio);
	hfp = txbyteclkhs(hfp, bpp, lane_count, intel_dsi->burst_mode_ratio);
	hsync = txbyteclkhs(hsync, bpp, lane_count,
			    intel_dsi->burst_mode_ratio);
	hbp = txbyteclkhs(hbp, bpp, lane_count, intel_dsi->burst_mode_ratio);

	for_each_dsi_port(port, intel_dsi->ports) {
		if (IS_BROXTON(dev)) {
			/*
			 * Program hdisplay and vdisplay on MIPI transcoder.
			 * This is different from calculated hactive and
			 * vactive, as they are calculated per channel basis,
			 * whereas these values should be based on resolution.
			 */
			I915_WRITE(BXT_MIPI_TRANS_HACTIVE(port),
				   adjusted_mode->crtc_hdisplay);
			I915_WRITE(BXT_MIPI_TRANS_VACTIVE(port),
				   adjusted_mode->crtc_vdisplay);
			I915_WRITE(BXT_MIPI_TRANS_VTOTAL(port),
				   adjusted_mode->crtc_vtotal);
		}

		I915_WRITE(MIPI_HACTIVE_AREA_COUNT(port), hactive);
		I915_WRITE(MIPI_HFP_COUNT(port), hfp);

		/* meaningful for video mode non-burst sync pulse mode only,
		 * can be zero for non-burst sync events and burst modes */
		I915_WRITE(MIPI_HSYNC_PADDING_COUNT(port), hsync);
		I915_WRITE(MIPI_HBP_COUNT(port), hbp);

		/* vertical values are in terms of lines */
		I915_WRITE(MIPI_VFP_COUNT(port), vfp);
		I915_WRITE(MIPI_VSYNC_PADDING_COUNT(port), vsync);
		I915_WRITE(MIPI_VBP_COUNT(port), vbp);
	}
}

static u32 pixel_format_to_reg(enum mipi_dsi_pixel_format fmt)
{
	switch (fmt) {
	case MIPI_DSI_FMT_RGB888:
		return VID_MODE_FORMAT_RGB888;
	case MIPI_DSI_FMT_RGB666:
		return VID_MODE_FORMAT_RGB666;
	case MIPI_DSI_FMT_RGB666_PACKED:
		return VID_MODE_FORMAT_RGB666_PACKED;
	case MIPI_DSI_FMT_RGB565:
		return VID_MODE_FORMAT_RGB565;
	default:
		MISSING_CASE(fmt);
		return VID_MODE_FORMAT_RGB666;
	}
}

static void intel_dsi_prepare(struct intel_encoder *intel_encoder)
{
	struct drm_encoder *encoder = &intel_encoder->base;
	struct drm_device *dev = encoder->dev;
	struct drm_i915_private *dev_priv = dev->dev_private;
	struct intel_crtc *intel_crtc = to_intel_crtc(encoder->crtc);
	struct intel_dsi *intel_dsi = enc_to_intel_dsi(encoder);
	const struct drm_display_mode *adjusted_mode = &intel_crtc->config->base.adjusted_mode;
	enum port port;
	unsigned int bpp = mipi_dsi_pixel_format_to_bpp(intel_dsi->pixel_format);
	u32 val, tmp;
	u16 mode_hdisplay;

	DRM_DEBUG_KMS("pipe %c\n", pipe_name(intel_crtc->pipe));

	mode_hdisplay = adjusted_mode->crtc_hdisplay;

	if (intel_dsi->dual_link) {
		mode_hdisplay /= 2;
		if (intel_dsi->dual_link == DSI_DUAL_LINK_FRONT_BACK)
			mode_hdisplay += intel_dsi->pixel_overlap;
	}

	for_each_dsi_port(port, intel_dsi->ports) {
		if (IS_VALLEYVIEW(dev) || IS_CHERRYVIEW(dev)) {
			/*
			 * escape clock divider, 20MHz, shared for A and C.
			 * device ready must be off when doing this! txclkesc?
			 */
			tmp = I915_READ(MIPI_CTRL(PORT_A));
			tmp &= ~ESCAPE_CLOCK_DIVIDER_MASK;
			I915_WRITE(MIPI_CTRL(PORT_A), tmp |
					ESCAPE_CLOCK_DIVIDER_1);

			/* read request priority is per pipe */
			tmp = I915_READ(MIPI_CTRL(port));
			tmp &= ~READ_REQUEST_PRIORITY_MASK;
			I915_WRITE(MIPI_CTRL(port), tmp |
					READ_REQUEST_PRIORITY_HIGH);
		} else if (IS_BROXTON(dev)) {
			enum pipe pipe = intel_crtc->pipe;

			tmp = I915_READ(MIPI_CTRL(port));
			tmp &= ~BXT_PIPE_SELECT_MASK;

			tmp |= BXT_PIPE_SELECT(pipe);
			I915_WRITE(MIPI_CTRL(port), tmp);
		}

		/* XXX: why here, why like this? handling in irq handler?! */
		I915_WRITE(MIPI_INTR_STAT(port), 0xffffffff);
		I915_WRITE(MIPI_INTR_EN(port), 0xffffffff);

		I915_WRITE(MIPI_DPHY_PARAM(port), intel_dsi->dphy_reg);

		I915_WRITE(MIPI_DPI_RESOLUTION(port),
			adjusted_mode->crtc_vdisplay << VERTICAL_ADDRESS_SHIFT |
			mode_hdisplay << HORIZONTAL_ADDRESS_SHIFT);
	}

	set_dsi_timings(encoder, adjusted_mode);

	val = intel_dsi->lane_count << DATA_LANES_PRG_REG_SHIFT;
	if (is_cmd_mode(intel_dsi)) {
		val |= intel_dsi->channel << CMD_MODE_CHANNEL_NUMBER_SHIFT;
		val |= CMD_MODE_DATA_WIDTH_8_BIT; /* XXX */
	} else {
		val |= intel_dsi->channel << VID_MODE_CHANNEL_NUMBER_SHIFT;
		val |= pixel_format_to_reg(intel_dsi->pixel_format);
	}

	tmp = 0;
	if (intel_dsi->eotp_pkt == 0)
		tmp |= EOT_DISABLE;
	if (intel_dsi->clock_stop)
		tmp |= CLOCKSTOP;

	for_each_dsi_port(port, intel_dsi->ports) {
		I915_WRITE(MIPI_DSI_FUNC_PRG(port), val);

		/* timeouts for recovery. one frame IIUC. if counter expires,
		 * EOT and stop state. */

		/*
		 * In burst mode, value greater than one DPI line Time in byte
		 * clock (txbyteclkhs) To timeout this timer 1+ of the above
		 * said value is recommended.
		 *
		 * In non-burst mode, Value greater than one DPI frame time in
		 * byte clock(txbyteclkhs) To timeout this timer 1+ of the above
		 * said value is recommended.
		 *
		 * In DBI only mode, value greater than one DBI frame time in
		 * byte clock(txbyteclkhs) To timeout this timer 1+ of the above
		 * said value is recommended.
		 */

		if (is_vid_mode(intel_dsi) &&
			intel_dsi->video_mode_format == VIDEO_MODE_BURST) {
			I915_WRITE(MIPI_HS_TX_TIMEOUT(port),
				txbyteclkhs(adjusted_mode->crtc_htotal, bpp,
					    intel_dsi->lane_count,
					    intel_dsi->burst_mode_ratio) + 1);
		} else {
			I915_WRITE(MIPI_HS_TX_TIMEOUT(port),
				txbyteclkhs(adjusted_mode->crtc_vtotal *
					    adjusted_mode->crtc_htotal,
					    bpp, intel_dsi->lane_count,
					    intel_dsi->burst_mode_ratio) + 1);
		}
		I915_WRITE(MIPI_LP_RX_TIMEOUT(port), intel_dsi->lp_rx_timeout);
		I915_WRITE(MIPI_TURN_AROUND_TIMEOUT(port),
						intel_dsi->turn_arnd_val);
		I915_WRITE(MIPI_DEVICE_RESET_TIMER(port),
						intel_dsi->rst_timer_val);

		/* dphy stuff */

		/* in terms of low power clock */
		I915_WRITE(MIPI_INIT_COUNT(port),
				txclkesc(intel_dsi->escape_clk_div, 100));

		if (IS_BROXTON(dev) && (!intel_dsi->dual_link)) {
			/*
			 * BXT spec says write MIPI_INIT_COUNT for
			 * both the ports, even if only one is
			 * getting used. So write the other port
			 * if not in dual link mode.
			 */
			I915_WRITE(MIPI_INIT_COUNT(port ==
						PORT_A ? PORT_C : PORT_A),
					intel_dsi->init_count);
		}

		/* recovery disables */
		I915_WRITE(MIPI_EOT_DISABLE(port), tmp);

		/* in terms of low power clock */
		I915_WRITE(MIPI_INIT_COUNT(port), intel_dsi->init_count);

		/* in terms of txbyteclkhs. actual high to low switch +
		 * MIPI_STOP_STATE_STALL * MIPI_LP_BYTECLK.
		 *
		 * XXX: write MIPI_STOP_STATE_STALL?
		 */
		I915_WRITE(MIPI_HIGH_LOW_SWITCH_COUNT(port),
						intel_dsi->hs_to_lp_count);

		/* XXX: low power clock equivalence in terms of byte clock.
		 * the number of byte clocks occupied in one low power clock.
		 * based on txbyteclkhs and txclkesc.
		 * txclkesc time / txbyteclk time * (105 + MIPI_STOP_STATE_STALL
		 * ) / 105.???
		 */
		I915_WRITE(MIPI_LP_BYTECLK(port), intel_dsi->lp_byte_clk);

		/* the bw essential for transmitting 16 long packets containing
		 * 252 bytes meant for dcs write memory command is programmed in
		 * this register in terms of byte clocks. based on dsi transfer
		 * rate and the number of lanes configured the time taken to
		 * transmit 16 long packets in a dsi stream varies. */
		I915_WRITE(MIPI_DBI_BW_CTRL(port), intel_dsi->bw_timer);

		I915_WRITE(MIPI_CLK_LANE_SWITCH_TIME_CNT(port),
		intel_dsi->clk_lp_to_hs_count << LP_HS_SSW_CNT_SHIFT |
		intel_dsi->clk_hs_to_lp_count << HS_LP_PWR_SW_CNT_SHIFT);

		if (is_vid_mode(intel_dsi))
			/* Some panels might have resolution which is not a
			 * multiple of 64 like 1366 x 768. Enable RANDOM
			 * resolution support for such panels by default */
			I915_WRITE(MIPI_VIDEO_MODE_FORMAT(port),
				intel_dsi->video_frmt_cfg_bits |
				intel_dsi->video_mode_format |
				IP_TG_CONFIG |
				RANDOM_DPI_DISPLAY_RESOLUTION);
	}
}

static enum drm_connector_status
intel_dsi_detect(struct drm_connector *connector, bool force)
{
	return connector_status_connected;
}

static int intel_dsi_get_modes(struct drm_connector *connector)
{
	struct intel_connector *intel_connector = to_intel_connector(connector);
	struct drm_display_mode *mode;

	DRM_DEBUG_KMS("\n");

	if (!intel_connector->panel.fixed_mode) {
		DRM_DEBUG_KMS("no fixed mode\n");
		return 0;
	}

	mode = drm_mode_duplicate(connector->dev,
				  intel_connector->panel.fixed_mode);
	if (!mode) {
		DRM_DEBUG_KMS("drm_mode_duplicate failed\n");
		return 0;
	}

	drm_mode_probed_add(connector, mode);
	return 1;
}

static int intel_dsi_set_property(struct drm_connector *connector,
				  struct drm_property *property,
				  uint64_t val)
{
	struct drm_device *dev = connector->dev;
	struct intel_connector *intel_connector = to_intel_connector(connector);
	struct drm_crtc *crtc;
	int ret;

	ret = drm_object_property_set_value(&connector->base, property, val);
	if (ret)
		return ret;

	if (property == dev->mode_config.scaling_mode_property) {
		if (val == DRM_MODE_SCALE_NONE) {
			DRM_DEBUG_KMS("no scaling not supported\n");
			return -EINVAL;
		}
		if (HAS_GMCH_DISPLAY(dev) &&
		    val == DRM_MODE_SCALE_CENTER) {
			DRM_DEBUG_KMS("centering not supported\n");
			return -EINVAL;
		}

		if (intel_connector->panel.fitting_mode == val)
			return 0;

		intel_connector->panel.fitting_mode = val;
	}

	crtc = intel_attached_encoder(connector)->base.crtc;
	if (crtc && crtc->state->enable) {
		/*
		 * If the CRTC is enabled, the display will be changed
		 * according to the new panel fitting mode.
		 */
		intel_crtc_restore_mode(crtc);
	}

	return 0;
}

static void intel_dsi_connector_destroy(struct drm_connector *connector)
{
	struct intel_connector *intel_connector = to_intel_connector(connector);

	DRM_DEBUG_KMS("\n");
	intel_panel_fini(&intel_connector->panel);
	drm_connector_cleanup(connector);
	kfree(connector);
}

static void intel_dsi_encoder_destroy(struct drm_encoder *encoder)
{
	struct intel_dsi *intel_dsi = enc_to_intel_dsi(encoder);

	if (intel_dsi->panel) {
		drm_panel_detach(intel_dsi->panel);
		/* XXX: Logically this call belongs in the panel driver. */
		drm_panel_remove(intel_dsi->panel);
	}

	/* dispose of the gpios */
	if (intel_dsi->gpio_panel)
		gpiod_put(intel_dsi->gpio_panel);

	intel_encoder_destroy(encoder);
}

static const struct drm_encoder_funcs intel_dsi_funcs = {
	.destroy = intel_dsi_encoder_destroy,
};

static const struct drm_connector_helper_funcs intel_dsi_connector_helper_funcs = {
	.get_modes = intel_dsi_get_modes,
	.mode_valid = intel_dsi_mode_valid,
	.best_encoder = intel_best_encoder,
};

static const struct drm_connector_funcs intel_dsi_connector_funcs = {
	.dpms = drm_atomic_helper_connector_dpms,
	.detect = intel_dsi_detect,
	.destroy = intel_dsi_connector_destroy,
	.fill_modes = drm_helper_probe_single_connector_modes,
	.set_property = intel_dsi_set_property,
	.atomic_get_property = intel_connector_atomic_get_property,
	.atomic_destroy_state = drm_atomic_helper_connector_destroy_state,
	.atomic_duplicate_state = drm_atomic_helper_connector_duplicate_state,
};

static void intel_dsi_add_properties(struct intel_connector *connector)
{
	struct drm_device *dev = connector->base.dev;

	if (connector->panel.fixed_mode) {
		drm_mode_create_scaling_mode_property(dev);
		drm_object_attach_property(&connector->base.base,
					   dev->mode_config.scaling_mode_property,
					   DRM_MODE_SCALE_ASPECT);
		connector->panel.fitting_mode = DRM_MODE_SCALE_ASPECT;
	}
}

void intel_dsi_init(struct drm_device *dev)
{
	struct intel_dsi *intel_dsi;
	struct intel_encoder *intel_encoder;
	struct drm_encoder *encoder;
	struct intel_connector *intel_connector;
	struct drm_connector *connector;
	struct drm_display_mode *scan, *fixed_mode = NULL;
	struct drm_i915_private *dev_priv = dev->dev_private;
	enum port port;
	unsigned int i;

	DRM_DEBUG_KMS("\n");

	/* There is no detection method for MIPI so rely on VBT */
	if (!intel_bios_is_dsi_present(dev_priv, &port))
		return;

	if (IS_VALLEYVIEW(dev) || IS_CHERRYVIEW(dev)) {
		dev_priv->mipi_mmio_base = VLV_MIPI_BASE;
	} else if (IS_BROXTON(dev)) {
		dev_priv->mipi_mmio_base = BXT_MIPI_BASE;
	} else {
		DRM_ERROR("Unsupported Mipi device to reg base");
		return;
	}

	intel_dsi = kzalloc(sizeof(*intel_dsi), GFP_KERNEL);
	if (!intel_dsi)
		return;

	intel_connector = intel_connector_alloc();
	if (!intel_connector) {
		kfree(intel_dsi);
		return;
	}

	intel_encoder = &intel_dsi->base;
	encoder = &intel_encoder->base;
	intel_dsi->attached_connector = intel_connector;

	connector = &intel_connector->base;

	drm_encoder_init(dev, encoder, &intel_dsi_funcs, DRM_MODE_ENCODER_DSI,
			 NULL);

	intel_encoder->compute_config = intel_dsi_compute_config;
	intel_encoder->pre_enable = intel_dsi_pre_enable;
	intel_encoder->enable = intel_dsi_enable_nop;
	intel_encoder->disable = intel_dsi_pre_disable;
	intel_encoder->post_disable = intel_dsi_post_disable;
	intel_encoder->get_hw_state = intel_dsi_get_hw_state;
	intel_encoder->get_config = intel_dsi_get_config;

	intel_connector->get_hw_state = intel_connector_get_hw_state;
	intel_connector->unregister = intel_connector_unregister;

	/*
	 * On BYT/CHV, pipe A maps to MIPI DSI port A, pipe B maps to MIPI DSI
	 * port C. BXT isn't limited like this.
	 */
	if (IS_BROXTON(dev_priv))
		intel_encoder->crtc_mask = BIT(PIPE_A) | BIT(PIPE_B) | BIT(PIPE_C);
	else if (port == PORT_A)
		intel_encoder->crtc_mask = BIT(PIPE_A);
	else
		intel_encoder->crtc_mask = BIT(PIPE_B);

	if (dev_priv->vbt.dsi.config->dual_link)
		intel_dsi->ports = BIT(PORT_A) | BIT(PORT_C);
	else
		intel_dsi->ports = BIT(port);

	/* Create a DSI host (and a device) for each port. */
	for_each_dsi_port(port, intel_dsi->ports) {
		struct intel_dsi_host *host;

		host = intel_dsi_host_init(intel_dsi, port);
		if (!host)
			goto err;

		intel_dsi->dsi_hosts[port] = host;
	}

	for (i = 0; i < ARRAY_SIZE(intel_dsi_drivers); i++) {
		intel_dsi->panel = intel_dsi_drivers[i].init(intel_dsi,
							     intel_dsi_drivers[i].panel_id);
		if (intel_dsi->panel)
			break;
	}

	if (!intel_dsi->panel) {
		DRM_DEBUG_KMS("no device found\n");
		goto err;
	}

	/*
	 * In case of BYT with CRC PMIC, we need to use GPIO for
	 * Panel control.
	 */
	if (dev_priv->vbt.dsi.config->pwm_blc == PPS_BLC_PMIC) {
		intel_dsi->gpio_panel =
			gpiod_get(dev->dev, "panel", GPIOD_OUT_HIGH);

		if (IS_ERR(intel_dsi->gpio_panel)) {
			DRM_ERROR("Failed to own gpio for panel control\n");
			intel_dsi->gpio_panel = NULL;
		}
	}

	intel_encoder->type = INTEL_OUTPUT_DSI;
	intel_encoder->cloneable = 0;
	drm_connector_init(dev, connector, &intel_dsi_connector_funcs,
			   DRM_MODE_CONNECTOR_DSI);

	drm_connector_helper_add(connector, &intel_dsi_connector_helper_funcs);

	connector->display_info.subpixel_order = SubPixelHorizontalRGB; /*XXX*/
	connector->interlace_allowed = false;
	connector->doublescan_allowed = false;

	intel_connector_attach_encoder(intel_connector, intel_encoder);

	drm_panel_attach(intel_dsi->panel, connector);

	mutex_lock(&dev->mode_config.mutex);
	drm_panel_get_modes(intel_dsi->panel);
	list_for_each_entry(scan, &connector->probed_modes, head) {
		if ((scan->type & DRM_MODE_TYPE_PREFERRED)) {
			fixed_mode = drm_mode_duplicate(dev, scan);
			break;
		}
	}
	mutex_unlock(&dev->mode_config.mutex);

	if (!fixed_mode) {
		DRM_DEBUG_KMS("no fixed mode\n");
		goto err;
	}

	intel_panel_init(&intel_connector->panel, fixed_mode, NULL);

	intel_dsi_add_properties(intel_connector);

	drm_connector_register(connector);

	intel_panel_setup_backlight(connector, INVALID_PIPE);

	return;

err:
	drm_encoder_cleanup(&intel_encoder->base);
	kfree(intel_dsi);
	kfree(intel_connector);
}<|MERGE_RESOLUTION|>--- conflicted
+++ resolved
@@ -321,15 +321,12 @@
 			pipe_config->cpu_transcoder = TRANSCODER_DSI_A;
 	}
 
-<<<<<<< HEAD
-=======
 	ret = intel_compute_dsi_pll(encoder, pipe_config);
 	if (ret)
 		return false;
 
 	pipe_config->clock_set = true;
 
->>>>>>> 5f304c87
 	return true;
 }
 
@@ -728,35 +725,6 @@
 			BXT_MIPI_PORT_CTRL(port) : MIPI_PORT_CTRL(port);
 		bool enabled = I915_READ(ctrl_reg) & DPI_ENABLE;
 
-<<<<<<< HEAD
-		/* Due to some hardware limitations on BYT, MIPI Port C DPI
-		 * Enable bit does not get set. To check whether DSI Port C
-		 * was enabled in BIOS, check the Pipe B enable bit
-		 */
-		if (IS_VALLEYVIEW(dev) && port == PORT_C)
-			enabled = I915_READ(PIPECONF(PIPE_B)) & PIPECONF_ENABLE;
-
-		/* Try command mode if video mode not enabled */
-		if (!enabled) {
-			u32 tmp = I915_READ(MIPI_DSI_FUNC_PRG(port));
-			enabled = tmp & CMD_MODE_DATA_WIDTH_MASK;
-		}
-
-		if (!enabled)
-			continue;
-
-		if (!(I915_READ(MIPI_DEVICE_READY(port)) & DEVICE_READY))
-			continue;
-
-		if (IS_BROXTON(dev_priv)) {
-			u32 tmp = I915_READ(MIPI_CTRL(port));
-			tmp &= BXT_PIPE_SELECT_MASK;
-			tmp >>= BXT_PIPE_SELECT_SHIFT;
-
-			if (WARN_ON(tmp > PIPE_C))
-				continue;
-
-=======
 		/*
 		 * Due to some hardware limitations on VLV/CHV, the DPI enable
 		 * bit in port C control register does not get set. As a
@@ -785,7 +753,6 @@
 			if (WARN_ON(tmp > PIPE_C))
 				continue;
 
->>>>>>> 5f304c87
 			*pipe = tmp;
 		} else {
 			*pipe = port == PORT_A ? PIPE_A : PIPE_B;
@@ -799,8 +766,6 @@
 	intel_display_power_put(dev_priv, power_domain);
 
 	return active;
-<<<<<<< HEAD
-=======
 }
 
 static void bxt_dsi_get_pipe_config(struct intel_encoder *encoder,
@@ -856,7 +821,6 @@
 				vsync + adjusted_mode->crtc_vsync_start;
 	adjusted_mode->crtc_vblank_start = adjusted_mode->crtc_vdisplay;
 	adjusted_mode->crtc_vblank_end = adjusted_mode->crtc_vtotal;
->>>>>>> 5f304c87
 }
 
 
