--- conflicted
+++ resolved
@@ -1606,17 +1606,10 @@
 	/* Spin waiting for the device to ack the reset requests */
 	ret = wait_for(ACKED, 500);
 #undef ACKED
-<<<<<<< HEAD
 
 	return ret;
 }
 
-=======
-
-	return ret;
-}
-
->>>>>>> 3d7d0c85
 /**
  * gen6_reset_engines - reset individual engines
  * @dev: DRM device
@@ -1664,7 +1657,6 @@
 				const u32 mask,
 				const u32 value,
 				const unsigned long timeout_ms)
-<<<<<<< HEAD
 {
 	return wait_for((I915_READ_FW(reg) & mask) == value, timeout_ms);
 }
@@ -1696,39 +1688,6 @@
 		      _MASKED_BIT_DISABLE(RESET_CTL_REQUEST_RESET));
 }
 
-=======
-{
-	return wait_for((I915_READ_FW(reg) & mask) == value, timeout_ms);
-}
-
-static int gen8_request_engine_reset(struct intel_engine_cs *engine)
-{
-	int ret;
-	struct drm_i915_private *dev_priv = engine->dev->dev_private;
-
-	I915_WRITE_FW(RING_RESET_CTL(engine->mmio_base),
-		      _MASKED_BIT_ENABLE(RESET_CTL_REQUEST_RESET));
-
-	ret = wait_for_register_fw(dev_priv,
-				   RING_RESET_CTL(engine->mmio_base),
-				   RESET_CTL_READY_TO_RESET,
-				   RESET_CTL_READY_TO_RESET,
-				   700);
-	if (ret)
-		DRM_ERROR("%s: reset request timeout\n", engine->name);
-
-	return ret;
-}
-
-static void gen8_unrequest_engine_reset(struct intel_engine_cs *engine)
-{
-	struct drm_i915_private *dev_priv = engine->dev->dev_private;
-
-	I915_WRITE_FW(RING_RESET_CTL(engine->mmio_base),
-		      _MASKED_BIT_DISABLE(RESET_CTL_REQUEST_RESET));
-}
-
->>>>>>> 3d7d0c85
 static int gen8_reset_engines(struct drm_device *dev, unsigned engine_mask)
 {
 	struct drm_i915_private *dev_priv = dev->dev_private;
