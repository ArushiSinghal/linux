/*
 * Copyright © 2013 Intel Corporation
 *
 * Permission is hereby granted, free of charge, to any person obtaining a
 * copy of this software and associated documentation files (the "Software"),
 * to deal in the Software without restriction, including without limitation
 * the rights to use, copy, modify, merge, publish, distribute, sublicense,
 * and/or sell copies of the Software, and to permit persons to whom the
 * Software is furnished to do so, subject to the following conditions:
 *
 * The above copyright notice and this permission notice (including the next
 * paragraph) shall be included in all copies or substantial portions of the
 * Software.
 *
 * THE SOFTWARE IS PROVIDED "AS IS", WITHOUT WARRANTY OF ANY KIND, EXPRESS OR
 * IMPLIED, INCLUDING BUT NOT LIMITED TO THE WARRANTIES OF MERCHANTABILITY,
 * FITNESS FOR A PARTICULAR PURPOSE AND NONINFRINGEMENT.  IN NO EVENT SHALL
 * THE AUTHORS OR COPYRIGHT HOLDERS BE LIABLE FOR ANY CLAIM, DAMAGES OR OTHER
 * LIABILITY, WHETHER IN AN ACTION OF CONTRACT, TORT OR OTHERWISE, ARISING
 * FROM, OUT OF OR IN CONNECTION WITH THE SOFTWARE OR THE USE OR OTHER DEALINGS
 * IN THE SOFTWARE.
 */

#include "i915_drv.h"
#include "intel_drv.h"
#include "i915_vgpu.h"

#include <linux/pm_runtime.h>

#define FORCEWAKE_ACK_TIMEOUT_MS 50

#define __raw_posting_read(dev_priv__, reg__) (void)__raw_i915_read32((dev_priv__), (reg__))

static const char * const forcewake_domain_names[] = {
	"render",
	"blitter",
	"media",
};

const char *
intel_uncore_forcewake_domain_to_str(const enum forcewake_domain_id id)
{
	BUILD_BUG_ON(ARRAY_SIZE(forcewake_domain_names) != FW_DOMAIN_ID_COUNT);

	if (id >= 0 && id < FW_DOMAIN_ID_COUNT)
		return forcewake_domain_names[id];

	WARN_ON(id);

	return "unknown";
}

static inline void
fw_domain_reset(const struct intel_uncore_forcewake_domain *d)
{
	WARN_ON(!i915_mmio_reg_valid(d->reg_set));
	__raw_i915_write32(d->i915, d->reg_set, d->val_reset);
}

static inline void
fw_domain_arm_timer(struct intel_uncore_forcewake_domain *d)
{
	d->wake_count++;
	hrtimer_start_range_ns(&d->timer,
			       ktime_set(0, NSEC_PER_MSEC),
			       NSEC_PER_MSEC,
			       HRTIMER_MODE_REL);
}

static inline void
fw_domain_wait_ack_clear(const struct intel_uncore_forcewake_domain *d)
{
	if (wait_for_atomic((__raw_i915_read32(d->i915, d->reg_ack) &
			     FORCEWAKE_KERNEL) == 0,
			    FORCEWAKE_ACK_TIMEOUT_MS))
		DRM_ERROR("%s: timed out waiting for forcewake ack to clear.\n",
			  intel_uncore_forcewake_domain_to_str(d->id));
}

static inline void
fw_domain_get(const struct intel_uncore_forcewake_domain *d)
{
	__raw_i915_write32(d->i915, d->reg_set, d->val_set);
}

static inline void
fw_domain_wait_ack(const struct intel_uncore_forcewake_domain *d)
{
	if (wait_for_atomic((__raw_i915_read32(d->i915, d->reg_ack) &
			     FORCEWAKE_KERNEL),
			    FORCEWAKE_ACK_TIMEOUT_MS))
		DRM_ERROR("%s: timed out waiting for forcewake ack request.\n",
			  intel_uncore_forcewake_domain_to_str(d->id));
}

static inline void
fw_domain_put(const struct intel_uncore_forcewake_domain *d)
{
	__raw_i915_write32(d->i915, d->reg_set, d->val_clear);
}

static inline void
fw_domain_posting_read(const struct intel_uncore_forcewake_domain *d)
{
	/* something from same cacheline, but not from the set register */
	if (i915_mmio_reg_valid(d->reg_post))
		__raw_posting_read(d->i915, d->reg_post);
}

static void
fw_domains_get(struct drm_i915_private *dev_priv, enum forcewake_domains fw_domains)
{
	struct intel_uncore_forcewake_domain *d;

	for_each_fw_domain_masked(d, fw_domains, dev_priv) {
		fw_domain_wait_ack_clear(d);
		fw_domain_get(d);
	}

	for_each_fw_domain_masked(d, fw_domains, dev_priv)
		fw_domain_wait_ack(d);
}

static void
fw_domains_put(struct drm_i915_private *dev_priv, enum forcewake_domains fw_domains)
{
	struct intel_uncore_forcewake_domain *d;

	for_each_fw_domain_masked(d, fw_domains, dev_priv) {
		fw_domain_put(d);
		fw_domain_posting_read(d);
	}
}

static void
fw_domains_posting_read(struct drm_i915_private *dev_priv)
{
	struct intel_uncore_forcewake_domain *d;

	/* No need to do for all, just do for first found */
	for_each_fw_domain(d, dev_priv) {
		fw_domain_posting_read(d);
		break;
	}
}

static void
fw_domains_reset(struct drm_i915_private *dev_priv, enum forcewake_domains fw_domains)
{
	struct intel_uncore_forcewake_domain *d;

	if (dev_priv->uncore.fw_domains == 0)
		return;

	for_each_fw_domain_masked(d, fw_domains, dev_priv)
		fw_domain_reset(d);

	fw_domains_posting_read(dev_priv);
}

static void __gen6_gt_wait_for_thread_c0(struct drm_i915_private *dev_priv)
{
	/* w/a for a sporadic read returning 0 by waiting for the GT
	 * thread to wake up.
	 */
	if (wait_for_atomic_us((__raw_i915_read32(dev_priv, GEN6_GT_THREAD_STATUS_REG) &
				GEN6_GT_THREAD_STATUS_CORE_MASK) == 0, 500))
		DRM_ERROR("GT thread status wait timed out\n");
}

static void fw_domains_get_with_thread_status(struct drm_i915_private *dev_priv,
					      enum forcewake_domains fw_domains)
{
	fw_domains_get(dev_priv, fw_domains);

	/* WaRsForcewakeWaitTC0:snb,ivb,hsw,bdw,vlv */
	__gen6_gt_wait_for_thread_c0(dev_priv);
}

static void gen6_gt_check_fifodbg(struct drm_i915_private *dev_priv)
{
	u32 gtfifodbg;

	gtfifodbg = __raw_i915_read32(dev_priv, GTFIFODBG);
	if (WARN(gtfifodbg, "GT wake FIFO error 0x%x\n", gtfifodbg))
		__raw_i915_write32(dev_priv, GTFIFODBG, gtfifodbg);
}

static void fw_domains_put_with_fifo(struct drm_i915_private *dev_priv,
				     enum forcewake_domains fw_domains)
{
	fw_domains_put(dev_priv, fw_domains);
	gen6_gt_check_fifodbg(dev_priv);
}

static inline u32 fifo_free_entries(struct drm_i915_private *dev_priv)
{
	u32 count = __raw_i915_read32(dev_priv, GTFIFOCTL);

	return count & GT_FIFO_FREE_ENTRIES_MASK;
}

static int __gen6_gt_wait_for_fifo(struct drm_i915_private *dev_priv)
{
	int ret = 0;

	/* On VLV, FIFO will be shared by both SW and HW.
	 * So, we need to read the FREE_ENTRIES everytime */
	if (IS_VALLEYVIEW(dev_priv))
		dev_priv->uncore.fifo_count = fifo_free_entries(dev_priv);

	if (dev_priv->uncore.fifo_count < GT_FIFO_NUM_RESERVED_ENTRIES) {
		int loop = 500;
		u32 fifo = fifo_free_entries(dev_priv);

		while (fifo <= GT_FIFO_NUM_RESERVED_ENTRIES && loop--) {
			udelay(10);
			fifo = fifo_free_entries(dev_priv);
		}
		if (WARN_ON(loop < 0 && fifo <= GT_FIFO_NUM_RESERVED_ENTRIES))
			++ret;
		dev_priv->uncore.fifo_count = fifo;
	}
	dev_priv->uncore.fifo_count--;

	return ret;
}

static enum hrtimer_restart
intel_uncore_fw_release_timer(struct hrtimer *timer)
{
	struct intel_uncore_forcewake_domain *domain =
	       container_of(timer, struct intel_uncore_forcewake_domain, timer);
	unsigned long irqflags;

	assert_rpm_device_not_suspended(domain->i915);

	spin_lock_irqsave(&domain->i915->uncore.lock, irqflags);
	if (WARN_ON(domain->wake_count == 0))
		domain->wake_count++;

	if (--domain->wake_count == 0)
		domain->i915->uncore.funcs.force_wake_put(domain->i915,
							  1 << domain->id);

	spin_unlock_irqrestore(&domain->i915->uncore.lock, irqflags);

	return HRTIMER_NORESTART;
}

void intel_uncore_forcewake_reset(struct drm_device *dev, bool restore)
{
	struct drm_i915_private *dev_priv = dev->dev_private;
	unsigned long irqflags;
	struct intel_uncore_forcewake_domain *domain;
	int retry_count = 100;
	enum forcewake_domains fw = 0, active_domains;

	/* Hold uncore.lock across reset to prevent any register access
	 * with forcewake not set correctly. Wait until all pending
	 * timers are run before holding.
	 */
	while (1) {
		active_domains = 0;

		for_each_fw_domain(domain, dev_priv) {
			if (hrtimer_cancel(&domain->timer) == 0)
				continue;

			intel_uncore_fw_release_timer(&domain->timer);
		}

		spin_lock_irqsave(&dev_priv->uncore.lock, irqflags);

		for_each_fw_domain(domain, dev_priv) {
			if (hrtimer_active(&domain->timer))
				active_domains |= domain->mask;
		}

		if (active_domains == 0)
			break;

		if (--retry_count == 0) {
			DRM_ERROR("Timed out waiting for forcewake timers to finish\n");
			break;
		}

		spin_unlock_irqrestore(&dev_priv->uncore.lock, irqflags);
		cond_resched();
	}

	WARN_ON(active_domains);

	for_each_fw_domain(domain, dev_priv)
		if (domain->wake_count)
			fw |= domain->mask;

	if (fw)
		dev_priv->uncore.funcs.force_wake_put(dev_priv, fw);

	fw_domains_reset(dev_priv, FORCEWAKE_ALL);

	if (restore) { /* If reset with a user forcewake, try to restore */
		if (fw)
			dev_priv->uncore.funcs.force_wake_get(dev_priv, fw);

		if (IS_GEN6(dev) || IS_GEN7(dev))
			dev_priv->uncore.fifo_count =
				fifo_free_entries(dev_priv);
	}

	if (!restore)
		assert_forcewakes_inactive(dev_priv);

	spin_unlock_irqrestore(&dev_priv->uncore.lock, irqflags);
}

static u64 gen9_edram_size(struct drm_i915_private *dev_priv)
{
	const unsigned int ways[8] = { 4, 8, 12, 16, 16, 16, 16, 16 };
	const unsigned int sets[4] = { 1, 1, 2, 2 };
	const u32 cap = dev_priv->edram_cap;

	return EDRAM_NUM_BANKS(cap) *
		ways[EDRAM_WAYS_IDX(cap)] *
		sets[EDRAM_SETS_IDX(cap)] *
		1024 * 1024;
}

u64 intel_uncore_edram_size(struct drm_i915_private *dev_priv)
{
	if (!HAS_EDRAM(dev_priv))
		return 0;

	/* The needed capability bits for size calculation
	 * are not there with pre gen9 so return 128MB always.
	 */
	if (INTEL_GEN(dev_priv) < 9)
		return 128 * 1024 * 1024;

	return gen9_edram_size(dev_priv);
}

static void intel_uncore_edram_detect(struct drm_i915_private *dev_priv)
{
	if (IS_HASWELL(dev_priv) ||
	    IS_BROADWELL(dev_priv) ||
	    INTEL_GEN(dev_priv) >= 9) {
		dev_priv->edram_cap = __raw_i915_read32(dev_priv,
							HSW_EDRAM_CAP);

		/* NB: We can't write IDICR yet because we do not have gt funcs
		 * set up */
	} else {
		dev_priv->edram_cap = 0;
	}

	if (HAS_EDRAM(dev_priv))
		DRM_INFO("Found %lluMB of eDRAM\n",
			 intel_uncore_edram_size(dev_priv) / (1024 * 1024));
}

static bool
fpga_check_for_unclaimed_mmio(struct drm_i915_private *dev_priv)
{
	u32 dbg;

	dbg = __raw_i915_read32(dev_priv, FPGA_DBG);
	if (likely(!(dbg & FPGA_DBG_RM_NOCLAIM)))
		return false;

	__raw_i915_write32(dev_priv, FPGA_DBG, FPGA_DBG_RM_NOCLAIM);

	return true;
}

static bool
vlv_check_for_unclaimed_mmio(struct drm_i915_private *dev_priv)
{
	u32 cer;

	cer = __raw_i915_read32(dev_priv, CLAIM_ER);
	if (likely(!(cer & (CLAIM_ER_OVERFLOW | CLAIM_ER_CTR_MASK))))
		return false;

	__raw_i915_write32(dev_priv, CLAIM_ER, CLAIM_ER_CLR);

	return true;
}

static bool
check_for_unclaimed_mmio(struct drm_i915_private *dev_priv)
{
	if (HAS_FPGA_DBG_UNCLAIMED(dev_priv))
		return fpga_check_for_unclaimed_mmio(dev_priv);

	if (IS_VALLEYVIEW(dev_priv) || IS_CHERRYVIEW(dev_priv))
		return vlv_check_for_unclaimed_mmio(dev_priv);

	return false;
}

static void __intel_uncore_early_sanitize(struct drm_device *dev,
					  bool restore_forcewake)
{
	struct drm_i915_private *dev_priv = dev->dev_private;

	/* clear out unclaimed reg detection bit */
	if (check_for_unclaimed_mmio(dev_priv))
		DRM_DEBUG("unclaimed mmio detected on uncore init, clearing\n");

	/* clear out old GT FIFO errors */
	if (IS_GEN6(dev) || IS_GEN7(dev))
		__raw_i915_write32(dev_priv, GTFIFODBG,
				   __raw_i915_read32(dev_priv, GTFIFODBG));

	/* WaDisableShadowRegForCpd:chv */
	if (IS_CHERRYVIEW(dev)) {
		__raw_i915_write32(dev_priv, GTFIFOCTL,
				   __raw_i915_read32(dev_priv, GTFIFOCTL) |
				   GT_FIFO_CTL_BLOCK_ALL_POLICY_STALL |
				   GT_FIFO_CTL_RC6_POLICY_STALL);
	}

	intel_uncore_forcewake_reset(dev, restore_forcewake);
}

void intel_uncore_early_sanitize(struct drm_device *dev, bool restore_forcewake)
{
	__intel_uncore_early_sanitize(dev, restore_forcewake);
	i915_check_and_clear_faults(dev);
}

void intel_uncore_sanitize(struct drm_device *dev)
{
	i915.enable_rc6 = sanitize_rc6_option(dev, i915.enable_rc6);

	/* BIOS often leaves RC6 enabled, but disable it for hw init */
	intel_disable_gt_powersave(dev);
}

static void __intel_uncore_forcewake_get(struct drm_i915_private *dev_priv,
					 enum forcewake_domains fw_domains)
{
	struct intel_uncore_forcewake_domain *domain;

	if (!dev_priv->uncore.funcs.force_wake_get)
		return;

	fw_domains &= dev_priv->uncore.fw_domains;

	for_each_fw_domain_masked(domain, fw_domains, dev_priv) {
		if (domain->wake_count++)
			fw_domains &= ~domain->mask;
	}

	if (fw_domains)
		dev_priv->uncore.funcs.force_wake_get(dev_priv, fw_domains);
}

/**
 * intel_uncore_forcewake_get - grab forcewake domain references
 * @dev_priv: i915 device instance
 * @fw_domains: forcewake domains to get reference on
 *
 * This function can be used get GT's forcewake domain references.
 * Normal register access will handle the forcewake domains automatically.
 * However if some sequence requires the GT to not power down a particular
 * forcewake domains this function should be called at the beginning of the
 * sequence. And subsequently the reference should be dropped by symmetric
 * call to intel_unforce_forcewake_put(). Usually caller wants all the domains
 * to be kept awake so the @fw_domains would be then FORCEWAKE_ALL.
 */
void intel_uncore_forcewake_get(struct drm_i915_private *dev_priv,
				enum forcewake_domains fw_domains)
{
	unsigned long irqflags;

	if (!dev_priv->uncore.funcs.force_wake_get)
		return;

	assert_rpm_wakelock_held(dev_priv);

	spin_lock_irqsave(&dev_priv->uncore.lock, irqflags);
	__intel_uncore_forcewake_get(dev_priv, fw_domains);
	spin_unlock_irqrestore(&dev_priv->uncore.lock, irqflags);
}

/**
 * intel_uncore_forcewake_get__locked - grab forcewake domain references
 * @dev_priv: i915 device instance
 * @fw_domains: forcewake domains to get reference on
 *
 * See intel_uncore_forcewake_get(). This variant places the onus
 * on the caller to explicitly handle the dev_priv->uncore.lock spinlock.
 */
void intel_uncore_forcewake_get__locked(struct drm_i915_private *dev_priv,
					enum forcewake_domains fw_domains)
{
	assert_spin_locked(&dev_priv->uncore.lock);

	if (!dev_priv->uncore.funcs.force_wake_get)
		return;

	__intel_uncore_forcewake_get(dev_priv, fw_domains);
}

static void __intel_uncore_forcewake_put(struct drm_i915_private *dev_priv,
					 enum forcewake_domains fw_domains)
{
	struct intel_uncore_forcewake_domain *domain;

	if (!dev_priv->uncore.funcs.force_wake_put)
		return;

	fw_domains &= dev_priv->uncore.fw_domains;

	for_each_fw_domain_masked(domain, fw_domains, dev_priv) {
		if (WARN_ON(domain->wake_count == 0))
			continue;

		if (--domain->wake_count)
			continue;

		fw_domain_arm_timer(domain);
	}
}

/**
 * intel_uncore_forcewake_put - release a forcewake domain reference
 * @dev_priv: i915 device instance
 * @fw_domains: forcewake domains to put references
 *
 * This function drops the device-level forcewakes for specified
 * domains obtained by intel_uncore_forcewake_get().
 */
void intel_uncore_forcewake_put(struct drm_i915_private *dev_priv,
				enum forcewake_domains fw_domains)
{
	unsigned long irqflags;

	if (!dev_priv->uncore.funcs.force_wake_put)
		return;

	spin_lock_irqsave(&dev_priv->uncore.lock, irqflags);
	__intel_uncore_forcewake_put(dev_priv, fw_domains);
	spin_unlock_irqrestore(&dev_priv->uncore.lock, irqflags);
}

/**
 * intel_uncore_forcewake_put__locked - grab forcewake domain references
 * @dev_priv: i915 device instance
 * @fw_domains: forcewake domains to get reference on
 *
 * See intel_uncore_forcewake_put(). This variant places the onus
 * on the caller to explicitly handle the dev_priv->uncore.lock spinlock.
 */
void intel_uncore_forcewake_put__locked(struct drm_i915_private *dev_priv,
					enum forcewake_domains fw_domains)
{
	assert_spin_locked(&dev_priv->uncore.lock);

	if (!dev_priv->uncore.funcs.force_wake_put)
		return;

	__intel_uncore_forcewake_put(dev_priv, fw_domains);
}

void assert_forcewakes_inactive(struct drm_i915_private *dev_priv)
{
	struct intel_uncore_forcewake_domain *domain;

	if (!dev_priv->uncore.funcs.force_wake_get)
		return;

	for_each_fw_domain(domain, dev_priv)
		WARN_ON(domain->wake_count);
}

/* We give fast paths for the really cool registers */
#define NEEDS_FORCE_WAKE(reg) ((reg) < 0x40000)

#define __gen6_reg_read_fw_domains(offset) \
({ \
	enum forcewake_domains __fwd; \
	if (NEEDS_FORCE_WAKE(offset)) \
		__fwd = FORCEWAKE_RENDER; \
	else \
		__fwd = 0; \
	__fwd; \
})

#define REG_RANGE(reg, start, end) ((reg) >= (start) && (reg) < (end))

#define FORCEWAKE_VLV_RENDER_RANGE_OFFSET(reg) \
	(REG_RANGE((reg), 0x2000, 0x4000) || \
	 REG_RANGE((reg), 0x5000, 0x8000) || \
	 REG_RANGE((reg), 0xB000, 0x12000) || \
	 REG_RANGE((reg), 0x2E000, 0x30000))

#define FORCEWAKE_VLV_MEDIA_RANGE_OFFSET(reg) \
	(REG_RANGE((reg), 0x12000, 0x14000) || \
	 REG_RANGE((reg), 0x22000, 0x24000) || \
	 REG_RANGE((reg), 0x30000, 0x40000))

#define __vlv_reg_read_fw_domains(offset) \
({ \
	enum forcewake_domains __fwd = 0; \
	if (!NEEDS_FORCE_WAKE(offset)) \
		__fwd = 0; \
	else if (FORCEWAKE_VLV_RENDER_RANGE_OFFSET(offset)) \
		__fwd = FORCEWAKE_RENDER; \
	else if (FORCEWAKE_VLV_MEDIA_RANGE_OFFSET(offset)) \
		__fwd = FORCEWAKE_MEDIA; \
	__fwd; \
})

static const i915_reg_t gen8_shadowed_regs[] = {
	GEN6_RPNSWREQ,
	GEN6_RC_VIDEO_FREQ,
	RING_TAIL(RENDER_RING_BASE),
	RING_TAIL(GEN6_BSD_RING_BASE),
	RING_TAIL(VEBOX_RING_BASE),
	RING_TAIL(BLT_RING_BASE),
	/* TODO: Other registers are not yet used */
};

static bool is_gen8_shadowed(u32 offset)
{
	int i;
	for (i = 0; i < ARRAY_SIZE(gen8_shadowed_regs); i++)
		if (offset == gen8_shadowed_regs[i].reg)
			return true;

	return false;
}

#define __gen8_reg_write_fw_domains(offset) \
({ \
	enum forcewake_domains __fwd; \
	if (NEEDS_FORCE_WAKE(offset) && !is_gen8_shadowed(offset)) \
		__fwd = FORCEWAKE_RENDER; \
	else \
		__fwd = 0; \
	__fwd; \
})

#define FORCEWAKE_CHV_RENDER_RANGE_OFFSET(reg) \
	(REG_RANGE((reg), 0x2000, 0x4000) || \
	 REG_RANGE((reg), 0x5200, 0x8000) || \
	 REG_RANGE((reg), 0x8300, 0x8500) || \
	 REG_RANGE((reg), 0xB000, 0xB480) || \
	 REG_RANGE((reg), 0xE000, 0xE800))

#define FORCEWAKE_CHV_MEDIA_RANGE_OFFSET(reg) \
	(REG_RANGE((reg), 0x8800, 0x8900) || \
	 REG_RANGE((reg), 0xD000, 0xD800) || \
	 REG_RANGE((reg), 0x12000, 0x14000) || \
	 REG_RANGE((reg), 0x1A000, 0x1C000) || \
	 REG_RANGE((reg), 0x1E800, 0x1EA00) || \
	 REG_RANGE((reg), 0x30000, 0x38000))

#define FORCEWAKE_CHV_COMMON_RANGE_OFFSET(reg) \
	(REG_RANGE((reg), 0x4000, 0x5000) || \
	 REG_RANGE((reg), 0x8000, 0x8300) || \
	 REG_RANGE((reg), 0x8500, 0x8600) || \
	 REG_RANGE((reg), 0x9000, 0xB000) || \
	 REG_RANGE((reg), 0xF000, 0x10000))

#define __chv_reg_read_fw_domains(offset) \
({ \
	enum forcewake_domains __fwd = 0; \
	if (!NEEDS_FORCE_WAKE(offset)) \
		__fwd = 0; \
	else if (FORCEWAKE_CHV_RENDER_RANGE_OFFSET(offset)) \
		__fwd = FORCEWAKE_RENDER; \
	else if (FORCEWAKE_CHV_MEDIA_RANGE_OFFSET(offset)) \
		__fwd = FORCEWAKE_MEDIA; \
	else if (FORCEWAKE_CHV_COMMON_RANGE_OFFSET(offset)) \
		__fwd = FORCEWAKE_RENDER | FORCEWAKE_MEDIA; \
	__fwd; \
})

#define __chv_reg_write_fw_domains(offset) \
({ \
	enum forcewake_domains __fwd = 0; \
	if (!NEEDS_FORCE_WAKE(offset) || is_gen8_shadowed(offset)) \
		__fwd = 0; \
	else if (FORCEWAKE_CHV_RENDER_RANGE_OFFSET(offset)) \
		__fwd = FORCEWAKE_RENDER; \
	else if (FORCEWAKE_CHV_MEDIA_RANGE_OFFSET(offset)) \
		__fwd = FORCEWAKE_MEDIA; \
	else if (FORCEWAKE_CHV_COMMON_RANGE_OFFSET(offset)) \
		__fwd = FORCEWAKE_RENDER | FORCEWAKE_MEDIA; \
	__fwd; \
})

#define FORCEWAKE_GEN9_UNCORE_RANGE_OFFSET(reg) \
	REG_RANGE((reg), 0xB00,  0x2000)

#define FORCEWAKE_GEN9_RENDER_RANGE_OFFSET(reg) \
	(REG_RANGE((reg), 0x2000, 0x2700) || \
	 REG_RANGE((reg), 0x3000, 0x4000) || \
	 REG_RANGE((reg), 0x5200, 0x8000) || \
	 REG_RANGE((reg), 0x8140, 0x8160) || \
	 REG_RANGE((reg), 0x8300, 0x8500) || \
	 REG_RANGE((reg), 0x8C00, 0x8D00) || \
	 REG_RANGE((reg), 0xB000, 0xB480) || \
	 REG_RANGE((reg), 0xE000, 0xE900) || \
	 REG_RANGE((reg), 0x24400, 0x24800))

#define FORCEWAKE_GEN9_MEDIA_RANGE_OFFSET(reg) \
	(REG_RANGE((reg), 0x8130, 0x8140) || \
	 REG_RANGE((reg), 0x8800, 0x8A00) || \
	 REG_RANGE((reg), 0xD000, 0xD800) || \
	 REG_RANGE((reg), 0x12000, 0x14000) || \
	 REG_RANGE((reg), 0x1A000, 0x1EA00) || \
	 REG_RANGE((reg), 0x30000, 0x40000))

#define FORCEWAKE_GEN9_COMMON_RANGE_OFFSET(reg) \
	REG_RANGE((reg), 0x9400, 0x9800)

#define FORCEWAKE_GEN9_BLITTER_RANGE_OFFSET(reg) \
	((reg) < 0x40000 && \
	 !FORCEWAKE_GEN9_UNCORE_RANGE_OFFSET(reg) && \
	 !FORCEWAKE_GEN9_RENDER_RANGE_OFFSET(reg) && \
	 !FORCEWAKE_GEN9_MEDIA_RANGE_OFFSET(reg) && \
	 !FORCEWAKE_GEN9_COMMON_RANGE_OFFSET(reg))

#define SKL_NEEDS_FORCE_WAKE(reg) \
	((reg) < 0x40000 && !FORCEWAKE_GEN9_UNCORE_RANGE_OFFSET(reg))

#define __gen9_reg_read_fw_domains(offset) \
({ \
	enum forcewake_domains __fwd; \
	if (!SKL_NEEDS_FORCE_WAKE(offset)) \
		__fwd = 0; \
	else if (FORCEWAKE_GEN9_RENDER_RANGE_OFFSET(offset)) \
		__fwd = FORCEWAKE_RENDER; \
	else if (FORCEWAKE_GEN9_MEDIA_RANGE_OFFSET(offset)) \
		__fwd = FORCEWAKE_MEDIA; \
	else if (FORCEWAKE_GEN9_COMMON_RANGE_OFFSET(offset)) \
		__fwd = FORCEWAKE_RENDER | FORCEWAKE_MEDIA; \
	else \
		__fwd = FORCEWAKE_BLITTER; \
	__fwd; \
})

static const i915_reg_t gen9_shadowed_regs[] = {
	RING_TAIL(RENDER_RING_BASE),
	RING_TAIL(GEN6_BSD_RING_BASE),
	RING_TAIL(VEBOX_RING_BASE),
	RING_TAIL(BLT_RING_BASE),
	GEN6_RPNSWREQ,
	GEN6_RC_VIDEO_FREQ,
	/* TODO: Other registers are not yet used */
};

static bool is_gen9_shadowed(u32 offset)
{
	int i;
	for (i = 0; i < ARRAY_SIZE(gen9_shadowed_regs); i++)
		if (offset == gen9_shadowed_regs[i].reg)
			return true;

	return false;
}

#define __gen9_reg_write_fw_domains(offset) \
({ \
	enum forcewake_domains __fwd; \
	if (!SKL_NEEDS_FORCE_WAKE(offset) || is_gen9_shadowed(offset)) \
		__fwd = 0; \
	else if (FORCEWAKE_GEN9_RENDER_RANGE_OFFSET(offset)) \
		__fwd = FORCEWAKE_RENDER; \
	else if (FORCEWAKE_GEN9_MEDIA_RANGE_OFFSET(offset)) \
		__fwd = FORCEWAKE_MEDIA; \
	else if (FORCEWAKE_GEN9_COMMON_RANGE_OFFSET(offset)) \
		__fwd = FORCEWAKE_RENDER | FORCEWAKE_MEDIA; \
	else \
		__fwd = FORCEWAKE_BLITTER; \
	__fwd; \
})

static void
ilk_dummy_write(struct drm_i915_private *dev_priv)
{
	/* WaIssueDummyWriteToWakeupFromRC6:ilk Issue a dummy write to wake up
	 * the chip from rc6 before touching it for real. MI_MODE is masked,
	 * hence harmless to write 0 into. */
	__raw_i915_write32(dev_priv, MI_MODE, 0);
}

static void
__unclaimed_reg_debug(struct drm_i915_private *dev_priv,
		      const i915_reg_t reg,
		      const bool read,
		      const bool before)
{
	if (WARN(check_for_unclaimed_mmio(dev_priv),
		 "Unclaimed register detected %s %s register 0x%x\n",
		 before ? "before" : "after",
		 read ? "reading" : "writing to",
		 i915_mmio_reg_offset(reg)))
		i915.mmio_debug--; /* Only report the first N failures */
}

static inline void
unclaimed_reg_debug(struct drm_i915_private *dev_priv,
		    const i915_reg_t reg,
		    const bool read,
		    const bool before)
{
	if (likely(!i915.mmio_debug))
		return;

	__unclaimed_reg_debug(dev_priv, reg, read, before);
}

#define GEN2_READ_HEADER(x) \
	u##x val = 0; \
	assert_rpm_wakelock_held(dev_priv);

#define GEN2_READ_FOOTER \
	trace_i915_reg_rw(false, reg, val, sizeof(val), trace); \
	return val

#define __gen2_read(x) \
static u##x \
gen2_read##x(struct drm_i915_private *dev_priv, i915_reg_t reg, bool trace) { \
	GEN2_READ_HEADER(x); \
	val = __raw_i915_read##x(dev_priv, reg); \
	GEN2_READ_FOOTER; \
}

#define __gen5_read(x) \
static u##x \
gen5_read##x(struct drm_i915_private *dev_priv, i915_reg_t reg, bool trace) { \
	GEN2_READ_HEADER(x); \
	ilk_dummy_write(dev_priv); \
	val = __raw_i915_read##x(dev_priv, reg); \
	GEN2_READ_FOOTER; \
}

__gen5_read(8)
__gen5_read(16)
__gen5_read(32)
__gen5_read(64)
__gen2_read(8)
__gen2_read(16)
__gen2_read(32)
__gen2_read(64)

#undef __gen5_read
#undef __gen2_read

#undef GEN2_READ_FOOTER
#undef GEN2_READ_HEADER

#define GEN6_READ_HEADER(x) \
	u32 offset = i915_mmio_reg_offset(reg); \
	unsigned long irqflags; \
	u##x val = 0; \
	assert_rpm_wakelock_held(dev_priv); \
	spin_lock_irqsave(&dev_priv->uncore.lock, irqflags); \
	unclaimed_reg_debug(dev_priv, reg, true, true)

#define GEN6_READ_FOOTER \
	unclaimed_reg_debug(dev_priv, reg, true, false); \
	spin_unlock_irqrestore(&dev_priv->uncore.lock, irqflags); \
	trace_i915_reg_rw(false, reg, val, sizeof(val), trace); \
	return val

static inline void __force_wake_auto(struct drm_i915_private *dev_priv,
				     enum forcewake_domains fw_domains)
{
	struct intel_uncore_forcewake_domain *domain;

	if (WARN_ON(!fw_domains))
		return;

	/* Ideally GCC would be constant-fold and eliminate this loop */
	for_each_fw_domain_masked(domain, fw_domains, dev_priv) {
		if (domain->wake_count) {
			fw_domains &= ~domain->mask;
			continue;
		}

		fw_domain_arm_timer(domain);
	}

	if (fw_domains)
		dev_priv->uncore.funcs.force_wake_get(dev_priv, fw_domains);
}

#define __gen6_read(x) \
static u##x \
gen6_read##x(struct drm_i915_private *dev_priv, i915_reg_t reg, bool trace) { \
	enum forcewake_domains fw_engine; \
	GEN6_READ_HEADER(x); \
	fw_engine = __gen6_reg_read_fw_domains(offset); \
	if (fw_engine) \
		__force_wake_auto(dev_priv, fw_engine); \
	val = __raw_i915_read##x(dev_priv, reg); \
	GEN6_READ_FOOTER; \
}

#define __vlv_read(x) \
static u##x \
vlv_read##x(struct drm_i915_private *dev_priv, i915_reg_t reg, bool trace) { \
	enum forcewake_domains fw_engine; \
	GEN6_READ_HEADER(x); \
	fw_engine = __vlv_reg_read_fw_domains(offset); \
	if (fw_engine) \
		__force_wake_auto(dev_priv, fw_engine); \
	val = __raw_i915_read##x(dev_priv, reg); \
	GEN6_READ_FOOTER; \
}

#define __chv_read(x) \
static u##x \
chv_read##x(struct drm_i915_private *dev_priv, i915_reg_t reg, bool trace) { \
	enum forcewake_domains fw_engine; \
	GEN6_READ_HEADER(x); \
	fw_engine = __chv_reg_read_fw_domains(offset); \
	if (fw_engine) \
		__force_wake_auto(dev_priv, fw_engine); \
	val = __raw_i915_read##x(dev_priv, reg); \
	GEN6_READ_FOOTER; \
}

#define __gen9_read(x) \
static u##x \
gen9_read##x(struct drm_i915_private *dev_priv, i915_reg_t reg, bool trace) { \
	enum forcewake_domains fw_engine; \
	GEN6_READ_HEADER(x); \
	fw_engine = __gen9_reg_read_fw_domains(offset); \
	if (fw_engine) \
		__force_wake_auto(dev_priv, fw_engine); \
	val = __raw_i915_read##x(dev_priv, reg); \
	GEN6_READ_FOOTER; \
}

__gen9_read(8)
__gen9_read(16)
__gen9_read(32)
__gen9_read(64)
__chv_read(8)
__chv_read(16)
__chv_read(32)
__chv_read(64)
__vlv_read(8)
__vlv_read(16)
__vlv_read(32)
__vlv_read(64)
__gen6_read(8)
__gen6_read(16)
__gen6_read(32)
__gen6_read(64)

#undef __gen9_read
#undef __chv_read
#undef __vlv_read
#undef __gen6_read
#undef GEN6_READ_FOOTER
#undef GEN6_READ_HEADER

#define VGPU_READ_HEADER(x) \
	unsigned long irqflags; \
	u##x val = 0; \
	assert_rpm_device_not_suspended(dev_priv); \
	spin_lock_irqsave(&dev_priv->uncore.lock, irqflags)

#define VGPU_READ_FOOTER \
	spin_unlock_irqrestore(&dev_priv->uncore.lock, irqflags); \
	trace_i915_reg_rw(false, reg, val, sizeof(val), trace); \
	return val

#define __vgpu_read(x) \
static u##x \
vgpu_read##x(struct drm_i915_private *dev_priv, i915_reg_t reg, bool trace) { \
	VGPU_READ_HEADER(x); \
	val = __raw_i915_read##x(dev_priv, reg); \
	VGPU_READ_FOOTER; \
}

__vgpu_read(8)
__vgpu_read(16)
__vgpu_read(32)
__vgpu_read(64)

#undef __vgpu_read
#undef VGPU_READ_FOOTER
#undef VGPU_READ_HEADER

#define GEN2_WRITE_HEADER \
	trace_i915_reg_rw(true, reg, val, sizeof(val), trace); \
	assert_rpm_wakelock_held(dev_priv); \

#define GEN2_WRITE_FOOTER

#define __gen2_write(x) \
static void \
gen2_write##x(struct drm_i915_private *dev_priv, i915_reg_t reg, u##x val, bool trace) { \
	GEN2_WRITE_HEADER; \
	__raw_i915_write##x(dev_priv, reg, val); \
	GEN2_WRITE_FOOTER; \
}

#define __gen5_write(x) \
static void \
gen5_write##x(struct drm_i915_private *dev_priv, i915_reg_t reg, u##x val, bool trace) { \
	GEN2_WRITE_HEADER; \
	ilk_dummy_write(dev_priv); \
	__raw_i915_write##x(dev_priv, reg, val); \
	GEN2_WRITE_FOOTER; \
}

__gen5_write(8)
__gen5_write(16)
__gen5_write(32)
__gen5_write(64)
__gen2_write(8)
__gen2_write(16)
__gen2_write(32)
__gen2_write(64)

#undef __gen5_write
#undef __gen2_write

#undef GEN2_WRITE_FOOTER
#undef GEN2_WRITE_HEADER

#define GEN6_WRITE_HEADER \
	u32 offset = i915_mmio_reg_offset(reg); \
	unsigned long irqflags; \
	trace_i915_reg_rw(true, reg, val, sizeof(val), trace); \
	assert_rpm_wakelock_held(dev_priv); \
	spin_lock_irqsave(&dev_priv->uncore.lock, irqflags); \
	unclaimed_reg_debug(dev_priv, reg, false, true)

#define GEN6_WRITE_FOOTER \
	unclaimed_reg_debug(dev_priv, reg, false, false); \
	spin_unlock_irqrestore(&dev_priv->uncore.lock, irqflags)

#define __gen6_write(x) \
static void \
gen6_write##x(struct drm_i915_private *dev_priv, i915_reg_t reg, u##x val, bool trace) { \
	u32 __fifo_ret = 0; \
	GEN6_WRITE_HEADER; \
	if (NEEDS_FORCE_WAKE(offset)) { \
		__fifo_ret = __gen6_gt_wait_for_fifo(dev_priv); \
	} \
	__raw_i915_write##x(dev_priv, reg, val); \
	if (unlikely(__fifo_ret)) { \
		gen6_gt_check_fifodbg(dev_priv); \
	} \
	GEN6_WRITE_FOOTER; \
}

#define __hsw_write(x) \
static void \
hsw_write##x(struct drm_i915_private *dev_priv, i915_reg_t reg, u##x val, bool trace) { \
	u32 __fifo_ret = 0; \
	GEN6_WRITE_HEADER; \
	if (NEEDS_FORCE_WAKE(offset)) { \
		__fifo_ret = __gen6_gt_wait_for_fifo(dev_priv); \
	} \
	__raw_i915_write##x(dev_priv, reg, val); \
	if (unlikely(__fifo_ret)) { \
		gen6_gt_check_fifodbg(dev_priv); \
	} \
	GEN6_WRITE_FOOTER; \
}

#define __gen8_write(x) \
static void \
gen8_write##x(struct drm_i915_private *dev_priv, i915_reg_t reg, u##x val, bool trace) { \
	enum forcewake_domains fw_engine; \
	GEN6_WRITE_HEADER; \
	fw_engine = __gen8_reg_write_fw_domains(offset); \
	if (fw_engine) \
		__force_wake_auto(dev_priv, fw_engine); \
	__raw_i915_write##x(dev_priv, reg, val); \
	GEN6_WRITE_FOOTER; \
}

#define __chv_write(x) \
static void \
chv_write##x(struct drm_i915_private *dev_priv, i915_reg_t reg, u##x val, bool trace) { \
	enum forcewake_domains fw_engine; \
	GEN6_WRITE_HEADER; \
	fw_engine = __chv_reg_write_fw_domains(offset); \
	if (fw_engine) \
		__force_wake_auto(dev_priv, fw_engine); \
	__raw_i915_write##x(dev_priv, reg, val); \
	GEN6_WRITE_FOOTER; \
}

#define __gen9_write(x) \
static void \
gen9_write##x(struct drm_i915_private *dev_priv, i915_reg_t reg, u##x val, \
		bool trace) { \
	enum forcewake_domains fw_engine; \
	GEN6_WRITE_HEADER; \
	fw_engine = __gen9_reg_write_fw_domains(offset); \
	if (fw_engine) \
		__force_wake_auto(dev_priv, fw_engine); \
	__raw_i915_write##x(dev_priv, reg, val); \
	GEN6_WRITE_FOOTER; \
}

__gen9_write(8)
__gen9_write(16)
__gen9_write(32)
__gen9_write(64)
__chv_write(8)
__chv_write(16)
__chv_write(32)
__chv_write(64)
__gen8_write(8)
__gen8_write(16)
__gen8_write(32)
__gen8_write(64)
__hsw_write(8)
__hsw_write(16)
__hsw_write(32)
__hsw_write(64)
__gen6_write(8)
__gen6_write(16)
__gen6_write(32)
__gen6_write(64)

#undef __gen9_write
#undef __chv_write
#undef __gen8_write
#undef __hsw_write
#undef __gen6_write
#undef GEN6_WRITE_FOOTER
#undef GEN6_WRITE_HEADER

#define VGPU_WRITE_HEADER \
	unsigned long irqflags; \
	trace_i915_reg_rw(true, reg, val, sizeof(val), trace); \
	assert_rpm_device_not_suspended(dev_priv); \
	spin_lock_irqsave(&dev_priv->uncore.lock, irqflags)

#define VGPU_WRITE_FOOTER \
	spin_unlock_irqrestore(&dev_priv->uncore.lock, irqflags)

#define __vgpu_write(x) \
static void vgpu_write##x(struct drm_i915_private *dev_priv, \
			  i915_reg_t reg, u##x val, bool trace) { \
	VGPU_WRITE_HEADER; \
	__raw_i915_write##x(dev_priv, reg, val); \
	VGPU_WRITE_FOOTER; \
}

__vgpu_write(8)
__vgpu_write(16)
__vgpu_write(32)
__vgpu_write(64)

#undef __vgpu_write
#undef VGPU_WRITE_FOOTER
#undef VGPU_WRITE_HEADER

#define ASSIGN_WRITE_MMIO_VFUNCS(x) \
do { \
	dev_priv->uncore.funcs.mmio_writeb = x##_write8; \
	dev_priv->uncore.funcs.mmio_writew = x##_write16; \
	dev_priv->uncore.funcs.mmio_writel = x##_write32; \
	dev_priv->uncore.funcs.mmio_writeq = x##_write64; \
} while (0)

#define ASSIGN_READ_MMIO_VFUNCS(x) \
do { \
	dev_priv->uncore.funcs.mmio_readb = x##_read8; \
	dev_priv->uncore.funcs.mmio_readw = x##_read16; \
	dev_priv->uncore.funcs.mmio_readl = x##_read32; \
	dev_priv->uncore.funcs.mmio_readq = x##_read64; \
} while (0)


static void fw_domain_init(struct drm_i915_private *dev_priv,
			   enum forcewake_domain_id domain_id,
			   i915_reg_t reg_set,
			   i915_reg_t reg_ack)
{
	struct intel_uncore_forcewake_domain *d;

	if (WARN_ON(domain_id >= FW_DOMAIN_ID_COUNT))
		return;

	d = &dev_priv->uncore.fw_domain[domain_id];

	WARN_ON(d->wake_count);

	d->wake_count = 0;
	d->reg_set = reg_set;
	d->reg_ack = reg_ack;

	if (IS_GEN6(dev_priv)) {
		d->val_reset = 0;
		d->val_set = FORCEWAKE_KERNEL;
		d->val_clear = 0;
	} else {
		/* WaRsClearFWBitsAtReset:bdw,skl */
		d->val_reset = _MASKED_BIT_DISABLE(0xffff);
		d->val_set = _MASKED_BIT_ENABLE(FORCEWAKE_KERNEL);
		d->val_clear = _MASKED_BIT_DISABLE(FORCEWAKE_KERNEL);
	}

	if (IS_VALLEYVIEW(dev_priv) || IS_CHERRYVIEW(dev_priv))
		d->reg_post = FORCEWAKE_ACK_VLV;
	else if (IS_GEN6(dev_priv) || IS_GEN7(dev_priv) || IS_GEN8(dev_priv))
		d->reg_post = ECOBUS;

	d->i915 = dev_priv;
	d->id = domain_id;

	BUILD_BUG_ON(FORCEWAKE_RENDER != (1 << FW_DOMAIN_ID_RENDER));
	BUILD_BUG_ON(FORCEWAKE_BLITTER != (1 << FW_DOMAIN_ID_BLITTER));
	BUILD_BUG_ON(FORCEWAKE_MEDIA != (1 << FW_DOMAIN_ID_MEDIA));

	d->mask = 1 << domain_id;

	hrtimer_init(&d->timer, CLOCK_MONOTONIC, HRTIMER_MODE_REL);
	d->timer.function = intel_uncore_fw_release_timer;

	dev_priv->uncore.fw_domains |= (1 << domain_id);

	fw_domain_reset(d);
}

static void intel_uncore_fw_domains_init(struct drm_device *dev)
{
	struct drm_i915_private *dev_priv = dev->dev_private;

	if (INTEL_INFO(dev_priv)->gen <= 5)
		return;

	if (IS_GEN9(dev)) {
		dev_priv->uncore.funcs.force_wake_get = fw_domains_get;
		dev_priv->uncore.funcs.force_wake_put = fw_domains_put;
		fw_domain_init(dev_priv, FW_DOMAIN_ID_RENDER,
			       FORCEWAKE_RENDER_GEN9,
			       FORCEWAKE_ACK_RENDER_GEN9);
		fw_domain_init(dev_priv, FW_DOMAIN_ID_BLITTER,
			       FORCEWAKE_BLITTER_GEN9,
			       FORCEWAKE_ACK_BLITTER_GEN9);
		fw_domain_init(dev_priv, FW_DOMAIN_ID_MEDIA,
			       FORCEWAKE_MEDIA_GEN9, FORCEWAKE_ACK_MEDIA_GEN9);
	} else if (IS_VALLEYVIEW(dev) || IS_CHERRYVIEW(dev)) {
		dev_priv->uncore.funcs.force_wake_get = fw_domains_get;
		if (!IS_CHERRYVIEW(dev))
			dev_priv->uncore.funcs.force_wake_put =
				fw_domains_put_with_fifo;
		else
			dev_priv->uncore.funcs.force_wake_put = fw_domains_put;
		fw_domain_init(dev_priv, FW_DOMAIN_ID_RENDER,
			       FORCEWAKE_VLV, FORCEWAKE_ACK_VLV);
		fw_domain_init(dev_priv, FW_DOMAIN_ID_MEDIA,
			       FORCEWAKE_MEDIA_VLV, FORCEWAKE_ACK_MEDIA_VLV);
	} else if (IS_HASWELL(dev) || IS_BROADWELL(dev)) {
		dev_priv->uncore.funcs.force_wake_get =
			fw_domains_get_with_thread_status;
		if (IS_HASWELL(dev))
			dev_priv->uncore.funcs.force_wake_put =
				fw_domains_put_with_fifo;
		else
			dev_priv->uncore.funcs.force_wake_put = fw_domains_put;
		fw_domain_init(dev_priv, FW_DOMAIN_ID_RENDER,
			       FORCEWAKE_MT, FORCEWAKE_ACK_HSW);
	} else if (IS_IVYBRIDGE(dev)) {
		u32 ecobus;

		/* IVB configs may use multi-threaded forcewake */

		/* A small trick here - if the bios hasn't configured
		 * MT forcewake, and if the device is in RC6, then
		 * force_wake_mt_get will not wake the device and the
		 * ECOBUS read will return zero. Which will be
		 * (correctly) interpreted by the test below as MT
		 * forcewake being disabled.
		 */
		dev_priv->uncore.funcs.force_wake_get =
			fw_domains_get_with_thread_status;
		dev_priv->uncore.funcs.force_wake_put =
			fw_domains_put_with_fifo;

		/* We need to init first for ECOBUS access and then
		 * determine later if we want to reinit, in case of MT access is
		 * not working. In this stage we don't know which flavour this
		 * ivb is, so it is better to reset also the gen6 fw registers
		 * before the ecobus check.
		 */

		__raw_i915_write32(dev_priv, FORCEWAKE, 0);
		__raw_posting_read(dev_priv, ECOBUS);

		fw_domain_init(dev_priv, FW_DOMAIN_ID_RENDER,
			       FORCEWAKE_MT, FORCEWAKE_MT_ACK);

		mutex_lock(&dev->struct_mutex);
		fw_domains_get_with_thread_status(dev_priv, FORCEWAKE_ALL);
		ecobus = __raw_i915_read32(dev_priv, ECOBUS);
		fw_domains_put_with_fifo(dev_priv, FORCEWAKE_ALL);
		mutex_unlock(&dev->struct_mutex);

		if (!(ecobus & FORCEWAKE_MT_ENABLE)) {
			DRM_INFO("No MT forcewake available on Ivybridge, this can result in issues\n");
			DRM_INFO("when using vblank-synced partial screen updates.\n");
			fw_domain_init(dev_priv, FW_DOMAIN_ID_RENDER,
				       FORCEWAKE, FORCEWAKE_ACK);
		}
	} else if (IS_GEN6(dev)) {
		dev_priv->uncore.funcs.force_wake_get =
			fw_domains_get_with_thread_status;
		dev_priv->uncore.funcs.force_wake_put =
			fw_domains_put_with_fifo;
		fw_domain_init(dev_priv, FW_DOMAIN_ID_RENDER,
			       FORCEWAKE, FORCEWAKE_ACK);
	}

	/* All future platforms are expected to require complex power gating */
	WARN_ON(dev_priv->uncore.fw_domains == 0);
}

void intel_uncore_init(struct drm_device *dev)
{
	struct drm_i915_private *dev_priv = dev->dev_private;

	i915_check_vgpu(dev);

	intel_uncore_edram_detect(dev_priv);
	intel_uncore_fw_domains_init(dev);
	__intel_uncore_early_sanitize(dev, false);

	dev_priv->uncore.unclaimed_mmio_check = 1;

	switch (INTEL_INFO(dev)->gen) {
	default:
	case 9:
		ASSIGN_WRITE_MMIO_VFUNCS(gen9);
		ASSIGN_READ_MMIO_VFUNCS(gen9);
		break;
	case 8:
		if (IS_CHERRYVIEW(dev)) {
			ASSIGN_WRITE_MMIO_VFUNCS(chv);
			ASSIGN_READ_MMIO_VFUNCS(chv);

		} else {
			ASSIGN_WRITE_MMIO_VFUNCS(gen8);
			ASSIGN_READ_MMIO_VFUNCS(gen6);
		}
		break;
	case 7:
	case 6:
		if (IS_HASWELL(dev)) {
			ASSIGN_WRITE_MMIO_VFUNCS(hsw);
		} else {
			ASSIGN_WRITE_MMIO_VFUNCS(gen6);
		}

		if (IS_VALLEYVIEW(dev)) {
			ASSIGN_READ_MMIO_VFUNCS(vlv);
		} else {
			ASSIGN_READ_MMIO_VFUNCS(gen6);
		}
		break;
	case 5:
		ASSIGN_WRITE_MMIO_VFUNCS(gen5);
		ASSIGN_READ_MMIO_VFUNCS(gen5);
		break;
	case 4:
	case 3:
	case 2:
		ASSIGN_WRITE_MMIO_VFUNCS(gen2);
		ASSIGN_READ_MMIO_VFUNCS(gen2);
		break;
	}

	if (intel_vgpu_active(dev)) {
		ASSIGN_WRITE_MMIO_VFUNCS(vgpu);
		ASSIGN_READ_MMIO_VFUNCS(vgpu);
	}

	i915_check_and_clear_faults(dev);
}
#undef ASSIGN_WRITE_MMIO_VFUNCS
#undef ASSIGN_READ_MMIO_VFUNCS

void intel_uncore_fini(struct drm_device *dev)
{
	/* Paranoia: make sure we have disabled everything before we exit. */
	intel_uncore_sanitize(dev);
	intel_uncore_forcewake_reset(dev, false);
}

#define GEN_RANGE(l, h) GENMASK(h, l)

static const struct register_whitelist {
	i915_reg_t offset_ldw, offset_udw;
	uint32_t size;
	/* supported gens, 0x10 for 4, 0x30 for 4 and 5, etc. */
	uint32_t gen_bitmask;
} whitelist[] = {
	{ .offset_ldw = RING_TIMESTAMP(RENDER_RING_BASE),
	  .offset_udw = RING_TIMESTAMP_UDW(RENDER_RING_BASE),
	  .size = 8, .gen_bitmask = GEN_RANGE(4, 9) },
};

int i915_reg_read_ioctl(struct drm_device *dev,
			void *data, struct drm_file *file)
{
	struct drm_i915_private *dev_priv = dev->dev_private;
	struct drm_i915_reg_read *reg = data;
	struct register_whitelist const *entry = whitelist;
	unsigned size;
	i915_reg_t offset_ldw, offset_udw;
	int i, ret = 0;

	for (i = 0; i < ARRAY_SIZE(whitelist); i++, entry++) {
		if (i915_mmio_reg_offset(entry->offset_ldw) == (reg->offset & -entry->size) &&
		    (1 << INTEL_INFO(dev)->gen & entry->gen_bitmask))
			break;
	}

	if (i == ARRAY_SIZE(whitelist))
		return -EINVAL;

	/* We use the low bits to encode extra flags as the register should
	 * be naturally aligned (and those that are not so aligned merely
	 * limit the available flags for that register).
	 */
	offset_ldw = entry->offset_ldw;
	offset_udw = entry->offset_udw;
	size = entry->size;
	size |= reg->offset ^ i915_mmio_reg_offset(offset_ldw);

	intel_runtime_pm_get(dev_priv);

	switch (size) {
	case 8 | 1:
		reg->val = I915_READ64_2x32(offset_ldw, offset_udw);
		break;
	case 8:
		reg->val = I915_READ64(offset_ldw);
		break;
	case 4:
		reg->val = I915_READ(offset_ldw);
		break;
	case 2:
		reg->val = I915_READ16(offset_ldw);
		break;
	case 1:
		reg->val = I915_READ8(offset_ldw);
		break;
	default:
		ret = -EINVAL;
		goto out;
	}

out:
	intel_runtime_pm_put(dev_priv);
	return ret;
}

int i915_get_reset_stats_ioctl(struct drm_device *dev,
			       void *data, struct drm_file *file)
{
	struct drm_i915_private *dev_priv = dev->dev_private;
	struct drm_i915_reset_stats *args = data;
	struct i915_ctx_hang_stats *hs;
	struct intel_context *ctx;
	int ret;

	if (args->flags || args->pad)
		return -EINVAL;

	if (args->ctx_id == DEFAULT_CONTEXT_HANDLE && !capable(CAP_SYS_ADMIN))
		return -EPERM;

	ret = mutex_lock_interruptible(&dev->struct_mutex);
	if (ret)
		return ret;

	ctx = i915_gem_context_get(file->driver_priv, args->ctx_id);
	if (IS_ERR(ctx)) {
		mutex_unlock(&dev->struct_mutex);
		return PTR_ERR(ctx);
	}
	hs = &ctx->hang_stats;

	if (capable(CAP_SYS_ADMIN))
		args->reset_count = i915_reset_count(&dev_priv->gpu_error);
	else
		args->reset_count = 0;

	args->batch_active = hs->batch_active;
	args->batch_pending = hs->batch_pending;

	mutex_unlock(&dev->struct_mutex);

	return 0;
}

static int i915_reset_complete(struct drm_device *dev)
{
	u8 gdrst;
	pci_read_config_byte(dev->pdev, I915_GDRST, &gdrst);
	return (gdrst & GRDOM_RESET_STATUS) == 0;
}

static int i915_do_reset(struct drm_device *dev, unsigned engine_mask)
{
	/* assert reset for at least 20 usec */
	pci_write_config_byte(dev->pdev, I915_GDRST, GRDOM_RESET_ENABLE);
	udelay(20);
	pci_write_config_byte(dev->pdev, I915_GDRST, 0);

	return wait_for(i915_reset_complete(dev), 500);
}

static int g4x_reset_complete(struct drm_device *dev)
{
	u8 gdrst;
	pci_read_config_byte(dev->pdev, I915_GDRST, &gdrst);
	return (gdrst & GRDOM_RESET_ENABLE) == 0;
}

static int g33_do_reset(struct drm_device *dev, unsigned engine_mask)
{
	pci_write_config_byte(dev->pdev, I915_GDRST, GRDOM_RESET_ENABLE);
	return wait_for(g4x_reset_complete(dev), 500);
}

static int g4x_do_reset(struct drm_device *dev, unsigned engine_mask)
{
	struct drm_i915_private *dev_priv = dev->dev_private;
	int ret;

	pci_write_config_byte(dev->pdev, I915_GDRST,
			      GRDOM_RENDER | GRDOM_RESET_ENABLE);
	ret =  wait_for(g4x_reset_complete(dev), 500);
	if (ret)
		return ret;

	/* WaVcpClkGateDisableForMediaReset:ctg,elk */
	I915_WRITE(VDECCLK_GATE_D, I915_READ(VDECCLK_GATE_D) | VCP_UNIT_CLOCK_GATE_DISABLE);
	POSTING_READ(VDECCLK_GATE_D);

	pci_write_config_byte(dev->pdev, I915_GDRST,
			      GRDOM_MEDIA | GRDOM_RESET_ENABLE);
	ret =  wait_for(g4x_reset_complete(dev), 500);
	if (ret)
		return ret;

	/* WaVcpClkGateDisableForMediaReset:ctg,elk */
	I915_WRITE(VDECCLK_GATE_D, I915_READ(VDECCLK_GATE_D) & ~VCP_UNIT_CLOCK_GATE_DISABLE);
	POSTING_READ(VDECCLK_GATE_D);

	pci_write_config_byte(dev->pdev, I915_GDRST, 0);

	return 0;
}

static int ironlake_do_reset(struct drm_device *dev, unsigned engine_mask)
{
	struct drm_i915_private *dev_priv = dev->dev_private;
	int ret;

	I915_WRITE(ILK_GDSR,
		   ILK_GRDOM_RENDER | ILK_GRDOM_RESET_ENABLE);
	ret = wait_for((I915_READ(ILK_GDSR) &
			ILK_GRDOM_RESET_ENABLE) == 0, 500);
	if (ret)
		return ret;

	I915_WRITE(ILK_GDSR,
		   ILK_GRDOM_MEDIA | ILK_GRDOM_RESET_ENABLE);
	ret = wait_for((I915_READ(ILK_GDSR) &
			ILK_GRDOM_RESET_ENABLE) == 0, 500);
	if (ret)
		return ret;

	I915_WRITE(ILK_GDSR, 0);

	return 0;
}

/* Reset the hardware domains (GENX_GRDOM_*) specified by mask */
static int gen6_hw_domain_reset(struct drm_i915_private *dev_priv,
				u32 hw_domain_mask)
{
	int ret;

	/* GEN6_GDRST is not in the gt power well, no need to check
	 * for fifo space for the write or forcewake the chip for
	 * the read
	 */
	__raw_i915_write32(dev_priv, GEN6_GDRST, hw_domain_mask);

#define ACKED ((__raw_i915_read32(dev_priv, GEN6_GDRST) & hw_domain_mask) == 0)
	/* Spin waiting for the device to ack the reset requests */
	ret = wait_for(ACKED, 500);
#undef ACKED
<<<<<<< HEAD

	return ret;
}

/**
 * gen6_reset_engines - reset individual engines
 * @dev: DRM device
 * @engine_mask: mask of intel_ring_flag() engines or ALL_ENGINES for full reset
 *
 * This function will reset the individual engines that are set in engine_mask.
 * If you provide ALL_ENGINES as mask, full global domain reset will be issued.
 *
 * Note: It is responsibility of the caller to handle the difference between
 * asking full domain reset versus reset for all available individual engines.
 *
 * Returns 0 on success, nonzero on error.
 */
static int gen6_reset_engines(struct drm_device *dev, unsigned engine_mask)
{
	struct drm_i915_private *dev_priv = dev->dev_private;
	struct intel_engine_cs *engine;
	const u32 hw_engine_mask[I915_NUM_ENGINES] = {
		[RCS] = GEN6_GRDOM_RENDER,
		[BCS] = GEN6_GRDOM_BLT,
		[VCS] = GEN6_GRDOM_MEDIA,
		[VCS2] = GEN8_GRDOM_MEDIA2,
		[VECS] = GEN6_GRDOM_VECS,
	};
	u32 hw_mask;
	int ret;

	if (engine_mask == ALL_ENGINES) {
		hw_mask = GEN6_GRDOM_FULL;
	} else {
		hw_mask = 0;
		for_each_engine_masked(engine, dev_priv, engine_mask)
			hw_mask |= hw_engine_mask[engine->id];
	}

=======

	return ret;
}

/**
 * gen6_reset_engines - reset individual engines
 * @dev: DRM device
 * @engine_mask: mask of intel_ring_flag() engines or ALL_ENGINES for full reset
 *
 * This function will reset the individual engines that are set in engine_mask.
 * If you provide ALL_ENGINES as mask, full global domain reset will be issued.
 *
 * Note: It is responsibility of the caller to handle the difference between
 * asking full domain reset versus reset for all available individual engines.
 *
 * Returns 0 on success, nonzero on error.
 */
static int gen6_reset_engines(struct drm_device *dev, unsigned engine_mask)
{
	struct drm_i915_private *dev_priv = dev->dev_private;
	struct intel_engine_cs *engine;
	const u32 hw_engine_mask[I915_NUM_ENGINES] = {
		[RCS] = GEN6_GRDOM_RENDER,
		[BCS] = GEN6_GRDOM_BLT,
		[VCS] = GEN6_GRDOM_MEDIA,
		[VCS2] = GEN8_GRDOM_MEDIA2,
		[VECS] = GEN6_GRDOM_VECS,
	};
	u32 hw_mask;
	int ret;

	if (engine_mask == ALL_ENGINES) {
		hw_mask = GEN6_GRDOM_FULL;
	} else {
		hw_mask = 0;
		for_each_engine_masked(engine, dev_priv, engine_mask)
			hw_mask |= hw_engine_mask[engine->id];
	}

>>>>>>> 00983519
	ret = gen6_hw_domain_reset(dev_priv, hw_mask);

	intel_uncore_forcewake_reset(dev, true);

	return ret;
}

static int wait_for_register_fw(struct drm_i915_private *dev_priv,
				i915_reg_t reg,
				const u32 mask,
				const u32 value,
				const unsigned long timeout_ms)
{
	return wait_for((I915_READ_FW(reg) & mask) == value, timeout_ms);
}

static int gen8_request_engine_reset(struct intel_engine_cs *engine)
{
	int ret;
	struct drm_i915_private *dev_priv = engine->dev->dev_private;

	I915_WRITE_FW(RING_RESET_CTL(engine->mmio_base),
		      _MASKED_BIT_ENABLE(RESET_CTL_REQUEST_RESET));

	ret = wait_for_register_fw(dev_priv,
				   RING_RESET_CTL(engine->mmio_base),
				   RESET_CTL_READY_TO_RESET,
				   RESET_CTL_READY_TO_RESET,
				   700);
	if (ret)
		DRM_ERROR("%s: reset request timeout\n", engine->name);

	return ret;
}

static void gen8_unrequest_engine_reset(struct intel_engine_cs *engine)
{
	struct drm_i915_private *dev_priv = engine->dev->dev_private;

	I915_WRITE_FW(RING_RESET_CTL(engine->mmio_base),
		      _MASKED_BIT_DISABLE(RESET_CTL_REQUEST_RESET));
}

static int gen8_reset_engines(struct drm_device *dev, unsigned engine_mask)
{
	struct drm_i915_private *dev_priv = dev->dev_private;
	struct intel_engine_cs *engine;

	for_each_engine_masked(engine, dev_priv, engine_mask)
		if (gen8_request_engine_reset(engine))
			goto not_ready;

	return gen6_reset_engines(dev, engine_mask);

not_ready:
	for_each_engine_masked(engine, dev_priv, engine_mask)
		gen8_unrequest_engine_reset(engine);

	return -EIO;
}

static int (*intel_get_gpu_reset(struct drm_device *dev))(struct drm_device *,
							  unsigned engine_mask)
{
	if (!i915.reset)
		return NULL;

	if (INTEL_INFO(dev)->gen >= 8)
		return gen8_reset_engines;
	else if (INTEL_INFO(dev)->gen >= 6)
		return gen6_reset_engines;
	else if (IS_GEN5(dev))
		return ironlake_do_reset;
	else if (IS_G4X(dev))
		return g4x_do_reset;
	else if (IS_G33(dev))
		return g33_do_reset;
	else if (INTEL_INFO(dev)->gen >= 3)
		return i915_do_reset;
	else
		return NULL;
}

int intel_gpu_reset(struct drm_device *dev, unsigned engine_mask)
{
	struct drm_i915_private *dev_priv = to_i915(dev);
	int (*reset)(struct drm_device *, unsigned);
	int ret;

	reset = intel_get_gpu_reset(dev);
	if (reset == NULL)
		return -ENODEV;

	/* If the power well sleeps during the reset, the reset
	 * request may be dropped and never completes (causing -EIO).
	 */
	intel_uncore_forcewake_get(dev_priv, FORCEWAKE_ALL);
	ret = reset(dev, engine_mask);
	intel_uncore_forcewake_put(dev_priv, FORCEWAKE_ALL);

	return ret;
}

bool intel_has_gpu_reset(struct drm_device *dev)
{
	return intel_get_gpu_reset(dev) != NULL;
}

int intel_guc_reset(struct drm_i915_private *dev_priv)
{
	int ret;
	unsigned long irqflags;

	if (!i915.enable_guc_submission)
		return -EINVAL;

	intel_uncore_forcewake_get(dev_priv, FORCEWAKE_ALL);
	spin_lock_irqsave(&dev_priv->uncore.lock, irqflags);

	ret = gen6_hw_domain_reset(dev_priv, GEN9_GRDOM_GUC);

	spin_unlock_irqrestore(&dev_priv->uncore.lock, irqflags);
	intel_uncore_forcewake_put(dev_priv, FORCEWAKE_ALL);

	return ret;
}

bool intel_uncore_unclaimed_mmio(struct drm_i915_private *dev_priv)
{
	return check_for_unclaimed_mmio(dev_priv);
}

bool
intel_uncore_arm_unclaimed_mmio_detection(struct drm_i915_private *dev_priv)
{
	if (unlikely(i915.mmio_debug ||
		     dev_priv->uncore.unclaimed_mmio_check <= 0))
		return false;

	if (unlikely(intel_uncore_unclaimed_mmio(dev_priv))) {
		DRM_DEBUG("Unclaimed register detected, "
			  "enabling oneshot unclaimed register reporting. "
			  "Please use i915.mmio_debug=N for more information.\n");
		i915.mmio_debug++;
		dev_priv->uncore.unclaimed_mmio_check--;
		return true;
	}

	return false;
}

static enum forcewake_domains
intel_uncore_forcewake_for_read(struct drm_i915_private *dev_priv,
				i915_reg_t reg)
{
	enum forcewake_domains fw_domains;

	if (intel_vgpu_active(dev_priv->dev))
		return 0;

	switch (INTEL_INFO(dev_priv)->gen) {
	case 9:
		fw_domains = __gen9_reg_read_fw_domains(i915_mmio_reg_offset(reg));
		break;
	case 8:
		if (IS_CHERRYVIEW(dev_priv))
			fw_domains = __chv_reg_read_fw_domains(i915_mmio_reg_offset(reg));
		else
			fw_domains = __gen6_reg_read_fw_domains(i915_mmio_reg_offset(reg));
		break;
	case 7:
	case 6:
		if (IS_VALLEYVIEW(dev_priv))
			fw_domains = __vlv_reg_read_fw_domains(i915_mmio_reg_offset(reg));
		else
			fw_domains = __gen6_reg_read_fw_domains(i915_mmio_reg_offset(reg));
		break;
	default:
		MISSING_CASE(INTEL_INFO(dev_priv)->gen);
	case 5: /* forcewake was introduced with gen6 */
	case 4:
	case 3:
	case 2:
		return 0;
	}

	WARN_ON(fw_domains & ~dev_priv->uncore.fw_domains);

	return fw_domains;
}

static enum forcewake_domains
intel_uncore_forcewake_for_write(struct drm_i915_private *dev_priv,
				 i915_reg_t reg)
{
	enum forcewake_domains fw_domains;

	if (intel_vgpu_active(dev_priv->dev))
		return 0;

	switch (INTEL_INFO(dev_priv)->gen) {
	case 9:
		fw_domains = __gen9_reg_write_fw_domains(i915_mmio_reg_offset(reg));
		break;
	case 8:
		if (IS_CHERRYVIEW(dev_priv))
			fw_domains = __chv_reg_write_fw_domains(i915_mmio_reg_offset(reg));
		else
			fw_domains = __gen8_reg_write_fw_domains(i915_mmio_reg_offset(reg));
		break;
	case 7:
	case 6:
		fw_domains = FORCEWAKE_RENDER;
		break;
	default:
		MISSING_CASE(INTEL_INFO(dev_priv)->gen);
	case 5:
	case 4:
	case 3:
	case 2:
		return 0;
	}

	WARN_ON(fw_domains & ~dev_priv->uncore.fw_domains);

	return fw_domains;
}

/**
 * intel_uncore_forcewake_for_reg - which forcewake domains are needed to access
 * 				    a register
 * @dev_priv: pointer to struct drm_i915_private
 * @reg: register in question
 * @op: operation bitmask of FW_REG_READ and/or FW_REG_WRITE
 *
 * Returns a set of forcewake domains required to be taken with for example
 * intel_uncore_forcewake_get for the specified register to be accessible in the
 * specified mode (read, write or read/write) with raw mmio accessors.
 *
 * NOTE: On Gen6 and Gen7 write forcewake domain (FORCEWAKE_RENDER) requires the
 * callers to do FIFO management on their own or risk losing writes.
 */
enum forcewake_domains
intel_uncore_forcewake_for_reg(struct drm_i915_private *dev_priv,
			       i915_reg_t reg, unsigned int op)
{
	enum forcewake_domains fw_domains = 0;

	WARN_ON(!op);

	if (op & FW_REG_READ)
		fw_domains = intel_uncore_forcewake_for_read(dev_priv, reg);

	if (op & FW_REG_WRITE)
		fw_domains |= intel_uncore_forcewake_for_write(dev_priv, reg);

	return fw_domains;
}<|MERGE_RESOLUTION|>--- conflicted
+++ resolved
@@ -1606,7 +1606,6 @@
 	/* Spin waiting for the device to ack the reset requests */
 	ret = wait_for(ACKED, 500);
 #undef ACKED
-<<<<<<< HEAD
 
 	return ret;
 }
@@ -1646,47 +1645,6 @@
 			hw_mask |= hw_engine_mask[engine->id];
 	}
 
-=======
-
-	return ret;
-}
-
-/**
- * gen6_reset_engines - reset individual engines
- * @dev: DRM device
- * @engine_mask: mask of intel_ring_flag() engines or ALL_ENGINES for full reset
- *
- * This function will reset the individual engines that are set in engine_mask.
- * If you provide ALL_ENGINES as mask, full global domain reset will be issued.
- *
- * Note: It is responsibility of the caller to handle the difference between
- * asking full domain reset versus reset for all available individual engines.
- *
- * Returns 0 on success, nonzero on error.
- */
-static int gen6_reset_engines(struct drm_device *dev, unsigned engine_mask)
-{
-	struct drm_i915_private *dev_priv = dev->dev_private;
-	struct intel_engine_cs *engine;
-	const u32 hw_engine_mask[I915_NUM_ENGINES] = {
-		[RCS] = GEN6_GRDOM_RENDER,
-		[BCS] = GEN6_GRDOM_BLT,
-		[VCS] = GEN6_GRDOM_MEDIA,
-		[VCS2] = GEN8_GRDOM_MEDIA2,
-		[VECS] = GEN6_GRDOM_VECS,
-	};
-	u32 hw_mask;
-	int ret;
-
-	if (engine_mask == ALL_ENGINES) {
-		hw_mask = GEN6_GRDOM_FULL;
-	} else {
-		hw_mask = 0;
-		for_each_engine_masked(engine, dev_priv, engine_mask)
-			hw_mask |= hw_engine_mask[engine->id];
-	}
-
->>>>>>> 00983519
 	ret = gen6_hw_domain_reset(dev_priv, hw_mask);
 
 	intel_uncore_forcewake_reset(dev, true);
