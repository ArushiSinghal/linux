/*
 * Copyright © 2013 Intel Corporation
 *
 * Permission is hereby granted, free of charge, to any person obtaining a
 * copy of this software and associated documentation files (the "Software"),
 * to deal in the Software without restriction, including without limitation
 * the rights to use, copy, modify, merge, publish, distribute, sublicense,
 * and/or sell copies of the Software, and to permit persons to whom the
 * Software is furnished to do so, subject to the following conditions:
 *
 * The above copyright notice and this permission notice (including the next
 * paragraph) shall be included in all copies or substantial portions of the
 * Software.
 *
 * THE SOFTWARE IS PROVIDED "AS IS", WITHOUT WARRANTY OF ANY KIND, EXPRESS OR
 * IMPLIED, INCLUDING BUT NOT LIMITED TO THE WARRANTIES OF MERCHANTABILITY,
 * FITNESS FOR A PARTICULAR PURPOSE AND NONINFRINGEMENT.  IN NO EVENT SHALL
 * THE AUTHORS OR COPYRIGHT HOLDERS BE LIABLE FOR ANY CLAIM, DAMAGES OR OTHER
 * LIABILITY, WHETHER IN AN ACTION OF CONTRACT, TORT OR OTHERWISE, ARISING
 * FROM, OUT OF OR IN CONNECTION WITH THE SOFTWARE OR THE USE OR OTHER DEALINGS
 * IN THE SOFTWARE.
 */

#include "i915_drv.h"
#include "intel_drv.h"
#include "i915_vgpu.h"

#include <linux/pm_runtime.h>

#define FORCEWAKE_ACK_TIMEOUT_MS 50

#define __raw_posting_read(dev_priv__, reg__) (void)__raw_i915_read32((dev_priv__), (reg__))

static const char * const forcewake_domain_names[] = {
	"render",
	"blitter",
	"media",
};

const char *
intel_uncore_forcewake_domain_to_str(const enum forcewake_domain_id id)
{
	BUILD_BUG_ON(ARRAY_SIZE(forcewake_domain_names) != FW_DOMAIN_ID_COUNT);

	if (id >= 0 && id < FW_DOMAIN_ID_COUNT)
		return forcewake_domain_names[id];

	WARN_ON(id);

	return "unknown";
}

static inline void
fw_domain_reset(const struct intel_uncore_forcewake_domain *d)
{
	WARN_ON(!i915_mmio_reg_valid(d->reg_set));
	__raw_i915_write32(d->i915, d->reg_set, d->val_reset);
}

static inline void
fw_domain_arm_timer(struct intel_uncore_forcewake_domain *d)
{
	d->wake_count++;
	hrtimer_start_range_ns(&d->timer,
			       ktime_set(0, NSEC_PER_MSEC),
			       NSEC_PER_MSEC,
			       HRTIMER_MODE_REL);
}

static inline void
fw_domain_wait_ack_clear(const struct intel_uncore_forcewake_domain *d)
{
	if (wait_for_atomic((__raw_i915_read32(d->i915, d->reg_ack) &
			     FORCEWAKE_KERNEL) == 0,
			    FORCEWAKE_ACK_TIMEOUT_MS))
		DRM_ERROR("%s: timed out waiting for forcewake ack to clear.\n",
			  intel_uncore_forcewake_domain_to_str(d->id));
}

static inline void
fw_domain_get(const struct intel_uncore_forcewake_domain *d)
{
	__raw_i915_write32(d->i915, d->reg_set, d->val_set);
}

static inline void
fw_domain_wait_ack(const struct intel_uncore_forcewake_domain *d)
{
	if (wait_for_atomic((__raw_i915_read32(d->i915, d->reg_ack) &
			     FORCEWAKE_KERNEL),
			    FORCEWAKE_ACK_TIMEOUT_MS))
		DRM_ERROR("%s: timed out waiting for forcewake ack request.\n",
			  intel_uncore_forcewake_domain_to_str(d->id));
}

static inline void
fw_domain_put(const struct intel_uncore_forcewake_domain *d)
{
	__raw_i915_write32(d->i915, d->reg_set, d->val_clear);
}

static inline void
fw_domain_posting_read(const struct intel_uncore_forcewake_domain *d)
{
	/* something from same cacheline, but not from the set register */
	if (i915_mmio_reg_valid(d->reg_post))
		__raw_posting_read(d->i915, d->reg_post);
}

static void
fw_domains_get(struct drm_i915_private *dev_priv, enum forcewake_domains fw_domains)
{
	struct intel_uncore_forcewake_domain *d;

	for_each_fw_domain_masked(d, fw_domains, dev_priv) {
		fw_domain_wait_ack_clear(d);
		fw_domain_get(d);
	}

	for_each_fw_domain_masked(d, fw_domains, dev_priv)
		fw_domain_wait_ack(d);
}

static void
fw_domains_put(struct drm_i915_private *dev_priv, enum forcewake_domains fw_domains)
{
	struct intel_uncore_forcewake_domain *d;

	for_each_fw_domain_masked(d, fw_domains, dev_priv) {
		fw_domain_put(d);
		fw_domain_posting_read(d);
	}
}

static void
fw_domains_posting_read(struct drm_i915_private *dev_priv)
{
	struct intel_uncore_forcewake_domain *d;

	/* No need to do for all, just do for first found */
	for_each_fw_domain(d, dev_priv) {
		fw_domain_posting_read(d);
		break;
	}
}

static void
fw_domains_reset(struct drm_i915_private *dev_priv, enum forcewake_domains fw_domains)
{
	struct intel_uncore_forcewake_domain *d;

	if (dev_priv->uncore.fw_domains == 0)
		return;

	for_each_fw_domain_masked(d, fw_domains, dev_priv)
		fw_domain_reset(d);

	fw_domains_posting_read(dev_priv);
}

static void __gen6_gt_wait_for_thread_c0(struct drm_i915_private *dev_priv)
{
	/* w/a for a sporadic read returning 0 by waiting for the GT
	 * thread to wake up.
	 */
	if (wait_for_atomic_us((__raw_i915_read32(dev_priv, GEN6_GT_THREAD_STATUS_REG) &
				GEN6_GT_THREAD_STATUS_CORE_MASK) == 0, 500))
		DRM_ERROR("GT thread status wait timed out\n");
}

static void fw_domains_get_with_thread_status(struct drm_i915_private *dev_priv,
					      enum forcewake_domains fw_domains)
{
	fw_domains_get(dev_priv, fw_domains);

	/* WaRsForcewakeWaitTC0:snb,ivb,hsw,bdw,vlv */
	__gen6_gt_wait_for_thread_c0(dev_priv);
}

static void gen6_gt_check_fifodbg(struct drm_i915_private *dev_priv)
{
	u32 gtfifodbg;

	gtfifodbg = __raw_i915_read32(dev_priv, GTFIFODBG);
	if (WARN(gtfifodbg, "GT wake FIFO error 0x%x\n", gtfifodbg))
		__raw_i915_write32(dev_priv, GTFIFODBG, gtfifodbg);
}

static void fw_domains_put_with_fifo(struct drm_i915_private *dev_priv,
				     enum forcewake_domains fw_domains)
{
	fw_domains_put(dev_priv, fw_domains);
	gen6_gt_check_fifodbg(dev_priv);
}

static inline u32 fifo_free_entries(struct drm_i915_private *dev_priv)
{
	u32 count = __raw_i915_read32(dev_priv, GTFIFOCTL);

	return count & GT_FIFO_FREE_ENTRIES_MASK;
}

static int __gen6_gt_wait_for_fifo(struct drm_i915_private *dev_priv)
{
	int ret = 0;

	/* On VLV, FIFO will be shared by both SW and HW.
	 * So, we need to read the FREE_ENTRIES everytime */
	if (IS_VALLEYVIEW(dev_priv))
		dev_priv->uncore.fifo_count = fifo_free_entries(dev_priv);

	if (dev_priv->uncore.fifo_count < GT_FIFO_NUM_RESERVED_ENTRIES) {
		int loop = 500;
		u32 fifo = fifo_free_entries(dev_priv);

		while (fifo <= GT_FIFO_NUM_RESERVED_ENTRIES && loop--) {
			udelay(10);
			fifo = fifo_free_entries(dev_priv);
		}
		if (WARN_ON(loop < 0 && fifo <= GT_FIFO_NUM_RESERVED_ENTRIES))
			++ret;
		dev_priv->uncore.fifo_count = fifo;
	}
	dev_priv->uncore.fifo_count--;

	return ret;
}

static enum hrtimer_restart
intel_uncore_fw_release_timer(struct hrtimer *timer)
{
	struct intel_uncore_forcewake_domain *domain =
	       container_of(timer, struct intel_uncore_forcewake_domain, timer);
	unsigned long irqflags;

	assert_rpm_device_not_suspended(domain->i915);

	spin_lock_irqsave(&domain->i915->uncore.lock, irqflags);
	if (WARN_ON(domain->wake_count == 0))
		domain->wake_count++;

	if (--domain->wake_count == 0)
		domain->i915->uncore.funcs.force_wake_put(domain->i915,
							  1 << domain->id);

	spin_unlock_irqrestore(&domain->i915->uncore.lock, irqflags);

	return HRTIMER_NORESTART;
}

void intel_uncore_forcewake_reset(struct drm_device *dev, bool restore)
{
	struct drm_i915_private *dev_priv = dev->dev_private;
	unsigned long irqflags;
	struct intel_uncore_forcewake_domain *domain;
	int retry_count = 100;
	enum forcewake_domains fw = 0, active_domains;

	/* Hold uncore.lock across reset to prevent any register access
	 * with forcewake not set correctly. Wait until all pending
	 * timers are run before holding.
	 */
	while (1) {
		active_domains = 0;

		for_each_fw_domain(domain, dev_priv) {
			if (hrtimer_cancel(&domain->timer) == 0)
				continue;

			intel_uncore_fw_release_timer(&domain->timer);
		}

		spin_lock_irqsave(&dev_priv->uncore.lock, irqflags);

		for_each_fw_domain(domain, dev_priv) {
			if (hrtimer_active(&domain->timer))
				active_domains |= domain->mask;
		}

		if (active_domains == 0)
			break;

		if (--retry_count == 0) {
			DRM_ERROR("Timed out waiting for forcewake timers to finish\n");
			break;
		}

		spin_unlock_irqrestore(&dev_priv->uncore.lock, irqflags);
		cond_resched();
	}

	WARN_ON(active_domains);

	for_each_fw_domain(domain, dev_priv)
		if (domain->wake_count)
			fw |= domain->mask;

	if (fw)
		dev_priv->uncore.funcs.force_wake_put(dev_priv, fw);

	fw_domains_reset(dev_priv, FORCEWAKE_ALL);

	if (restore) { /* If reset with a user forcewake, try to restore */
		if (fw)
			dev_priv->uncore.funcs.force_wake_get(dev_priv, fw);

		if (IS_GEN6(dev) || IS_GEN7(dev))
			dev_priv->uncore.fifo_count =
				fifo_free_entries(dev_priv);
	}

	if (!restore)
		assert_forcewakes_inactive(dev_priv);

	spin_unlock_irqrestore(&dev_priv->uncore.lock, irqflags);
}

static void intel_uncore_ellc_detect(struct drm_device *dev)
{
	struct drm_i915_private *dev_priv = dev->dev_private;

	if ((IS_HASWELL(dev) || IS_BROADWELL(dev) ||
	     INTEL_INFO(dev)->gen >= 9) &&
	    (__raw_i915_read32(dev_priv, HSW_EDRAM_PRESENT) & EDRAM_ENABLED)) {
		/* The docs do not explain exactly how the calculation can be
		 * made. It is somewhat guessable, but for now, it's always
		 * 128MB.
		 * NB: We can't write IDICR yet because we do not have gt funcs
		 * set up */
		dev_priv->ellc_size = 128;
		DRM_INFO("Found %zuMB of eLLC\n", dev_priv->ellc_size);
	}
}

static bool
fpga_check_for_unclaimed_mmio(struct drm_i915_private *dev_priv)
{
	u32 dbg;

	dbg = __raw_i915_read32(dev_priv, FPGA_DBG);
	if (likely(!(dbg & FPGA_DBG_RM_NOCLAIM)))
		return false;

	__raw_i915_write32(dev_priv, FPGA_DBG, FPGA_DBG_RM_NOCLAIM);

	return true;
}

static bool
vlv_check_for_unclaimed_mmio(struct drm_i915_private *dev_priv)
{
	u32 cer;

	cer = __raw_i915_read32(dev_priv, CLAIM_ER);
	if (likely(!(cer & (CLAIM_ER_OVERFLOW | CLAIM_ER_CTR_MASK))))
		return false;

	__raw_i915_write32(dev_priv, CLAIM_ER, CLAIM_ER_CLR);

	return true;
}

static bool
check_for_unclaimed_mmio(struct drm_i915_private *dev_priv)
{
	if (HAS_FPGA_DBG_UNCLAIMED(dev_priv))
		return fpga_check_for_unclaimed_mmio(dev_priv);

	if (IS_VALLEYVIEW(dev_priv) || IS_CHERRYVIEW(dev_priv))
		return vlv_check_for_unclaimed_mmio(dev_priv);

	return false;
}

static void __intel_uncore_early_sanitize(struct drm_device *dev,
					  bool restore_forcewake)
{
	struct drm_i915_private *dev_priv = dev->dev_private;

	/* clear out unclaimed reg detection bit */
	if (check_for_unclaimed_mmio(dev_priv))
		DRM_DEBUG("unclaimed mmio detected on uncore init, clearing\n");

	/* clear out old GT FIFO errors */
	if (IS_GEN6(dev) || IS_GEN7(dev))
		__raw_i915_write32(dev_priv, GTFIFODBG,
				   __raw_i915_read32(dev_priv, GTFIFODBG));

	/* WaDisableShadowRegForCpd:chv */
	if (IS_CHERRYVIEW(dev)) {
		__raw_i915_write32(dev_priv, GTFIFOCTL,
				   __raw_i915_read32(dev_priv, GTFIFOCTL) |
				   GT_FIFO_CTL_BLOCK_ALL_POLICY_STALL |
				   GT_FIFO_CTL_RC6_POLICY_STALL);
	}

	intel_uncore_forcewake_reset(dev, restore_forcewake);
}

void intel_uncore_early_sanitize(struct drm_device *dev, bool restore_forcewake)
{
	__intel_uncore_early_sanitize(dev, restore_forcewake);
	i915_check_and_clear_faults(dev);
}

void intel_uncore_sanitize(struct drm_device *dev)
{
	i915.enable_rc6 = sanitize_rc6_option(dev, i915.enable_rc6);

	/* BIOS often leaves RC6 enabled, but disable it for hw init */
	intel_disable_gt_powersave(dev);
}

static void __intel_uncore_forcewake_get(struct drm_i915_private *dev_priv,
					 enum forcewake_domains fw_domains)
{
	struct intel_uncore_forcewake_domain *domain;

	if (!dev_priv->uncore.funcs.force_wake_get)
		return;

	fw_domains &= dev_priv->uncore.fw_domains;

	for_each_fw_domain_masked(domain, fw_domains, dev_priv) {
		if (domain->wake_count++)
			fw_domains &= ~domain->mask;
	}

	if (fw_domains)
		dev_priv->uncore.funcs.force_wake_get(dev_priv, fw_domains);
}

/**
 * intel_uncore_forcewake_get - grab forcewake domain references
 * @dev_priv: i915 device instance
 * @fw_domains: forcewake domains to get reference on
 *
 * This function can be used get GT's forcewake domain references.
 * Normal register access will handle the forcewake domains automatically.
 * However if some sequence requires the GT to not power down a particular
 * forcewake domains this function should be called at the beginning of the
 * sequence. And subsequently the reference should be dropped by symmetric
 * call to intel_unforce_forcewake_put(). Usually caller wants all the domains
 * to be kept awake so the @fw_domains would be then FORCEWAKE_ALL.
 */
void intel_uncore_forcewake_get(struct drm_i915_private *dev_priv,
				enum forcewake_domains fw_domains)
{
	unsigned long irqflags;

	if (!dev_priv->uncore.funcs.force_wake_get)
		return;

	assert_rpm_wakelock_held(dev_priv);

	spin_lock_irqsave(&dev_priv->uncore.lock, irqflags);
	__intel_uncore_forcewake_get(dev_priv, fw_domains);
	spin_unlock_irqrestore(&dev_priv->uncore.lock, irqflags);
}

/**
 * intel_uncore_forcewake_get__locked - grab forcewake domain references
 * @dev_priv: i915 device instance
 * @fw_domains: forcewake domains to get reference on
 *
 * See intel_uncore_forcewake_get(). This variant places the onus
 * on the caller to explicitly handle the dev_priv->uncore.lock spinlock.
 */
void intel_uncore_forcewake_get__locked(struct drm_i915_private *dev_priv,
					enum forcewake_domains fw_domains)
{
	assert_spin_locked(&dev_priv->uncore.lock);

	if (!dev_priv->uncore.funcs.force_wake_get)
		return;

	__intel_uncore_forcewake_get(dev_priv, fw_domains);
}

static void __intel_uncore_forcewake_put(struct drm_i915_private *dev_priv,
					 enum forcewake_domains fw_domains)
{
	struct intel_uncore_forcewake_domain *domain;

	if (!dev_priv->uncore.funcs.force_wake_put)
		return;

	fw_domains &= dev_priv->uncore.fw_domains;

	for_each_fw_domain_masked(domain, fw_domains, dev_priv) {
		if (WARN_ON(domain->wake_count == 0))
			continue;

		if (--domain->wake_count)
			continue;

		fw_domain_arm_timer(domain);
	}
}

/**
 * intel_uncore_forcewake_put - release a forcewake domain reference
 * @dev_priv: i915 device instance
 * @fw_domains: forcewake domains to put references
 *
 * This function drops the device-level forcewakes for specified
 * domains obtained by intel_uncore_forcewake_get().
 */
void intel_uncore_forcewake_put(struct drm_i915_private *dev_priv,
				enum forcewake_domains fw_domains)
{
	unsigned long irqflags;

	if (!dev_priv->uncore.funcs.force_wake_put)
		return;

	spin_lock_irqsave(&dev_priv->uncore.lock, irqflags);
	__intel_uncore_forcewake_put(dev_priv, fw_domains);
	spin_unlock_irqrestore(&dev_priv->uncore.lock, irqflags);
}

/**
 * intel_uncore_forcewake_put__locked - grab forcewake domain references
 * @dev_priv: i915 device instance
 * @fw_domains: forcewake domains to get reference on
 *
 * See intel_uncore_forcewake_put(). This variant places the onus
 * on the caller to explicitly handle the dev_priv->uncore.lock spinlock.
 */
void intel_uncore_forcewake_put__locked(struct drm_i915_private *dev_priv,
					enum forcewake_domains fw_domains)
{
	assert_spin_locked(&dev_priv->uncore.lock);

	if (!dev_priv->uncore.funcs.force_wake_put)
		return;

	__intel_uncore_forcewake_put(dev_priv, fw_domains);
}

void assert_forcewakes_inactive(struct drm_i915_private *dev_priv)
{
	struct intel_uncore_forcewake_domain *domain;

	if (!dev_priv->uncore.funcs.force_wake_get)
		return;

	for_each_fw_domain(domain, dev_priv)
		WARN_ON(domain->wake_count);
}

/* We give fast paths for the really cool registers */
#define NEEDS_FORCE_WAKE(reg) ((reg) < 0x40000)

#define __gen6_reg_read_fw_domains(offset) \
({ \
	enum forcewake_domains __fwd; \
	if (NEEDS_FORCE_WAKE(offset)) \
		__fwd = FORCEWAKE_RENDER; \
	else \
		__fwd = 0; \
	__fwd; \
})

#define REG_RANGE(reg, start, end) ((reg) >= (start) && (reg) < (end))

#define FORCEWAKE_VLV_RENDER_RANGE_OFFSET(reg) \
	(REG_RANGE((reg), 0x2000, 0x4000) || \
	 REG_RANGE((reg), 0x5000, 0x8000) || \
	 REG_RANGE((reg), 0xB000, 0x12000) || \
	 REG_RANGE((reg), 0x2E000, 0x30000))

#define FORCEWAKE_VLV_MEDIA_RANGE_OFFSET(reg) \
	(REG_RANGE((reg), 0x12000, 0x14000) || \
	 REG_RANGE((reg), 0x22000, 0x24000) || \
	 REG_RANGE((reg), 0x30000, 0x40000))

#define __vlv_reg_read_fw_domains(offset) \
({ \
	enum forcewake_domains __fwd = 0; \
	if (!NEEDS_FORCE_WAKE(offset)) \
		__fwd = 0; \
	else if (FORCEWAKE_VLV_RENDER_RANGE_OFFSET(offset)) \
		__fwd = FORCEWAKE_RENDER; \
	else if (FORCEWAKE_VLV_MEDIA_RANGE_OFFSET(offset)) \
		__fwd = FORCEWAKE_MEDIA; \
	__fwd; \
})

static const i915_reg_t gen8_shadowed_regs[] = {
	GEN6_RPNSWREQ,
	GEN6_RC_VIDEO_FREQ,
	RING_TAIL(RENDER_RING_BASE),
	RING_TAIL(GEN6_BSD_RING_BASE),
	RING_TAIL(VEBOX_RING_BASE),
	RING_TAIL(BLT_RING_BASE),
	/* TODO: Other registers are not yet used */
};

static bool is_gen8_shadowed(u32 offset)
{
	int i;
	for (i = 0; i < ARRAY_SIZE(gen8_shadowed_regs); i++)
		if (offset == gen8_shadowed_regs[i].reg)
			return true;

	return false;
}

#define __gen8_reg_write_fw_domains(offset) \
({ \
	enum forcewake_domains __fwd; \
	if (NEEDS_FORCE_WAKE(offset) && !is_gen8_shadowed(offset)) \
		__fwd = FORCEWAKE_RENDER; \
	else \
		__fwd = 0; \
	__fwd; \
})

#define FORCEWAKE_CHV_RENDER_RANGE_OFFSET(reg) \
	(REG_RANGE((reg), 0x2000, 0x4000) || \
	 REG_RANGE((reg), 0x5200, 0x8000) || \
	 REG_RANGE((reg), 0x8300, 0x8500) || \
	 REG_RANGE((reg), 0xB000, 0xB480) || \
	 REG_RANGE((reg), 0xE000, 0xE800))

#define FORCEWAKE_CHV_MEDIA_RANGE_OFFSET(reg) \
	(REG_RANGE((reg), 0x8800, 0x8900) || \
	 REG_RANGE((reg), 0xD000, 0xD800) || \
	 REG_RANGE((reg), 0x12000, 0x14000) || \
	 REG_RANGE((reg), 0x1A000, 0x1C000) || \
	 REG_RANGE((reg), 0x1E800, 0x1EA00) || \
	 REG_RANGE((reg), 0x30000, 0x38000))

#define FORCEWAKE_CHV_COMMON_RANGE_OFFSET(reg) \
	(REG_RANGE((reg), 0x4000, 0x5000) || \
	 REG_RANGE((reg), 0x8000, 0x8300) || \
	 REG_RANGE((reg), 0x8500, 0x8600) || \
	 REG_RANGE((reg), 0x9000, 0xB000) || \
	 REG_RANGE((reg), 0xF000, 0x10000))

#define __chv_reg_read_fw_domains(offset) \
({ \
	enum forcewake_domains __fwd = 0; \
	if (!NEEDS_FORCE_WAKE(offset)) \
		__fwd = 0; \
	else if (FORCEWAKE_CHV_RENDER_RANGE_OFFSET(offset)) \
		__fwd = FORCEWAKE_RENDER; \
	else if (FORCEWAKE_CHV_MEDIA_RANGE_OFFSET(offset)) \
		__fwd = FORCEWAKE_MEDIA; \
	else if (FORCEWAKE_CHV_COMMON_RANGE_OFFSET(offset)) \
		__fwd = FORCEWAKE_RENDER | FORCEWAKE_MEDIA; \
	__fwd; \
})

#define __chv_reg_write_fw_domains(offset) \
({ \
	enum forcewake_domains __fwd = 0; \
	if (!NEEDS_FORCE_WAKE(offset) || is_gen8_shadowed(offset)) \
		__fwd = 0; \
	else if (FORCEWAKE_CHV_RENDER_RANGE_OFFSET(offset)) \
		__fwd = FORCEWAKE_RENDER; \
	else if (FORCEWAKE_CHV_MEDIA_RANGE_OFFSET(offset)) \
		__fwd = FORCEWAKE_MEDIA; \
	else if (FORCEWAKE_CHV_COMMON_RANGE_OFFSET(offset)) \
		__fwd = FORCEWAKE_RENDER | FORCEWAKE_MEDIA; \
	__fwd; \
})

#define FORCEWAKE_GEN9_UNCORE_RANGE_OFFSET(reg) \
	REG_RANGE((reg), 0xB00,  0x2000)

#define FORCEWAKE_GEN9_RENDER_RANGE_OFFSET(reg) \
	(REG_RANGE((reg), 0x2000, 0x2700) || \
	 REG_RANGE((reg), 0x3000, 0x4000) || \
	 REG_RANGE((reg), 0x5200, 0x8000) || \
	 REG_RANGE((reg), 0x8140, 0x8160) || \
	 REG_RANGE((reg), 0x8300, 0x8500) || \
	 REG_RANGE((reg), 0x8C00, 0x8D00) || \
	 REG_RANGE((reg), 0xB000, 0xB480) || \
	 REG_RANGE((reg), 0xE000, 0xE900) || \
	 REG_RANGE((reg), 0x24400, 0x24800))

#define FORCEWAKE_GEN9_MEDIA_RANGE_OFFSET(reg) \
	(REG_RANGE((reg), 0x8130, 0x8140) || \
	 REG_RANGE((reg), 0x8800, 0x8A00) || \
	 REG_RANGE((reg), 0xD000, 0xD800) || \
	 REG_RANGE((reg), 0x12000, 0x14000) || \
	 REG_RANGE((reg), 0x1A000, 0x1EA00) || \
	 REG_RANGE((reg), 0x30000, 0x40000))

#define FORCEWAKE_GEN9_COMMON_RANGE_OFFSET(reg) \
	REG_RANGE((reg), 0x9400, 0x9800)

#define FORCEWAKE_GEN9_BLITTER_RANGE_OFFSET(reg) \
	((reg) < 0x40000 && \
	 !FORCEWAKE_GEN9_UNCORE_RANGE_OFFSET(reg) && \
	 !FORCEWAKE_GEN9_RENDER_RANGE_OFFSET(reg) && \
	 !FORCEWAKE_GEN9_MEDIA_RANGE_OFFSET(reg) && \
	 !FORCEWAKE_GEN9_COMMON_RANGE_OFFSET(reg))

#define SKL_NEEDS_FORCE_WAKE(reg) \
	((reg) < 0x40000 && !FORCEWAKE_GEN9_UNCORE_RANGE_OFFSET(reg))

#define __gen9_reg_read_fw_domains(offset) \
({ \
	enum forcewake_domains __fwd; \
	if (!SKL_NEEDS_FORCE_WAKE(offset)) \
		__fwd = 0; \
	else if (FORCEWAKE_GEN9_RENDER_RANGE_OFFSET(offset)) \
		__fwd = FORCEWAKE_RENDER; \
	else if (FORCEWAKE_GEN9_MEDIA_RANGE_OFFSET(offset)) \
		__fwd = FORCEWAKE_MEDIA; \
	else if (FORCEWAKE_GEN9_COMMON_RANGE_OFFSET(offset)) \
		__fwd = FORCEWAKE_RENDER | FORCEWAKE_MEDIA; \
	else \
		__fwd = FORCEWAKE_BLITTER; \
	__fwd; \
})

static const i915_reg_t gen9_shadowed_regs[] = {
	RING_TAIL(RENDER_RING_BASE),
	RING_TAIL(GEN6_BSD_RING_BASE),
	RING_TAIL(VEBOX_RING_BASE),
	RING_TAIL(BLT_RING_BASE),
	GEN6_RPNSWREQ,
	GEN6_RC_VIDEO_FREQ,
	/* TODO: Other registers are not yet used */
};

static bool is_gen9_shadowed(u32 offset)
{
	int i;
	for (i = 0; i < ARRAY_SIZE(gen9_shadowed_regs); i++)
		if (offset == gen9_shadowed_regs[i].reg)
			return true;

	return false;
}

#define __gen9_reg_write_fw_domains(offset) \
({ \
	enum forcewake_domains __fwd; \
	if (!SKL_NEEDS_FORCE_WAKE(offset) || is_gen9_shadowed(offset)) \
		__fwd = 0; \
	else if (FORCEWAKE_GEN9_RENDER_RANGE_OFFSET(offset)) \
		__fwd = FORCEWAKE_RENDER; \
	else if (FORCEWAKE_GEN9_MEDIA_RANGE_OFFSET(offset)) \
		__fwd = FORCEWAKE_MEDIA; \
	else if (FORCEWAKE_GEN9_COMMON_RANGE_OFFSET(offset)) \
		__fwd = FORCEWAKE_RENDER | FORCEWAKE_MEDIA; \
	else \
		__fwd = FORCEWAKE_BLITTER; \
	__fwd; \
})

static void
ilk_dummy_write(struct drm_i915_private *dev_priv)
{
	/* WaIssueDummyWriteToWakeupFromRC6:ilk Issue a dummy write to wake up
	 * the chip from rc6 before touching it for real. MI_MODE is masked,
	 * hence harmless to write 0 into. */
	__raw_i915_write32(dev_priv, MI_MODE, 0);
}

static void
__unclaimed_reg_debug(struct drm_i915_private *dev_priv,
		      const i915_reg_t reg,
		      const bool read,
		      const bool before)
{
	if (WARN(check_for_unclaimed_mmio(dev_priv),
		 "Unclaimed register detected %s %s register 0x%x\n",
		 before ? "before" : "after",
		 read ? "reading" : "writing to",
		 i915_mmio_reg_offset(reg)))
		i915.mmio_debug--; /* Only report the first N failures */
}

static inline void
unclaimed_reg_debug(struct drm_i915_private *dev_priv,
		    const i915_reg_t reg,
		    const bool read,
		    const bool before)
{
	if (likely(!i915.mmio_debug))
		return;

	__unclaimed_reg_debug(dev_priv, reg, read, before);
}

#define GEN2_READ_HEADER(x) \
	u##x val = 0; \
	assert_rpm_wakelock_held(dev_priv);

#define GEN2_READ_FOOTER \
	trace_i915_reg_rw(false, reg, val, sizeof(val), trace); \
	return val

#define __gen2_read(x) \
static u##x \
gen2_read##x(struct drm_i915_private *dev_priv, i915_reg_t reg, bool trace) { \
	GEN2_READ_HEADER(x); \
	val = __raw_i915_read##x(dev_priv, reg); \
	GEN2_READ_FOOTER; \
}

#define __gen5_read(x) \
static u##x \
gen5_read##x(struct drm_i915_private *dev_priv, i915_reg_t reg, bool trace) { \
	GEN2_READ_HEADER(x); \
	ilk_dummy_write(dev_priv); \
	val = __raw_i915_read##x(dev_priv, reg); \
	GEN2_READ_FOOTER; \
}

__gen5_read(8)
__gen5_read(16)
__gen5_read(32)
__gen5_read(64)
__gen2_read(8)
__gen2_read(16)
__gen2_read(32)
__gen2_read(64)

#undef __gen5_read
#undef __gen2_read

#undef GEN2_READ_FOOTER
#undef GEN2_READ_HEADER

#define GEN6_READ_HEADER(x) \
	u32 offset = i915_mmio_reg_offset(reg); \
	unsigned long irqflags; \
	u##x val = 0; \
	assert_rpm_wakelock_held(dev_priv); \
	spin_lock_irqsave(&dev_priv->uncore.lock, irqflags); \
	unclaimed_reg_debug(dev_priv, reg, true, true)

#define GEN6_READ_FOOTER \
	unclaimed_reg_debug(dev_priv, reg, true, false); \
	spin_unlock_irqrestore(&dev_priv->uncore.lock, irqflags); \
	trace_i915_reg_rw(false, reg, val, sizeof(val), trace); \
	return val

static inline void __force_wake_auto(struct drm_i915_private *dev_priv,
				     enum forcewake_domains fw_domains)
{
	struct intel_uncore_forcewake_domain *domain;

	if (WARN_ON(!fw_domains))
		return;

	/* Ideally GCC would be constant-fold and eliminate this loop */
	for_each_fw_domain_masked(domain, fw_domains, dev_priv) {
		if (domain->wake_count) {
			fw_domains &= ~domain->mask;
			continue;
		}

		fw_domain_arm_timer(domain);
	}

	if (fw_domains)
		dev_priv->uncore.funcs.force_wake_get(dev_priv, fw_domains);
}

#define __gen6_read(x) \
static u##x \
gen6_read##x(struct drm_i915_private *dev_priv, i915_reg_t reg, bool trace) { \
	enum forcewake_domains fw_engine; \
	GEN6_READ_HEADER(x); \
	fw_engine = __gen6_reg_read_fw_domains(offset); \
	if (fw_engine) \
		__force_wake_auto(dev_priv, fw_engine); \
	val = __raw_i915_read##x(dev_priv, reg); \
	GEN6_READ_FOOTER; \
}

#define __vlv_read(x) \
static u##x \
vlv_read##x(struct drm_i915_private *dev_priv, i915_reg_t reg, bool trace) { \
	enum forcewake_domains fw_engine; \
	GEN6_READ_HEADER(x); \
	fw_engine = __vlv_reg_read_fw_domains(offset); \
	if (fw_engine) \
		__force_wake_auto(dev_priv, fw_engine); \
	val = __raw_i915_read##x(dev_priv, reg); \
	GEN6_READ_FOOTER; \
}

#define __chv_read(x) \
static u##x \
chv_read##x(struct drm_i915_private *dev_priv, i915_reg_t reg, bool trace) { \
	enum forcewake_domains fw_engine; \
	GEN6_READ_HEADER(x); \
	fw_engine = __chv_reg_read_fw_domains(offset); \
	if (fw_engine) \
		__force_wake_auto(dev_priv, fw_engine); \
	val = __raw_i915_read##x(dev_priv, reg); \
	GEN6_READ_FOOTER; \
}

#define __gen9_read(x) \
static u##x \
gen9_read##x(struct drm_i915_private *dev_priv, i915_reg_t reg, bool trace) { \
	enum forcewake_domains fw_engine; \
	GEN6_READ_HEADER(x); \
	fw_engine = __gen9_reg_read_fw_domains(offset); \
	if (fw_engine) \
		__force_wake_auto(dev_priv, fw_engine); \
	val = __raw_i915_read##x(dev_priv, reg); \
	GEN6_READ_FOOTER; \
}

__gen9_read(8)
__gen9_read(16)
__gen9_read(32)
__gen9_read(64)
__chv_read(8)
__chv_read(16)
__chv_read(32)
__chv_read(64)
__vlv_read(8)
__vlv_read(16)
__vlv_read(32)
__vlv_read(64)
__gen6_read(8)
__gen6_read(16)
__gen6_read(32)
__gen6_read(64)

#undef __gen9_read
#undef __chv_read
#undef __vlv_read
#undef __gen6_read
#undef GEN6_READ_FOOTER
#undef GEN6_READ_HEADER

#define VGPU_READ_HEADER(x) \
	unsigned long irqflags; \
	u##x val = 0; \
	assert_rpm_device_not_suspended(dev_priv); \
	spin_lock_irqsave(&dev_priv->uncore.lock, irqflags)

#define VGPU_READ_FOOTER \
	spin_unlock_irqrestore(&dev_priv->uncore.lock, irqflags); \
	trace_i915_reg_rw(false, reg, val, sizeof(val), trace); \
	return val

#define __vgpu_read(x) \
static u##x \
vgpu_read##x(struct drm_i915_private *dev_priv, i915_reg_t reg, bool trace) { \
	VGPU_READ_HEADER(x); \
	val = __raw_i915_read##x(dev_priv, reg); \
	VGPU_READ_FOOTER; \
}

__vgpu_read(8)
__vgpu_read(16)
__vgpu_read(32)
__vgpu_read(64)

#undef __vgpu_read
#undef VGPU_READ_FOOTER
#undef VGPU_READ_HEADER

#define GEN2_WRITE_HEADER \
	trace_i915_reg_rw(true, reg, val, sizeof(val), trace); \
	assert_rpm_wakelock_held(dev_priv); \

#define GEN2_WRITE_FOOTER

#define __gen2_write(x) \
static void \
gen2_write##x(struct drm_i915_private *dev_priv, i915_reg_t reg, u##x val, bool trace) { \
	GEN2_WRITE_HEADER; \
	__raw_i915_write##x(dev_priv, reg, val); \
	GEN2_WRITE_FOOTER; \
}

#define __gen5_write(x) \
static void \
gen5_write##x(struct drm_i915_private *dev_priv, i915_reg_t reg, u##x val, bool trace) { \
	GEN2_WRITE_HEADER; \
	ilk_dummy_write(dev_priv); \
	__raw_i915_write##x(dev_priv, reg, val); \
	GEN2_WRITE_FOOTER; \
}

__gen5_write(8)
__gen5_write(16)
__gen5_write(32)
__gen5_write(64)
__gen2_write(8)
__gen2_write(16)
__gen2_write(32)
__gen2_write(64)

#undef __gen5_write
#undef __gen2_write

#undef GEN2_WRITE_FOOTER
#undef GEN2_WRITE_HEADER

#define GEN6_WRITE_HEADER \
	u32 offset = i915_mmio_reg_offset(reg); \
	unsigned long irqflags; \
	trace_i915_reg_rw(true, reg, val, sizeof(val), trace); \
	assert_rpm_wakelock_held(dev_priv); \
	spin_lock_irqsave(&dev_priv->uncore.lock, irqflags); \
	unclaimed_reg_debug(dev_priv, reg, false, true)

#define GEN6_WRITE_FOOTER \
	unclaimed_reg_debug(dev_priv, reg, false, false); \
	spin_unlock_irqrestore(&dev_priv->uncore.lock, irqflags)

#define __gen6_write(x) \
static void \
gen6_write##x(struct drm_i915_private *dev_priv, i915_reg_t reg, u##x val, bool trace) { \
	u32 __fifo_ret = 0; \
	GEN6_WRITE_HEADER; \
	if (NEEDS_FORCE_WAKE(offset)) { \
		__fifo_ret = __gen6_gt_wait_for_fifo(dev_priv); \
	} \
	__raw_i915_write##x(dev_priv, reg, val); \
	if (unlikely(__fifo_ret)) { \
		gen6_gt_check_fifodbg(dev_priv); \
	} \
	GEN6_WRITE_FOOTER; \
}

#define __hsw_write(x) \
static void \
hsw_write##x(struct drm_i915_private *dev_priv, i915_reg_t reg, u##x val, bool trace) { \
	u32 __fifo_ret = 0; \
	GEN6_WRITE_HEADER; \
	if (NEEDS_FORCE_WAKE(offset)) { \
		__fifo_ret = __gen6_gt_wait_for_fifo(dev_priv); \
	} \
	__raw_i915_write##x(dev_priv, reg, val); \
	if (unlikely(__fifo_ret)) { \
		gen6_gt_check_fifodbg(dev_priv); \
	} \
	GEN6_WRITE_FOOTER; \
}

#define __gen8_write(x) \
static void \
gen8_write##x(struct drm_i915_private *dev_priv, i915_reg_t reg, u##x val, bool trace) { \
	enum forcewake_domains fw_engine; \
	GEN6_WRITE_HEADER; \
	fw_engine = __gen8_reg_write_fw_domains(offset); \
	if (fw_engine) \
		__force_wake_auto(dev_priv, fw_engine); \
	__raw_i915_write##x(dev_priv, reg, val); \
	GEN6_WRITE_FOOTER; \
}

#define __chv_write(x) \
static void \
chv_write##x(struct drm_i915_private *dev_priv, i915_reg_t reg, u##x val, bool trace) { \
	enum forcewake_domains fw_engine; \
	GEN6_WRITE_HEADER; \
	fw_engine = __chv_reg_write_fw_domains(offset); \
	if (fw_engine) \
		__force_wake_auto(dev_priv, fw_engine); \
	__raw_i915_write##x(dev_priv, reg, val); \
	GEN6_WRITE_FOOTER; \
}

#define __gen9_write(x) \
static void \
gen9_write##x(struct drm_i915_private *dev_priv, i915_reg_t reg, u##x val, \
		bool trace) { \
	enum forcewake_domains fw_engine; \
	GEN6_WRITE_HEADER; \
	fw_engine = __gen9_reg_write_fw_domains(offset); \
	if (fw_engine) \
		__force_wake_auto(dev_priv, fw_engine); \
	__raw_i915_write##x(dev_priv, reg, val); \
	GEN6_WRITE_FOOTER; \
}

__gen9_write(8)
__gen9_write(16)
__gen9_write(32)
__gen9_write(64)
__chv_write(8)
__chv_write(16)
__chv_write(32)
__chv_write(64)
__gen8_write(8)
__gen8_write(16)
__gen8_write(32)
__gen8_write(64)
__hsw_write(8)
__hsw_write(16)
__hsw_write(32)
__hsw_write(64)
__gen6_write(8)
__gen6_write(16)
__gen6_write(32)
__gen6_write(64)

#undef __gen9_write
#undef __chv_write
#undef __gen8_write
#undef __hsw_write
#undef __gen6_write
#undef GEN6_WRITE_FOOTER
#undef GEN6_WRITE_HEADER

#define VGPU_WRITE_HEADER \
	unsigned long irqflags; \
	trace_i915_reg_rw(true, reg, val, sizeof(val), trace); \
	assert_rpm_device_not_suspended(dev_priv); \
	spin_lock_irqsave(&dev_priv->uncore.lock, irqflags)

#define VGPU_WRITE_FOOTER \
	spin_unlock_irqrestore(&dev_priv->uncore.lock, irqflags)

#define __vgpu_write(x) \
static void vgpu_write##x(struct drm_i915_private *dev_priv, \
			  i915_reg_t reg, u##x val, bool trace) { \
	VGPU_WRITE_HEADER; \
	__raw_i915_write##x(dev_priv, reg, val); \
	VGPU_WRITE_FOOTER; \
}

__vgpu_write(8)
__vgpu_write(16)
__vgpu_write(32)
__vgpu_write(64)

#undef __vgpu_write
#undef VGPU_WRITE_FOOTER
#undef VGPU_WRITE_HEADER

#define ASSIGN_WRITE_MMIO_VFUNCS(x) \
do { \
	dev_priv->uncore.funcs.mmio_writeb = x##_write8; \
	dev_priv->uncore.funcs.mmio_writew = x##_write16; \
	dev_priv->uncore.funcs.mmio_writel = x##_write32; \
	dev_priv->uncore.funcs.mmio_writeq = x##_write64; \
} while (0)

#define ASSIGN_READ_MMIO_VFUNCS(x) \
do { \
	dev_priv->uncore.funcs.mmio_readb = x##_read8; \
	dev_priv->uncore.funcs.mmio_readw = x##_read16; \
	dev_priv->uncore.funcs.mmio_readl = x##_read32; \
	dev_priv->uncore.funcs.mmio_readq = x##_read64; \
} while (0)


static void fw_domain_init(struct drm_i915_private *dev_priv,
			   enum forcewake_domain_id domain_id,
			   i915_reg_t reg_set,
			   i915_reg_t reg_ack)
{
	struct intel_uncore_forcewake_domain *d;

	if (WARN_ON(domain_id >= FW_DOMAIN_ID_COUNT))
		return;

	d = &dev_priv->uncore.fw_domain[domain_id];

	WARN_ON(d->wake_count);

	d->wake_count = 0;
	d->reg_set = reg_set;
	d->reg_ack = reg_ack;

	if (IS_GEN6(dev_priv)) {
		d->val_reset = 0;
		d->val_set = FORCEWAKE_KERNEL;
		d->val_clear = 0;
	} else {
		/* WaRsClearFWBitsAtReset:bdw,skl */
		d->val_reset = _MASKED_BIT_DISABLE(0xffff);
		d->val_set = _MASKED_BIT_ENABLE(FORCEWAKE_KERNEL);
		d->val_clear = _MASKED_BIT_DISABLE(FORCEWAKE_KERNEL);
	}

	if (IS_VALLEYVIEW(dev_priv) || IS_CHERRYVIEW(dev_priv))
		d->reg_post = FORCEWAKE_ACK_VLV;
	else if (IS_GEN6(dev_priv) || IS_GEN7(dev_priv) || IS_GEN8(dev_priv))
		d->reg_post = ECOBUS;

	d->i915 = dev_priv;
	d->id = domain_id;

	BUILD_BUG_ON(FORCEWAKE_RENDER != (1 << FW_DOMAIN_ID_RENDER));
	BUILD_BUG_ON(FORCEWAKE_BLITTER != (1 << FW_DOMAIN_ID_BLITTER));
	BUILD_BUG_ON(FORCEWAKE_MEDIA != (1 << FW_DOMAIN_ID_MEDIA));

	d->mask = 1 << domain_id;

	hrtimer_init(&d->timer, CLOCK_MONOTONIC, HRTIMER_MODE_REL);
	d->timer.function = intel_uncore_fw_release_timer;

	dev_priv->uncore.fw_domains |= (1 << domain_id);

	fw_domain_reset(d);
}

static void intel_uncore_fw_domains_init(struct drm_device *dev)
{
	struct drm_i915_private *dev_priv = dev->dev_private;

	if (INTEL_INFO(dev_priv)->gen <= 5)
		return;

	if (IS_GEN9(dev)) {
		dev_priv->uncore.funcs.force_wake_get = fw_domains_get;
		dev_priv->uncore.funcs.force_wake_put = fw_domains_put;
		fw_domain_init(dev_priv, FW_DOMAIN_ID_RENDER,
			       FORCEWAKE_RENDER_GEN9,
			       FORCEWAKE_ACK_RENDER_GEN9);
		fw_domain_init(dev_priv, FW_DOMAIN_ID_BLITTER,
			       FORCEWAKE_BLITTER_GEN9,
			       FORCEWAKE_ACK_BLITTER_GEN9);
		fw_domain_init(dev_priv, FW_DOMAIN_ID_MEDIA,
			       FORCEWAKE_MEDIA_GEN9, FORCEWAKE_ACK_MEDIA_GEN9);
	} else if (IS_VALLEYVIEW(dev) || IS_CHERRYVIEW(dev)) {
		dev_priv->uncore.funcs.force_wake_get = fw_domains_get;
		if (!IS_CHERRYVIEW(dev))
			dev_priv->uncore.funcs.force_wake_put =
				fw_domains_put_with_fifo;
		else
			dev_priv->uncore.funcs.force_wake_put = fw_domains_put;
		fw_domain_init(dev_priv, FW_DOMAIN_ID_RENDER,
			       FORCEWAKE_VLV, FORCEWAKE_ACK_VLV);
		fw_domain_init(dev_priv, FW_DOMAIN_ID_MEDIA,
			       FORCEWAKE_MEDIA_VLV, FORCEWAKE_ACK_MEDIA_VLV);
	} else if (IS_HASWELL(dev) || IS_BROADWELL(dev)) {
		dev_priv->uncore.funcs.force_wake_get =
			fw_domains_get_with_thread_status;
		dev_priv->uncore.funcs.force_wake_put = fw_domains_put;
		fw_domain_init(dev_priv, FW_DOMAIN_ID_RENDER,
			       FORCEWAKE_MT, FORCEWAKE_ACK_HSW);
	} else if (IS_IVYBRIDGE(dev)) {
		u32 ecobus;

		/* IVB configs may use multi-threaded forcewake */

		/* A small trick here - if the bios hasn't configured
		 * MT forcewake, and if the device is in RC6, then
		 * force_wake_mt_get will not wake the device and the
		 * ECOBUS read will return zero. Which will be
		 * (correctly) interpreted by the test below as MT
		 * forcewake being disabled.
		 */
		dev_priv->uncore.funcs.force_wake_get =
			fw_domains_get_with_thread_status;
		dev_priv->uncore.funcs.force_wake_put =
			fw_domains_put_with_fifo;

		/* We need to init first for ECOBUS access and then
		 * determine later if we want to reinit, in case of MT access is
		 * not working. In this stage we don't know which flavour this
		 * ivb is, so it is better to reset also the gen6 fw registers
		 * before the ecobus check.
		 */

		__raw_i915_write32(dev_priv, FORCEWAKE, 0);
		__raw_posting_read(dev_priv, ECOBUS);

		fw_domain_init(dev_priv, FW_DOMAIN_ID_RENDER,
			       FORCEWAKE_MT, FORCEWAKE_MT_ACK);

		mutex_lock(&dev->struct_mutex);
		fw_domains_get_with_thread_status(dev_priv, FORCEWAKE_ALL);
		ecobus = __raw_i915_read32(dev_priv, ECOBUS);
		fw_domains_put_with_fifo(dev_priv, FORCEWAKE_ALL);
		mutex_unlock(&dev->struct_mutex);

		if (!(ecobus & FORCEWAKE_MT_ENABLE)) {
			DRM_INFO("No MT forcewake available on Ivybridge, this can result in issues\n");
			DRM_INFO("when using vblank-synced partial screen updates.\n");
			fw_domain_init(dev_priv, FW_DOMAIN_ID_RENDER,
				       FORCEWAKE, FORCEWAKE_ACK);
		}
	} else if (IS_GEN6(dev)) {
		dev_priv->uncore.funcs.force_wake_get =
			fw_domains_get_with_thread_status;
		dev_priv->uncore.funcs.force_wake_put =
			fw_domains_put_with_fifo;
		fw_domain_init(dev_priv, FW_DOMAIN_ID_RENDER,
			       FORCEWAKE, FORCEWAKE_ACK);
	}

	/* All future platforms are expected to require complex power gating */
	WARN_ON(dev_priv->uncore.fw_domains == 0);
}

void intel_uncore_init(struct drm_device *dev)
{
	struct drm_i915_private *dev_priv = dev->dev_private;

	i915_check_vgpu(dev);

	intel_uncore_ellc_detect(dev);
	intel_uncore_fw_domains_init(dev);
	__intel_uncore_early_sanitize(dev, false);

	dev_priv->uncore.unclaimed_mmio_check = 1;

	switch (INTEL_INFO(dev)->gen) {
	default:
	case 9:
		ASSIGN_WRITE_MMIO_VFUNCS(gen9);
		ASSIGN_READ_MMIO_VFUNCS(gen9);
		break;
	case 8:
		if (IS_CHERRYVIEW(dev)) {
			ASSIGN_WRITE_MMIO_VFUNCS(chv);
			ASSIGN_READ_MMIO_VFUNCS(chv);

		} else {
			ASSIGN_WRITE_MMIO_VFUNCS(gen8);
			ASSIGN_READ_MMIO_VFUNCS(gen6);
		}
		break;
	case 7:
	case 6:
		if (IS_HASWELL(dev)) {
			ASSIGN_WRITE_MMIO_VFUNCS(hsw);
		} else {
			ASSIGN_WRITE_MMIO_VFUNCS(gen6);
		}

		if (IS_VALLEYVIEW(dev)) {
			ASSIGN_READ_MMIO_VFUNCS(vlv);
		} else {
			ASSIGN_READ_MMIO_VFUNCS(gen6);
		}
		break;
	case 5:
		ASSIGN_WRITE_MMIO_VFUNCS(gen5);
		ASSIGN_READ_MMIO_VFUNCS(gen5);
		break;
	case 4:
	case 3:
	case 2:
		ASSIGN_WRITE_MMIO_VFUNCS(gen2);
		ASSIGN_READ_MMIO_VFUNCS(gen2);
		break;
	}

	if (intel_vgpu_active(dev)) {
		ASSIGN_WRITE_MMIO_VFUNCS(vgpu);
		ASSIGN_READ_MMIO_VFUNCS(vgpu);
	}

	i915_check_and_clear_faults(dev);
}
#undef ASSIGN_WRITE_MMIO_VFUNCS
#undef ASSIGN_READ_MMIO_VFUNCS

void intel_uncore_fini(struct drm_device *dev)
{
	/* Paranoia: make sure we have disabled everything before we exit. */
	intel_uncore_sanitize(dev);
	intel_uncore_forcewake_reset(dev, false);
}

#define GEN_RANGE(l, h) GENMASK(h, l)

static const struct register_whitelist {
	i915_reg_t offset_ldw, offset_udw;
	uint32_t size;
	/* supported gens, 0x10 for 4, 0x30 for 4 and 5, etc. */
	uint32_t gen_bitmask;
} whitelist[] = {
	{ .offset_ldw = RING_TIMESTAMP(RENDER_RING_BASE),
	  .offset_udw = RING_TIMESTAMP_UDW(RENDER_RING_BASE),
	  .size = 8, .gen_bitmask = GEN_RANGE(4, 9) },
};

int i915_reg_read_ioctl(struct drm_device *dev,
			void *data, struct drm_file *file)
{
	struct drm_i915_private *dev_priv = dev->dev_private;
	struct drm_i915_reg_read *reg = data;
	struct register_whitelist const *entry = whitelist;
	unsigned size;
	i915_reg_t offset_ldw, offset_udw;
	int i, ret = 0;

	for (i = 0; i < ARRAY_SIZE(whitelist); i++, entry++) {
		if (i915_mmio_reg_offset(entry->offset_ldw) == (reg->offset & -entry->size) &&
		    (1 << INTEL_INFO(dev)->gen & entry->gen_bitmask))
			break;
	}

	if (i == ARRAY_SIZE(whitelist))
		return -EINVAL;

	/* We use the low bits to encode extra flags as the register should
	 * be naturally aligned (and those that are not so aligned merely
	 * limit the available flags for that register).
	 */
	offset_ldw = entry->offset_ldw;
	offset_udw = entry->offset_udw;
	size = entry->size;
	size |= reg->offset ^ i915_mmio_reg_offset(offset_ldw);

	intel_runtime_pm_get(dev_priv);

	switch (size) {
	case 8 | 1:
		reg->val = I915_READ64_2x32(offset_ldw, offset_udw);
		break;
	case 8:
		reg->val = I915_READ64(offset_ldw);
		break;
	case 4:
		reg->val = I915_READ(offset_ldw);
		break;
	case 2:
		reg->val = I915_READ16(offset_ldw);
		break;
	case 1:
		reg->val = I915_READ8(offset_ldw);
		break;
	default:
		ret = -EINVAL;
		goto out;
	}

out:
	intel_runtime_pm_put(dev_priv);
	return ret;
}

int i915_get_reset_stats_ioctl(struct drm_device *dev,
			       void *data, struct drm_file *file)
{
	struct drm_i915_private *dev_priv = dev->dev_private;
	struct drm_i915_reset_stats *args = data;
	struct i915_ctx_hang_stats *hs;
	struct intel_context *ctx;
	int ret;

	if (args->flags || args->pad)
		return -EINVAL;

	if (args->ctx_id == DEFAULT_CONTEXT_HANDLE && !capable(CAP_SYS_ADMIN))
		return -EPERM;

	ret = mutex_lock_interruptible(&dev->struct_mutex);
	if (ret)
		return ret;

	ctx = i915_gem_context_get(file->driver_priv, args->ctx_id);
	if (IS_ERR(ctx)) {
		mutex_unlock(&dev->struct_mutex);
		return PTR_ERR(ctx);
	}
	hs = &ctx->hang_stats;

	if (capable(CAP_SYS_ADMIN))
		args->reset_count = i915_reset_count(&dev_priv->gpu_error);
	else
		args->reset_count = 0;

	args->batch_active = hs->batch_active;
	args->batch_pending = hs->batch_pending;

	mutex_unlock(&dev->struct_mutex);

	return 0;
}

static int i915_reset_complete(struct drm_device *dev)
{
	u8 gdrst;
	pci_read_config_byte(dev->pdev, I915_GDRST, &gdrst);
	return (gdrst & GRDOM_RESET_STATUS) == 0;
}

static int i915_do_reset(struct drm_device *dev, unsigned engine_mask)
{
	/* assert reset for at least 20 usec */
	pci_write_config_byte(dev->pdev, I915_GDRST, GRDOM_RESET_ENABLE);
	udelay(20);
	pci_write_config_byte(dev->pdev, I915_GDRST, 0);

	return wait_for(i915_reset_complete(dev), 500);
}

static int g4x_reset_complete(struct drm_device *dev)
{
	u8 gdrst;
	pci_read_config_byte(dev->pdev, I915_GDRST, &gdrst);
	return (gdrst & GRDOM_RESET_ENABLE) == 0;
}

static int g33_do_reset(struct drm_device *dev, unsigned engine_mask)
{
	pci_write_config_byte(dev->pdev, I915_GDRST, GRDOM_RESET_ENABLE);
	return wait_for(g4x_reset_complete(dev), 500);
}

static int g4x_do_reset(struct drm_device *dev, unsigned engine_mask)
{
	struct drm_i915_private *dev_priv = dev->dev_private;
	int ret;

	pci_write_config_byte(dev->pdev, I915_GDRST,
			      GRDOM_RENDER | GRDOM_RESET_ENABLE);
	ret =  wait_for(g4x_reset_complete(dev), 500);
	if (ret)
		return ret;

	/* WaVcpClkGateDisableForMediaReset:ctg,elk */
	I915_WRITE(VDECCLK_GATE_D, I915_READ(VDECCLK_GATE_D) | VCP_UNIT_CLOCK_GATE_DISABLE);
	POSTING_READ(VDECCLK_GATE_D);

	pci_write_config_byte(dev->pdev, I915_GDRST,
			      GRDOM_MEDIA | GRDOM_RESET_ENABLE);
	ret =  wait_for(g4x_reset_complete(dev), 500);
	if (ret)
		return ret;

	/* WaVcpClkGateDisableForMediaReset:ctg,elk */
	I915_WRITE(VDECCLK_GATE_D, I915_READ(VDECCLK_GATE_D) & ~VCP_UNIT_CLOCK_GATE_DISABLE);
	POSTING_READ(VDECCLK_GATE_D);

	pci_write_config_byte(dev->pdev, I915_GDRST, 0);

	return 0;
}

static int ironlake_do_reset(struct drm_device *dev, unsigned engine_mask)
{
	struct drm_i915_private *dev_priv = dev->dev_private;
	int ret;

	I915_WRITE(ILK_GDSR,
		   ILK_GRDOM_RENDER | ILK_GRDOM_RESET_ENABLE);
	ret = wait_for((I915_READ(ILK_GDSR) &
			ILK_GRDOM_RESET_ENABLE) == 0, 500);
	if (ret)
		return ret;

	I915_WRITE(ILK_GDSR,
		   ILK_GRDOM_MEDIA | ILK_GRDOM_RESET_ENABLE);
	ret = wait_for((I915_READ(ILK_GDSR) &
			ILK_GRDOM_RESET_ENABLE) == 0, 500);
	if (ret)
		return ret;

	I915_WRITE(ILK_GDSR, 0);

	return 0;
}

/* Reset the hardware domains (GENX_GRDOM_*) specified by mask */
static int gen6_hw_domain_reset(struct drm_i915_private *dev_priv,
				u32 hw_domain_mask)
{
	int ret;

	/* GEN6_GDRST is not in the gt power well, no need to check
	 * for fifo space for the write or forcewake the chip for
	 * the read
	 */
	__raw_i915_write32(dev_priv, GEN6_GDRST, hw_domain_mask);
<<<<<<< HEAD

#define ACKED ((__raw_i915_read32(dev_priv, GEN6_GDRST) & hw_domain_mask) == 0)
	/* Spin waiting for the device to ack the reset requests */
	ret = wait_for(ACKED, 500);
#undef ACKED

	return ret;
}

=======

#define ACKED ((__raw_i915_read32(dev_priv, GEN6_GDRST) & hw_domain_mask) == 0)
	/* Spin waiting for the device to ack the reset requests */
	ret = wait_for(ACKED, 500);
#undef ACKED

	return ret;
}

>>>>>>> 3cb26e26
/**
 * gen6_reset_engines - reset individual engines
 * @dev: DRM device
 * @engine_mask: mask of intel_ring_flag() engines or ALL_ENGINES for full reset
 *
 * This function will reset the individual engines that are set in engine_mask.
 * If you provide ALL_ENGINES as mask, full global domain reset will be issued.
 *
 * Note: It is responsibility of the caller to handle the difference between
 * asking full domain reset versus reset for all available individual engines.
 *
 * Returns 0 on success, nonzero on error.
 */
static int gen6_reset_engines(struct drm_device *dev, unsigned engine_mask)
{
	struct drm_i915_private *dev_priv = dev->dev_private;
	struct intel_engine_cs *engine;
	const u32 hw_engine_mask[I915_NUM_ENGINES] = {
		[RCS] = GEN6_GRDOM_RENDER,
		[BCS] = GEN6_GRDOM_BLT,
		[VCS] = GEN6_GRDOM_MEDIA,
		[VCS2] = GEN8_GRDOM_MEDIA2,
		[VECS] = GEN6_GRDOM_VECS,
	};
	u32 hw_mask;
	int ret;

	if (engine_mask == ALL_ENGINES) {
		hw_mask = GEN6_GRDOM_FULL;
	} else {
		hw_mask = 0;
		for_each_engine_masked(engine, dev_priv, engine_mask)
			hw_mask |= hw_engine_mask[engine->id];
	}

	ret = gen6_hw_domain_reset(dev_priv, hw_mask);

	intel_uncore_forcewake_reset(dev, true);

	return ret;
}

static int wait_for_register_fw(struct drm_i915_private *dev_priv,
				i915_reg_t reg,
				const u32 mask,
				const u32 value,
				const unsigned long timeout_ms)
{
	return wait_for((I915_READ_FW(reg) & mask) == value, timeout_ms);
}

static int gen8_request_engine_reset(struct intel_engine_cs *engine)
<<<<<<< HEAD
{
	int ret;
	struct drm_i915_private *dev_priv = engine->dev->dev_private;

	I915_WRITE_FW(RING_RESET_CTL(engine->mmio_base),
		      _MASKED_BIT_ENABLE(RESET_CTL_REQUEST_RESET));

	ret = wait_for_register_fw(dev_priv,
				   RING_RESET_CTL(engine->mmio_base),
				   RESET_CTL_READY_TO_RESET,
				   RESET_CTL_READY_TO_RESET,
				   700);
	if (ret)
		DRM_ERROR("%s: reset request timeout\n", engine->name);

	return ret;
}

static void gen8_unrequest_engine_reset(struct intel_engine_cs *engine)
{
	struct drm_i915_private *dev_priv = engine->dev->dev_private;

	I915_WRITE_FW(RING_RESET_CTL(engine->mmio_base),
		      _MASKED_BIT_DISABLE(RESET_CTL_REQUEST_RESET));
}

=======
{
	int ret;
	struct drm_i915_private *dev_priv = engine->dev->dev_private;

	I915_WRITE_FW(RING_RESET_CTL(engine->mmio_base),
		      _MASKED_BIT_ENABLE(RESET_CTL_REQUEST_RESET));

	ret = wait_for_register_fw(dev_priv,
				   RING_RESET_CTL(engine->mmio_base),
				   RESET_CTL_READY_TO_RESET,
				   RESET_CTL_READY_TO_RESET,
				   700);
	if (ret)
		DRM_ERROR("%s: reset request timeout\n", engine->name);

	return ret;
}

static void gen8_unrequest_engine_reset(struct intel_engine_cs *engine)
{
	struct drm_i915_private *dev_priv = engine->dev->dev_private;

	I915_WRITE_FW(RING_RESET_CTL(engine->mmio_base),
		      _MASKED_BIT_DISABLE(RESET_CTL_REQUEST_RESET));
}

>>>>>>> 3cb26e26
static int gen8_reset_engines(struct drm_device *dev, unsigned engine_mask)
{
	struct drm_i915_private *dev_priv = dev->dev_private;
	struct intel_engine_cs *engine;

	for_each_engine_masked(engine, dev_priv, engine_mask)
		if (gen8_request_engine_reset(engine))
			goto not_ready;

	return gen6_reset_engines(dev, engine_mask);

not_ready:
	for_each_engine_masked(engine, dev_priv, engine_mask)
		gen8_unrequest_engine_reset(engine);

	return -EIO;
}

static int (*intel_get_gpu_reset(struct drm_device *dev))(struct drm_device *,
							  unsigned engine_mask)
{
	if (!i915.reset)
		return NULL;

	if (INTEL_INFO(dev)->gen >= 8)
		return gen8_reset_engines;
	else if (INTEL_INFO(dev)->gen >= 6)
		return gen6_reset_engines;
	else if (IS_GEN5(dev))
		return ironlake_do_reset;
	else if (IS_G4X(dev))
		return g4x_do_reset;
	else if (IS_G33(dev))
		return g33_do_reset;
	else if (INTEL_INFO(dev)->gen >= 3)
		return i915_do_reset;
	else
		return NULL;
}

int intel_gpu_reset(struct drm_device *dev, unsigned engine_mask)
{
	struct drm_i915_private *dev_priv = to_i915(dev);
	int (*reset)(struct drm_device *, unsigned);
	int ret;

	reset = intel_get_gpu_reset(dev);
	if (reset == NULL)
		return -ENODEV;

	/* If the power well sleeps during the reset, the reset
	 * request may be dropped and never completes (causing -EIO).
	 */
	intel_uncore_forcewake_get(dev_priv, FORCEWAKE_ALL);
	ret = reset(dev, engine_mask);
	intel_uncore_forcewake_put(dev_priv, FORCEWAKE_ALL);

	return ret;
}

bool intel_has_gpu_reset(struct drm_device *dev)
{
	return intel_get_gpu_reset(dev) != NULL;
}

int intel_guc_reset(struct drm_i915_private *dev_priv)
{
	int ret;
	unsigned long irqflags;

	if (!i915.enable_guc_submission)
		return -EINVAL;

	intel_uncore_forcewake_get(dev_priv, FORCEWAKE_ALL);
	spin_lock_irqsave(&dev_priv->uncore.lock, irqflags);

	ret = gen6_hw_domain_reset(dev_priv, GEN9_GRDOM_GUC);

	spin_unlock_irqrestore(&dev_priv->uncore.lock, irqflags);
	intel_uncore_forcewake_put(dev_priv, FORCEWAKE_ALL);

	return ret;
}

bool intel_uncore_unclaimed_mmio(struct drm_i915_private *dev_priv)
{
	return check_for_unclaimed_mmio(dev_priv);
}

bool
intel_uncore_arm_unclaimed_mmio_detection(struct drm_i915_private *dev_priv)
{
	if (unlikely(i915.mmio_debug ||
		     dev_priv->uncore.unclaimed_mmio_check <= 0))
		return false;

	if (unlikely(intel_uncore_unclaimed_mmio(dev_priv))) {
		DRM_DEBUG("Unclaimed register detected, "
			  "enabling oneshot unclaimed register reporting. "
			  "Please use i915.mmio_debug=N for more information.\n");
		i915.mmio_debug++;
		dev_priv->uncore.unclaimed_mmio_check--;
		return true;
	}

	return false;
}

static enum forcewake_domains
intel_uncore_forcewake_for_read(struct drm_i915_private *dev_priv,
				i915_reg_t reg)
{
	enum forcewake_domains fw_domains;

	if (intel_vgpu_active(dev_priv->dev))
		return 0;

	switch (INTEL_INFO(dev_priv)->gen) {
	case 9:
		fw_domains = __gen9_reg_read_fw_domains(i915_mmio_reg_offset(reg));
		break;
	case 8:
		if (IS_CHERRYVIEW(dev_priv))
			fw_domains = __chv_reg_read_fw_domains(i915_mmio_reg_offset(reg));
		else
			fw_domains = __gen6_reg_read_fw_domains(i915_mmio_reg_offset(reg));
		break;
	case 7:
	case 6:
		if (IS_VALLEYVIEW(dev_priv))
			fw_domains = __vlv_reg_read_fw_domains(i915_mmio_reg_offset(reg));
		else
			fw_domains = __gen6_reg_read_fw_domains(i915_mmio_reg_offset(reg));
		break;
	default:
		MISSING_CASE(INTEL_INFO(dev_priv)->gen);
	case 5: /* forcewake was introduced with gen6 */
	case 4:
	case 3:
	case 2:
		return 0;
	}

	WARN_ON(fw_domains & ~dev_priv->uncore.fw_domains);

	return fw_domains;
}

static enum forcewake_domains
intel_uncore_forcewake_for_write(struct drm_i915_private *dev_priv,
				 i915_reg_t reg)
{
	enum forcewake_domains fw_domains;

	if (intel_vgpu_active(dev_priv->dev))
		return 0;

	switch (INTEL_INFO(dev_priv)->gen) {
	case 9:
		fw_domains = __gen9_reg_write_fw_domains(i915_mmio_reg_offset(reg));
		break;
	case 8:
		if (IS_CHERRYVIEW(dev_priv))
			fw_domains = __chv_reg_write_fw_domains(i915_mmio_reg_offset(reg));
		else
			fw_domains = __gen8_reg_write_fw_domains(i915_mmio_reg_offset(reg));
		break;
	case 7:
	case 6:
		fw_domains = FORCEWAKE_RENDER;
		break;
	default:
		MISSING_CASE(INTEL_INFO(dev_priv)->gen);
	case 5:
	case 4:
	case 3:
	case 2:
		return 0;
	}

	WARN_ON(fw_domains & ~dev_priv->uncore.fw_domains);

	return fw_domains;
}

/**
 * intel_uncore_forcewake_for_reg - which forcewake domains are needed to access
 * 				    a register
 * @dev_priv: pointer to struct drm_i915_private
 * @reg: register in question
 * @op: operation bitmask of FW_REG_READ and/or FW_REG_WRITE
 *
 * Returns a set of forcewake domains required to be taken with for example
 * intel_uncore_forcewake_get for the specified register to be accessible in the
 * specified mode (read, write or read/write) with raw mmio accessors.
 *
 * NOTE: On Gen6 and Gen7 write forcewake domain (FORCEWAKE_RENDER) requires the
 * callers to do FIFO management on their own or risk losing writes.
 */
enum forcewake_domains
intel_uncore_forcewake_for_reg(struct drm_i915_private *dev_priv,
			       i915_reg_t reg, unsigned int op)
{
	enum forcewake_domains fw_domains = 0;

	WARN_ON(!op);

	if (op & FW_REG_READ)
		fw_domains = intel_uncore_forcewake_for_read(dev_priv, reg);

	if (op & FW_REG_WRITE)
		fw_domains |= intel_uncore_forcewake_for_write(dev_priv, reg);

	return fw_domains;
}<|MERGE_RESOLUTION|>--- conflicted
+++ resolved
@@ -1569,7 +1569,6 @@
 	 * the read
 	 */
 	__raw_i915_write32(dev_priv, GEN6_GDRST, hw_domain_mask);
-<<<<<<< HEAD
 
 #define ACKED ((__raw_i915_read32(dev_priv, GEN6_GDRST) & hw_domain_mask) == 0)
 	/* Spin waiting for the device to ack the reset requests */
@@ -1579,17 +1578,6 @@
 	return ret;
 }
 
-=======
-
-#define ACKED ((__raw_i915_read32(dev_priv, GEN6_GDRST) & hw_domain_mask) == 0)
-	/* Spin waiting for the device to ack the reset requests */
-	ret = wait_for(ACKED, 500);
-#undef ACKED
-
-	return ret;
-}
-
->>>>>>> 3cb26e26
 /**
  * gen6_reset_engines - reset individual engines
  * @dev: DRM device
@@ -1642,7 +1630,6 @@
 }
 
 static int gen8_request_engine_reset(struct intel_engine_cs *engine)
-<<<<<<< HEAD
 {
 	int ret;
 	struct drm_i915_private *dev_priv = engine->dev->dev_private;
@@ -1669,34 +1656,6 @@
 		      _MASKED_BIT_DISABLE(RESET_CTL_REQUEST_RESET));
 }
 
-=======
-{
-	int ret;
-	struct drm_i915_private *dev_priv = engine->dev->dev_private;
-
-	I915_WRITE_FW(RING_RESET_CTL(engine->mmio_base),
-		      _MASKED_BIT_ENABLE(RESET_CTL_REQUEST_RESET));
-
-	ret = wait_for_register_fw(dev_priv,
-				   RING_RESET_CTL(engine->mmio_base),
-				   RESET_CTL_READY_TO_RESET,
-				   RESET_CTL_READY_TO_RESET,
-				   700);
-	if (ret)
-		DRM_ERROR("%s: reset request timeout\n", engine->name);
-
-	return ret;
-}
-
-static void gen8_unrequest_engine_reset(struct intel_engine_cs *engine)
-{
-	struct drm_i915_private *dev_priv = engine->dev->dev_private;
-
-	I915_WRITE_FW(RING_RESET_CTL(engine->mmio_base),
-		      _MASKED_BIT_DISABLE(RESET_CTL_REQUEST_RESET));
-}
-
->>>>>>> 3cb26e26
 static int gen8_reset_engines(struct drm_device *dev, unsigned engine_mask)
 {
 	struct drm_i915_private *dev_priv = dev->dev_private;
