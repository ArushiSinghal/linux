--- conflicted
+++ resolved
@@ -6702,7 +6702,6 @@
 
 	if (cancel_delayed_work_sync(&dev_priv->rps.autoenable_work))
 		intel_runtime_pm_put(dev_priv);
-<<<<<<< HEAD
 
 	/* gen6_rps_idle() will be called later to disable interrupts */
 }
@@ -6712,17 +6711,6 @@
 	dev_priv->rps.enabled = true; /* force disabling */
 	intel_disable_gt_powersave(dev_priv);
 
-=======
-
-	/* gen6_rps_idle() will be called later to disable interrupts */
-}
-
-void intel_sanitize_gt_powersave(struct drm_i915_private *dev_priv)
-{
-	dev_priv->rps.enabled = true; /* force disabling */
-	intel_disable_gt_powersave(dev_priv);
-
->>>>>>> 0edffe65
 	gen6_reset_rps_interrupts(dev_priv);
 }
 
@@ -6807,21 +6795,12 @@
 	rcs = &dev_priv->engine[RCS];
 	if (rcs->last_context)
 		goto out;
-<<<<<<< HEAD
 
 	if (!rcs->init_context)
 		goto out;
 
 	mutex_lock(&dev_priv->drm.struct_mutex);
 
-=======
-
-	if (!rcs->init_context)
-		goto out;
-
-	mutex_lock(&dev_priv->drm.struct_mutex);
-
->>>>>>> 0edffe65
 	req = i915_gem_request_alloc(rcs, dev_priv->kernel_context);
 	if (IS_ERR(req))
 		goto unlock;
