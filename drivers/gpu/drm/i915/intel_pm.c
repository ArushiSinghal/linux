--- conflicted
+++ resolved
@@ -333,11 +333,7 @@
 			       _MASKED_BIT_DISABLE(FW_BLC_SELF_EN);
 		I915_WRITE(FW_BLC_SELF, val);
 		POSTING_READ(FW_BLC_SELF);
-<<<<<<< HEAD
-	} else if (IS_I915GM(dev)) {
-=======
 	} else if (IS_I915GM(dev_priv)) {
->>>>>>> 7625e052
 		/*
 		 * FIXME can't find a bit like this for 915G, and
 		 * and yet it does have the related watermark in
@@ -1621,15 +1617,10 @@
 		unsigned long line_time_us;
 		int entries;
 
-<<<<<<< HEAD
-		if (IS_I915GM(dev) || IS_I945GM(dev))
-			cpp = 4;
-=======
 		if (IS_I915GM(dev_priv) || IS_I945GM(dev_priv))
 			cpp = 4;
 		else
 			cpp = drm_format_plane_cpp(fb->pixel_format, 0);
->>>>>>> 7625e052
 
 		line_time_us = max(htotal * 1000 / clock, 1);
 
@@ -2172,11 +2163,7 @@
 			}
 		}
 
-<<<<<<< HEAD
-	} else if (IS_HASWELL(dev) || IS_BROADWELL(dev)) {
-=======
 	} else if (IS_HASWELL(dev_priv) || IS_BROADWELL(dev_priv)) {
->>>>>>> 7625e052
 		uint64_t sskpd = I915_READ64(MCH_SSKPD);
 
 		wm[0] = (sskpd >> 56) & 0xFF;
@@ -2897,19 +2884,6 @@
 	}
 }
 
-static bool
-intel_has_sagv(struct drm_i915_private *dev_priv)
-{
-	if (IS_KABYLAKE(dev_priv))
-		return true;
-
-	if (IS_SKYLAKE(dev_priv) &&
-	    dev_priv->sagv_status != I915_SAGV_NOT_CONTROLLED)
-		return true;
-
-	return false;
-}
-
 /*
  * FIXME: We still don't have the proper code detect if we need to apply the WA,
  * so assume we'll always need it in order to avoid underruns.
@@ -3051,9 +3025,6 @@
 	struct skl_plane_wm *wm;
 	enum pipe pipe;
 	int level, latency;
-
-	if (!intel_has_sagv(dev_priv))
-		return false;
 
 	if (!intel_has_sagv(dev_priv))
 		return false;
@@ -3234,11 +3205,7 @@
 	src_h = drm_rect_height(&pstate->base.src);
 	dst_w = drm_rect_width(&pstate->base.dst);
 	dst_h = drm_rect_height(&pstate->base.dst);
-<<<<<<< HEAD
-	if (intel_rotation_90_or_270(pstate->base.rotation))
-=======
 	if (drm_rotation_90_or_270(pstate->base.rotation))
->>>>>>> 7625e052
 		swap(dst_w, dst_h);
 
 	downscale_h = max(src_h / dst_h, (uint32_t)DRM_PLANE_HELPER_NO_SCALING);
@@ -3444,19 +3411,11 @@
 	memset(ddb->plane[pipe], 0, sizeof(ddb->plane[pipe]));
 	memset(ddb->y_plane[pipe], 0, sizeof(ddb->y_plane[pipe]));
 
-	/* Clear the partitioning for disabled planes. */
-	memset(ddb->plane[pipe], 0, sizeof(ddb->plane[pipe]));
-	memset(ddb->y_plane[pipe], 0, sizeof(ddb->y_plane[pipe]));
-
 	if (WARN_ON(!state))
 		return 0;
 
 	if (!cstate->base.active) {
-<<<<<<< HEAD
-		ddb->pipe[pipe].start = ddb->pipe[pipe].end = 0;
-=======
 		alloc->start = alloc->end = 0;
->>>>>>> 7625e052
 		return 0;
 	}
 
@@ -3469,38 +3428,11 @@
 
 	skl_ddb_calc_min(cstate, num_active, minimum, y_minimum);
 
-<<<<<<< HEAD
-	alloc_size -= cursor_blocks;
-
-	/* 1. Allocate the mininum required blocks for each active plane */
-	for_each_plane_in_state(state, plane, pstate, i) {
-		intel_plane = to_intel_plane(plane);
-		id = skl_wm_plane_id(intel_plane);
-
-		if (intel_plane->pipe != pipe)
-			continue;
-
-		if (!to_intel_plane_state(pstate)->base.visible) {
-			minimum[id] = 0;
-			y_minimum[id] = 0;
-			continue;
-		}
-		if (plane->type == DRM_PLANE_TYPE_CURSOR) {
-			minimum[id] = 0;
-			y_minimum[id] = 0;
-			continue;
-		}
-
-		minimum[id] = skl_ddb_min_alloc(pstate, 0);
-		y_minimum[id] = skl_ddb_min_alloc(pstate, 1);
-	}
-=======
 	/*
 	 * 1. Allocate the mininum required blocks for each active plane
 	 * and allocate the cursor, it doesn't require extra allocation
 	 * proportional to the data rate.
 	 */
->>>>>>> 7625e052
 
 	for (i = 0; i < I915_MAX_PLANES; i++) {
 		alloc_size -= minimum[i];
@@ -3648,28 +3580,20 @@
 	uint32_t width = 0, height = 0;
 	uint32_t plane_pixel_rate;
 	uint32_t y_tile_minimum, y_min_scanlines;
-<<<<<<< HEAD
-=======
 	struct intel_atomic_state *state =
 		to_intel_atomic_state(cstate->base.state);
 	bool apply_memory_bw_wa = skl_needs_memory_bw_wa(state);
->>>>>>> 7625e052
 
 	if (latency == 0 || !cstate->base.active || !intel_pstate->base.visible) {
 		*enabled = false;
 		return 0;
 	}
 
-<<<<<<< HEAD
+	if (apply_memory_bw_wa && fb->modifier[0] == I915_FORMAT_MOD_X_TILED)
+		latency += 15;
+
 	width = drm_rect_width(&intel_pstate->base.src) >> 16;
 	height = drm_rect_height(&intel_pstate->base.src) >> 16;
-=======
-	if (apply_memory_bw_wa && fb->modifier[0] == I915_FORMAT_MOD_X_TILED)
-		latency += 15;
->>>>>>> 7625e052
-
-	width = drm_rect_width(&intel_pstate->base.src) >> 16;
-	height = drm_rect_height(&intel_pstate->base.src) >> 16;
 
 	if (drm_rotation_90_or_270(pstate->rotation))
 		swap(width, height);
@@ -3677,11 +3601,7 @@
 	cpp = drm_format_plane_cpp(fb->pixel_format, 0);
 	plane_pixel_rate = skl_adjusted_plane_pixel_rate(cstate, intel_pstate);
 
-<<<<<<< HEAD
-	if (intel_rotation_90_or_270(pstate->rotation)) {
-=======
 	if (drm_rotation_90_or_270(pstate->rotation)) {
->>>>>>> 7625e052
 		int cpp = (fb->pixel_format == DRM_FORMAT_NV12) ?
 			drm_format_plane_cpp(fb->pixel_format, 1) :
 			drm_format_plane_cpp(fb->pixel_format, 0);
@@ -3693,20 +3613,12 @@
 		case 2:
 			y_min_scanlines = 8;
 			break;
-<<<<<<< HEAD
-		default:
-			WARN(1, "Unsupported pixel depth for rotation");
-		case 4:
-			y_min_scanlines = 4;
-			break;
-=======
 		case 4:
 			y_min_scanlines = 4;
 			break;
 		default:
 			MISSING_CASE(cpp);
 			return -EINVAL;
->>>>>>> 7625e052
 		}
 	} else {
 		y_min_scanlines = 4;
@@ -3732,11 +3644,8 @@
 				 plane_blocks_per_line);
 
 	y_tile_minimum = plane_blocks_per_line * y_min_scanlines;
-<<<<<<< HEAD
-=======
 	if (apply_memory_bw_wa)
 		y_tile_minimum *= 2;
->>>>>>> 7625e052
 
 	if (fb->modifier[0] == I915_FORMAT_MOD_Y_TILED ||
 	    fb->modifier[0] == I915_FORMAT_MOD_Yf_TILED) {
@@ -3853,13 +3762,6 @@
 	if (!cstate->base.active)
 		return 0;
 
-<<<<<<< HEAD
-	if (WARN_ON(ilk_pipe_pixel_rate(cstate) == 0))
-		return 0;
-
-	return DIV_ROUND_UP(8 * cstate->base.adjusted_mode.crtc_htotal * 1000,
-			    ilk_pipe_pixel_rate(cstate));
-=======
 	pixel_rate = ilk_pipe_pixel_rate(cstate);
 
 	if (WARN_ON(pixel_rate == 0))
@@ -3867,7 +3769,6 @@
 
 	return DIV_ROUND_UP(8 * cstate->base.adjusted_mode.crtc_htotal * 1000,
 			    pixel_rate);
->>>>>>> 7625e052
 }
 
 static void skl_compute_transition_wm(struct intel_crtc_state *cstate,
@@ -3926,32 +3827,6 @@
 		I915_WRITE(reg, 0);
 }
 
-<<<<<<< HEAD
-void skl_write_plane_wm(struct intel_crtc *intel_crtc,
-			const struct skl_wm_values *wm,
-			int plane)
-{
-	struct drm_crtc *crtc = &intel_crtc->base;
-	struct drm_device *dev = crtc->dev;
-	struct drm_i915_private *dev_priv = to_i915(dev);
-	int level, max_level = ilk_wm_max_level(dev);
-	enum pipe pipe = intel_crtc->pipe;
-
-	for (level = 0; level <= max_level; level++) {
-		I915_WRITE(PLANE_WM(pipe, plane, level),
-			   wm->plane[pipe][plane][level]);
-	}
-	I915_WRITE(PLANE_WM_TRANS(pipe, plane), wm->plane_trans[pipe][plane]);
-
-	skl_ddb_entry_write(dev_priv, PLANE_BUF_CFG(pipe, plane),
-			    &wm->ddb.plane[pipe][plane]);
-	skl_ddb_entry_write(dev_priv, PLANE_NV12_BUF_CFG(pipe, plane),
-			    &wm->ddb.y_plane[pipe][plane]);
-}
-
-void skl_write_cursor_wm(struct intel_crtc *intel_crtc,
-			 const struct skl_wm_values *wm)
-=======
 static void skl_write_wm_level(struct drm_i915_private *dev_priv,
 			       i915_reg_t reg,
 			       const struct skl_wm_level *level)
@@ -3971,56 +3846,6 @@
 			const struct skl_plane_wm *wm,
 			const struct skl_ddb_allocation *ddb,
 			int plane)
->>>>>>> 7625e052
-{
-	struct drm_crtc *crtc = &intel_crtc->base;
-	struct drm_device *dev = crtc->dev;
-	struct drm_i915_private *dev_priv = to_i915(dev);
-<<<<<<< HEAD
-	int level, max_level = ilk_wm_max_level(dev);
-	enum pipe pipe = intel_crtc->pipe;
-
-	for (level = 0; level <= max_level; level++) {
-		I915_WRITE(CUR_WM(pipe, level),
-			   wm->plane[pipe][PLANE_CURSOR][level]);
-	}
-	I915_WRITE(CUR_WM_TRANS(pipe), wm->plane_trans[pipe][PLANE_CURSOR]);
-
-	skl_ddb_entry_write(dev_priv, CUR_BUF_CFG(pipe),
-			    &wm->ddb.plane[pipe][PLANE_CURSOR]);
-}
-
-bool skl_ddb_allocation_equals(const struct skl_ddb_allocation *old,
-			       const struct skl_ddb_allocation *new,
-			       enum pipe pipe)
-{
-	return new->pipe[pipe].start == old->pipe[pipe].start &&
-	       new->pipe[pipe].end == old->pipe[pipe].end;
-}
-
-static inline bool skl_ddb_entries_overlap(const struct skl_ddb_entry *a,
-					   const struct skl_ddb_entry *b)
-{
-=======
-	int level, max_level = ilk_wm_max_level(dev_priv);
-	enum pipe pipe = intel_crtc->pipe;
-
-	for (level = 0; level <= max_level; level++) {
-		skl_write_wm_level(dev_priv, PLANE_WM(pipe, plane, level),
-				   &wm->wm[level]);
-	}
-	skl_write_wm_level(dev_priv, PLANE_WM_TRANS(pipe, plane),
-			   &wm->trans_wm);
-
-	skl_ddb_entry_write(dev_priv, PLANE_BUF_CFG(pipe, plane),
-			    &ddb->plane[pipe][plane]);
-	skl_ddb_entry_write(dev_priv, PLANE_NV12_BUF_CFG(pipe, plane),
-			    &ddb->y_plane[pipe][plane]);
-}
-
-void skl_write_cursor_wm(struct intel_crtc *intel_crtc,
-			 const struct skl_plane_wm *wm,
-			 const struct skl_ddb_allocation *ddb)
 {
 	struct drm_crtc *crtc = &intel_crtc->base;
 	struct drm_device *dev = crtc->dev;
@@ -4029,6 +3854,29 @@
 	enum pipe pipe = intel_crtc->pipe;
 
 	for (level = 0; level <= max_level; level++) {
+		skl_write_wm_level(dev_priv, PLANE_WM(pipe, plane, level),
+				   &wm->wm[level]);
+	}
+	skl_write_wm_level(dev_priv, PLANE_WM_TRANS(pipe, plane),
+			   &wm->trans_wm);
+
+	skl_ddb_entry_write(dev_priv, PLANE_BUF_CFG(pipe, plane),
+			    &ddb->plane[pipe][plane]);
+	skl_ddb_entry_write(dev_priv, PLANE_NV12_BUF_CFG(pipe, plane),
+			    &ddb->y_plane[pipe][plane]);
+}
+
+void skl_write_cursor_wm(struct intel_crtc *intel_crtc,
+			 const struct skl_plane_wm *wm,
+			 const struct skl_ddb_allocation *ddb)
+{
+	struct drm_crtc *crtc = &intel_crtc->base;
+	struct drm_device *dev = crtc->dev;
+	struct drm_i915_private *dev_priv = to_i915(dev);
+	int level, max_level = ilk_wm_max_level(dev_priv);
+	enum pipe pipe = intel_crtc->pipe;
+
+	for (level = 0; level <= max_level; level++) {
 		skl_write_wm_level(dev_priv, CUR_WM(pipe, level),
 				   &wm->wm[level]);
 	}
@@ -4055,29 +3903,10 @@
 static inline bool skl_ddb_entries_overlap(const struct skl_ddb_entry *a,
 					   const struct skl_ddb_entry *b)
 {
->>>>>>> 7625e052
 	return a->start < b->end && b->start < a->end;
 }
 
 bool skl_ddb_allocation_overlaps(struct drm_atomic_state *state,
-<<<<<<< HEAD
-				 const struct skl_ddb_allocation *old,
-				 const struct skl_ddb_allocation *new,
-				 enum pipe pipe)
-{
-	struct drm_device *dev = state->dev;
-	struct intel_crtc *intel_crtc;
-	enum pipe otherp;
-
-	for_each_intel_crtc(dev, intel_crtc) {
-		otherp = intel_crtc->pipe;
-
-		if (otherp == pipe)
-			continue;
-
-		if (skl_ddb_entries_overlap(&new->pipe[pipe],
-					    &old->pipe[otherp]))
-=======
 				 struct intel_crtc *intel_crtc)
 {
 	struct drm_crtc *other_crtc;
@@ -4094,7 +3923,6 @@
 			continue;
 
 		if (skl_ddb_entries_overlap(ddb, &other_intel_crtc->hw_ddb))
->>>>>>> 7625e052
 			return true;
 	}
 
@@ -4154,41 +3982,6 @@
 	WARN_ON(!drm_atomic_get_existing_crtc_state(state, crtc));
 
 	drm_for_each_plane_mask(plane, dev, cstate->base.plane_mask) {
-		id = skl_wm_plane_id(to_intel_plane(plane));
-
-		if (skl_ddb_entry_equal(&cur_ddb->plane[pipe][id],
-					&new_ddb->plane[pipe][id]) &&
-		    skl_ddb_entry_equal(&cur_ddb->y_plane[pipe][id],
-					&new_ddb->y_plane[pipe][id]))
-			continue;
-
-		plane_state = drm_atomic_get_plane_state(state, plane);
-		if (IS_ERR(plane_state))
-			return PTR_ERR(plane_state);
-	}
-
-	return 0;
-}
-
-int
-skl_ddb_add_affected_planes(struct intel_crtc_state *cstate)
-{
-	struct drm_atomic_state *state = cstate->base.state;
-	struct drm_device *dev = state->dev;
-	struct drm_crtc *crtc = cstate->base.crtc;
-	struct intel_crtc *intel_crtc = to_intel_crtc(crtc);
-	struct drm_i915_private *dev_priv = to_i915(dev);
-	struct intel_atomic_state *intel_state = to_intel_atomic_state(state);
-	struct skl_ddb_allocation *new_ddb = &intel_state->wm_results.ddb;
-	struct skl_ddb_allocation *cur_ddb = &dev_priv->wm.skl_hw.ddb;
-	struct drm_plane_state *plane_state;
-	struct drm_plane *plane;
-	enum pipe pipe = intel_crtc->pipe;
-	int id;
-
-	WARN_ON(!drm_atomic_get_existing_crtc_state(state, crtc));
-
-	drm_for_each_plane_mask(plane, dev, crtc->state->plane_mask) {
 		id = skl_wm_plane_id(to_intel_plane(plane));
 
 		if (skl_ddb_entry_equal(&cur_ddb->plane[pipe][id],
@@ -4421,18 +4214,6 @@
 	 * the pipe's shut off, just do so here. Already active pipes will have
 	 * their watermarks updated once we update their planes.
 	 */
-<<<<<<< HEAD
-	if (crtc->state->active_changed) {
-		int plane;
-
-		for (plane = 0; plane < intel_num_planes(intel_crtc); plane++)
-			skl_write_plane_wm(intel_crtc, results, plane);
-
-		skl_write_cursor_wm(intel_crtc, results);
-	}
-
-	skl_copy_wm_for_pipe(hw_vals, results, pipe);
-=======
 	if (intel_crtc->base.state->active_changed) {
 		int plane;
 
@@ -4447,7 +4228,6 @@
 	skl_copy_wm_for_pipe(hw_vals, results, pipe);
 
 	intel_crtc->hw_ddb = cstate->wm.skl.ddb;
->>>>>>> 7625e052
 
 	mutex_unlock(&dev_priv->wm.wm_mutex);
 }
@@ -5721,10 +5501,7 @@
 static void gen6_enable_rps(struct drm_i915_private *dev_priv)
 {
 	struct intel_engine_cs *engine;
-<<<<<<< HEAD
-=======
 	enum intel_engine_id id;
->>>>>>> 7625e052
 	u32 rc6vids, rc6_mask = 0;
 	u32 gtfifodbg;
 	int rc6_mode;
@@ -5795,13 +5572,6 @@
 	I915_WRITE(GEN6_RP_DOWN_TIMEOUT, 50000);
 	I915_WRITE(GEN6_RP_IDLE_HYSTERSIS, 10);
 
-<<<<<<< HEAD
-	ret = sandybridge_pcode_write(dev_priv, GEN6_PCODE_WRITE_MIN_FREQ_TABLE, 0);
-	if (ret)
-		DRM_DEBUG_DRIVER("Failed to set the min frequency\n");
-
-=======
->>>>>>> 7625e052
 	reset_rps(dev_priv, gen6_set_rps);
 
 	rc6vids = 0;
@@ -6091,11 +5861,7 @@
 	if (WARN_ON(!dev_priv->vlv_pctx))
 		return;
 
-<<<<<<< HEAD
-	i915_gem_object_put_unlocked(dev_priv->vlv_pctx);
-=======
 	i915_gem_object_put(dev_priv->vlv_pctx);
->>>>>>> 7625e052
 	dev_priv->vlv_pctx = NULL;
 }
 
@@ -6936,7 +6702,6 @@
 
 	if (cancel_delayed_work_sync(&dev_priv->rps.autoenable_work))
 		intel_runtime_pm_put(dev_priv);
-<<<<<<< HEAD
 
 	/* gen6_rps_idle() will be called later to disable interrupts */
 }
@@ -6946,17 +6711,6 @@
 	dev_priv->rps.enabled = true; /* force disabling */
 	intel_disable_gt_powersave(dev_priv);
 
-=======
-
-	/* gen6_rps_idle() will be called later to disable interrupts */
-}
-
-void intel_sanitize_gt_powersave(struct drm_i915_private *dev_priv)
-{
-	dev_priv->rps.enabled = true; /* force disabling */
-	intel_disable_gt_powersave(dev_priv);
-
->>>>>>> 7625e052
 	gen6_reset_rps_interrupts(dev_priv);
 }
 
@@ -7038,11 +6792,7 @@
 	if (READ_ONCE(dev_priv->rps.enabled))
 		goto out;
 
-<<<<<<< HEAD
-	rcs = &dev_priv->engine[RCS];
-=======
 	rcs = dev_priv->engine[RCS];
->>>>>>> 7625e052
 	if (rcs->last_context)
 		goto out;
 
@@ -7050,7 +6800,6 @@
 		goto out;
 
 	mutex_lock(&dev_priv->drm.struct_mutex);
-<<<<<<< HEAD
 
 	req = i915_gem_request_alloc(rcs, dev_priv->kernel_context);
 	if (IS_ERR(req))
@@ -7062,19 +6811,6 @@
 	/* Mark the device busy, calling intel_enable_gt_powersave() */
 	i915_add_request_no_flush(req);
 
-=======
-
-	req = i915_gem_request_alloc(rcs, dev_priv->kernel_context);
-	if (IS_ERR(req))
-		goto unlock;
-
-	if (!i915.enable_execlists && i915_switch_context(req) == 0)
-		rcs->init_context(req);
-
-	/* Mark the device busy, calling intel_enable_gt_powersave() */
-	i915_add_request_no_flush(req);
-
->>>>>>> 7625e052
 unlock:
 	mutex_unlock(&dev_priv->drm.struct_mutex);
 out:
@@ -7109,11 +6845,7 @@
 	}
 }
 
-<<<<<<< HEAD
-static void ibx_init_clock_gating(struct drm_device *dev)
-=======
 static void ibx_init_clock_gating(struct drm_i915_private *dev_priv)
->>>>>>> 7625e052
 {
 	/*
 	 * On Ibex Peak and Cougar Point, we need to disable clock
