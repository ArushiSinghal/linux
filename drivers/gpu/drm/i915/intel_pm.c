/*
 * Copyright © 2012 Intel Corporation
 *
 * Permission is hereby granted, free of charge, to any person obtaining a
 * copy of this software and associated documentation files (the "Software"),
 * to deal in the Software without restriction, including without limitation
 * the rights to use, copy, modify, merge, publish, distribute, sublicense,
 * and/or sell copies of the Software, and to permit persons to whom the
 * Software is furnished to do so, subject to the following conditions:
 *
 * The above copyright notice and this permission notice (including the next
 * paragraph) shall be included in all copies or substantial portions of the
 * Software.
 *
 * THE SOFTWARE IS PROVIDED "AS IS", WITHOUT WARRANTY OF ANY KIND, EXPRESS OR
 * IMPLIED, INCLUDING BUT NOT LIMITED TO THE WARRANTIES OF MERCHANTABILITY,
 * FITNESS FOR A PARTICULAR PURPOSE AND NONINFRINGEMENT.  IN NO EVENT SHALL
 * THE AUTHORS OR COPYRIGHT HOLDERS BE LIABLE FOR ANY CLAIM, DAMAGES OR OTHER
 * LIABILITY, WHETHER IN AN ACTION OF CONTRACT, TORT OR OTHERWISE, ARISING
 * FROM, OUT OF OR IN CONNECTION WITH THE SOFTWARE OR THE USE OR OTHER DEALINGS
 * IN THE SOFTWARE.
 *
 * Authors:
 *    Eugeni Dodonov <eugeni.dodonov@intel.com>
 *
 */

#include <linux/cpufreq.h>
#include "i915_drv.h"
#include "intel_drv.h"
#include "../../../platform/x86/intel_ips.h"
#include <linux/module.h>

/**
 * RC6 is a special power stage which allows the GPU to enter an very
 * low-voltage mode when idle, using down to 0V while at this stage.  This
 * stage is entered automatically when the GPU is idle when RC6 support is
 * enabled, and as soon as new workload arises GPU wakes up automatically as well.
 *
 * There are different RC6 modes available in Intel GPU, which differentiate
 * among each other with the latency required to enter and leave RC6 and
 * voltage consumed by the GPU in different states.
 *
 * The combination of the following flags define which states GPU is allowed
 * to enter, while RC6 is the normal RC6 state, RC6p is the deep RC6, and
 * RC6pp is deepest RC6. Their support by hardware varies according to the
 * GPU, BIOS, chipset and platform. RC6 is usually the safest one and the one
 * which brings the most power savings; deeper states save more power, but
 * require higher latency to switch to and wake up.
 */
#define INTEL_RC6_ENABLE			(1<<0)
#define INTEL_RC6p_ENABLE			(1<<1)
#define INTEL_RC6pp_ENABLE			(1<<2)

static void bxt_init_clock_gating(struct drm_device *dev)
{
	struct drm_i915_private *dev_priv = dev->dev_private;

	/* WaDisableSDEUnitClockGating:bxt */
	I915_WRITE(GEN8_UCGCTL6, I915_READ(GEN8_UCGCTL6) |
		   GEN8_SDEUNIT_CLOCK_GATE_DISABLE);

	/*
	 * FIXME:
	 * GEN8_HDCUNIT_CLOCK_GATE_DISABLE_HDCREQ applies on 3x6 GT SKUs only.
	 */
	I915_WRITE(GEN8_UCGCTL6, I915_READ(GEN8_UCGCTL6) |
		   GEN8_HDCUNIT_CLOCK_GATE_DISABLE_HDCREQ);

	/*
	 * Wa: Backlight PWM may stop in the asserted state, causing backlight
	 * to stay fully on.
	 */
	if (IS_BXT_REVID(dev_priv, BXT_REVID_B0, REVID_FOREVER))
		I915_WRITE(GEN9_CLKGATE_DIS_0, I915_READ(GEN9_CLKGATE_DIS_0) |
			   PWM1_GATING_DIS | PWM2_GATING_DIS);
}

static void i915_pineview_get_mem_freq(struct drm_device *dev)
{
	struct drm_i915_private *dev_priv = dev->dev_private;
	u32 tmp;

	tmp = I915_READ(CLKCFG);

	switch (tmp & CLKCFG_FSB_MASK) {
	case CLKCFG_FSB_533:
		dev_priv->fsb_freq = 533; /* 133*4 */
		break;
	case CLKCFG_FSB_800:
		dev_priv->fsb_freq = 800; /* 200*4 */
		break;
	case CLKCFG_FSB_667:
		dev_priv->fsb_freq =  667; /* 167*4 */
		break;
	case CLKCFG_FSB_400:
		dev_priv->fsb_freq = 400; /* 100*4 */
		break;
	}

	switch (tmp & CLKCFG_MEM_MASK) {
	case CLKCFG_MEM_533:
		dev_priv->mem_freq = 533;
		break;
	case CLKCFG_MEM_667:
		dev_priv->mem_freq = 667;
		break;
	case CLKCFG_MEM_800:
		dev_priv->mem_freq = 800;
		break;
	}

	/* detect pineview DDR3 setting */
	tmp = I915_READ(CSHRDDR3CTL);
	dev_priv->is_ddr3 = (tmp & CSHRDDR3CTL_DDR3) ? 1 : 0;
}

static void i915_ironlake_get_mem_freq(struct drm_device *dev)
{
	struct drm_i915_private *dev_priv = dev->dev_private;
	u16 ddrpll, csipll;

	ddrpll = I915_READ16(DDRMPLL1);
	csipll = I915_READ16(CSIPLL0);

	switch (ddrpll & 0xff) {
	case 0xc:
		dev_priv->mem_freq = 800;
		break;
	case 0x10:
		dev_priv->mem_freq = 1066;
		break;
	case 0x14:
		dev_priv->mem_freq = 1333;
		break;
	case 0x18:
		dev_priv->mem_freq = 1600;
		break;
	default:
		DRM_DEBUG_DRIVER("unknown memory frequency 0x%02x\n",
				 ddrpll & 0xff);
		dev_priv->mem_freq = 0;
		break;
	}

	dev_priv->ips.r_t = dev_priv->mem_freq;

	switch (csipll & 0x3ff) {
	case 0x00c:
		dev_priv->fsb_freq = 3200;
		break;
	case 0x00e:
		dev_priv->fsb_freq = 3733;
		break;
	case 0x010:
		dev_priv->fsb_freq = 4266;
		break;
	case 0x012:
		dev_priv->fsb_freq = 4800;
		break;
	case 0x014:
		dev_priv->fsb_freq = 5333;
		break;
	case 0x016:
		dev_priv->fsb_freq = 5866;
		break;
	case 0x018:
		dev_priv->fsb_freq = 6400;
		break;
	default:
		DRM_DEBUG_DRIVER("unknown fsb frequency 0x%04x\n",
				 csipll & 0x3ff);
		dev_priv->fsb_freq = 0;
		break;
	}

	if (dev_priv->fsb_freq == 3200) {
		dev_priv->ips.c_m = 0;
	} else if (dev_priv->fsb_freq > 3200 && dev_priv->fsb_freq <= 4800) {
		dev_priv->ips.c_m = 1;
	} else {
		dev_priv->ips.c_m = 2;
	}
}

static const struct cxsr_latency cxsr_latency_table[] = {
	{1, 0, 800, 400, 3382, 33382, 3983, 33983},    /* DDR2-400 SC */
	{1, 0, 800, 667, 3354, 33354, 3807, 33807},    /* DDR2-667 SC */
	{1, 0, 800, 800, 3347, 33347, 3763, 33763},    /* DDR2-800 SC */
	{1, 1, 800, 667, 6420, 36420, 6873, 36873},    /* DDR3-667 SC */
	{1, 1, 800, 800, 5902, 35902, 6318, 36318},    /* DDR3-800 SC */

	{1, 0, 667, 400, 3400, 33400, 4021, 34021},    /* DDR2-400 SC */
	{1, 0, 667, 667, 3372, 33372, 3845, 33845},    /* DDR2-667 SC */
	{1, 0, 667, 800, 3386, 33386, 3822, 33822},    /* DDR2-800 SC */
	{1, 1, 667, 667, 6438, 36438, 6911, 36911},    /* DDR3-667 SC */
	{1, 1, 667, 800, 5941, 35941, 6377, 36377},    /* DDR3-800 SC */

	{1, 0, 400, 400, 3472, 33472, 4173, 34173},    /* DDR2-400 SC */
	{1, 0, 400, 667, 3443, 33443, 3996, 33996},    /* DDR2-667 SC */
	{1, 0, 400, 800, 3430, 33430, 3946, 33946},    /* DDR2-800 SC */
	{1, 1, 400, 667, 6509, 36509, 7062, 37062},    /* DDR3-667 SC */
	{1, 1, 400, 800, 5985, 35985, 6501, 36501},    /* DDR3-800 SC */

	{0, 0, 800, 400, 3438, 33438, 4065, 34065},    /* DDR2-400 SC */
	{0, 0, 800, 667, 3410, 33410, 3889, 33889},    /* DDR2-667 SC */
	{0, 0, 800, 800, 3403, 33403, 3845, 33845},    /* DDR2-800 SC */
	{0, 1, 800, 667, 6476, 36476, 6955, 36955},    /* DDR3-667 SC */
	{0, 1, 800, 800, 5958, 35958, 6400, 36400},    /* DDR3-800 SC */

	{0, 0, 667, 400, 3456, 33456, 4103, 34106},    /* DDR2-400 SC */
	{0, 0, 667, 667, 3428, 33428, 3927, 33927},    /* DDR2-667 SC */
	{0, 0, 667, 800, 3443, 33443, 3905, 33905},    /* DDR2-800 SC */
	{0, 1, 667, 667, 6494, 36494, 6993, 36993},    /* DDR3-667 SC */
	{0, 1, 667, 800, 5998, 35998, 6460, 36460},    /* DDR3-800 SC */

	{0, 0, 400, 400, 3528, 33528, 4255, 34255},    /* DDR2-400 SC */
	{0, 0, 400, 667, 3500, 33500, 4079, 34079},    /* DDR2-667 SC */
	{0, 0, 400, 800, 3487, 33487, 4029, 34029},    /* DDR2-800 SC */
	{0, 1, 400, 667, 6566, 36566, 7145, 37145},    /* DDR3-667 SC */
	{0, 1, 400, 800, 6042, 36042, 6584, 36584},    /* DDR3-800 SC */
};

static const struct cxsr_latency *intel_get_cxsr_latency(int is_desktop,
							 int is_ddr3,
							 int fsb,
							 int mem)
{
	const struct cxsr_latency *latency;
	int i;

	if (fsb == 0 || mem == 0)
		return NULL;

	for (i = 0; i < ARRAY_SIZE(cxsr_latency_table); i++) {
		latency = &cxsr_latency_table[i];
		if (is_desktop == latency->is_desktop &&
		    is_ddr3 == latency->is_ddr3 &&
		    fsb == latency->fsb_freq && mem == latency->mem_freq)
			return latency;
	}

	DRM_DEBUG_KMS("Unknown FSB/MEM found, disable CxSR\n");

	return NULL;
}

static void chv_set_memory_dvfs(struct drm_i915_private *dev_priv, bool enable)
{
	u32 val;

	mutex_lock(&dev_priv->rps.hw_lock);

	val = vlv_punit_read(dev_priv, PUNIT_REG_DDR_SETUP2);
	if (enable)
		val &= ~FORCE_DDR_HIGH_FREQ;
	else
		val |= FORCE_DDR_HIGH_FREQ;
	val &= ~FORCE_DDR_LOW_FREQ;
	val |= FORCE_DDR_FREQ_REQ_ACK;
	vlv_punit_write(dev_priv, PUNIT_REG_DDR_SETUP2, val);

	if (wait_for((vlv_punit_read(dev_priv, PUNIT_REG_DDR_SETUP2) &
		      FORCE_DDR_FREQ_REQ_ACK) == 0, 3))
		DRM_ERROR("timed out waiting for Punit DDR DVFS request\n");

	mutex_unlock(&dev_priv->rps.hw_lock);
}

static void chv_set_memory_pm5(struct drm_i915_private *dev_priv, bool enable)
{
	u32 val;

	mutex_lock(&dev_priv->rps.hw_lock);

	val = vlv_punit_read(dev_priv, PUNIT_REG_DSPFREQ);
	if (enable)
		val |= DSP_MAXFIFO_PM5_ENABLE;
	else
		val &= ~DSP_MAXFIFO_PM5_ENABLE;
	vlv_punit_write(dev_priv, PUNIT_REG_DSPFREQ, val);

	mutex_unlock(&dev_priv->rps.hw_lock);
}

#define FW_WM(value, plane) \
	(((value) << DSPFW_ ## plane ## _SHIFT) & DSPFW_ ## plane ## _MASK)

void intel_set_memory_cxsr(struct drm_i915_private *dev_priv, bool enable)
{
	struct drm_device *dev = dev_priv->dev;
	u32 val;

	if (IS_VALLEYVIEW(dev) || IS_CHERRYVIEW(dev)) {
		I915_WRITE(FW_BLC_SELF_VLV, enable ? FW_CSPWRDWNEN : 0);
		POSTING_READ(FW_BLC_SELF_VLV);
		dev_priv->wm.vlv.cxsr = enable;
	} else if (IS_G4X(dev) || IS_CRESTLINE(dev)) {
		I915_WRITE(FW_BLC_SELF, enable ? FW_BLC_SELF_EN : 0);
		POSTING_READ(FW_BLC_SELF);
	} else if (IS_PINEVIEW(dev)) {
		val = I915_READ(DSPFW3) & ~PINEVIEW_SELF_REFRESH_EN;
		val |= enable ? PINEVIEW_SELF_REFRESH_EN : 0;
		I915_WRITE(DSPFW3, val);
		POSTING_READ(DSPFW3);
	} else if (IS_I945G(dev) || IS_I945GM(dev)) {
		val = enable ? _MASKED_BIT_ENABLE(FW_BLC_SELF_EN) :
			       _MASKED_BIT_DISABLE(FW_BLC_SELF_EN);
		I915_WRITE(FW_BLC_SELF, val);
		POSTING_READ(FW_BLC_SELF);
	} else if (IS_I915GM(dev)) {
		val = enable ? _MASKED_BIT_ENABLE(INSTPM_SELF_EN) :
			       _MASKED_BIT_DISABLE(INSTPM_SELF_EN);
		I915_WRITE(INSTPM, val);
		POSTING_READ(INSTPM);
	} else {
		return;
	}

	DRM_DEBUG_KMS("memory self-refresh is %s\n",
		      enable ? "enabled" : "disabled");
}


/*
 * Latency for FIFO fetches is dependent on several factors:
 *   - memory configuration (speed, channels)
 *   - chipset
 *   - current MCH state
 * It can be fairly high in some situations, so here we assume a fairly
 * pessimal value.  It's a tradeoff between extra memory fetches (if we
 * set this value too high, the FIFO will fetch frequently to stay full)
 * and power consumption (set it too low to save power and we might see
 * FIFO underruns and display "flicker").
 *
 * A value of 5us seems to be a good balance; safe for very low end
 * platforms but not overly aggressive on lower latency configs.
 */
static const int pessimal_latency_ns = 5000;

#define VLV_FIFO_START(dsparb, dsparb2, lo_shift, hi_shift) \
	((((dsparb) >> (lo_shift)) & 0xff) | ((((dsparb2) >> (hi_shift)) & 0x1) << 8))

static int vlv_get_fifo_size(struct drm_device *dev,
			      enum pipe pipe, int plane)
{
	struct drm_i915_private *dev_priv = dev->dev_private;
	int sprite0_start, sprite1_start, size;

	switch (pipe) {
		uint32_t dsparb, dsparb2, dsparb3;
	case PIPE_A:
		dsparb = I915_READ(DSPARB);
		dsparb2 = I915_READ(DSPARB2);
		sprite0_start = VLV_FIFO_START(dsparb, dsparb2, 0, 0);
		sprite1_start = VLV_FIFO_START(dsparb, dsparb2, 8, 4);
		break;
	case PIPE_B:
		dsparb = I915_READ(DSPARB);
		dsparb2 = I915_READ(DSPARB2);
		sprite0_start = VLV_FIFO_START(dsparb, dsparb2, 16, 8);
		sprite1_start = VLV_FIFO_START(dsparb, dsparb2, 24, 12);
		break;
	case PIPE_C:
		dsparb2 = I915_READ(DSPARB2);
		dsparb3 = I915_READ(DSPARB3);
		sprite0_start = VLV_FIFO_START(dsparb3, dsparb2, 0, 16);
		sprite1_start = VLV_FIFO_START(dsparb3, dsparb2, 8, 20);
		break;
	default:
		return 0;
	}

	switch (plane) {
	case 0:
		size = sprite0_start;
		break;
	case 1:
		size = sprite1_start - sprite0_start;
		break;
	case 2:
		size = 512 - 1 - sprite1_start;
		break;
	default:
		return 0;
	}

	DRM_DEBUG_KMS("Pipe %c %s %c FIFO size: %d\n",
		      pipe_name(pipe), plane == 0 ? "primary" : "sprite",
		      plane == 0 ? plane_name(pipe) : sprite_name(pipe, plane - 1),
		      size);

	return size;
}

static int i9xx_get_fifo_size(struct drm_device *dev, int plane)
{
	struct drm_i915_private *dev_priv = dev->dev_private;
	uint32_t dsparb = I915_READ(DSPARB);
	int size;

	size = dsparb & 0x7f;
	if (plane)
		size = ((dsparb >> DSPARB_CSTART_SHIFT) & 0x7f) - size;

	DRM_DEBUG_KMS("FIFO size - (0x%08x) %s: %d\n", dsparb,
		      plane ? "B" : "A", size);

	return size;
}

static int i830_get_fifo_size(struct drm_device *dev, int plane)
{
	struct drm_i915_private *dev_priv = dev->dev_private;
	uint32_t dsparb = I915_READ(DSPARB);
	int size;

	size = dsparb & 0x1ff;
	if (plane)
		size = ((dsparb >> DSPARB_BEND_SHIFT) & 0x1ff) - size;
	size >>= 1; /* Convert to cachelines */

	DRM_DEBUG_KMS("FIFO size - (0x%08x) %s: %d\n", dsparb,
		      plane ? "B" : "A", size);

	return size;
}

static int i845_get_fifo_size(struct drm_device *dev, int plane)
{
	struct drm_i915_private *dev_priv = dev->dev_private;
	uint32_t dsparb = I915_READ(DSPARB);
	int size;

	size = dsparb & 0x7f;
	size >>= 2; /* Convert to cachelines */

	DRM_DEBUG_KMS("FIFO size - (0x%08x) %s: %d\n", dsparb,
		      plane ? "B" : "A",
		      size);

	return size;
}

/* Pineview has different values for various configs */
static const struct intel_watermark_params pineview_display_wm = {
	.fifo_size = PINEVIEW_DISPLAY_FIFO,
	.max_wm = PINEVIEW_MAX_WM,
	.default_wm = PINEVIEW_DFT_WM,
	.guard_size = PINEVIEW_GUARD_WM,
	.cacheline_size = PINEVIEW_FIFO_LINE_SIZE,
};
static const struct intel_watermark_params pineview_display_hplloff_wm = {
	.fifo_size = PINEVIEW_DISPLAY_FIFO,
	.max_wm = PINEVIEW_MAX_WM,
	.default_wm = PINEVIEW_DFT_HPLLOFF_WM,
	.guard_size = PINEVIEW_GUARD_WM,
	.cacheline_size = PINEVIEW_FIFO_LINE_SIZE,
};
static const struct intel_watermark_params pineview_cursor_wm = {
	.fifo_size = PINEVIEW_CURSOR_FIFO,
	.max_wm = PINEVIEW_CURSOR_MAX_WM,
	.default_wm = PINEVIEW_CURSOR_DFT_WM,
	.guard_size = PINEVIEW_CURSOR_GUARD_WM,
	.cacheline_size = PINEVIEW_FIFO_LINE_SIZE,
};
static const struct intel_watermark_params pineview_cursor_hplloff_wm = {
	.fifo_size = PINEVIEW_CURSOR_FIFO,
	.max_wm = PINEVIEW_CURSOR_MAX_WM,
	.default_wm = PINEVIEW_CURSOR_DFT_WM,
	.guard_size = PINEVIEW_CURSOR_GUARD_WM,
	.cacheline_size = PINEVIEW_FIFO_LINE_SIZE,
};
static const struct intel_watermark_params g4x_wm_info = {
	.fifo_size = G4X_FIFO_SIZE,
	.max_wm = G4X_MAX_WM,
	.default_wm = G4X_MAX_WM,
	.guard_size = 2,
	.cacheline_size = G4X_FIFO_LINE_SIZE,
};
static const struct intel_watermark_params g4x_cursor_wm_info = {
	.fifo_size = I965_CURSOR_FIFO,
	.max_wm = I965_CURSOR_MAX_WM,
	.default_wm = I965_CURSOR_DFT_WM,
	.guard_size = 2,
	.cacheline_size = G4X_FIFO_LINE_SIZE,
};
static const struct intel_watermark_params valleyview_wm_info = {
	.fifo_size = VALLEYVIEW_FIFO_SIZE,
	.max_wm = VALLEYVIEW_MAX_WM,
	.default_wm = VALLEYVIEW_MAX_WM,
	.guard_size = 2,
	.cacheline_size = G4X_FIFO_LINE_SIZE,
};
static const struct intel_watermark_params valleyview_cursor_wm_info = {
	.fifo_size = I965_CURSOR_FIFO,
	.max_wm = VALLEYVIEW_CURSOR_MAX_WM,
	.default_wm = I965_CURSOR_DFT_WM,
	.guard_size = 2,
	.cacheline_size = G4X_FIFO_LINE_SIZE,
};
static const struct intel_watermark_params i965_cursor_wm_info = {
	.fifo_size = I965_CURSOR_FIFO,
	.max_wm = I965_CURSOR_MAX_WM,
	.default_wm = I965_CURSOR_DFT_WM,
	.guard_size = 2,
	.cacheline_size = I915_FIFO_LINE_SIZE,
};
static const struct intel_watermark_params i945_wm_info = {
	.fifo_size = I945_FIFO_SIZE,
	.max_wm = I915_MAX_WM,
	.default_wm = 1,
	.guard_size = 2,
	.cacheline_size = I915_FIFO_LINE_SIZE,
};
static const struct intel_watermark_params i915_wm_info = {
	.fifo_size = I915_FIFO_SIZE,
	.max_wm = I915_MAX_WM,
	.default_wm = 1,
	.guard_size = 2,
	.cacheline_size = I915_FIFO_LINE_SIZE,
};
static const struct intel_watermark_params i830_a_wm_info = {
	.fifo_size = I855GM_FIFO_SIZE,
	.max_wm = I915_MAX_WM,
	.default_wm = 1,
	.guard_size = 2,
	.cacheline_size = I830_FIFO_LINE_SIZE,
};
static const struct intel_watermark_params i830_bc_wm_info = {
	.fifo_size = I855GM_FIFO_SIZE,
	.max_wm = I915_MAX_WM/2,
	.default_wm = 1,
	.guard_size = 2,
	.cacheline_size = I830_FIFO_LINE_SIZE,
};
static const struct intel_watermark_params i845_wm_info = {
	.fifo_size = I830_FIFO_SIZE,
	.max_wm = I915_MAX_WM,
	.default_wm = 1,
	.guard_size = 2,
	.cacheline_size = I830_FIFO_LINE_SIZE,
};

/**
 * intel_calculate_wm - calculate watermark level
 * @clock_in_khz: pixel clock
 * @wm: chip FIFO params
 * @pixel_size: display pixel size
 * @latency_ns: memory latency for the platform
 *
 * Calculate the watermark level (the level at which the display plane will
 * start fetching from memory again).  Each chip has a different display
 * FIFO size and allocation, so the caller needs to figure that out and pass
 * in the correct intel_watermark_params structure.
 *
 * As the pixel clock runs, the FIFO will be drained at a rate that depends
 * on the pixel size.  When it reaches the watermark level, it'll start
 * fetching FIFO line sized based chunks from memory until the FIFO fills
 * past the watermark point.  If the FIFO drains completely, a FIFO underrun
 * will occur, and a display engine hang could result.
 */
static unsigned long intel_calculate_wm(unsigned long clock_in_khz,
					const struct intel_watermark_params *wm,
					int fifo_size,
					int pixel_size,
					unsigned long latency_ns)
{
	long entries_required, wm_size;

	/*
	 * Note: we need to make sure we don't overflow for various clock &
	 * latency values.
	 * clocks go from a few thousand to several hundred thousand.
	 * latency is usually a few thousand
	 */
	entries_required = ((clock_in_khz / 1000) * pixel_size * latency_ns) /
		1000;
	entries_required = DIV_ROUND_UP(entries_required, wm->cacheline_size);

	DRM_DEBUG_KMS("FIFO entries required for mode: %ld\n", entries_required);

	wm_size = fifo_size - (entries_required + wm->guard_size);

	DRM_DEBUG_KMS("FIFO watermark level: %ld\n", wm_size);

	/* Don't promote wm_size to unsigned... */
	if (wm_size > (long)wm->max_wm)
		wm_size = wm->max_wm;
	if (wm_size <= 0)
		wm_size = wm->default_wm;

	/*
	 * Bspec seems to indicate that the value shouldn't be lower than
	 * 'burst size + 1'. Certainly 830 is quite unhappy with low values.
	 * Lets go for 8 which is the burst size since certain platforms
	 * already use a hardcoded 8 (which is what the spec says should be
	 * done).
	 */
	if (wm_size <= 8)
		wm_size = 8;

	return wm_size;
}

static struct drm_crtc *single_enabled_crtc(struct drm_device *dev)
{
	struct drm_crtc *crtc, *enabled = NULL;

	for_each_crtc(dev, crtc) {
		if (intel_crtc_active(crtc)) {
			if (enabled)
				return NULL;
			enabled = crtc;
		}
	}

	return enabled;
}

static void pineview_update_wm(struct drm_crtc *unused_crtc)
{
	struct drm_device *dev = unused_crtc->dev;
	struct drm_i915_private *dev_priv = dev->dev_private;
	struct drm_crtc *crtc;
	const struct cxsr_latency *latency;
	u32 reg;
	unsigned long wm;

	latency = intel_get_cxsr_latency(IS_PINEVIEW_G(dev), dev_priv->is_ddr3,
					 dev_priv->fsb_freq, dev_priv->mem_freq);
	if (!latency) {
		DRM_DEBUG_KMS("Unknown FSB/MEM found, disable CxSR\n");
		intel_set_memory_cxsr(dev_priv, false);
		return;
	}

	crtc = single_enabled_crtc(dev);
	if (crtc) {
		const struct drm_display_mode *adjusted_mode = &to_intel_crtc(crtc)->config->base.adjusted_mode;
		int pixel_size = crtc->primary->state->fb->bits_per_pixel / 8;
		int clock = adjusted_mode->crtc_clock;

		/* Display SR */
		wm = intel_calculate_wm(clock, &pineview_display_wm,
					pineview_display_wm.fifo_size,
					pixel_size, latency->display_sr);
		reg = I915_READ(DSPFW1);
		reg &= ~DSPFW_SR_MASK;
		reg |= FW_WM(wm, SR);
		I915_WRITE(DSPFW1, reg);
		DRM_DEBUG_KMS("DSPFW1 register is %x\n", reg);

		/* cursor SR */
		wm = intel_calculate_wm(clock, &pineview_cursor_wm,
					pineview_display_wm.fifo_size,
					pixel_size, latency->cursor_sr);
		reg = I915_READ(DSPFW3);
		reg &= ~DSPFW_CURSOR_SR_MASK;
		reg |= FW_WM(wm, CURSOR_SR);
		I915_WRITE(DSPFW3, reg);

		/* Display HPLL off SR */
		wm = intel_calculate_wm(clock, &pineview_display_hplloff_wm,
					pineview_display_hplloff_wm.fifo_size,
					pixel_size, latency->display_hpll_disable);
		reg = I915_READ(DSPFW3);
		reg &= ~DSPFW_HPLL_SR_MASK;
		reg |= FW_WM(wm, HPLL_SR);
		I915_WRITE(DSPFW3, reg);

		/* cursor HPLL off SR */
		wm = intel_calculate_wm(clock, &pineview_cursor_hplloff_wm,
					pineview_display_hplloff_wm.fifo_size,
					pixel_size, latency->cursor_hpll_disable);
		reg = I915_READ(DSPFW3);
		reg &= ~DSPFW_HPLL_CURSOR_MASK;
		reg |= FW_WM(wm, HPLL_CURSOR);
		I915_WRITE(DSPFW3, reg);
		DRM_DEBUG_KMS("DSPFW3 register is %x\n", reg);

		intel_set_memory_cxsr(dev_priv, true);
	} else {
		intel_set_memory_cxsr(dev_priv, false);
	}
}

static bool g4x_compute_wm0(struct drm_device *dev,
			    int plane,
			    const struct intel_watermark_params *display,
			    int display_latency_ns,
			    const struct intel_watermark_params *cursor,
			    int cursor_latency_ns,
			    int *plane_wm,
			    int *cursor_wm)
{
	struct drm_crtc *crtc;
	const struct drm_display_mode *adjusted_mode;
	int htotal, hdisplay, clock, pixel_size;
	int line_time_us, line_count;
	int entries, tlb_miss;

	crtc = intel_get_crtc_for_plane(dev, plane);
	if (!intel_crtc_active(crtc)) {
		*cursor_wm = cursor->guard_size;
		*plane_wm = display->guard_size;
		return false;
	}

	adjusted_mode = &to_intel_crtc(crtc)->config->base.adjusted_mode;
	clock = adjusted_mode->crtc_clock;
	htotal = adjusted_mode->crtc_htotal;
	hdisplay = to_intel_crtc(crtc)->config->pipe_src_w;
	pixel_size = crtc->primary->state->fb->bits_per_pixel / 8;

	/* Use the small buffer method to calculate plane watermark */
	entries = ((clock * pixel_size / 1000) * display_latency_ns) / 1000;
	tlb_miss = display->fifo_size*display->cacheline_size - hdisplay * 8;
	if (tlb_miss > 0)
		entries += tlb_miss;
	entries = DIV_ROUND_UP(entries, display->cacheline_size);
	*plane_wm = entries + display->guard_size;
	if (*plane_wm > (int)display->max_wm)
		*plane_wm = display->max_wm;

	/* Use the large buffer method to calculate cursor watermark */
	line_time_us = max(htotal * 1000 / clock, 1);
	line_count = (cursor_latency_ns / line_time_us + 1000) / 1000;
	entries = line_count * crtc->cursor->state->crtc_w * pixel_size;
	tlb_miss = cursor->fifo_size*cursor->cacheline_size - hdisplay * 8;
	if (tlb_miss > 0)
		entries += tlb_miss;
	entries = DIV_ROUND_UP(entries, cursor->cacheline_size);
	*cursor_wm = entries + cursor->guard_size;
	if (*cursor_wm > (int)cursor->max_wm)
		*cursor_wm = (int)cursor->max_wm;

	return true;
}

/*
 * Check the wm result.
 *
 * If any calculated watermark values is larger than the maximum value that
 * can be programmed into the associated watermark register, that watermark
 * must be disabled.
 */
static bool g4x_check_srwm(struct drm_device *dev,
			   int display_wm, int cursor_wm,
			   const struct intel_watermark_params *display,
			   const struct intel_watermark_params *cursor)
{
	DRM_DEBUG_KMS("SR watermark: display plane %d, cursor %d\n",
		      display_wm, cursor_wm);

	if (display_wm > display->max_wm) {
		DRM_DEBUG_KMS("display watermark is too large(%d/%ld), disabling\n",
			      display_wm, display->max_wm);
		return false;
	}

	if (cursor_wm > cursor->max_wm) {
		DRM_DEBUG_KMS("cursor watermark is too large(%d/%ld), disabling\n",
			      cursor_wm, cursor->max_wm);
		return false;
	}

	if (!(display_wm || cursor_wm)) {
		DRM_DEBUG_KMS("SR latency is 0, disabling\n");
		return false;
	}

	return true;
}

static bool g4x_compute_srwm(struct drm_device *dev,
			     int plane,
			     int latency_ns,
			     const struct intel_watermark_params *display,
			     const struct intel_watermark_params *cursor,
			     int *display_wm, int *cursor_wm)
{
	struct drm_crtc *crtc;
	const struct drm_display_mode *adjusted_mode;
	int hdisplay, htotal, pixel_size, clock;
	unsigned long line_time_us;
	int line_count, line_size;
	int small, large;
	int entries;

	if (!latency_ns) {
		*display_wm = *cursor_wm = 0;
		return false;
	}

	crtc = intel_get_crtc_for_plane(dev, plane);
	adjusted_mode = &to_intel_crtc(crtc)->config->base.adjusted_mode;
	clock = adjusted_mode->crtc_clock;
	htotal = adjusted_mode->crtc_htotal;
	hdisplay = to_intel_crtc(crtc)->config->pipe_src_w;
	pixel_size = crtc->primary->state->fb->bits_per_pixel / 8;

	line_time_us = max(htotal * 1000 / clock, 1);
	line_count = (latency_ns / line_time_us + 1000) / 1000;
	line_size = hdisplay * pixel_size;

	/* Use the minimum of the small and large buffer method for primary */
	small = ((clock * pixel_size / 1000) * latency_ns) / 1000;
	large = line_count * line_size;

	entries = DIV_ROUND_UP(min(small, large), display->cacheline_size);
	*display_wm = entries + display->guard_size;

	/* calculate the self-refresh watermark for display cursor */
	entries = line_count * pixel_size * crtc->cursor->state->crtc_w;
	entries = DIV_ROUND_UP(entries, cursor->cacheline_size);
	*cursor_wm = entries + cursor->guard_size;

	return g4x_check_srwm(dev,
			      *display_wm, *cursor_wm,
			      display, cursor);
}

#define FW_WM_VLV(value, plane) \
	(((value) << DSPFW_ ## plane ## _SHIFT) & DSPFW_ ## plane ## _MASK_VLV)

static void vlv_write_wm_values(struct intel_crtc *crtc,
				const struct vlv_wm_values *wm)
{
	struct drm_i915_private *dev_priv = to_i915(crtc->base.dev);
	enum pipe pipe = crtc->pipe;

	I915_WRITE(VLV_DDL(pipe),
		   (wm->ddl[pipe].cursor << DDL_CURSOR_SHIFT) |
		   (wm->ddl[pipe].sprite[1] << DDL_SPRITE_SHIFT(1)) |
		   (wm->ddl[pipe].sprite[0] << DDL_SPRITE_SHIFT(0)) |
		   (wm->ddl[pipe].primary << DDL_PLANE_SHIFT));

	I915_WRITE(DSPFW1,
		   FW_WM(wm->sr.plane, SR) |
		   FW_WM(wm->pipe[PIPE_B].cursor, CURSORB) |
		   FW_WM_VLV(wm->pipe[PIPE_B].primary, PLANEB) |
		   FW_WM_VLV(wm->pipe[PIPE_A].primary, PLANEA));
	I915_WRITE(DSPFW2,
		   FW_WM_VLV(wm->pipe[PIPE_A].sprite[1], SPRITEB) |
		   FW_WM(wm->pipe[PIPE_A].cursor, CURSORA) |
		   FW_WM_VLV(wm->pipe[PIPE_A].sprite[0], SPRITEA));
	I915_WRITE(DSPFW3,
		   FW_WM(wm->sr.cursor, CURSOR_SR));

	if (IS_CHERRYVIEW(dev_priv)) {
		I915_WRITE(DSPFW7_CHV,
			   FW_WM_VLV(wm->pipe[PIPE_B].sprite[1], SPRITED) |
			   FW_WM_VLV(wm->pipe[PIPE_B].sprite[0], SPRITEC));
		I915_WRITE(DSPFW8_CHV,
			   FW_WM_VLV(wm->pipe[PIPE_C].sprite[1], SPRITEF) |
			   FW_WM_VLV(wm->pipe[PIPE_C].sprite[0], SPRITEE));
		I915_WRITE(DSPFW9_CHV,
			   FW_WM_VLV(wm->pipe[PIPE_C].primary, PLANEC) |
			   FW_WM(wm->pipe[PIPE_C].cursor, CURSORC));
		I915_WRITE(DSPHOWM,
			   FW_WM(wm->sr.plane >> 9, SR_HI) |
			   FW_WM(wm->pipe[PIPE_C].sprite[1] >> 8, SPRITEF_HI) |
			   FW_WM(wm->pipe[PIPE_C].sprite[0] >> 8, SPRITEE_HI) |
			   FW_WM(wm->pipe[PIPE_C].primary >> 8, PLANEC_HI) |
			   FW_WM(wm->pipe[PIPE_B].sprite[1] >> 8, SPRITED_HI) |
			   FW_WM(wm->pipe[PIPE_B].sprite[0] >> 8, SPRITEC_HI) |
			   FW_WM(wm->pipe[PIPE_B].primary >> 8, PLANEB_HI) |
			   FW_WM(wm->pipe[PIPE_A].sprite[1] >> 8, SPRITEB_HI) |
			   FW_WM(wm->pipe[PIPE_A].sprite[0] >> 8, SPRITEA_HI) |
			   FW_WM(wm->pipe[PIPE_A].primary >> 8, PLANEA_HI));
	} else {
		I915_WRITE(DSPFW7,
			   FW_WM_VLV(wm->pipe[PIPE_B].sprite[1], SPRITED) |
			   FW_WM_VLV(wm->pipe[PIPE_B].sprite[0], SPRITEC));
		I915_WRITE(DSPHOWM,
			   FW_WM(wm->sr.plane >> 9, SR_HI) |
			   FW_WM(wm->pipe[PIPE_B].sprite[1] >> 8, SPRITED_HI) |
			   FW_WM(wm->pipe[PIPE_B].sprite[0] >> 8, SPRITEC_HI) |
			   FW_WM(wm->pipe[PIPE_B].primary >> 8, PLANEB_HI) |
			   FW_WM(wm->pipe[PIPE_A].sprite[1] >> 8, SPRITEB_HI) |
			   FW_WM(wm->pipe[PIPE_A].sprite[0] >> 8, SPRITEA_HI) |
			   FW_WM(wm->pipe[PIPE_A].primary >> 8, PLANEA_HI));
	}

	/* zero (unused) WM1 watermarks */
	I915_WRITE(DSPFW4, 0);
	I915_WRITE(DSPFW5, 0);
	I915_WRITE(DSPFW6, 0);
	I915_WRITE(DSPHOWM1, 0);

	POSTING_READ(DSPFW1);
}

#undef FW_WM_VLV

enum vlv_wm_level {
	VLV_WM_LEVEL_PM2,
	VLV_WM_LEVEL_PM5,
	VLV_WM_LEVEL_DDR_DVFS,
};

/* latency must be in 0.1us units. */
static unsigned int vlv_wm_method2(unsigned int pixel_rate,
				   unsigned int pipe_htotal,
				   unsigned int horiz_pixels,
				   unsigned int bytes_per_pixel,
				   unsigned int latency)
{
	unsigned int ret;

	ret = (latency * pixel_rate) / (pipe_htotal * 10000);
	ret = (ret + 1) * horiz_pixels * bytes_per_pixel;
	ret = DIV_ROUND_UP(ret, 64);

	return ret;
}

static void vlv_setup_wm_latency(struct drm_device *dev)
{
	struct drm_i915_private *dev_priv = dev->dev_private;

	/* all latencies in usec */
	dev_priv->wm.pri_latency[VLV_WM_LEVEL_PM2] = 3;

	dev_priv->wm.max_level = VLV_WM_LEVEL_PM2;

	if (IS_CHERRYVIEW(dev_priv)) {
		dev_priv->wm.pri_latency[VLV_WM_LEVEL_PM5] = 12;
		dev_priv->wm.pri_latency[VLV_WM_LEVEL_DDR_DVFS] = 33;

		dev_priv->wm.max_level = VLV_WM_LEVEL_DDR_DVFS;
	}
}

static uint16_t vlv_compute_wm_level(struct intel_plane *plane,
				     struct intel_crtc *crtc,
				     const struct intel_plane_state *state,
				     int level)
{
	struct drm_i915_private *dev_priv = to_i915(plane->base.dev);
	int clock, htotal, pixel_size, width, wm;

	if (dev_priv->wm.pri_latency[level] == 0)
		return USHRT_MAX;

	if (!state->visible)
		return 0;

	pixel_size = drm_format_plane_cpp(state->base.fb->pixel_format, 0);
	clock = crtc->config->base.adjusted_mode.crtc_clock;
	htotal = crtc->config->base.adjusted_mode.crtc_htotal;
	width = crtc->config->pipe_src_w;
	if (WARN_ON(htotal == 0))
		htotal = 1;

	if (plane->base.type == DRM_PLANE_TYPE_CURSOR) {
		/*
		 * FIXME the formula gives values that are
		 * too big for the cursor FIFO, and hence we
		 * would never be able to use cursors. For
		 * now just hardcode the watermark.
		 */
		wm = 63;
	} else {
		wm = vlv_wm_method2(clock, htotal, width, pixel_size,
				    dev_priv->wm.pri_latency[level] * 10);
	}

	return min_t(int, wm, USHRT_MAX);
}

static void vlv_compute_fifo(struct intel_crtc *crtc)
{
	struct drm_device *dev = crtc->base.dev;
	struct vlv_wm_state *wm_state = &crtc->wm_state;
	struct intel_plane *plane;
	unsigned int total_rate = 0;
	const int fifo_size = 512 - 1;
	int fifo_extra, fifo_left = fifo_size;

	for_each_intel_plane_on_crtc(dev, crtc, plane) {
		struct intel_plane_state *state =
			to_intel_plane_state(plane->base.state);

		if (plane->base.type == DRM_PLANE_TYPE_CURSOR)
			continue;

		if (state->visible) {
			wm_state->num_active_planes++;
			total_rate += drm_format_plane_cpp(state->base.fb->pixel_format, 0);
		}
	}

	for_each_intel_plane_on_crtc(dev, crtc, plane) {
		struct intel_plane_state *state =
			to_intel_plane_state(plane->base.state);
		unsigned int rate;

		if (plane->base.type == DRM_PLANE_TYPE_CURSOR) {
			plane->wm.fifo_size = 63;
			continue;
		}

		if (!state->visible) {
			plane->wm.fifo_size = 0;
			continue;
		}

		rate = drm_format_plane_cpp(state->base.fb->pixel_format, 0);
		plane->wm.fifo_size = fifo_size * rate / total_rate;
		fifo_left -= plane->wm.fifo_size;
	}

	fifo_extra = DIV_ROUND_UP(fifo_left, wm_state->num_active_planes ?: 1);

	/* spread the remainder evenly */
	for_each_intel_plane_on_crtc(dev, crtc, plane) {
		int plane_extra;

		if (fifo_left == 0)
			break;

		if (plane->base.type == DRM_PLANE_TYPE_CURSOR)
			continue;

		/* give it all to the first plane if none are active */
		if (plane->wm.fifo_size == 0 &&
		    wm_state->num_active_planes)
			continue;

		plane_extra = min(fifo_extra, fifo_left);
		plane->wm.fifo_size += plane_extra;
		fifo_left -= plane_extra;
	}

	WARN_ON(fifo_left != 0);
}

static void vlv_invert_wms(struct intel_crtc *crtc)
{
	struct vlv_wm_state *wm_state = &crtc->wm_state;
	int level;

	for (level = 0; level < wm_state->num_levels; level++) {
		struct drm_device *dev = crtc->base.dev;
		const int sr_fifo_size = INTEL_INFO(dev)->num_pipes * 512 - 1;
		struct intel_plane *plane;

		wm_state->sr[level].plane = sr_fifo_size - wm_state->sr[level].plane;
		wm_state->sr[level].cursor = 63 - wm_state->sr[level].cursor;

		for_each_intel_plane_on_crtc(dev, crtc, plane) {
			switch (plane->base.type) {
				int sprite;
			case DRM_PLANE_TYPE_CURSOR:
				wm_state->wm[level].cursor = plane->wm.fifo_size -
					wm_state->wm[level].cursor;
				break;
			case DRM_PLANE_TYPE_PRIMARY:
				wm_state->wm[level].primary = plane->wm.fifo_size -
					wm_state->wm[level].primary;
				break;
			case DRM_PLANE_TYPE_OVERLAY:
				sprite = plane->plane;
				wm_state->wm[level].sprite[sprite] = plane->wm.fifo_size -
					wm_state->wm[level].sprite[sprite];
				break;
			}
		}
	}
}

static void vlv_compute_wm(struct intel_crtc *crtc)
{
	struct drm_device *dev = crtc->base.dev;
	struct vlv_wm_state *wm_state = &crtc->wm_state;
	struct intel_plane *plane;
	int sr_fifo_size = INTEL_INFO(dev)->num_pipes * 512 - 1;
	int level;

	memset(wm_state, 0, sizeof(*wm_state));

	wm_state->cxsr = crtc->pipe != PIPE_C && crtc->wm.cxsr_allowed;
	wm_state->num_levels = to_i915(dev)->wm.max_level + 1;

	wm_state->num_active_planes = 0;

	vlv_compute_fifo(crtc);

	if (wm_state->num_active_planes != 1)
		wm_state->cxsr = false;

	if (wm_state->cxsr) {
		for (level = 0; level < wm_state->num_levels; level++) {
			wm_state->sr[level].plane = sr_fifo_size;
			wm_state->sr[level].cursor = 63;
		}
	}

	for_each_intel_plane_on_crtc(dev, crtc, plane) {
		struct intel_plane_state *state =
			to_intel_plane_state(plane->base.state);

		if (!state->visible)
			continue;

		/* normal watermarks */
		for (level = 0; level < wm_state->num_levels; level++) {
			int wm = vlv_compute_wm_level(plane, crtc, state, level);
			int max_wm = plane->base.type == DRM_PLANE_TYPE_CURSOR ? 63 : 511;

			/* hack */
			if (WARN_ON(level == 0 && wm > max_wm))
				wm = max_wm;

			if (wm > plane->wm.fifo_size)
				break;

			switch (plane->base.type) {
				int sprite;
			case DRM_PLANE_TYPE_CURSOR:
				wm_state->wm[level].cursor = wm;
				break;
			case DRM_PLANE_TYPE_PRIMARY:
				wm_state->wm[level].primary = wm;
				break;
			case DRM_PLANE_TYPE_OVERLAY:
				sprite = plane->plane;
				wm_state->wm[level].sprite[sprite] = wm;
				break;
			}
		}

		wm_state->num_levels = level;

		if (!wm_state->cxsr)
			continue;

		/* maxfifo watermarks */
		switch (plane->base.type) {
			int sprite, level;
		case DRM_PLANE_TYPE_CURSOR:
			for (level = 0; level < wm_state->num_levels; level++)
				wm_state->sr[level].cursor =
					wm_state->wm[level].cursor;
			break;
		case DRM_PLANE_TYPE_PRIMARY:
			for (level = 0; level < wm_state->num_levels; level++)
				wm_state->sr[level].plane =
					min(wm_state->sr[level].plane,
					    wm_state->wm[level].primary);
			break;
		case DRM_PLANE_TYPE_OVERLAY:
			sprite = plane->plane;
			for (level = 0; level < wm_state->num_levels; level++)
				wm_state->sr[level].plane =
					min(wm_state->sr[level].plane,
					    wm_state->wm[level].sprite[sprite]);
			break;
		}
	}

	/* clear any (partially) filled invalid levels */
	for (level = wm_state->num_levels; level < to_i915(dev)->wm.max_level + 1; level++) {
		memset(&wm_state->wm[level], 0, sizeof(wm_state->wm[level]));
		memset(&wm_state->sr[level], 0, sizeof(wm_state->sr[level]));
	}

	vlv_invert_wms(crtc);
}

#define VLV_FIFO(plane, value) \
	(((value) << DSPARB_ ## plane ## _SHIFT_VLV) & DSPARB_ ## plane ## _MASK_VLV)

static void vlv_pipe_set_fifo_size(struct intel_crtc *crtc)
{
	struct drm_device *dev = crtc->base.dev;
	struct drm_i915_private *dev_priv = to_i915(dev);
	struct intel_plane *plane;
	int sprite0_start = 0, sprite1_start = 0, fifo_size = 0;

	for_each_intel_plane_on_crtc(dev, crtc, plane) {
		if (plane->base.type == DRM_PLANE_TYPE_CURSOR) {
			WARN_ON(plane->wm.fifo_size != 63);
			continue;
		}

		if (plane->base.type == DRM_PLANE_TYPE_PRIMARY)
			sprite0_start = plane->wm.fifo_size;
		else if (plane->plane == 0)
			sprite1_start = sprite0_start + plane->wm.fifo_size;
		else
			fifo_size = sprite1_start + plane->wm.fifo_size;
	}

	WARN_ON(fifo_size != 512 - 1);

	DRM_DEBUG_KMS("Pipe %c FIFO split %d / %d / %d\n",
		      pipe_name(crtc->pipe), sprite0_start,
		      sprite1_start, fifo_size);

	switch (crtc->pipe) {
		uint32_t dsparb, dsparb2, dsparb3;
	case PIPE_A:
		dsparb = I915_READ(DSPARB);
		dsparb2 = I915_READ(DSPARB2);

		dsparb &= ~(VLV_FIFO(SPRITEA, 0xff) |
			    VLV_FIFO(SPRITEB, 0xff));
		dsparb |= (VLV_FIFO(SPRITEA, sprite0_start) |
			   VLV_FIFO(SPRITEB, sprite1_start));

		dsparb2 &= ~(VLV_FIFO(SPRITEA_HI, 0x1) |
			     VLV_FIFO(SPRITEB_HI, 0x1));
		dsparb2 |= (VLV_FIFO(SPRITEA_HI, sprite0_start >> 8) |
			   VLV_FIFO(SPRITEB_HI, sprite1_start >> 8));

		I915_WRITE(DSPARB, dsparb);
		I915_WRITE(DSPARB2, dsparb2);
		break;
	case PIPE_B:
		dsparb = I915_READ(DSPARB);
		dsparb2 = I915_READ(DSPARB2);

		dsparb &= ~(VLV_FIFO(SPRITEC, 0xff) |
			    VLV_FIFO(SPRITED, 0xff));
		dsparb |= (VLV_FIFO(SPRITEC, sprite0_start) |
			   VLV_FIFO(SPRITED, sprite1_start));

		dsparb2 &= ~(VLV_FIFO(SPRITEC_HI, 0xff) |
			     VLV_FIFO(SPRITED_HI, 0xff));
		dsparb2 |= (VLV_FIFO(SPRITEC_HI, sprite0_start >> 8) |
			   VLV_FIFO(SPRITED_HI, sprite1_start >> 8));

		I915_WRITE(DSPARB, dsparb);
		I915_WRITE(DSPARB2, dsparb2);
		break;
	case PIPE_C:
		dsparb3 = I915_READ(DSPARB3);
		dsparb2 = I915_READ(DSPARB2);

		dsparb3 &= ~(VLV_FIFO(SPRITEE, 0xff) |
			     VLV_FIFO(SPRITEF, 0xff));
		dsparb3 |= (VLV_FIFO(SPRITEE, sprite0_start) |
			    VLV_FIFO(SPRITEF, sprite1_start));

		dsparb2 &= ~(VLV_FIFO(SPRITEE_HI, 0xff) |
			     VLV_FIFO(SPRITEF_HI, 0xff));
		dsparb2 |= (VLV_FIFO(SPRITEE_HI, sprite0_start >> 8) |
			   VLV_FIFO(SPRITEF_HI, sprite1_start >> 8));

		I915_WRITE(DSPARB3, dsparb3);
		I915_WRITE(DSPARB2, dsparb2);
		break;
	default:
		break;
	}
}

#undef VLV_FIFO

static void vlv_merge_wm(struct drm_device *dev,
			 struct vlv_wm_values *wm)
{
	struct intel_crtc *crtc;
	int num_active_crtcs = 0;

	wm->level = to_i915(dev)->wm.max_level;
	wm->cxsr = true;

	for_each_intel_crtc(dev, crtc) {
		const struct vlv_wm_state *wm_state = &crtc->wm_state;

		if (!crtc->active)
			continue;

		if (!wm_state->cxsr)
			wm->cxsr = false;

		num_active_crtcs++;
		wm->level = min_t(int, wm->level, wm_state->num_levels - 1);
	}

	if (num_active_crtcs != 1)
		wm->cxsr = false;

	if (num_active_crtcs > 1)
		wm->level = VLV_WM_LEVEL_PM2;

	for_each_intel_crtc(dev, crtc) {
		struct vlv_wm_state *wm_state = &crtc->wm_state;
		enum pipe pipe = crtc->pipe;

		if (!crtc->active)
			continue;

		wm->pipe[pipe] = wm_state->wm[wm->level];
		if (wm->cxsr)
			wm->sr = wm_state->sr[wm->level];

		wm->ddl[pipe].primary = DDL_PRECISION_HIGH | 2;
		wm->ddl[pipe].sprite[0] = DDL_PRECISION_HIGH | 2;
		wm->ddl[pipe].sprite[1] = DDL_PRECISION_HIGH | 2;
		wm->ddl[pipe].cursor = DDL_PRECISION_HIGH | 2;
	}
}

static void vlv_update_wm(struct drm_crtc *crtc)
{
	struct drm_device *dev = crtc->dev;
	struct drm_i915_private *dev_priv = dev->dev_private;
	struct intel_crtc *intel_crtc = to_intel_crtc(crtc);
	enum pipe pipe = intel_crtc->pipe;
	struct vlv_wm_values wm = {};

	vlv_compute_wm(intel_crtc);
	vlv_merge_wm(dev, &wm);

	if (memcmp(&dev_priv->wm.vlv, &wm, sizeof(wm)) == 0) {
		/* FIXME should be part of crtc atomic commit */
		vlv_pipe_set_fifo_size(intel_crtc);
		return;
	}

	if (wm.level < VLV_WM_LEVEL_DDR_DVFS &&
	    dev_priv->wm.vlv.level >= VLV_WM_LEVEL_DDR_DVFS)
		chv_set_memory_dvfs(dev_priv, false);

	if (wm.level < VLV_WM_LEVEL_PM5 &&
	    dev_priv->wm.vlv.level >= VLV_WM_LEVEL_PM5)
		chv_set_memory_pm5(dev_priv, false);

	if (!wm.cxsr && dev_priv->wm.vlv.cxsr)
		intel_set_memory_cxsr(dev_priv, false);

	/* FIXME should be part of crtc atomic commit */
	vlv_pipe_set_fifo_size(intel_crtc);

	vlv_write_wm_values(intel_crtc, &wm);

	DRM_DEBUG_KMS("Setting FIFO watermarks - %c: plane=%d, cursor=%d, "
		      "sprite0=%d, sprite1=%d, SR: plane=%d, cursor=%d level=%d cxsr=%d\n",
		      pipe_name(pipe), wm.pipe[pipe].primary, wm.pipe[pipe].cursor,
		      wm.pipe[pipe].sprite[0], wm.pipe[pipe].sprite[1],
		      wm.sr.plane, wm.sr.cursor, wm.level, wm.cxsr);

	if (wm.cxsr && !dev_priv->wm.vlv.cxsr)
		intel_set_memory_cxsr(dev_priv, true);

	if (wm.level >= VLV_WM_LEVEL_PM5 &&
	    dev_priv->wm.vlv.level < VLV_WM_LEVEL_PM5)
		chv_set_memory_pm5(dev_priv, true);

	if (wm.level >= VLV_WM_LEVEL_DDR_DVFS &&
	    dev_priv->wm.vlv.level < VLV_WM_LEVEL_DDR_DVFS)
		chv_set_memory_dvfs(dev_priv, true);

	dev_priv->wm.vlv = wm;
}

#define single_plane_enabled(mask) is_power_of_2(mask)

static void g4x_update_wm(struct drm_crtc *crtc)
{
	struct drm_device *dev = crtc->dev;
	static const int sr_latency_ns = 12000;
	struct drm_i915_private *dev_priv = dev->dev_private;
	int planea_wm, planeb_wm, cursora_wm, cursorb_wm;
	int plane_sr, cursor_sr;
	unsigned int enabled = 0;
	bool cxsr_enabled;

	if (g4x_compute_wm0(dev, PIPE_A,
			    &g4x_wm_info, pessimal_latency_ns,
			    &g4x_cursor_wm_info, pessimal_latency_ns,
			    &planea_wm, &cursora_wm))
		enabled |= 1 << PIPE_A;

	if (g4x_compute_wm0(dev, PIPE_B,
			    &g4x_wm_info, pessimal_latency_ns,
			    &g4x_cursor_wm_info, pessimal_latency_ns,
			    &planeb_wm, &cursorb_wm))
		enabled |= 1 << PIPE_B;

	if (single_plane_enabled(enabled) &&
	    g4x_compute_srwm(dev, ffs(enabled) - 1,
			     sr_latency_ns,
			     &g4x_wm_info,
			     &g4x_cursor_wm_info,
			     &plane_sr, &cursor_sr)) {
		cxsr_enabled = true;
	} else {
		cxsr_enabled = false;
		intel_set_memory_cxsr(dev_priv, false);
		plane_sr = cursor_sr = 0;
	}

	DRM_DEBUG_KMS("Setting FIFO watermarks - A: plane=%d, cursor=%d, "
		      "B: plane=%d, cursor=%d, SR: plane=%d, cursor=%d\n",
		      planea_wm, cursora_wm,
		      planeb_wm, cursorb_wm,
		      plane_sr, cursor_sr);

	I915_WRITE(DSPFW1,
		   FW_WM(plane_sr, SR) |
		   FW_WM(cursorb_wm, CURSORB) |
		   FW_WM(planeb_wm, PLANEB) |
		   FW_WM(planea_wm, PLANEA));
	I915_WRITE(DSPFW2,
		   (I915_READ(DSPFW2) & ~DSPFW_CURSORA_MASK) |
		   FW_WM(cursora_wm, CURSORA));
	/* HPLL off in SR has some issues on G4x... disable it */
	I915_WRITE(DSPFW3,
		   (I915_READ(DSPFW3) & ~(DSPFW_HPLL_SR_EN | DSPFW_CURSOR_SR_MASK)) |
		   FW_WM(cursor_sr, CURSOR_SR));

	if (cxsr_enabled)
		intel_set_memory_cxsr(dev_priv, true);
}

static void i965_update_wm(struct drm_crtc *unused_crtc)
{
	struct drm_device *dev = unused_crtc->dev;
	struct drm_i915_private *dev_priv = dev->dev_private;
	struct drm_crtc *crtc;
	int srwm = 1;
	int cursor_sr = 16;
	bool cxsr_enabled;

	/* Calc sr entries for one plane configs */
	crtc = single_enabled_crtc(dev);
	if (crtc) {
		/* self-refresh has much higher latency */
		static const int sr_latency_ns = 12000;
		const struct drm_display_mode *adjusted_mode = &to_intel_crtc(crtc)->config->base.adjusted_mode;
		int clock = adjusted_mode->crtc_clock;
		int htotal = adjusted_mode->crtc_htotal;
		int hdisplay = to_intel_crtc(crtc)->config->pipe_src_w;
		int pixel_size = crtc->primary->state->fb->bits_per_pixel / 8;
		unsigned long line_time_us;
		int entries;

		line_time_us = max(htotal * 1000 / clock, 1);

		/* Use ns/us then divide to preserve precision */
		entries = (((sr_latency_ns / line_time_us) + 1000) / 1000) *
			pixel_size * hdisplay;
		entries = DIV_ROUND_UP(entries, I915_FIFO_LINE_SIZE);
		srwm = I965_FIFO_SIZE - entries;
		if (srwm < 0)
			srwm = 1;
		srwm &= 0x1ff;
		DRM_DEBUG_KMS("self-refresh entries: %d, wm: %d\n",
			      entries, srwm);

		entries = (((sr_latency_ns / line_time_us) + 1000) / 1000) *
			pixel_size * crtc->cursor->state->crtc_w;
		entries = DIV_ROUND_UP(entries,
					  i965_cursor_wm_info.cacheline_size);
		cursor_sr = i965_cursor_wm_info.fifo_size -
			(entries + i965_cursor_wm_info.guard_size);

		if (cursor_sr > i965_cursor_wm_info.max_wm)
			cursor_sr = i965_cursor_wm_info.max_wm;

		DRM_DEBUG_KMS("self-refresh watermark: display plane %d "
			      "cursor %d\n", srwm, cursor_sr);

		cxsr_enabled = true;
	} else {
		cxsr_enabled = false;
		/* Turn off self refresh if both pipes are enabled */
		intel_set_memory_cxsr(dev_priv, false);
	}

	DRM_DEBUG_KMS("Setting FIFO watermarks - A: 8, B: 8, C: 8, SR %d\n",
		      srwm);

	/* 965 has limitations... */
	I915_WRITE(DSPFW1, FW_WM(srwm, SR) |
		   FW_WM(8, CURSORB) |
		   FW_WM(8, PLANEB) |
		   FW_WM(8, PLANEA));
	I915_WRITE(DSPFW2, FW_WM(8, CURSORA) |
		   FW_WM(8, PLANEC_OLD));
	/* update cursor SR watermark */
	I915_WRITE(DSPFW3, FW_WM(cursor_sr, CURSOR_SR));

	if (cxsr_enabled)
		intel_set_memory_cxsr(dev_priv, true);
}

#undef FW_WM

static void i9xx_update_wm(struct drm_crtc *unused_crtc)
{
	struct drm_device *dev = unused_crtc->dev;
	struct drm_i915_private *dev_priv = dev->dev_private;
	const struct intel_watermark_params *wm_info;
	uint32_t fwater_lo;
	uint32_t fwater_hi;
	int cwm, srwm = 1;
	int fifo_size;
	int planea_wm, planeb_wm;
	struct drm_crtc *crtc, *enabled = NULL;

	if (IS_I945GM(dev))
		wm_info = &i945_wm_info;
	else if (!IS_GEN2(dev))
		wm_info = &i915_wm_info;
	else
		wm_info = &i830_a_wm_info;

	fifo_size = dev_priv->display.get_fifo_size(dev, 0);
	crtc = intel_get_crtc_for_plane(dev, 0);
	if (intel_crtc_active(crtc)) {
		const struct drm_display_mode *adjusted_mode;
		int cpp = crtc->primary->state->fb->bits_per_pixel / 8;
		if (IS_GEN2(dev))
			cpp = 4;

		adjusted_mode = &to_intel_crtc(crtc)->config->base.adjusted_mode;
		planea_wm = intel_calculate_wm(adjusted_mode->crtc_clock,
					       wm_info, fifo_size, cpp,
					       pessimal_latency_ns);
		enabled = crtc;
	} else {
		planea_wm = fifo_size - wm_info->guard_size;
		if (planea_wm > (long)wm_info->max_wm)
			planea_wm = wm_info->max_wm;
	}

	if (IS_GEN2(dev))
		wm_info = &i830_bc_wm_info;

	fifo_size = dev_priv->display.get_fifo_size(dev, 1);
	crtc = intel_get_crtc_for_plane(dev, 1);
	if (intel_crtc_active(crtc)) {
		const struct drm_display_mode *adjusted_mode;
		int cpp = crtc->primary->state->fb->bits_per_pixel / 8;
		if (IS_GEN2(dev))
			cpp = 4;

		adjusted_mode = &to_intel_crtc(crtc)->config->base.adjusted_mode;
		planeb_wm = intel_calculate_wm(adjusted_mode->crtc_clock,
					       wm_info, fifo_size, cpp,
					       pessimal_latency_ns);
		if (enabled == NULL)
			enabled = crtc;
		else
			enabled = NULL;
	} else {
		planeb_wm = fifo_size - wm_info->guard_size;
		if (planeb_wm > (long)wm_info->max_wm)
			planeb_wm = wm_info->max_wm;
	}

	DRM_DEBUG_KMS("FIFO watermarks - A: %d, B: %d\n", planea_wm, planeb_wm);

	if (IS_I915GM(dev) && enabled) {
		struct drm_i915_gem_object *obj;

		obj = intel_fb_obj(enabled->primary->state->fb);

		/* self-refresh seems busted with untiled */
		if (obj->tiling_mode == I915_TILING_NONE)
			enabled = NULL;
	}

	/*
	 * Overlay gets an aggressive default since video jitter is bad.
	 */
	cwm = 2;

	/* Play safe and disable self-refresh before adjusting watermarks. */
	intel_set_memory_cxsr(dev_priv, false);

	/* Calc sr entries for one plane configs */
	if (HAS_FW_BLC(dev) && enabled) {
		/* self-refresh has much higher latency */
		static const int sr_latency_ns = 6000;
		const struct drm_display_mode *adjusted_mode = &to_intel_crtc(enabled)->config->base.adjusted_mode;
		int clock = adjusted_mode->crtc_clock;
		int htotal = adjusted_mode->crtc_htotal;
		int hdisplay = to_intel_crtc(enabled)->config->pipe_src_w;
		int pixel_size = enabled->primary->state->fb->bits_per_pixel / 8;
		unsigned long line_time_us;
		int entries;

		line_time_us = max(htotal * 1000 / clock, 1);

		/* Use ns/us then divide to preserve precision */
		entries = (((sr_latency_ns / line_time_us) + 1000) / 1000) *
			pixel_size * hdisplay;
		entries = DIV_ROUND_UP(entries, wm_info->cacheline_size);
		DRM_DEBUG_KMS("self-refresh entries: %d\n", entries);
		srwm = wm_info->fifo_size - entries;
		if (srwm < 0)
			srwm = 1;

		if (IS_I945G(dev) || IS_I945GM(dev))
			I915_WRITE(FW_BLC_SELF,
				   FW_BLC_SELF_FIFO_MASK | (srwm & 0xff));
		else if (IS_I915GM(dev))
			I915_WRITE(FW_BLC_SELF, srwm & 0x3f);
	}

	DRM_DEBUG_KMS("Setting FIFO watermarks - A: %d, B: %d, C: %d, SR %d\n",
		      planea_wm, planeb_wm, cwm, srwm);

	fwater_lo = ((planeb_wm & 0x3f) << 16) | (planea_wm & 0x3f);
	fwater_hi = (cwm & 0x1f);

	/* Set request length to 8 cachelines per fetch */
	fwater_lo = fwater_lo | (1 << 24) | (1 << 8);
	fwater_hi = fwater_hi | (1 << 8);

	I915_WRITE(FW_BLC, fwater_lo);
	I915_WRITE(FW_BLC2, fwater_hi);

	if (enabled)
		intel_set_memory_cxsr(dev_priv, true);
}

static void i845_update_wm(struct drm_crtc *unused_crtc)
{
	struct drm_device *dev = unused_crtc->dev;
	struct drm_i915_private *dev_priv = dev->dev_private;
	struct drm_crtc *crtc;
	const struct drm_display_mode *adjusted_mode;
	uint32_t fwater_lo;
	int planea_wm;

	crtc = single_enabled_crtc(dev);
	if (crtc == NULL)
		return;

	adjusted_mode = &to_intel_crtc(crtc)->config->base.adjusted_mode;
	planea_wm = intel_calculate_wm(adjusted_mode->crtc_clock,
				       &i845_wm_info,
				       dev_priv->display.get_fifo_size(dev, 0),
				       4, pessimal_latency_ns);
	fwater_lo = I915_READ(FW_BLC) & ~0xfff;
	fwater_lo |= (3<<8) | planea_wm;

	DRM_DEBUG_KMS("Setting FIFO watermarks - A: %d\n", planea_wm);

	I915_WRITE(FW_BLC, fwater_lo);
}

uint32_t ilk_pipe_pixel_rate(const struct intel_crtc_state *pipe_config)
{
	uint32_t pixel_rate;

	pixel_rate = pipe_config->base.adjusted_mode.crtc_clock;

	/* We only use IF-ID interlacing. If we ever use PF-ID we'll need to
	 * adjust the pixel_rate here. */

	if (pipe_config->pch_pfit.enabled) {
		uint64_t pipe_w, pipe_h, pfit_w, pfit_h;
		uint32_t pfit_size = pipe_config->pch_pfit.size;

		pipe_w = pipe_config->pipe_src_w;
		pipe_h = pipe_config->pipe_src_h;

		pfit_w = (pfit_size >> 16) & 0xFFFF;
		pfit_h = pfit_size & 0xFFFF;
		if (pipe_w < pfit_w)
			pipe_w = pfit_w;
		if (pipe_h < pfit_h)
			pipe_h = pfit_h;

		pixel_rate = div_u64((uint64_t) pixel_rate * pipe_w * pipe_h,
				     pfit_w * pfit_h);
	}

	return pixel_rate;
}

/* latency must be in 0.1us units. */
static uint32_t ilk_wm_method1(uint32_t pixel_rate, uint8_t bytes_per_pixel,
			       uint32_t latency)
{
	uint64_t ret;

	if (WARN(latency == 0, "Latency value missing\n"))
		return UINT_MAX;

	ret = (uint64_t) pixel_rate * bytes_per_pixel * latency;
	ret = DIV_ROUND_UP_ULL(ret, 64 * 10000) + 2;

	return ret;
}

/* latency must be in 0.1us units. */
static uint32_t ilk_wm_method2(uint32_t pixel_rate, uint32_t pipe_htotal,
			       uint32_t horiz_pixels, uint8_t bytes_per_pixel,
			       uint32_t latency)
{
	uint32_t ret;

	if (WARN(latency == 0, "Latency value missing\n"))
		return UINT_MAX;

	ret = (latency * pixel_rate) / (pipe_htotal * 10000);
	ret = (ret + 1) * horiz_pixels * bytes_per_pixel;
	ret = DIV_ROUND_UP(ret, 64) + 2;
	return ret;
}

static uint32_t ilk_wm_fbc(uint32_t pri_val, uint32_t horiz_pixels,
			   uint8_t bytes_per_pixel)
{
	return DIV_ROUND_UP(pri_val * 64, horiz_pixels * bytes_per_pixel) + 2;
}

struct ilk_wm_maximums {
	uint16_t pri;
	uint16_t spr;
	uint16_t cur;
	uint16_t fbc;
};

/*
 * For both WM_PIPE and WM_LP.
 * mem_value must be in 0.1us units.
 */
static uint32_t ilk_compute_pri_wm(const struct intel_crtc_state *cstate,
				   const struct intel_plane_state *pstate,
				   uint32_t mem_value,
				   bool is_lp)
{
	int bpp = pstate->base.fb ? pstate->base.fb->bits_per_pixel / 8 : 0;
	uint32_t method1, method2;

	if (!cstate->base.active || !pstate->visible)
		return 0;

	method1 = ilk_wm_method1(ilk_pipe_pixel_rate(cstate), bpp, mem_value);

	if (!is_lp)
		return method1;

	method2 = ilk_wm_method2(ilk_pipe_pixel_rate(cstate),
				 cstate->base.adjusted_mode.crtc_htotal,
				 drm_rect_width(&pstate->dst),
				 bpp,
				 mem_value);

	return min(method1, method2);
}

/*
 * For both WM_PIPE and WM_LP.
 * mem_value must be in 0.1us units.
 */
static uint32_t ilk_compute_spr_wm(const struct intel_crtc_state *cstate,
				   const struct intel_plane_state *pstate,
				   uint32_t mem_value)
{
	int bpp = pstate->base.fb ? pstate->base.fb->bits_per_pixel / 8 : 0;
	uint32_t method1, method2;

	if (!cstate->base.active || !pstate->visible)
		return 0;

	method1 = ilk_wm_method1(ilk_pipe_pixel_rate(cstate), bpp, mem_value);
	method2 = ilk_wm_method2(ilk_pipe_pixel_rate(cstate),
				 cstate->base.adjusted_mode.crtc_htotal,
				 drm_rect_width(&pstate->dst),
				 bpp,
				 mem_value);
	return min(method1, method2);
}

/*
 * For both WM_PIPE and WM_LP.
 * mem_value must be in 0.1us units.
 */
static uint32_t ilk_compute_cur_wm(const struct intel_crtc_state *cstate,
				   const struct intel_plane_state *pstate,
				   uint32_t mem_value)
{
	/*
	 * We treat the cursor plane as always-on for the purposes of watermark
	 * calculation.  Until we have two-stage watermark programming merged,
	 * this is necessary to avoid flickering.
	 */
	int cpp = 4;
	int width = pstate->visible ? pstate->base.crtc_w : 64;

	if (!cstate->base.active)
		return 0;

	return ilk_wm_method2(ilk_pipe_pixel_rate(cstate),
			      cstate->base.adjusted_mode.crtc_htotal,
			      width, cpp, mem_value);
}

/* Only for WM_LP. */
static uint32_t ilk_compute_fbc_wm(const struct intel_crtc_state *cstate,
				   const struct intel_plane_state *pstate,
				   uint32_t pri_val)
{
	int bpp = pstate->base.fb ? pstate->base.fb->bits_per_pixel / 8 : 0;

	if (!cstate->base.active || !pstate->visible)
		return 0;

	return ilk_wm_fbc(pri_val, drm_rect_width(&pstate->dst), bpp);
}

static unsigned int ilk_display_fifo_size(const struct drm_device *dev)
{
	if (INTEL_INFO(dev)->gen >= 8)
		return 3072;
	else if (INTEL_INFO(dev)->gen >= 7)
		return 768;
	else
		return 512;
}

static unsigned int ilk_plane_wm_reg_max(const struct drm_device *dev,
					 int level, bool is_sprite)
{
	if (INTEL_INFO(dev)->gen >= 8)
		/* BDW primary/sprite plane watermarks */
		return level == 0 ? 255 : 2047;
	else if (INTEL_INFO(dev)->gen >= 7)
		/* IVB/HSW primary/sprite plane watermarks */
		return level == 0 ? 127 : 1023;
	else if (!is_sprite)
		/* ILK/SNB primary plane watermarks */
		return level == 0 ? 127 : 511;
	else
		/* ILK/SNB sprite plane watermarks */
		return level == 0 ? 63 : 255;
}

static unsigned int ilk_cursor_wm_reg_max(const struct drm_device *dev,
					  int level)
{
	if (INTEL_INFO(dev)->gen >= 7)
		return level == 0 ? 63 : 255;
	else
		return level == 0 ? 31 : 63;
}

static unsigned int ilk_fbc_wm_reg_max(const struct drm_device *dev)
{
	if (INTEL_INFO(dev)->gen >= 8)
		return 31;
	else
		return 15;
}

/* Calculate the maximum primary/sprite plane watermark */
static unsigned int ilk_plane_wm_max(const struct drm_device *dev,
				     int level,
				     const struct intel_wm_config *config,
				     enum intel_ddb_partitioning ddb_partitioning,
				     bool is_sprite)
{
	unsigned int fifo_size = ilk_display_fifo_size(dev);

	/* if sprites aren't enabled, sprites get nothing */
	if (is_sprite && !config->sprites_enabled)
		return 0;

	/* HSW allows LP1+ watermarks even with multiple pipes */
	if (level == 0 || config->num_pipes_active > 1) {
		fifo_size /= INTEL_INFO(dev)->num_pipes;

		/*
		 * For some reason the non self refresh
		 * FIFO size is only half of the self
		 * refresh FIFO size on ILK/SNB.
		 */
		if (INTEL_INFO(dev)->gen <= 6)
			fifo_size /= 2;
	}

	if (config->sprites_enabled) {
		/* level 0 is always calculated with 1:1 split */
		if (level > 0 && ddb_partitioning == INTEL_DDB_PART_5_6) {
			if (is_sprite)
				fifo_size *= 5;
			fifo_size /= 6;
		} else {
			fifo_size /= 2;
		}
	}

	/* clamp to max that the registers can hold */
	return min(fifo_size, ilk_plane_wm_reg_max(dev, level, is_sprite));
}

/* Calculate the maximum cursor plane watermark */
static unsigned int ilk_cursor_wm_max(const struct drm_device *dev,
				      int level,
				      const struct intel_wm_config *config)
{
	/* HSW LP1+ watermarks w/ multiple pipes */
	if (level > 0 && config->num_pipes_active > 1)
		return 64;

	/* otherwise just report max that registers can hold */
	return ilk_cursor_wm_reg_max(dev, level);
}

static void ilk_compute_wm_maximums(const struct drm_device *dev,
				    int level,
				    const struct intel_wm_config *config,
				    enum intel_ddb_partitioning ddb_partitioning,
				    struct ilk_wm_maximums *max)
{
	max->pri = ilk_plane_wm_max(dev, level, config, ddb_partitioning, false);
	max->spr = ilk_plane_wm_max(dev, level, config, ddb_partitioning, true);
	max->cur = ilk_cursor_wm_max(dev, level, config);
	max->fbc = ilk_fbc_wm_reg_max(dev);
}

static void ilk_compute_wm_reg_maximums(struct drm_device *dev,
					int level,
					struct ilk_wm_maximums *max)
{
	max->pri = ilk_plane_wm_reg_max(dev, level, false);
	max->spr = ilk_plane_wm_reg_max(dev, level, true);
	max->cur = ilk_cursor_wm_reg_max(dev, level);
	max->fbc = ilk_fbc_wm_reg_max(dev);
}

static bool ilk_validate_wm_level(int level,
				  const struct ilk_wm_maximums *max,
				  struct intel_wm_level *result)
{
	bool ret;

	/* already determined to be invalid? */
	if (!result->enable)
		return false;

	result->enable = result->pri_val <= max->pri &&
			 result->spr_val <= max->spr &&
			 result->cur_val <= max->cur;

	ret = result->enable;

	/*
	 * HACK until we can pre-compute everything,
	 * and thus fail gracefully if LP0 watermarks
	 * are exceeded...
	 */
	if (level == 0 && !result->enable) {
		if (result->pri_val > max->pri)
			DRM_DEBUG_KMS("Primary WM%d too large %u (max %u)\n",
				      level, result->pri_val, max->pri);
		if (result->spr_val > max->spr)
			DRM_DEBUG_KMS("Sprite WM%d too large %u (max %u)\n",
				      level, result->spr_val, max->spr);
		if (result->cur_val > max->cur)
			DRM_DEBUG_KMS("Cursor WM%d too large %u (max %u)\n",
				      level, result->cur_val, max->cur);

		result->pri_val = min_t(uint32_t, result->pri_val, max->pri);
		result->spr_val = min_t(uint32_t, result->spr_val, max->spr);
		result->cur_val = min_t(uint32_t, result->cur_val, max->cur);
		result->enable = true;
	}

	return ret;
}

static void ilk_compute_wm_level(const struct drm_i915_private *dev_priv,
				 const struct intel_crtc *intel_crtc,
				 int level,
				 struct intel_crtc_state *cstate,
				 struct intel_plane_state *pristate,
				 struct intel_plane_state *sprstate,
				 struct intel_plane_state *curstate,
				 struct intel_wm_level *result)
{
	uint16_t pri_latency = dev_priv->wm.pri_latency[level];
	uint16_t spr_latency = dev_priv->wm.spr_latency[level];
	uint16_t cur_latency = dev_priv->wm.cur_latency[level];

	/* WM1+ latency values stored in 0.5us units */
	if (level > 0) {
		pri_latency *= 5;
		spr_latency *= 5;
		cur_latency *= 5;
	}

	result->pri_val = ilk_compute_pri_wm(cstate, pristate,
					     pri_latency, level);
	result->spr_val = ilk_compute_spr_wm(cstate, sprstate, spr_latency);
	result->cur_val = ilk_compute_cur_wm(cstate, curstate, cur_latency);
	result->fbc_val = ilk_compute_fbc_wm(cstate, pristate, result->pri_val);
	result->enable = true;
}

static uint32_t
hsw_compute_linetime_wm(struct drm_device *dev, struct drm_crtc *crtc)
{
	struct drm_i915_private *dev_priv = dev->dev_private;
	struct intel_crtc *intel_crtc = to_intel_crtc(crtc);
	const struct drm_display_mode *adjusted_mode = &intel_crtc->config->base.adjusted_mode;
	u32 linetime, ips_linetime;

	if (!intel_crtc->active)
		return 0;

	/* The WM are computed with base on how long it takes to fill a single
	 * row at the given clock rate, multiplied by 8.
	 * */
	linetime = DIV_ROUND_CLOSEST(adjusted_mode->crtc_htotal * 1000 * 8,
				     adjusted_mode->crtc_clock);
	ips_linetime = DIV_ROUND_CLOSEST(adjusted_mode->crtc_htotal * 1000 * 8,
					 dev_priv->cdclk_freq);

	return PIPE_WM_LINETIME_IPS_LINETIME(ips_linetime) |
	       PIPE_WM_LINETIME_TIME(linetime);
}

static void intel_read_wm_latency(struct drm_device *dev, uint16_t wm[8])
{
	struct drm_i915_private *dev_priv = dev->dev_private;

	if (IS_GEN9(dev)) {
		uint32_t val;
		int ret, i;
		int level, max_level = ilk_wm_max_level(dev);

		/* read the first set of memory latencies[0:3] */
		val = 0; /* data0 to be programmed to 0 for first set */
		mutex_lock(&dev_priv->rps.hw_lock);
		ret = sandybridge_pcode_read(dev_priv,
					     GEN9_PCODE_READ_MEM_LATENCY,
					     &val);
		mutex_unlock(&dev_priv->rps.hw_lock);

		if (ret) {
			DRM_ERROR("SKL Mailbox read error = %d\n", ret);
			return;
		}

		wm[0] = val & GEN9_MEM_LATENCY_LEVEL_MASK;
		wm[1] = (val >> GEN9_MEM_LATENCY_LEVEL_1_5_SHIFT) &
				GEN9_MEM_LATENCY_LEVEL_MASK;
		wm[2] = (val >> GEN9_MEM_LATENCY_LEVEL_2_6_SHIFT) &
				GEN9_MEM_LATENCY_LEVEL_MASK;
		wm[3] = (val >> GEN9_MEM_LATENCY_LEVEL_3_7_SHIFT) &
				GEN9_MEM_LATENCY_LEVEL_MASK;

		/* read the second set of memory latencies[4:7] */
		val = 1; /* data0 to be programmed to 1 for second set */
		mutex_lock(&dev_priv->rps.hw_lock);
		ret = sandybridge_pcode_read(dev_priv,
					     GEN9_PCODE_READ_MEM_LATENCY,
					     &val);
		mutex_unlock(&dev_priv->rps.hw_lock);
		if (ret) {
			DRM_ERROR("SKL Mailbox read error = %d\n", ret);
			return;
		}

		wm[4] = val & GEN9_MEM_LATENCY_LEVEL_MASK;
		wm[5] = (val >> GEN9_MEM_LATENCY_LEVEL_1_5_SHIFT) &
				GEN9_MEM_LATENCY_LEVEL_MASK;
		wm[6] = (val >> GEN9_MEM_LATENCY_LEVEL_2_6_SHIFT) &
				GEN9_MEM_LATENCY_LEVEL_MASK;
		wm[7] = (val >> GEN9_MEM_LATENCY_LEVEL_3_7_SHIFT) &
				GEN9_MEM_LATENCY_LEVEL_MASK;

		/*
		 * WaWmMemoryReadLatency:skl
		 *
		 * punit doesn't take into account the read latency so we need
		 * to add 2us to the various latency levels we retrieve from
		 * the punit.
		 *   - W0 is a bit special in that it's the only level that
		 *   can't be disabled if we want to have display working, so
		 *   we always add 2us there.
		 *   - For levels >=1, punit returns 0us latency when they are
		 *   disabled, so we respect that and don't add 2us then
		 *
		 * Additionally, if a level n (n > 1) has a 0us latency, all
		 * levels m (m >= n) need to be disabled. We make sure to
		 * sanitize the values out of the punit to satisfy this
		 * requirement.
		 */
		wm[0] += 2;
		for (level = 1; level <= max_level; level++)
			if (wm[level] != 0)
				wm[level] += 2;
			else {
				for (i = level + 1; i <= max_level; i++)
					wm[i] = 0;

				break;
			}
	} else if (IS_HASWELL(dev) || IS_BROADWELL(dev)) {
		uint64_t sskpd = I915_READ64(MCH_SSKPD);

		wm[0] = (sskpd >> 56) & 0xFF;
		if (wm[0] == 0)
			wm[0] = sskpd & 0xF;
		wm[1] = (sskpd >> 4) & 0xFF;
		wm[2] = (sskpd >> 12) & 0xFF;
		wm[3] = (sskpd >> 20) & 0x1FF;
		wm[4] = (sskpd >> 32) & 0x1FF;
	} else if (INTEL_INFO(dev)->gen >= 6) {
		uint32_t sskpd = I915_READ(MCH_SSKPD);

		wm[0] = (sskpd >> SSKPD_WM0_SHIFT) & SSKPD_WM_MASK;
		wm[1] = (sskpd >> SSKPD_WM1_SHIFT) & SSKPD_WM_MASK;
		wm[2] = (sskpd >> SSKPD_WM2_SHIFT) & SSKPD_WM_MASK;
		wm[3] = (sskpd >> SSKPD_WM3_SHIFT) & SSKPD_WM_MASK;
	} else if (INTEL_INFO(dev)->gen >= 5) {
		uint32_t mltr = I915_READ(MLTR_ILK);

		/* ILK primary LP0 latency is 700 ns */
		wm[0] = 7;
		wm[1] = (mltr >> MLTR_WM1_SHIFT) & ILK_SRLT_MASK;
		wm[2] = (mltr >> MLTR_WM2_SHIFT) & ILK_SRLT_MASK;
	}
}

static void intel_fixup_spr_wm_latency(struct drm_device *dev, uint16_t wm[5])
{
	/* ILK sprite LP0 latency is 1300 ns */
	if (INTEL_INFO(dev)->gen == 5)
		wm[0] = 13;
}

static void intel_fixup_cur_wm_latency(struct drm_device *dev, uint16_t wm[5])
{
	/* ILK cursor LP0 latency is 1300 ns */
	if (INTEL_INFO(dev)->gen == 5)
		wm[0] = 13;

	/* WaDoubleCursorLP3Latency:ivb */
	if (IS_IVYBRIDGE(dev))
		wm[3] *= 2;
}

int ilk_wm_max_level(const struct drm_device *dev)
{
	/* how many WM levels are we expecting */
	if (INTEL_INFO(dev)->gen >= 9)
		return 7;
	else if (IS_HASWELL(dev) || IS_BROADWELL(dev))
		return 4;
	else if (INTEL_INFO(dev)->gen >= 6)
		return 3;
	else
		return 2;
}

static void intel_print_wm_latency(struct drm_device *dev,
				   const char *name,
				   const uint16_t wm[8])
{
	int level, max_level = ilk_wm_max_level(dev);

	for (level = 0; level <= max_level; level++) {
		unsigned int latency = wm[level];

		if (latency == 0) {
			DRM_ERROR("%s WM%d latency not provided\n",
				  name, level);
			continue;
		}

		/*
		 * - latencies are in us on gen9.
		 * - before then, WM1+ latency values are in 0.5us units
		 */
		if (IS_GEN9(dev))
			latency *= 10;
		else if (level > 0)
			latency *= 5;

		DRM_DEBUG_KMS("%s WM%d latency %u (%u.%u usec)\n",
			      name, level, wm[level],
			      latency / 10, latency % 10);
	}
}

static bool ilk_increase_wm_latency(struct drm_i915_private *dev_priv,
				    uint16_t wm[5], uint16_t min)
{
	int level, max_level = ilk_wm_max_level(dev_priv->dev);

	if (wm[0] >= min)
		return false;

	wm[0] = max(wm[0], min);
	for (level = 1; level <= max_level; level++)
		wm[level] = max_t(uint16_t, wm[level], DIV_ROUND_UP(min, 5));

	return true;
}

static void snb_wm_latency_quirk(struct drm_device *dev)
{
	struct drm_i915_private *dev_priv = dev->dev_private;
	bool changed;

	/*
	 * The BIOS provided WM memory latency values are often
	 * inadequate for high resolution displays. Adjust them.
	 */
	changed = ilk_increase_wm_latency(dev_priv, dev_priv->wm.pri_latency, 12) |
		ilk_increase_wm_latency(dev_priv, dev_priv->wm.spr_latency, 12) |
		ilk_increase_wm_latency(dev_priv, dev_priv->wm.cur_latency, 12);

	if (!changed)
		return;

	DRM_DEBUG_KMS("WM latency values increased to avoid potential underruns\n");
	intel_print_wm_latency(dev, "Primary", dev_priv->wm.pri_latency);
	intel_print_wm_latency(dev, "Sprite", dev_priv->wm.spr_latency);
	intel_print_wm_latency(dev, "Cursor", dev_priv->wm.cur_latency);
}

static void ilk_setup_wm_latency(struct drm_device *dev)
{
	struct drm_i915_private *dev_priv = dev->dev_private;

	intel_read_wm_latency(dev, dev_priv->wm.pri_latency);

	memcpy(dev_priv->wm.spr_latency, dev_priv->wm.pri_latency,
	       sizeof(dev_priv->wm.pri_latency));
	memcpy(dev_priv->wm.cur_latency, dev_priv->wm.pri_latency,
	       sizeof(dev_priv->wm.pri_latency));

	intel_fixup_spr_wm_latency(dev, dev_priv->wm.spr_latency);
	intel_fixup_cur_wm_latency(dev, dev_priv->wm.cur_latency);

	intel_print_wm_latency(dev, "Primary", dev_priv->wm.pri_latency);
	intel_print_wm_latency(dev, "Sprite", dev_priv->wm.spr_latency);
	intel_print_wm_latency(dev, "Cursor", dev_priv->wm.cur_latency);

	if (IS_GEN6(dev))
		snb_wm_latency_quirk(dev);
}

static void skl_setup_wm_latency(struct drm_device *dev)
{
	struct drm_i915_private *dev_priv = dev->dev_private;

	intel_read_wm_latency(dev, dev_priv->wm.skl_latency);
	intel_print_wm_latency(dev, "Gen9 Plane", dev_priv->wm.skl_latency);
}

/* Compute new watermarks for the pipe */
static int ilk_compute_pipe_wm(struct intel_crtc *intel_crtc,
			       struct drm_atomic_state *state)
{
	struct intel_pipe_wm *pipe_wm;
	struct drm_device *dev = intel_crtc->base.dev;
	const struct drm_i915_private *dev_priv = dev->dev_private;
	struct intel_crtc_state *cstate = NULL;
	struct intel_plane *intel_plane;
	struct drm_plane_state *ps;
	struct intel_plane_state *pristate = NULL;
	struct intel_plane_state *sprstate = NULL;
	struct intel_plane_state *curstate = NULL;
	int level, max_level = ilk_wm_max_level(dev);
	/* LP0 watermark maximums depend on this pipe alone */
	struct intel_wm_config config = {
		.num_pipes_active = 1,
	};
	struct ilk_wm_maximums max;

	cstate = intel_atomic_get_crtc_state(state, intel_crtc);
	if (IS_ERR(cstate))
		return PTR_ERR(cstate);

	pipe_wm = &cstate->wm.optimal.ilk;

	for_each_intel_plane_on_crtc(dev, intel_crtc, intel_plane) {
		ps = drm_atomic_get_plane_state(state,
						&intel_plane->base);
		if (IS_ERR(ps))
			return PTR_ERR(ps);

		if (intel_plane->base.type == DRM_PLANE_TYPE_PRIMARY)
			pristate = to_intel_plane_state(ps);
		else if (intel_plane->base.type == DRM_PLANE_TYPE_OVERLAY)
			sprstate = to_intel_plane_state(ps);
		else if (intel_plane->base.type == DRM_PLANE_TYPE_CURSOR)
			curstate = to_intel_plane_state(ps);
	}

	config.sprites_enabled = sprstate->visible;
	config.sprites_scaled = sprstate->visible &&
		(drm_rect_width(&sprstate->dst) != drm_rect_width(&sprstate->src) >> 16 ||
		drm_rect_height(&sprstate->dst) != drm_rect_height(&sprstate->src) >> 16);

	pipe_wm->pipe_enabled = cstate->base.active;
	pipe_wm->sprites_enabled = config.sprites_enabled;
	pipe_wm->sprites_scaled = config.sprites_scaled;

	/* ILK/SNB: LP2+ watermarks only w/o sprites */
	if (INTEL_INFO(dev)->gen <= 6 && sprstate->visible)
		max_level = 1;

	/* ILK/SNB/IVB: LP1+ watermarks only w/o scaling */
	if (config.sprites_scaled)
		max_level = 0;

	ilk_compute_wm_level(dev_priv, intel_crtc, 0, cstate,
			     pristate, sprstate, curstate, &pipe_wm->wm[0]);

	if (IS_HASWELL(dev) || IS_BROADWELL(dev))
		pipe_wm->linetime = hsw_compute_linetime_wm(dev,
							    &intel_crtc->base);

	/* LP0 watermarks always use 1/2 DDB partitioning */
	ilk_compute_wm_maximums(dev, 0, &config, INTEL_DDB_PART_1_2, &max);

	/* At least LP0 must be valid */
	if (!ilk_validate_wm_level(0, &max, &pipe_wm->wm[0]))
		return -EINVAL;

	ilk_compute_wm_reg_maximums(dev, 1, &max);

	for (level = 1; level <= max_level; level++) {
		struct intel_wm_level wm = {};

		ilk_compute_wm_level(dev_priv, intel_crtc, level, cstate,
				     pristate, sprstate, curstate, &wm);

		/*
		 * Disable any watermark level that exceeds the
		 * register maximums since such watermarks are
		 * always invalid.
		 */
		if (!ilk_validate_wm_level(level, &max, &wm))
			break;

		pipe_wm->wm[level] = wm;
	}

	return 0;
}

/*
 * Merge the watermarks from all active pipes for a specific level.
 */
static void ilk_merge_wm_level(struct drm_device *dev,
			       int level,
			       struct intel_wm_level *ret_wm)
{
	const struct intel_crtc *intel_crtc;

	ret_wm->enable = true;

	for_each_intel_crtc(dev, intel_crtc) {
		const struct intel_crtc_state *cstate =
			to_intel_crtc_state(intel_crtc->base.state);
		const struct intel_pipe_wm *active = &cstate->wm.optimal.ilk;
		const struct intel_wm_level *wm = &active->wm[level];

		if (!active->pipe_enabled)
			continue;

		/*
		 * The watermark values may have been used in the past,
		 * so we must maintain them in the registers for some
		 * time even if the level is now disabled.
		 */
		if (!wm->enable)
			ret_wm->enable = false;

		ret_wm->pri_val = max(ret_wm->pri_val, wm->pri_val);
		ret_wm->spr_val = max(ret_wm->spr_val, wm->spr_val);
		ret_wm->cur_val = max(ret_wm->cur_val, wm->cur_val);
		ret_wm->fbc_val = max(ret_wm->fbc_val, wm->fbc_val);
	}
}

/*
 * Merge all low power watermarks for all active pipes.
 */
static void ilk_wm_merge(struct drm_device *dev,
			 const struct intel_wm_config *config,
			 const struct ilk_wm_maximums *max,
			 struct intel_pipe_wm *merged)
{
	struct drm_i915_private *dev_priv = dev->dev_private;
	int level, max_level = ilk_wm_max_level(dev);
	int last_enabled_level = max_level;

	/* ILK/SNB/IVB: LP1+ watermarks only w/ single pipe */
	if ((INTEL_INFO(dev)->gen <= 6 || IS_IVYBRIDGE(dev)) &&
	    config->num_pipes_active > 1)
		return;

	/* ILK: FBC WM must be disabled always */
	merged->fbc_wm_enabled = INTEL_INFO(dev)->gen >= 6;

	/* merge each WM1+ level */
	for (level = 1; level <= max_level; level++) {
		struct intel_wm_level *wm = &merged->wm[level];

		ilk_merge_wm_level(dev, level, wm);

		if (level > last_enabled_level)
			wm->enable = false;
		else if (!ilk_validate_wm_level(level, max, wm))
			/* make sure all following levels get disabled */
			last_enabled_level = level - 1;

		/*
		 * The spec says it is preferred to disable
		 * FBC WMs instead of disabling a WM level.
		 */
		if (wm->fbc_val > max->fbc) {
			if (wm->enable)
				merged->fbc_wm_enabled = false;
			wm->fbc_val = 0;
		}
	}

	/* ILK: LP2+ must be disabled when FBC WM is disabled but FBC enabled */
	/*
	 * FIXME this is racy. FBC might get enabled later.
	 * What we should check here is whether FBC can be
	 * enabled sometime later.
	 */
	if (IS_GEN5(dev) && !merged->fbc_wm_enabled &&
	    intel_fbc_is_active(dev_priv)) {
		for (level = 2; level <= max_level; level++) {
			struct intel_wm_level *wm = &merged->wm[level];

			wm->enable = false;
		}
	}
}

static int ilk_wm_lp_to_level(int wm_lp, const struct intel_pipe_wm *pipe_wm)
{
	/* LP1,LP2,LP3 levels are either 1,2,3 or 1,3,4 */
	return wm_lp + (wm_lp >= 2 && pipe_wm->wm[4].enable);
}

/* The value we need to program into the WM_LPx latency field */
static unsigned int ilk_wm_lp_latency(struct drm_device *dev, int level)
{
	struct drm_i915_private *dev_priv = dev->dev_private;

	if (IS_HASWELL(dev) || IS_BROADWELL(dev))
		return 2 * level;
	else
		return dev_priv->wm.pri_latency[level];
}

static void ilk_compute_wm_results(struct drm_device *dev,
				   const struct intel_pipe_wm *merged,
				   enum intel_ddb_partitioning partitioning,
				   struct ilk_wm_values *results)
{
	struct intel_crtc *intel_crtc;
	int level, wm_lp;

	results->enable_fbc_wm = merged->fbc_wm_enabled;
	results->partitioning = partitioning;

	/* LP1+ register values */
	for (wm_lp = 1; wm_lp <= 3; wm_lp++) {
		const struct intel_wm_level *r;

		level = ilk_wm_lp_to_level(wm_lp, merged);

		r = &merged->wm[level];

		/*
		 * Maintain the watermark values even if the level is
		 * disabled. Doing otherwise could cause underruns.
		 */
		results->wm_lp[wm_lp - 1] =
			(ilk_wm_lp_latency(dev, level) << WM1_LP_LATENCY_SHIFT) |
			(r->pri_val << WM1_LP_SR_SHIFT) |
			r->cur_val;

		if (r->enable)
			results->wm_lp[wm_lp - 1] |= WM1_LP_SR_EN;

		if (INTEL_INFO(dev)->gen >= 8)
			results->wm_lp[wm_lp - 1] |=
				r->fbc_val << WM1_LP_FBC_SHIFT_BDW;
		else
			results->wm_lp[wm_lp - 1] |=
				r->fbc_val << WM1_LP_FBC_SHIFT;

		/*
		 * Always set WM1S_LP_EN when spr_val != 0, even if the
		 * level is disabled. Doing otherwise could cause underruns.
		 */
		if (INTEL_INFO(dev)->gen <= 6 && r->spr_val) {
			WARN_ON(wm_lp != 1);
			results->wm_lp_spr[wm_lp - 1] = WM1S_LP_EN | r->spr_val;
		} else
			results->wm_lp_spr[wm_lp - 1] = r->spr_val;
	}

	/* LP0 register values */
	for_each_intel_crtc(dev, intel_crtc) {
		const struct intel_crtc_state *cstate =
			to_intel_crtc_state(intel_crtc->base.state);
		enum pipe pipe = intel_crtc->pipe;
		const struct intel_wm_level *r = &cstate->wm.optimal.ilk.wm[0];

		if (WARN_ON(!r->enable))
			continue;

		results->wm_linetime[pipe] = cstate->wm.optimal.ilk.linetime;

		results->wm_pipe[pipe] =
			(r->pri_val << WM0_PIPE_PLANE_SHIFT) |
			(r->spr_val << WM0_PIPE_SPRITE_SHIFT) |
			r->cur_val;
	}
}

/* Find the result with the highest level enabled. Check for enable_fbc_wm in
 * case both are at the same level. Prefer r1 in case they're the same. */
static struct intel_pipe_wm *ilk_find_best_result(struct drm_device *dev,
						  struct intel_pipe_wm *r1,
						  struct intel_pipe_wm *r2)
{
	int level, max_level = ilk_wm_max_level(dev);
	int level1 = 0, level2 = 0;

	for (level = 1; level <= max_level; level++) {
		if (r1->wm[level].enable)
			level1 = level;
		if (r2->wm[level].enable)
			level2 = level;
	}

	if (level1 == level2) {
		if (r2->fbc_wm_enabled && !r1->fbc_wm_enabled)
			return r2;
		else
			return r1;
	} else if (level1 > level2) {
		return r1;
	} else {
		return r2;
	}
}

/* dirty bits used to track which watermarks need changes */
#define WM_DIRTY_PIPE(pipe) (1 << (pipe))
#define WM_DIRTY_LINETIME(pipe) (1 << (8 + (pipe)))
#define WM_DIRTY_LP(wm_lp) (1 << (15 + (wm_lp)))
#define WM_DIRTY_LP_ALL (WM_DIRTY_LP(1) | WM_DIRTY_LP(2) | WM_DIRTY_LP(3))
#define WM_DIRTY_FBC (1 << 24)
#define WM_DIRTY_DDB (1 << 25)

static unsigned int ilk_compute_wm_dirty(struct drm_i915_private *dev_priv,
					 const struct ilk_wm_values *old,
					 const struct ilk_wm_values *new)
{
	unsigned int dirty = 0;
	enum pipe pipe;
	int wm_lp;

	for_each_pipe(dev_priv, pipe) {
		if (old->wm_linetime[pipe] != new->wm_linetime[pipe]) {
			dirty |= WM_DIRTY_LINETIME(pipe);
			/* Must disable LP1+ watermarks too */
			dirty |= WM_DIRTY_LP_ALL;
		}

		if (old->wm_pipe[pipe] != new->wm_pipe[pipe]) {
			dirty |= WM_DIRTY_PIPE(pipe);
			/* Must disable LP1+ watermarks too */
			dirty |= WM_DIRTY_LP_ALL;
		}
	}

	if (old->enable_fbc_wm != new->enable_fbc_wm) {
		dirty |= WM_DIRTY_FBC;
		/* Must disable LP1+ watermarks too */
		dirty |= WM_DIRTY_LP_ALL;
	}

	if (old->partitioning != new->partitioning) {
		dirty |= WM_DIRTY_DDB;
		/* Must disable LP1+ watermarks too */
		dirty |= WM_DIRTY_LP_ALL;
	}

	/* LP1+ watermarks already deemed dirty, no need to continue */
	if (dirty & WM_DIRTY_LP_ALL)
		return dirty;

	/* Find the lowest numbered LP1+ watermark in need of an update... */
	for (wm_lp = 1; wm_lp <= 3; wm_lp++) {
		if (old->wm_lp[wm_lp - 1] != new->wm_lp[wm_lp - 1] ||
		    old->wm_lp_spr[wm_lp - 1] != new->wm_lp_spr[wm_lp - 1])
			break;
	}

	/* ...and mark it and all higher numbered LP1+ watermarks as dirty */
	for (; wm_lp <= 3; wm_lp++)
		dirty |= WM_DIRTY_LP(wm_lp);

	return dirty;
}

static bool _ilk_disable_lp_wm(struct drm_i915_private *dev_priv,
			       unsigned int dirty)
{
	struct ilk_wm_values *previous = &dev_priv->wm.hw;
	bool changed = false;

	if (dirty & WM_DIRTY_LP(3) && previous->wm_lp[2] & WM1_LP_SR_EN) {
		previous->wm_lp[2] &= ~WM1_LP_SR_EN;
		I915_WRITE(WM3_LP_ILK, previous->wm_lp[2]);
		changed = true;
	}
	if (dirty & WM_DIRTY_LP(2) && previous->wm_lp[1] & WM1_LP_SR_EN) {
		previous->wm_lp[1] &= ~WM1_LP_SR_EN;
		I915_WRITE(WM2_LP_ILK, previous->wm_lp[1]);
		changed = true;
	}
	if (dirty & WM_DIRTY_LP(1) && previous->wm_lp[0] & WM1_LP_SR_EN) {
		previous->wm_lp[0] &= ~WM1_LP_SR_EN;
		I915_WRITE(WM1_LP_ILK, previous->wm_lp[0]);
		changed = true;
	}

	/*
	 * Don't touch WM1S_LP_EN here.
	 * Doing so could cause underruns.
	 */

	return changed;
}

/*
 * The spec says we shouldn't write when we don't need, because every write
 * causes WMs to be re-evaluated, expending some power.
 */
static void ilk_write_wm_values(struct drm_i915_private *dev_priv,
				struct ilk_wm_values *results)
{
	struct drm_device *dev = dev_priv->dev;
	struct ilk_wm_values *previous = &dev_priv->wm.hw;
	unsigned int dirty;
	uint32_t val;

	dirty = ilk_compute_wm_dirty(dev_priv, previous, results);
	if (!dirty)
		return;

	_ilk_disable_lp_wm(dev_priv, dirty);

	if (dirty & WM_DIRTY_PIPE(PIPE_A))
		I915_WRITE(WM0_PIPEA_ILK, results->wm_pipe[0]);
	if (dirty & WM_DIRTY_PIPE(PIPE_B))
		I915_WRITE(WM0_PIPEB_ILK, results->wm_pipe[1]);
	if (dirty & WM_DIRTY_PIPE(PIPE_C))
		I915_WRITE(WM0_PIPEC_IVB, results->wm_pipe[2]);

	if (dirty & WM_DIRTY_LINETIME(PIPE_A))
		I915_WRITE(PIPE_WM_LINETIME(PIPE_A), results->wm_linetime[0]);
	if (dirty & WM_DIRTY_LINETIME(PIPE_B))
		I915_WRITE(PIPE_WM_LINETIME(PIPE_B), results->wm_linetime[1]);
	if (dirty & WM_DIRTY_LINETIME(PIPE_C))
		I915_WRITE(PIPE_WM_LINETIME(PIPE_C), results->wm_linetime[2]);

	if (dirty & WM_DIRTY_DDB) {
		if (IS_HASWELL(dev) || IS_BROADWELL(dev)) {
			val = I915_READ(WM_MISC);
			if (results->partitioning == INTEL_DDB_PART_1_2)
				val &= ~WM_MISC_DATA_PARTITION_5_6;
			else
				val |= WM_MISC_DATA_PARTITION_5_6;
			I915_WRITE(WM_MISC, val);
		} else {
			val = I915_READ(DISP_ARB_CTL2);
			if (results->partitioning == INTEL_DDB_PART_1_2)
				val &= ~DISP_DATA_PARTITION_5_6;
			else
				val |= DISP_DATA_PARTITION_5_6;
			I915_WRITE(DISP_ARB_CTL2, val);
		}
	}

	if (dirty & WM_DIRTY_FBC) {
		val = I915_READ(DISP_ARB_CTL);
		if (results->enable_fbc_wm)
			val &= ~DISP_FBC_WM_DIS;
		else
			val |= DISP_FBC_WM_DIS;
		I915_WRITE(DISP_ARB_CTL, val);
	}

	if (dirty & WM_DIRTY_LP(1) &&
	    previous->wm_lp_spr[0] != results->wm_lp_spr[0])
		I915_WRITE(WM1S_LP_ILK, results->wm_lp_spr[0]);

	if (INTEL_INFO(dev)->gen >= 7) {
		if (dirty & WM_DIRTY_LP(2) && previous->wm_lp_spr[1] != results->wm_lp_spr[1])
			I915_WRITE(WM2S_LP_IVB, results->wm_lp_spr[1]);
		if (dirty & WM_DIRTY_LP(3) && previous->wm_lp_spr[2] != results->wm_lp_spr[2])
			I915_WRITE(WM3S_LP_IVB, results->wm_lp_spr[2]);
	}

	if (dirty & WM_DIRTY_LP(1) && previous->wm_lp[0] != results->wm_lp[0])
		I915_WRITE(WM1_LP_ILK, results->wm_lp[0]);
	if (dirty & WM_DIRTY_LP(2) && previous->wm_lp[1] != results->wm_lp[1])
		I915_WRITE(WM2_LP_ILK, results->wm_lp[1]);
	if (dirty & WM_DIRTY_LP(3) && previous->wm_lp[2] != results->wm_lp[2])
		I915_WRITE(WM3_LP_ILK, results->wm_lp[2]);

	dev_priv->wm.hw = *results;
}

static bool ilk_disable_lp_wm(struct drm_device *dev)
{
	struct drm_i915_private *dev_priv = dev->dev_private;

	return _ilk_disable_lp_wm(dev_priv, WM_DIRTY_LP_ALL);
}

/*
 * On gen9, we need to allocate Display Data Buffer (DDB) portions to the
 * different active planes.
 */

#define SKL_DDB_SIZE		896	/* in blocks */
#define BXT_DDB_SIZE		512

/*
 * Return the index of a plane in the SKL DDB and wm result arrays.  Primary
 * plane is always in slot 0, cursor is always in slot I915_MAX_PLANES-1, and
 * other universal planes are in indices 1..n.  Note that this may leave unused
 * indices between the top "sprite" plane and the cursor.
 */
static int
skl_wm_plane_id(const struct intel_plane *plane)
{
	switch (plane->base.type) {
	case DRM_PLANE_TYPE_PRIMARY:
		return 0;
	case DRM_PLANE_TYPE_CURSOR:
		return PLANE_CURSOR;
	case DRM_PLANE_TYPE_OVERLAY:
		return plane->plane + 1;
	default:
		MISSING_CASE(plane->base.type);
		return plane->plane;
	}
}

static void
skl_ddb_get_pipe_allocation_limits(struct drm_device *dev,
				   const struct intel_crtc_state *cstate,
				   const struct intel_wm_config *config,
				   struct skl_ddb_entry *alloc /* out */)
{
	struct drm_crtc *for_crtc = cstate->base.crtc;
	struct drm_crtc *crtc;
	unsigned int pipe_size, ddb_size;
	int nth_active_pipe;

	if (!cstate->base.active) {
		alloc->start = 0;
		alloc->end = 0;
		return;
	}

	if (IS_BROXTON(dev))
		ddb_size = BXT_DDB_SIZE;
	else
		ddb_size = SKL_DDB_SIZE;

	ddb_size -= 4; /* 4 blocks for bypass path allocation */

	nth_active_pipe = 0;
	for_each_crtc(dev, crtc) {
		if (!to_intel_crtc(crtc)->active)
			continue;

		if (crtc == for_crtc)
			break;

		nth_active_pipe++;
	}

	pipe_size = ddb_size / config->num_pipes_active;
	alloc->start = nth_active_pipe * ddb_size / config->num_pipes_active;
	alloc->end = alloc->start + pipe_size;
}

static unsigned int skl_cursor_allocation(const struct intel_wm_config *config)
{
	if (config->num_pipes_active == 1)
		return 32;

	return 8;
}

static void skl_ddb_entry_init_from_hw(struct skl_ddb_entry *entry, u32 reg)
{
	entry->start = reg & 0x3ff;
	entry->end = (reg >> 16) & 0x3ff;
	if (entry->end)
		entry->end += 1;
}

void skl_ddb_get_hw_state(struct drm_i915_private *dev_priv,
			  struct skl_ddb_allocation *ddb /* out */)
{
	enum pipe pipe;
	int plane;
	u32 val;

	memset(ddb, 0, sizeof(*ddb));

	for_each_pipe(dev_priv, pipe) {
		enum intel_display_power_domain power_domain;

		power_domain = POWER_DOMAIN_PIPE(pipe);
		if (!intel_display_power_get_if_enabled(dev_priv, power_domain))
			continue;

		for_each_plane(dev_priv, pipe, plane) {
			val = I915_READ(PLANE_BUF_CFG(pipe, plane));
			skl_ddb_entry_init_from_hw(&ddb->plane[pipe][plane],
						   val);
		}

		val = I915_READ(CUR_BUF_CFG(pipe));
		skl_ddb_entry_init_from_hw(&ddb->plane[pipe][PLANE_CURSOR],
					   val);

		intel_display_power_put(dev_priv, power_domain);
	}
}

static unsigned int
skl_plane_relative_data_rate(const struct intel_crtc_state *cstate,
			     const struct drm_plane_state *pstate,
			     int y)
{
	struct intel_crtc *intel_crtc = to_intel_crtc(cstate->base.crtc);
	struct drm_framebuffer *fb = pstate->fb;

	/* for planar format */
	if (fb->pixel_format == DRM_FORMAT_NV12) {
		if (y)  /* y-plane data rate */
			return intel_crtc->config->pipe_src_w *
				intel_crtc->config->pipe_src_h *
				drm_format_plane_cpp(fb->pixel_format, 0);
		else    /* uv-plane data rate */
			return (intel_crtc->config->pipe_src_w/2) *
				(intel_crtc->config->pipe_src_h/2) *
				drm_format_plane_cpp(fb->pixel_format, 1);
	}

	/* for packed formats */
	return intel_crtc->config->pipe_src_w *
		intel_crtc->config->pipe_src_h *
		drm_format_plane_cpp(fb->pixel_format, 0);
}

/*
 * We don't overflow 32 bits. Worst case is 3 planes enabled, each fetching
 * a 8192x4096@32bpp framebuffer:
 *   3 * 4096 * 8192  * 4 < 2^32
 */
static unsigned int
skl_get_total_relative_data_rate(const struct intel_crtc_state *cstate)
{
	struct intel_crtc *intel_crtc = to_intel_crtc(cstate->base.crtc);
	struct drm_device *dev = intel_crtc->base.dev;
	const struct intel_plane *intel_plane;
	unsigned int total_data_rate = 0;

	for_each_intel_plane_on_crtc(dev, intel_crtc, intel_plane) {
		const struct drm_plane_state *pstate = intel_plane->base.state;

		if (pstate->fb == NULL)
			continue;

		if (intel_plane->base.type == DRM_PLANE_TYPE_CURSOR)
			continue;

		/* packed/uv */
		total_data_rate += skl_plane_relative_data_rate(cstate,
								pstate,
								0);

		if (pstate->fb->pixel_format == DRM_FORMAT_NV12)
			/* y-plane */
			total_data_rate += skl_plane_relative_data_rate(cstate,
									pstate,
									1);
	}

	return total_data_rate;
}

static void
skl_allocate_pipe_ddb(struct intel_crtc_state *cstate,
		      struct skl_ddb_allocation *ddb /* out */)
{
	struct drm_crtc *crtc = cstate->base.crtc;
	struct drm_device *dev = crtc->dev;
	struct drm_i915_private *dev_priv = to_i915(dev);
	struct intel_wm_config *config = &dev_priv->wm.config;
	struct intel_crtc *intel_crtc = to_intel_crtc(crtc);
	struct intel_plane *intel_plane;
	enum pipe pipe = intel_crtc->pipe;
	struct skl_ddb_entry *alloc = &ddb->pipe[pipe];
	uint16_t alloc_size, start, cursor_blocks;
	uint16_t minimum[I915_MAX_PLANES];
	uint16_t y_minimum[I915_MAX_PLANES];
	unsigned int total_data_rate;

	skl_ddb_get_pipe_allocation_limits(dev, cstate, config, alloc);
	alloc_size = skl_ddb_entry_size(alloc);
	if (alloc_size == 0) {
		memset(ddb->plane[pipe], 0, sizeof(ddb->plane[pipe]));
		memset(&ddb->plane[pipe][PLANE_CURSOR], 0,
		       sizeof(ddb->plane[pipe][PLANE_CURSOR]));
		return;
	}

	cursor_blocks = skl_cursor_allocation(config);
	ddb->plane[pipe][PLANE_CURSOR].start = alloc->end - cursor_blocks;
	ddb->plane[pipe][PLANE_CURSOR].end = alloc->end;

	alloc_size -= cursor_blocks;
	alloc->end -= cursor_blocks;

	/* 1. Allocate the mininum required blocks for each active plane */
	for_each_intel_plane_on_crtc(dev, intel_crtc, intel_plane) {
		struct drm_plane *plane = &intel_plane->base;
		struct drm_framebuffer *fb = plane->state->fb;
		int id = skl_wm_plane_id(intel_plane);

		if (fb == NULL)
			continue;
		if (plane->type == DRM_PLANE_TYPE_CURSOR)
			continue;

		minimum[id] = 8;
		alloc_size -= minimum[id];
		y_minimum[id] = (fb->pixel_format == DRM_FORMAT_NV12) ? 8 : 0;
		alloc_size -= y_minimum[id];
	}

	/*
	 * 2. Distribute the remaining space in proportion to the amount of
	 * data each plane needs to fetch from memory.
	 *
	 * FIXME: we may not allocate every single block here.
	 */
	total_data_rate = skl_get_total_relative_data_rate(cstate);

	start = alloc->start;
	for_each_intel_plane_on_crtc(dev, intel_crtc, intel_plane) {
		struct drm_plane *plane = &intel_plane->base;
		struct drm_plane_state *pstate = intel_plane->base.state;
		unsigned int data_rate, y_data_rate;
		uint16_t plane_blocks, y_plane_blocks = 0;
		int id = skl_wm_plane_id(intel_plane);

		if (pstate->fb == NULL)
			continue;
		if (plane->type == DRM_PLANE_TYPE_CURSOR)
			continue;

		data_rate = skl_plane_relative_data_rate(cstate, pstate, 0);

		/*
		 * allocation for (packed formats) or (uv-plane part of planar format):
		 * promote the expression to 64 bits to avoid overflowing, the
		 * result is < available as data_rate / total_data_rate < 1
		 */
		plane_blocks = minimum[id];
		plane_blocks += div_u64((uint64_t)alloc_size * data_rate,
					total_data_rate);

		ddb->plane[pipe][id].start = start;
		ddb->plane[pipe][id].end = start + plane_blocks;

		start += plane_blocks;

		/*
		 * allocation for y_plane part of planar format:
		 */
		if (pstate->fb->pixel_format == DRM_FORMAT_NV12) {
			y_data_rate = skl_plane_relative_data_rate(cstate,
								   pstate,
								   1);
			y_plane_blocks = y_minimum[id];
			y_plane_blocks += div_u64((uint64_t)alloc_size * y_data_rate,
						total_data_rate);

			ddb->y_plane[pipe][id].start = start;
			ddb->y_plane[pipe][id].end = start + y_plane_blocks;

			start += y_plane_blocks;
		}

	}

}

static uint32_t skl_pipe_pixel_rate(const struct intel_crtc_state *config)
{
	/* TODO: Take into account the scalers once we support them */
	return config->base.adjusted_mode.crtc_clock;
}

/*
 * The max latency should be 257 (max the punit can code is 255 and we add 2us
 * for the read latency) and bytes_per_pixel should always be <= 8, so that
 * should allow pixel_rate up to ~2 GHz which seems sufficient since max
 * 2xcdclk is 1350 MHz and the pixel rate should never exceed that.
*/
static uint32_t skl_wm_method1(uint32_t pixel_rate, uint8_t bytes_per_pixel,
			       uint32_t latency)
{
	uint32_t wm_intermediate_val, ret;

	if (latency == 0)
		return UINT_MAX;

	wm_intermediate_val = latency * pixel_rate * bytes_per_pixel / 512;
	ret = DIV_ROUND_UP(wm_intermediate_val, 1000);

	return ret;
}

static uint32_t skl_wm_method2(uint32_t pixel_rate, uint32_t pipe_htotal,
			       uint32_t horiz_pixels, uint8_t bytes_per_pixel,
			       uint64_t tiling, uint32_t latency)
{
	uint32_t ret;
	uint32_t plane_bytes_per_line, plane_blocks_per_line;
	uint32_t wm_intermediate_val;

	if (latency == 0)
		return UINT_MAX;

	plane_bytes_per_line = horiz_pixels * bytes_per_pixel;

	if (tiling == I915_FORMAT_MOD_Y_TILED ||
	    tiling == I915_FORMAT_MOD_Yf_TILED) {
		plane_bytes_per_line *= 4;
		plane_blocks_per_line = DIV_ROUND_UP(plane_bytes_per_line, 512);
		plane_blocks_per_line /= 4;
	} else {
		plane_blocks_per_line = DIV_ROUND_UP(plane_bytes_per_line, 512);
	}

	wm_intermediate_val = latency * pixel_rate;
	ret = DIV_ROUND_UP(wm_intermediate_val, pipe_htotal * 1000) *
				plane_blocks_per_line;

	return ret;
}

static bool skl_ddb_allocation_changed(const struct skl_ddb_allocation *new_ddb,
				       const struct intel_crtc *intel_crtc)
{
	struct drm_device *dev = intel_crtc->base.dev;
	struct drm_i915_private *dev_priv = dev->dev_private;
	const struct skl_ddb_allocation *cur_ddb = &dev_priv->wm.skl_hw.ddb;

	/*
	 * If ddb allocation of pipes changed, it may require recalculation of
	 * watermarks
	 */
	if (memcmp(new_ddb->pipe, cur_ddb->pipe, sizeof(new_ddb->pipe)))
		return true;

	return false;
}

static bool skl_compute_plane_wm(const struct drm_i915_private *dev_priv,
				 struct intel_crtc_state *cstate,
				 struct intel_plane *intel_plane,
				 uint16_t ddb_allocation,
				 int level,
				 uint16_t *out_blocks, /* out */
				 uint8_t *out_lines /* out */)
{
	struct drm_plane *plane = &intel_plane->base;
	struct drm_framebuffer *fb = plane->state->fb;
	uint32_t latency = dev_priv->wm.skl_latency[level];
	uint32_t method1, method2;
	uint32_t plane_bytes_per_line, plane_blocks_per_line;
	uint32_t res_blocks, res_lines;
	uint32_t selected_result;
	uint8_t bytes_per_pixel;

	if (latency == 0 || !cstate->base.active || !fb)
		return false;

	bytes_per_pixel = drm_format_plane_cpp(fb->pixel_format, 0);
	method1 = skl_wm_method1(skl_pipe_pixel_rate(cstate),
				 bytes_per_pixel,
				 latency);
	method2 = skl_wm_method2(skl_pipe_pixel_rate(cstate),
				 cstate->base.adjusted_mode.crtc_htotal,
				 cstate->pipe_src_w,
				 bytes_per_pixel,
				 fb->modifier[0],
				 latency);

	plane_bytes_per_line = cstate->pipe_src_w * bytes_per_pixel;
	plane_blocks_per_line = DIV_ROUND_UP(plane_bytes_per_line, 512);

	if (fb->modifier[0] == I915_FORMAT_MOD_Y_TILED ||
	    fb->modifier[0] == I915_FORMAT_MOD_Yf_TILED) {
		uint32_t min_scanlines = 4;
		uint32_t y_tile_minimum;
		if (intel_rotation_90_or_270(plane->state->rotation)) {
			int bpp = (fb->pixel_format == DRM_FORMAT_NV12) ?
				drm_format_plane_cpp(fb->pixel_format, 1) :
				drm_format_plane_cpp(fb->pixel_format, 0);

			switch (bpp) {
			case 1:
				min_scanlines = 16;
				break;
			case 2:
				min_scanlines = 8;
				break;
			case 8:
				WARN(1, "Unsupported pixel depth for rotation");
			}
		}
		y_tile_minimum = plane_blocks_per_line * min_scanlines;
		selected_result = max(method2, y_tile_minimum);
	} else {
		if ((ddb_allocation / plane_blocks_per_line) >= 1)
			selected_result = min(method1, method2);
		else
			selected_result = method1;
	}

	res_blocks = selected_result + 1;
	res_lines = DIV_ROUND_UP(selected_result, plane_blocks_per_line);

	if (level >= 1 && level <= 7) {
		if (fb->modifier[0] == I915_FORMAT_MOD_Y_TILED ||
		    fb->modifier[0] == I915_FORMAT_MOD_Yf_TILED)
			res_lines += 4;
		else
			res_blocks++;
	}

	if (res_blocks >= ddb_allocation || res_lines > 31)
		return false;

	*out_blocks = res_blocks;
	*out_lines = res_lines;

	return true;
}

static void skl_compute_wm_level(const struct drm_i915_private *dev_priv,
				 struct skl_ddb_allocation *ddb,
				 struct intel_crtc_state *cstate,
				 int level,
				 struct skl_wm_level *result)
{
	struct drm_device *dev = dev_priv->dev;
	struct intel_crtc *intel_crtc = to_intel_crtc(cstate->base.crtc);
	struct intel_plane *intel_plane;
	uint16_t ddb_blocks;
	enum pipe pipe = intel_crtc->pipe;

	for_each_intel_plane_on_crtc(dev, intel_crtc, intel_plane) {
		int i = skl_wm_plane_id(intel_plane);

		ddb_blocks = skl_ddb_entry_size(&ddb->plane[pipe][i]);

		result->plane_en[i] = skl_compute_plane_wm(dev_priv,
						cstate,
						intel_plane,
						ddb_blocks,
						level,
						&result->plane_res_b[i],
						&result->plane_res_l[i]);
	}
}

static uint32_t
skl_compute_linetime_wm(struct intel_crtc_state *cstate)
{
	if (!cstate->base.active)
		return 0;

	if (WARN_ON(skl_pipe_pixel_rate(cstate) == 0))
		return 0;

	return DIV_ROUND_UP(8 * cstate->base.adjusted_mode.crtc_htotal * 1000,
			    skl_pipe_pixel_rate(cstate));
}

static void skl_compute_transition_wm(struct intel_crtc_state *cstate,
				      struct skl_wm_level *trans_wm /* out */)
{
	struct drm_crtc *crtc = cstate->base.crtc;
	struct intel_crtc *intel_crtc = to_intel_crtc(crtc);
	struct intel_plane *intel_plane;

	if (!cstate->base.active)
		return;

	/* Until we know more, just disable transition WMs */
	for_each_intel_plane_on_crtc(crtc->dev, intel_crtc, intel_plane) {
		int i = skl_wm_plane_id(intel_plane);

		trans_wm->plane_en[i] = false;
	}
}

static void skl_compute_pipe_wm(struct intel_crtc_state *cstate,
				struct skl_ddb_allocation *ddb,
				struct skl_pipe_wm *pipe_wm)
{
	struct drm_device *dev = cstate->base.crtc->dev;
	const struct drm_i915_private *dev_priv = dev->dev_private;
	int level, max_level = ilk_wm_max_level(dev);

	for (level = 0; level <= max_level; level++) {
		skl_compute_wm_level(dev_priv, ddb, cstate,
				     level, &pipe_wm->wm[level]);
	}
	pipe_wm->linetime = skl_compute_linetime_wm(cstate);

	skl_compute_transition_wm(cstate, &pipe_wm->trans_wm);
}

static void skl_compute_wm_results(struct drm_device *dev,
				   struct skl_pipe_wm *p_wm,
				   struct skl_wm_values *r,
				   struct intel_crtc *intel_crtc)
{
	int level, max_level = ilk_wm_max_level(dev);
	enum pipe pipe = intel_crtc->pipe;
	uint32_t temp;
	int i;

	for (level = 0; level <= max_level; level++) {
		for (i = 0; i < intel_num_planes(intel_crtc); i++) {
			temp = 0;

			temp |= p_wm->wm[level].plane_res_l[i] <<
					PLANE_WM_LINES_SHIFT;
			temp |= p_wm->wm[level].plane_res_b[i];
			if (p_wm->wm[level].plane_en[i])
				temp |= PLANE_WM_EN;

			r->plane[pipe][i][level] = temp;
		}

		temp = 0;

		temp |= p_wm->wm[level].plane_res_l[PLANE_CURSOR] << PLANE_WM_LINES_SHIFT;
		temp |= p_wm->wm[level].plane_res_b[PLANE_CURSOR];

		if (p_wm->wm[level].plane_en[PLANE_CURSOR])
			temp |= PLANE_WM_EN;

		r->plane[pipe][PLANE_CURSOR][level] = temp;

	}

	/* transition WMs */
	for (i = 0; i < intel_num_planes(intel_crtc); i++) {
		temp = 0;
		temp |= p_wm->trans_wm.plane_res_l[i] << PLANE_WM_LINES_SHIFT;
		temp |= p_wm->trans_wm.plane_res_b[i];
		if (p_wm->trans_wm.plane_en[i])
			temp |= PLANE_WM_EN;

		r->plane_trans[pipe][i] = temp;
	}

	temp = 0;
	temp |= p_wm->trans_wm.plane_res_l[PLANE_CURSOR] << PLANE_WM_LINES_SHIFT;
	temp |= p_wm->trans_wm.plane_res_b[PLANE_CURSOR];
	if (p_wm->trans_wm.plane_en[PLANE_CURSOR])
		temp |= PLANE_WM_EN;

	r->plane_trans[pipe][PLANE_CURSOR] = temp;

	r->wm_linetime[pipe] = p_wm->linetime;
}

static void skl_ddb_entry_write(struct drm_i915_private *dev_priv,
				i915_reg_t reg,
				const struct skl_ddb_entry *entry)
{
	if (entry->end)
		I915_WRITE(reg, (entry->end - 1) << 16 | entry->start);
	else
		I915_WRITE(reg, 0);
}

static void skl_write_wm_values(struct drm_i915_private *dev_priv,
				const struct skl_wm_values *new)
{
	struct drm_device *dev = dev_priv->dev;
	struct intel_crtc *crtc;

	for_each_intel_crtc(dev, crtc) {
		int i, level, max_level = ilk_wm_max_level(dev);
		enum pipe pipe = crtc->pipe;

		if (!new->dirty[pipe])
			continue;

		I915_WRITE(PIPE_WM_LINETIME(pipe), new->wm_linetime[pipe]);

		for (level = 0; level <= max_level; level++) {
			for (i = 0; i < intel_num_planes(crtc); i++)
				I915_WRITE(PLANE_WM(pipe, i, level),
					   new->plane[pipe][i][level]);
			I915_WRITE(CUR_WM(pipe, level),
				   new->plane[pipe][PLANE_CURSOR][level]);
		}
		for (i = 0; i < intel_num_planes(crtc); i++)
			I915_WRITE(PLANE_WM_TRANS(pipe, i),
				   new->plane_trans[pipe][i]);
		I915_WRITE(CUR_WM_TRANS(pipe),
			   new->plane_trans[pipe][PLANE_CURSOR]);

		for (i = 0; i < intel_num_planes(crtc); i++) {
			skl_ddb_entry_write(dev_priv,
					    PLANE_BUF_CFG(pipe, i),
					    &new->ddb.plane[pipe][i]);
			skl_ddb_entry_write(dev_priv,
					    PLANE_NV12_BUF_CFG(pipe, i),
					    &new->ddb.y_plane[pipe][i]);
		}

		skl_ddb_entry_write(dev_priv, CUR_BUF_CFG(pipe),
				    &new->ddb.plane[pipe][PLANE_CURSOR]);
	}
}

/*
 * When setting up a new DDB allocation arrangement, we need to correctly
 * sequence the times at which the new allocations for the pipes are taken into
 * account or we'll have pipes fetching from space previously allocated to
 * another pipe.
 *
 * Roughly the sequence looks like:
 *  1. re-allocate the pipe(s) with the allocation being reduced and not
 *     overlapping with a previous light-up pipe (another way to put it is:
 *     pipes with their new allocation strickly included into their old ones).
 *  2. re-allocate the other pipes that get their allocation reduced
 *  3. allocate the pipes having their allocation increased
 *
 * Steps 1. and 2. are here to take care of the following case:
 * - Initially DDB looks like this:
 *     |   B    |   C    |
 * - enable pipe A.
 * - pipe B has a reduced DDB allocation that overlaps with the old pipe C
 *   allocation
 *     |  A  |  B  |  C  |
 *
 * We need to sequence the re-allocation: C, B, A (and not B, C, A).
 */

static void
skl_wm_flush_pipe(struct drm_i915_private *dev_priv, enum pipe pipe, int pass)
{
	int plane;

	DRM_DEBUG_KMS("flush pipe %c (pass %d)\n", pipe_name(pipe), pass);

	for_each_plane(dev_priv, pipe, plane) {
		I915_WRITE(PLANE_SURF(pipe, plane),
			   I915_READ(PLANE_SURF(pipe, plane)));
	}
	I915_WRITE(CURBASE(pipe), I915_READ(CURBASE(pipe)));
}

static bool
skl_ddb_allocation_included(const struct skl_ddb_allocation *old,
			    const struct skl_ddb_allocation *new,
			    enum pipe pipe)
{
	uint16_t old_size, new_size;

	old_size = skl_ddb_entry_size(&old->pipe[pipe]);
	new_size = skl_ddb_entry_size(&new->pipe[pipe]);

	return old_size != new_size &&
	       new->pipe[pipe].start >= old->pipe[pipe].start &&
	       new->pipe[pipe].end <= old->pipe[pipe].end;
}

static void skl_flush_wm_values(struct drm_i915_private *dev_priv,
				struct skl_wm_values *new_values)
{
	struct drm_device *dev = dev_priv->dev;
	struct skl_ddb_allocation *cur_ddb, *new_ddb;
	bool reallocated[I915_MAX_PIPES] = {};
	struct intel_crtc *crtc;
	enum pipe pipe;

	new_ddb = &new_values->ddb;
	cur_ddb = &dev_priv->wm.skl_hw.ddb;

	/*
	 * First pass: flush the pipes with the new allocation contained into
	 * the old space.
	 *
	 * We'll wait for the vblank on those pipes to ensure we can safely
	 * re-allocate the freed space without this pipe fetching from it.
	 */
	for_each_intel_crtc(dev, crtc) {
		if (!crtc->active)
			continue;

		pipe = crtc->pipe;

		if (!skl_ddb_allocation_included(cur_ddb, new_ddb, pipe))
			continue;

		skl_wm_flush_pipe(dev_priv, pipe, 1);
		intel_wait_for_vblank(dev, pipe);

		reallocated[pipe] = true;
	}


	/*
	 * Second pass: flush the pipes that are having their allocation
	 * reduced, but overlapping with a previous allocation.
	 *
	 * Here as well we need to wait for the vblank to make sure the freed
	 * space is not used anymore.
	 */
	for_each_intel_crtc(dev, crtc) {
		if (!crtc->active)
			continue;

		pipe = crtc->pipe;

		if (reallocated[pipe])
			continue;

		if (skl_ddb_entry_size(&new_ddb->pipe[pipe]) <
		    skl_ddb_entry_size(&cur_ddb->pipe[pipe])) {
			skl_wm_flush_pipe(dev_priv, pipe, 2);
			intel_wait_for_vblank(dev, pipe);
			reallocated[pipe] = true;
		}
	}

	/*
	 * Third pass: flush the pipes that got more space allocated.
	 *
	 * We don't need to actively wait for the update here, next vblank
	 * will just get more DDB space with the correct WM values.
	 */
	for_each_intel_crtc(dev, crtc) {
		if (!crtc->active)
			continue;

		pipe = crtc->pipe;

		/*
		 * At this point, only the pipes more space than before are
		 * left to re-allocate.
		 */
		if (reallocated[pipe])
			continue;

		skl_wm_flush_pipe(dev_priv, pipe, 3);
	}
}

static bool skl_update_pipe_wm(struct drm_crtc *crtc,
			       struct skl_ddb_allocation *ddb, /* out */
			       struct skl_pipe_wm *pipe_wm /* out */)
{
	struct intel_crtc *intel_crtc = to_intel_crtc(crtc);
	struct intel_crtc_state *cstate = to_intel_crtc_state(crtc->state);

	skl_allocate_pipe_ddb(cstate, ddb);
	skl_compute_pipe_wm(cstate, ddb, pipe_wm);

	if (!memcmp(&intel_crtc->wm.active.skl, pipe_wm, sizeof(*pipe_wm)))
		return false;

	intel_crtc->wm.active.skl = *pipe_wm;

	return true;
}

static void skl_update_other_pipe_wm(struct drm_device *dev,
				     struct drm_crtc *crtc,
				     struct skl_wm_values *r)
{
	struct intel_crtc *intel_crtc;
	struct intel_crtc *this_crtc = to_intel_crtc(crtc);

	/*
	 * If the WM update hasn't changed the allocation for this_crtc (the
	 * crtc we are currently computing the new WM values for), other
	 * enabled crtcs will keep the same allocation and we don't need to
	 * recompute anything for them.
	 */
	if (!skl_ddb_allocation_changed(&r->ddb, this_crtc))
		return;

	/*
	 * Otherwise, because of this_crtc being freshly enabled/disabled, the
	 * other active pipes need new DDB allocation and WM values.
	 */
	for_each_intel_crtc(dev, intel_crtc) {
		struct skl_pipe_wm pipe_wm = {};
		bool wm_changed;

		if (this_crtc->pipe == intel_crtc->pipe)
			continue;

		if (!intel_crtc->active)
			continue;

		wm_changed = skl_update_pipe_wm(&intel_crtc->base,
						&r->ddb, &pipe_wm);

		/*
		 * If we end up re-computing the other pipe WM values, it's
		 * because it was really needed, so we expect the WM values to
		 * be different.
		 */
		WARN_ON(!wm_changed);

		skl_compute_wm_results(dev, &pipe_wm, r, intel_crtc);
		r->dirty[intel_crtc->pipe] = true;
	}
}

static void skl_clear_wm(struct skl_wm_values *watermarks, enum pipe pipe)
{
	watermarks->wm_linetime[pipe] = 0;
	memset(watermarks->plane[pipe], 0,
	       sizeof(uint32_t) * 8 * I915_MAX_PLANES);
	memset(watermarks->plane_trans[pipe],
	       0, sizeof(uint32_t) * I915_MAX_PLANES);
	watermarks->plane_trans[pipe][PLANE_CURSOR] = 0;

	/* Clear ddb entries for pipe */
	memset(&watermarks->ddb.pipe[pipe], 0, sizeof(struct skl_ddb_entry));
	memset(&watermarks->ddb.plane[pipe], 0,
	       sizeof(struct skl_ddb_entry) * I915_MAX_PLANES);
	memset(&watermarks->ddb.y_plane[pipe], 0,
	       sizeof(struct skl_ddb_entry) * I915_MAX_PLANES);
	memset(&watermarks->ddb.plane[pipe][PLANE_CURSOR], 0,
	       sizeof(struct skl_ddb_entry));

}

static void skl_update_wm(struct drm_crtc *crtc)
{
	struct intel_crtc *intel_crtc = to_intel_crtc(crtc);
	struct drm_device *dev = crtc->dev;
	struct drm_i915_private *dev_priv = dev->dev_private;
	struct skl_wm_values *results = &dev_priv->wm.skl_results;
	struct intel_crtc_state *cstate = to_intel_crtc_state(crtc->state);
	struct skl_pipe_wm *pipe_wm = &cstate->wm.optimal.skl;


	/* Clear all dirty flags */
	memset(results->dirty, 0, sizeof(bool) * I915_MAX_PIPES);

	skl_clear_wm(results, intel_crtc->pipe);

	if (!skl_update_pipe_wm(crtc, &results->ddb, pipe_wm))
		return;

	skl_compute_wm_results(dev, pipe_wm, results, intel_crtc);
	results->dirty[intel_crtc->pipe] = true;

	skl_update_other_pipe_wm(dev, crtc, results);
	skl_write_wm_values(dev_priv, results);
	skl_flush_wm_values(dev_priv, results);

	/* store the new configuration */
	dev_priv->wm.skl_hw = *results;
}

static void ilk_program_watermarks(struct drm_i915_private *dev_priv)
{
	struct drm_device *dev = dev_priv->dev;
	struct intel_pipe_wm lp_wm_1_2 = {}, lp_wm_5_6 = {}, *best_lp_wm;
	struct ilk_wm_maximums max;
	struct intel_wm_config *config = &dev_priv->wm.config;
	struct ilk_wm_values results = {};
	enum intel_ddb_partitioning partitioning;

	ilk_compute_wm_maximums(dev, 1, config, INTEL_DDB_PART_1_2, &max);
	ilk_wm_merge(dev, config, &max, &lp_wm_1_2);

	/* 5/6 split only in single pipe config on IVB+ */
	if (INTEL_INFO(dev)->gen >= 7 &&
	    config->num_pipes_active == 1 && config->sprites_enabled) {
		ilk_compute_wm_maximums(dev, 1, config, INTEL_DDB_PART_5_6, &max);
		ilk_wm_merge(dev, config, &max, &lp_wm_5_6);

		best_lp_wm = ilk_find_best_result(dev, &lp_wm_1_2, &lp_wm_5_6);
	} else {
		best_lp_wm = &lp_wm_1_2;
	}

	partitioning = (best_lp_wm == &lp_wm_1_2) ?
		       INTEL_DDB_PART_1_2 : INTEL_DDB_PART_5_6;

	ilk_compute_wm_results(dev, best_lp_wm, partitioning, &results);

	ilk_write_wm_values(dev_priv, &results);
}

static void ilk_update_wm(struct drm_crtc *crtc)
{
	struct drm_i915_private *dev_priv = to_i915(crtc->dev);
	struct intel_crtc *intel_crtc = to_intel_crtc(crtc);
	struct intel_crtc_state *cstate = to_intel_crtc_state(crtc->state);

	WARN_ON(cstate->base.active != intel_crtc->active);

	/*
	 * IVB workaround: must disable low power watermarks for at least
	 * one frame before enabling scaling.  LP watermarks can be re-enabled
	 * when scaling is disabled.
	 *
	 * WaCxSRDisabledForSpriteScaling:ivb
	 */
	if (cstate->disable_lp_wm) {
		ilk_disable_lp_wm(crtc->dev);
		intel_wait_for_vblank(crtc->dev, intel_crtc->pipe);
	}
<<<<<<< HEAD

	intel_crtc->wm.active.ilk = cstate->wm.optimal.ilk;

=======

	intel_crtc->wm.active.ilk = cstate->wm.optimal.ilk;

>>>>>>> f3c87e99
	ilk_program_watermarks(dev_priv);
}

static void skl_pipe_wm_active_state(uint32_t val,
				     struct skl_pipe_wm *active,
				     bool is_transwm,
				     bool is_cursor,
				     int i,
				     int level)
{
	bool is_enabled = (val & PLANE_WM_EN) != 0;

	if (!is_transwm) {
		if (!is_cursor) {
			active->wm[level].plane_en[i] = is_enabled;
			active->wm[level].plane_res_b[i] =
					val & PLANE_WM_BLOCKS_MASK;
			active->wm[level].plane_res_l[i] =
					(val >> PLANE_WM_LINES_SHIFT) &
						PLANE_WM_LINES_MASK;
		} else {
			active->wm[level].plane_en[PLANE_CURSOR] = is_enabled;
			active->wm[level].plane_res_b[PLANE_CURSOR] =
					val & PLANE_WM_BLOCKS_MASK;
			active->wm[level].plane_res_l[PLANE_CURSOR] =
					(val >> PLANE_WM_LINES_SHIFT) &
						PLANE_WM_LINES_MASK;
		}
	} else {
		if (!is_cursor) {
			active->trans_wm.plane_en[i] = is_enabled;
			active->trans_wm.plane_res_b[i] =
					val & PLANE_WM_BLOCKS_MASK;
			active->trans_wm.plane_res_l[i] =
					(val >> PLANE_WM_LINES_SHIFT) &
						PLANE_WM_LINES_MASK;
		} else {
			active->trans_wm.plane_en[PLANE_CURSOR] = is_enabled;
			active->trans_wm.plane_res_b[PLANE_CURSOR] =
					val & PLANE_WM_BLOCKS_MASK;
			active->trans_wm.plane_res_l[PLANE_CURSOR] =
					(val >> PLANE_WM_LINES_SHIFT) &
						PLANE_WM_LINES_MASK;
		}
	}
}

static void skl_pipe_wm_get_hw_state(struct drm_crtc *crtc)
{
	struct drm_device *dev = crtc->dev;
	struct drm_i915_private *dev_priv = dev->dev_private;
	struct skl_wm_values *hw = &dev_priv->wm.skl_hw;
	struct intel_crtc *intel_crtc = to_intel_crtc(crtc);
	struct intel_crtc_state *cstate = to_intel_crtc_state(crtc->state);
	struct skl_pipe_wm *active = &cstate->wm.optimal.skl;
	enum pipe pipe = intel_crtc->pipe;
	int level, i, max_level;
	uint32_t temp;

	max_level = ilk_wm_max_level(dev);

	hw->wm_linetime[pipe] = I915_READ(PIPE_WM_LINETIME(pipe));

	for (level = 0; level <= max_level; level++) {
		for (i = 0; i < intel_num_planes(intel_crtc); i++)
			hw->plane[pipe][i][level] =
					I915_READ(PLANE_WM(pipe, i, level));
		hw->plane[pipe][PLANE_CURSOR][level] = I915_READ(CUR_WM(pipe, level));
	}

	for (i = 0; i < intel_num_planes(intel_crtc); i++)
		hw->plane_trans[pipe][i] = I915_READ(PLANE_WM_TRANS(pipe, i));
	hw->plane_trans[pipe][PLANE_CURSOR] = I915_READ(CUR_WM_TRANS(pipe));

	if (!intel_crtc->active)
		return;

	hw->dirty[pipe] = true;

	active->linetime = hw->wm_linetime[pipe];

	for (level = 0; level <= max_level; level++) {
		for (i = 0; i < intel_num_planes(intel_crtc); i++) {
			temp = hw->plane[pipe][i][level];
			skl_pipe_wm_active_state(temp, active, false,
						false, i, level);
		}
		temp = hw->plane[pipe][PLANE_CURSOR][level];
		skl_pipe_wm_active_state(temp, active, false, true, i, level);
	}

	for (i = 0; i < intel_num_planes(intel_crtc); i++) {
		temp = hw->plane_trans[pipe][i];
		skl_pipe_wm_active_state(temp, active, true, false, i, 0);
	}

	temp = hw->plane_trans[pipe][PLANE_CURSOR];
	skl_pipe_wm_active_state(temp, active, true, true, i, 0);

	intel_crtc->wm.active.skl = *active;
}

void skl_wm_get_hw_state(struct drm_device *dev)
{
	struct drm_i915_private *dev_priv = dev->dev_private;
	struct skl_ddb_allocation *ddb = &dev_priv->wm.skl_hw.ddb;
	struct drm_crtc *crtc;

	skl_ddb_get_hw_state(dev_priv, ddb);
	list_for_each_entry(crtc, &dev->mode_config.crtc_list, head)
		skl_pipe_wm_get_hw_state(crtc);
}

static void ilk_pipe_wm_get_hw_state(struct drm_crtc *crtc)
{
	struct drm_device *dev = crtc->dev;
	struct drm_i915_private *dev_priv = dev->dev_private;
	struct ilk_wm_values *hw = &dev_priv->wm.hw;
	struct intel_crtc *intel_crtc = to_intel_crtc(crtc);
	struct intel_crtc_state *cstate = to_intel_crtc_state(crtc->state);
	struct intel_pipe_wm *active = &cstate->wm.optimal.ilk;
	enum pipe pipe = intel_crtc->pipe;
	static const i915_reg_t wm0_pipe_reg[] = {
		[PIPE_A] = WM0_PIPEA_ILK,
		[PIPE_B] = WM0_PIPEB_ILK,
		[PIPE_C] = WM0_PIPEC_IVB,
	};

	hw->wm_pipe[pipe] = I915_READ(wm0_pipe_reg[pipe]);
	if (IS_HASWELL(dev) || IS_BROADWELL(dev))
		hw->wm_linetime[pipe] = I915_READ(PIPE_WM_LINETIME(pipe));

	active->pipe_enabled = intel_crtc->active;

	if (active->pipe_enabled) {
		u32 tmp = hw->wm_pipe[pipe];

		/*
		 * For active pipes LP0 watermark is marked as
		 * enabled, and LP1+ watermaks as disabled since
		 * we can't really reverse compute them in case
		 * multiple pipes are active.
		 */
		active->wm[0].enable = true;
		active->wm[0].pri_val = (tmp & WM0_PIPE_PLANE_MASK) >> WM0_PIPE_PLANE_SHIFT;
		active->wm[0].spr_val = (tmp & WM0_PIPE_SPRITE_MASK) >> WM0_PIPE_SPRITE_SHIFT;
		active->wm[0].cur_val = tmp & WM0_PIPE_CURSOR_MASK;
		active->linetime = hw->wm_linetime[pipe];
	} else {
		int level, max_level = ilk_wm_max_level(dev);

		/*
		 * For inactive pipes, all watermark levels
		 * should be marked as enabled but zeroed,
		 * which is what we'd compute them to.
		 */
		for (level = 0; level <= max_level; level++)
			active->wm[level].enable = true;
	}

	intel_crtc->wm.active.ilk = *active;
}

#define _FW_WM(value, plane) \
	(((value) & DSPFW_ ## plane ## _MASK) >> DSPFW_ ## plane ## _SHIFT)
#define _FW_WM_VLV(value, plane) \
	(((value) & DSPFW_ ## plane ## _MASK_VLV) >> DSPFW_ ## plane ## _SHIFT)

static void vlv_read_wm_values(struct drm_i915_private *dev_priv,
			       struct vlv_wm_values *wm)
{
	enum pipe pipe;
	uint32_t tmp;

	for_each_pipe(dev_priv, pipe) {
		tmp = I915_READ(VLV_DDL(pipe));

		wm->ddl[pipe].primary =
			(tmp >> DDL_PLANE_SHIFT) & (DDL_PRECISION_HIGH | DRAIN_LATENCY_MASK);
		wm->ddl[pipe].cursor =
			(tmp >> DDL_CURSOR_SHIFT) & (DDL_PRECISION_HIGH | DRAIN_LATENCY_MASK);
		wm->ddl[pipe].sprite[0] =
			(tmp >> DDL_SPRITE_SHIFT(0)) & (DDL_PRECISION_HIGH | DRAIN_LATENCY_MASK);
		wm->ddl[pipe].sprite[1] =
			(tmp >> DDL_SPRITE_SHIFT(1)) & (DDL_PRECISION_HIGH | DRAIN_LATENCY_MASK);
	}

	tmp = I915_READ(DSPFW1);
	wm->sr.plane = _FW_WM(tmp, SR);
	wm->pipe[PIPE_B].cursor = _FW_WM(tmp, CURSORB);
	wm->pipe[PIPE_B].primary = _FW_WM_VLV(tmp, PLANEB);
	wm->pipe[PIPE_A].primary = _FW_WM_VLV(tmp, PLANEA);

	tmp = I915_READ(DSPFW2);
	wm->pipe[PIPE_A].sprite[1] = _FW_WM_VLV(tmp, SPRITEB);
	wm->pipe[PIPE_A].cursor = _FW_WM(tmp, CURSORA);
	wm->pipe[PIPE_A].sprite[0] = _FW_WM_VLV(tmp, SPRITEA);

	tmp = I915_READ(DSPFW3);
	wm->sr.cursor = _FW_WM(tmp, CURSOR_SR);

	if (IS_CHERRYVIEW(dev_priv)) {
		tmp = I915_READ(DSPFW7_CHV);
		wm->pipe[PIPE_B].sprite[1] = _FW_WM_VLV(tmp, SPRITED);
		wm->pipe[PIPE_B].sprite[0] = _FW_WM_VLV(tmp, SPRITEC);

		tmp = I915_READ(DSPFW8_CHV);
		wm->pipe[PIPE_C].sprite[1] = _FW_WM_VLV(tmp, SPRITEF);
		wm->pipe[PIPE_C].sprite[0] = _FW_WM_VLV(tmp, SPRITEE);

		tmp = I915_READ(DSPFW9_CHV);
		wm->pipe[PIPE_C].primary = _FW_WM_VLV(tmp, PLANEC);
		wm->pipe[PIPE_C].cursor = _FW_WM(tmp, CURSORC);

		tmp = I915_READ(DSPHOWM);
		wm->sr.plane |= _FW_WM(tmp, SR_HI) << 9;
		wm->pipe[PIPE_C].sprite[1] |= _FW_WM(tmp, SPRITEF_HI) << 8;
		wm->pipe[PIPE_C].sprite[0] |= _FW_WM(tmp, SPRITEE_HI) << 8;
		wm->pipe[PIPE_C].primary |= _FW_WM(tmp, PLANEC_HI) << 8;
		wm->pipe[PIPE_B].sprite[1] |= _FW_WM(tmp, SPRITED_HI) << 8;
		wm->pipe[PIPE_B].sprite[0] |= _FW_WM(tmp, SPRITEC_HI) << 8;
		wm->pipe[PIPE_B].primary |= _FW_WM(tmp, PLANEB_HI) << 8;
		wm->pipe[PIPE_A].sprite[1] |= _FW_WM(tmp, SPRITEB_HI) << 8;
		wm->pipe[PIPE_A].sprite[0] |= _FW_WM(tmp, SPRITEA_HI) << 8;
		wm->pipe[PIPE_A].primary |= _FW_WM(tmp, PLANEA_HI) << 8;
	} else {
		tmp = I915_READ(DSPFW7);
		wm->pipe[PIPE_B].sprite[1] = _FW_WM_VLV(tmp, SPRITED);
		wm->pipe[PIPE_B].sprite[0] = _FW_WM_VLV(tmp, SPRITEC);

		tmp = I915_READ(DSPHOWM);
		wm->sr.plane |= _FW_WM(tmp, SR_HI) << 9;
		wm->pipe[PIPE_B].sprite[1] |= _FW_WM(tmp, SPRITED_HI) << 8;
		wm->pipe[PIPE_B].sprite[0] |= _FW_WM(tmp, SPRITEC_HI) << 8;
		wm->pipe[PIPE_B].primary |= _FW_WM(tmp, PLANEB_HI) << 8;
		wm->pipe[PIPE_A].sprite[1] |= _FW_WM(tmp, SPRITEB_HI) << 8;
		wm->pipe[PIPE_A].sprite[0] |= _FW_WM(tmp, SPRITEA_HI) << 8;
		wm->pipe[PIPE_A].primary |= _FW_WM(tmp, PLANEA_HI) << 8;
	}
}

#undef _FW_WM
#undef _FW_WM_VLV

void vlv_wm_get_hw_state(struct drm_device *dev)
{
	struct drm_i915_private *dev_priv = to_i915(dev);
	struct vlv_wm_values *wm = &dev_priv->wm.vlv;
	struct intel_plane *plane;
	enum pipe pipe;
	u32 val;

	vlv_read_wm_values(dev_priv, wm);

	for_each_intel_plane(dev, plane) {
		switch (plane->base.type) {
			int sprite;
		case DRM_PLANE_TYPE_CURSOR:
			plane->wm.fifo_size = 63;
			break;
		case DRM_PLANE_TYPE_PRIMARY:
			plane->wm.fifo_size = vlv_get_fifo_size(dev, plane->pipe, 0);
			break;
		case DRM_PLANE_TYPE_OVERLAY:
			sprite = plane->plane;
			plane->wm.fifo_size = vlv_get_fifo_size(dev, plane->pipe, sprite + 1);
			break;
		}
	}

	wm->cxsr = I915_READ(FW_BLC_SELF_VLV) & FW_CSPWRDWNEN;
	wm->level = VLV_WM_LEVEL_PM2;

	if (IS_CHERRYVIEW(dev_priv)) {
		mutex_lock(&dev_priv->rps.hw_lock);

		val = vlv_punit_read(dev_priv, PUNIT_REG_DSPFREQ);
		if (val & DSP_MAXFIFO_PM5_ENABLE)
			wm->level = VLV_WM_LEVEL_PM5;

		/*
		 * If DDR DVFS is disabled in the BIOS, Punit
		 * will never ack the request. So if that happens
		 * assume we don't have to enable/disable DDR DVFS
		 * dynamically. To test that just set the REQ_ACK
		 * bit to poke the Punit, but don't change the
		 * HIGH/LOW bits so that we don't actually change
		 * the current state.
		 */
		val = vlv_punit_read(dev_priv, PUNIT_REG_DDR_SETUP2);
		val |= FORCE_DDR_FREQ_REQ_ACK;
		vlv_punit_write(dev_priv, PUNIT_REG_DDR_SETUP2, val);

		if (wait_for((vlv_punit_read(dev_priv, PUNIT_REG_DDR_SETUP2) &
			      FORCE_DDR_FREQ_REQ_ACK) == 0, 3)) {
			DRM_DEBUG_KMS("Punit not acking DDR DVFS request, "
				      "assuming DDR DVFS is disabled\n");
			dev_priv->wm.max_level = VLV_WM_LEVEL_PM5;
		} else {
			val = vlv_punit_read(dev_priv, PUNIT_REG_DDR_SETUP2);
			if ((val & FORCE_DDR_HIGH_FREQ) == 0)
				wm->level = VLV_WM_LEVEL_DDR_DVFS;
		}

		mutex_unlock(&dev_priv->rps.hw_lock);
	}

	for_each_pipe(dev_priv, pipe)
		DRM_DEBUG_KMS("Initial watermarks: pipe %c, plane=%d, cursor=%d, sprite0=%d, sprite1=%d\n",
			      pipe_name(pipe), wm->pipe[pipe].primary, wm->pipe[pipe].cursor,
			      wm->pipe[pipe].sprite[0], wm->pipe[pipe].sprite[1]);

	DRM_DEBUG_KMS("Initial watermarks: SR plane=%d, SR cursor=%d level=%d cxsr=%d\n",
		      wm->sr.plane, wm->sr.cursor, wm->level, wm->cxsr);
}

void ilk_wm_get_hw_state(struct drm_device *dev)
{
	struct drm_i915_private *dev_priv = dev->dev_private;
	struct ilk_wm_values *hw = &dev_priv->wm.hw;
	struct drm_crtc *crtc;

	for_each_crtc(dev, crtc)
		ilk_pipe_wm_get_hw_state(crtc);

	hw->wm_lp[0] = I915_READ(WM1_LP_ILK);
	hw->wm_lp[1] = I915_READ(WM2_LP_ILK);
	hw->wm_lp[2] = I915_READ(WM3_LP_ILK);

	hw->wm_lp_spr[0] = I915_READ(WM1S_LP_ILK);
	if (INTEL_INFO(dev)->gen >= 7) {
		hw->wm_lp_spr[1] = I915_READ(WM2S_LP_IVB);
		hw->wm_lp_spr[2] = I915_READ(WM3S_LP_IVB);
	}

	if (IS_HASWELL(dev) || IS_BROADWELL(dev))
		hw->partitioning = (I915_READ(WM_MISC) & WM_MISC_DATA_PARTITION_5_6) ?
			INTEL_DDB_PART_5_6 : INTEL_DDB_PART_1_2;
	else if (IS_IVYBRIDGE(dev))
		hw->partitioning = (I915_READ(DISP_ARB_CTL2) & DISP_DATA_PARTITION_5_6) ?
			INTEL_DDB_PART_5_6 : INTEL_DDB_PART_1_2;

	hw->enable_fbc_wm =
		!(I915_READ(DISP_ARB_CTL) & DISP_FBC_WM_DIS);
}

/**
 * intel_update_watermarks - update FIFO watermark values based on current modes
 *
 * Calculate watermark values for the various WM regs based on current mode
 * and plane configuration.
 *
 * There are several cases to deal with here:
 *   - normal (i.e. non-self-refresh)
 *   - self-refresh (SR) mode
 *   - lines are large relative to FIFO size (buffer can hold up to 2)
 *   - lines are small relative to FIFO size (buffer can hold more than 2
 *     lines), so need to account for TLB latency
 *
 *   The normal calculation is:
 *     watermark = dotclock * bytes per pixel * latency
 *   where latency is platform & configuration dependent (we assume pessimal
 *   values here).
 *
 *   The SR calculation is:
 *     watermark = (trunc(latency/line time)+1) * surface width *
 *       bytes per pixel
 *   where
 *     line time = htotal / dotclock
 *     surface width = hdisplay for normal plane and 64 for cursor
 *   and latency is assumed to be high, as above.
 *
 * The final value programmed to the register should always be rounded up,
 * and include an extra 2 entries to account for clock crossings.
 *
 * We don't use the sprite, so we can ignore that.  And on Crestline we have
 * to set the non-SR watermarks to 8.
 */
void intel_update_watermarks(struct drm_crtc *crtc)
{
	struct drm_i915_private *dev_priv = crtc->dev->dev_private;

	if (dev_priv->display.update_wm)
		dev_priv->display.update_wm(crtc);
}

/**
 * Lock protecting IPS related data structures
 */
DEFINE_SPINLOCK(mchdev_lock);

/* Global for IPS driver to get at the current i915 device. Protected by
 * mchdev_lock. */
static struct drm_i915_private *i915_mch_dev;

bool ironlake_set_drps(struct drm_device *dev, u8 val)
{
	struct drm_i915_private *dev_priv = dev->dev_private;
	u16 rgvswctl;

	assert_spin_locked(&mchdev_lock);

	rgvswctl = I915_READ16(MEMSWCTL);
	if (rgvswctl & MEMCTL_CMD_STS) {
		DRM_DEBUG("gpu busy, RCS change rejected\n");
		return false; /* still busy with another command */
	}

	rgvswctl = (MEMCTL_CMD_CHFREQ << MEMCTL_CMD_SHIFT) |
		(val << MEMCTL_FREQ_SHIFT) | MEMCTL_SFCAVM;
	I915_WRITE16(MEMSWCTL, rgvswctl);
	POSTING_READ16(MEMSWCTL);

	rgvswctl |= MEMCTL_CMD_STS;
	I915_WRITE16(MEMSWCTL, rgvswctl);

	return true;
}

static void ironlake_enable_drps(struct drm_device *dev)
{
	struct drm_i915_private *dev_priv = dev->dev_private;
	u32 rgvmodectl = I915_READ(MEMMODECTL);
	u8 fmax, fmin, fstart, vstart;

	spin_lock_irq(&mchdev_lock);

	/* Enable temp reporting */
	I915_WRITE16(PMMISC, I915_READ(PMMISC) | MCPPCE_EN);
	I915_WRITE16(TSC1, I915_READ(TSC1) | TSE);

	/* 100ms RC evaluation intervals */
	I915_WRITE(RCUPEI, 100000);
	I915_WRITE(RCDNEI, 100000);

	/* Set max/min thresholds to 90ms and 80ms respectively */
	I915_WRITE(RCBMAXAVG, 90000);
	I915_WRITE(RCBMINAVG, 80000);

	I915_WRITE(MEMIHYST, 1);

	/* Set up min, max, and cur for interrupt handling */
	fmax = (rgvmodectl & MEMMODE_FMAX_MASK) >> MEMMODE_FMAX_SHIFT;
	fmin = (rgvmodectl & MEMMODE_FMIN_MASK);
	fstart = (rgvmodectl & MEMMODE_FSTART_MASK) >>
		MEMMODE_FSTART_SHIFT;

	vstart = (I915_READ(PXVFREQ(fstart)) & PXVFREQ_PX_MASK) >>
		PXVFREQ_PX_SHIFT;

	dev_priv->ips.fmax = fmax; /* IPS callback will increase this */
	dev_priv->ips.fstart = fstart;

	dev_priv->ips.max_delay = fstart;
	dev_priv->ips.min_delay = fmin;
	dev_priv->ips.cur_delay = fstart;

	DRM_DEBUG_DRIVER("fmax: %d, fmin: %d, fstart: %d\n",
			 fmax, fmin, fstart);

	I915_WRITE(MEMINTREN, MEMINT_CX_SUPR_EN | MEMINT_EVAL_CHG_EN);

	/*
	 * Interrupts will be enabled in ironlake_irq_postinstall
	 */

	I915_WRITE(VIDSTART, vstart);
	POSTING_READ(VIDSTART);

	rgvmodectl |= MEMMODE_SWMODE_EN;
	I915_WRITE(MEMMODECTL, rgvmodectl);

	if (wait_for_atomic((I915_READ(MEMSWCTL) & MEMCTL_CMD_STS) == 0, 10))
		DRM_ERROR("stuck trying to change perf mode\n");
	mdelay(1);

	ironlake_set_drps(dev, fstart);

	dev_priv->ips.last_count1 = I915_READ(DMIEC) +
		I915_READ(DDREC) + I915_READ(CSIEC);
	dev_priv->ips.last_time1 = jiffies_to_msecs(jiffies);
	dev_priv->ips.last_count2 = I915_READ(GFXEC);
	dev_priv->ips.last_time2 = ktime_get_raw_ns();

	spin_unlock_irq(&mchdev_lock);
}

static void ironlake_disable_drps(struct drm_device *dev)
{
	struct drm_i915_private *dev_priv = dev->dev_private;
	u16 rgvswctl;

	spin_lock_irq(&mchdev_lock);

	rgvswctl = I915_READ16(MEMSWCTL);

	/* Ack interrupts, disable EFC interrupt */
	I915_WRITE(MEMINTREN, I915_READ(MEMINTREN) & ~MEMINT_EVAL_CHG_EN);
	I915_WRITE(MEMINTRSTS, MEMINT_EVAL_CHG);
	I915_WRITE(DEIER, I915_READ(DEIER) & ~DE_PCU_EVENT);
	I915_WRITE(DEIIR, DE_PCU_EVENT);
	I915_WRITE(DEIMR, I915_READ(DEIMR) | DE_PCU_EVENT);

	/* Go back to the starting frequency */
	ironlake_set_drps(dev, dev_priv->ips.fstart);
	mdelay(1);
	rgvswctl |= MEMCTL_CMD_STS;
	I915_WRITE(MEMSWCTL, rgvswctl);
	mdelay(1);

	spin_unlock_irq(&mchdev_lock);
}

/* There's a funny hw issue where the hw returns all 0 when reading from
 * GEN6_RP_INTERRUPT_LIMITS. Hence we always need to compute the desired value
 * ourselves, instead of doing a rmw cycle (which might result in us clearing
 * all limits and the gpu stuck at whatever frequency it is at atm).
 */
static u32 intel_rps_limits(struct drm_i915_private *dev_priv, u8 val)
{
	u32 limits;

	/* Only set the down limit when we've reached the lowest level to avoid
	 * getting more interrupts, otherwise leave this clear. This prevents a
	 * race in the hw when coming out of rc6: There's a tiny window where
	 * the hw runs at the minimal clock before selecting the desired
	 * frequency, if the down threshold expires in that window we will not
	 * receive a down interrupt. */
	if (IS_GEN9(dev_priv->dev)) {
		limits = (dev_priv->rps.max_freq_softlimit) << 23;
		if (val <= dev_priv->rps.min_freq_softlimit)
			limits |= (dev_priv->rps.min_freq_softlimit) << 14;
	} else {
		limits = dev_priv->rps.max_freq_softlimit << 24;
		if (val <= dev_priv->rps.min_freq_softlimit)
			limits |= dev_priv->rps.min_freq_softlimit << 16;
	}

	return limits;
}

static void gen6_set_rps_thresholds(struct drm_i915_private *dev_priv, u8 val)
{
	int new_power;
	u32 threshold_up = 0, threshold_down = 0; /* in % */
	u32 ei_up = 0, ei_down = 0;

	new_power = dev_priv->rps.power;
	switch (dev_priv->rps.power) {
	case LOW_POWER:
		if (val > dev_priv->rps.efficient_freq + 1 && val > dev_priv->rps.cur_freq)
			new_power = BETWEEN;
		break;

	case BETWEEN:
		if (val <= dev_priv->rps.efficient_freq && val < dev_priv->rps.cur_freq)
			new_power = LOW_POWER;
		else if (val >= dev_priv->rps.rp0_freq && val > dev_priv->rps.cur_freq)
			new_power = HIGH_POWER;
		break;

	case HIGH_POWER:
		if (val < (dev_priv->rps.rp1_freq + dev_priv->rps.rp0_freq) >> 1 && val < dev_priv->rps.cur_freq)
			new_power = BETWEEN;
		break;
	}
	/* Max/min bins are special */
	if (val <= dev_priv->rps.min_freq_softlimit)
		new_power = LOW_POWER;
	if (val >= dev_priv->rps.max_freq_softlimit)
		new_power = HIGH_POWER;
	if (new_power == dev_priv->rps.power)
		return;

	/* Note the units here are not exactly 1us, but 1280ns. */
	switch (new_power) {
	case LOW_POWER:
		/* Upclock if more than 95% busy over 16ms */
		ei_up = 16000;
		threshold_up = 95;

		/* Downclock if less than 85% busy over 32ms */
		ei_down = 32000;
		threshold_down = 85;
		break;

	case BETWEEN:
		/* Upclock if more than 90% busy over 13ms */
		ei_up = 13000;
		threshold_up = 90;

		/* Downclock if less than 75% busy over 32ms */
		ei_down = 32000;
		threshold_down = 75;
		break;

	case HIGH_POWER:
		/* Upclock if more than 85% busy over 10ms */
		ei_up = 10000;
		threshold_up = 85;

		/* Downclock if less than 60% busy over 32ms */
		ei_down = 32000;
		threshold_down = 60;
		break;
	}

	I915_WRITE(GEN6_RP_UP_EI,
		GT_INTERVAL_FROM_US(dev_priv, ei_up));
	I915_WRITE(GEN6_RP_UP_THRESHOLD,
		GT_INTERVAL_FROM_US(dev_priv, (ei_up * threshold_up / 100)));

	I915_WRITE(GEN6_RP_DOWN_EI,
		GT_INTERVAL_FROM_US(dev_priv, ei_down));
	I915_WRITE(GEN6_RP_DOWN_THRESHOLD,
		GT_INTERVAL_FROM_US(dev_priv, (ei_down * threshold_down / 100)));

	 I915_WRITE(GEN6_RP_CONTROL,
		    GEN6_RP_MEDIA_TURBO |
		    GEN6_RP_MEDIA_HW_NORMAL_MODE |
		    GEN6_RP_MEDIA_IS_GFX |
		    GEN6_RP_ENABLE |
		    GEN6_RP_UP_BUSY_AVG |
		    GEN6_RP_DOWN_IDLE_AVG);

	dev_priv->rps.power = new_power;
	dev_priv->rps.up_threshold = threshold_up;
	dev_priv->rps.down_threshold = threshold_down;
	dev_priv->rps.last_adj = 0;
}

static u32 gen6_rps_pm_mask(struct drm_i915_private *dev_priv, u8 val)
{
	u32 mask = 0;

	if (val > dev_priv->rps.min_freq_softlimit)
		mask |= GEN6_PM_RP_DOWN_EI_EXPIRED | GEN6_PM_RP_DOWN_THRESHOLD | GEN6_PM_RP_DOWN_TIMEOUT;
	if (val < dev_priv->rps.max_freq_softlimit)
		mask |= GEN6_PM_RP_UP_EI_EXPIRED | GEN6_PM_RP_UP_THRESHOLD;

	mask &= dev_priv->pm_rps_events;

	return gen6_sanitize_rps_pm_mask(dev_priv, ~mask);
}

/* gen6_set_rps is called to update the frequency request, but should also be
 * called when the range (min_delay and max_delay) is modified so that we can
 * update the GEN6_RP_INTERRUPT_LIMITS register accordingly. */
static void gen6_set_rps(struct drm_device *dev, u8 val)
{
	struct drm_i915_private *dev_priv = dev->dev_private;

	/* WaGsvDisableTurbo: Workaround to disable turbo on BXT A* */
	if (IS_BXT_REVID(dev, 0, BXT_REVID_A1))
		return;

	WARN_ON(!mutex_is_locked(&dev_priv->rps.hw_lock));
	WARN_ON(val > dev_priv->rps.max_freq);
	WARN_ON(val < dev_priv->rps.min_freq);

	/* min/max delay may still have been modified so be sure to
	 * write the limits value.
	 */
	if (val != dev_priv->rps.cur_freq) {
		gen6_set_rps_thresholds(dev_priv, val);

		if (IS_GEN9(dev))
			I915_WRITE(GEN6_RPNSWREQ,
				   GEN9_FREQUENCY(val));
		else if (IS_HASWELL(dev) || IS_BROADWELL(dev))
			I915_WRITE(GEN6_RPNSWREQ,
				   HSW_FREQUENCY(val));
		else
			I915_WRITE(GEN6_RPNSWREQ,
				   GEN6_FREQUENCY(val) |
				   GEN6_OFFSET(0) |
				   GEN6_AGGRESSIVE_TURBO);
	}

	/* Make sure we continue to get interrupts
	 * until we hit the minimum or maximum frequencies.
	 */
	I915_WRITE(GEN6_RP_INTERRUPT_LIMITS, intel_rps_limits(dev_priv, val));
	I915_WRITE(GEN6_PMINTRMSK, gen6_rps_pm_mask(dev_priv, val));

	POSTING_READ(GEN6_RPNSWREQ);

	dev_priv->rps.cur_freq = val;
	trace_intel_gpu_freq_change(intel_gpu_freq(dev_priv, val));
}

static void valleyview_set_rps(struct drm_device *dev, u8 val)
{
	struct drm_i915_private *dev_priv = dev->dev_private;

	WARN_ON(!mutex_is_locked(&dev_priv->rps.hw_lock));
	WARN_ON(val > dev_priv->rps.max_freq);
	WARN_ON(val < dev_priv->rps.min_freq);

	if (WARN_ONCE(IS_CHERRYVIEW(dev) && (val & 1),
		      "Odd GPU freq value\n"))
		val &= ~1;

	I915_WRITE(GEN6_PMINTRMSK, gen6_rps_pm_mask(dev_priv, val));

	if (val != dev_priv->rps.cur_freq) {
		vlv_punit_write(dev_priv, PUNIT_REG_GPU_FREQ_REQ, val);
		if (!IS_CHERRYVIEW(dev_priv))
			gen6_set_rps_thresholds(dev_priv, val);
	}

	dev_priv->rps.cur_freq = val;
	trace_intel_gpu_freq_change(intel_gpu_freq(dev_priv, val));
}

/* vlv_set_rps_idle: Set the frequency to idle, if Gfx clocks are down
 *
 * * If Gfx is Idle, then
 * 1. Forcewake Media well.
 * 2. Request idle freq.
 * 3. Release Forcewake of Media well.
*/
static void vlv_set_rps_idle(struct drm_i915_private *dev_priv)
{
	u32 val = dev_priv->rps.idle_freq;

	if (dev_priv->rps.cur_freq <= val)
		return;

	/* Wake up the media well, as that takes a lot less
	 * power than the Render well. */
	intel_uncore_forcewake_get(dev_priv, FORCEWAKE_MEDIA);
	valleyview_set_rps(dev_priv->dev, val);
	intel_uncore_forcewake_put(dev_priv, FORCEWAKE_MEDIA);
}

void gen6_rps_busy(struct drm_i915_private *dev_priv)
{
	mutex_lock(&dev_priv->rps.hw_lock);
	if (dev_priv->rps.enabled) {
		if (dev_priv->pm_rps_events & (GEN6_PM_RP_DOWN_EI_EXPIRED | GEN6_PM_RP_UP_EI_EXPIRED))
			gen6_rps_reset_ei(dev_priv);
		I915_WRITE(GEN6_PMINTRMSK,
			   gen6_rps_pm_mask(dev_priv, dev_priv->rps.cur_freq));
	}
	mutex_unlock(&dev_priv->rps.hw_lock);
}

void gen6_rps_idle(struct drm_i915_private *dev_priv)
{
	struct drm_device *dev = dev_priv->dev;

	mutex_lock(&dev_priv->rps.hw_lock);
	if (dev_priv->rps.enabled) {
		if (IS_VALLEYVIEW(dev) || IS_CHERRYVIEW(dev))
			vlv_set_rps_idle(dev_priv);
		else
			gen6_set_rps(dev_priv->dev, dev_priv->rps.idle_freq);
		dev_priv->rps.last_adj = 0;
		I915_WRITE(GEN6_PMINTRMSK, 0xffffffff);
	}
	mutex_unlock(&dev_priv->rps.hw_lock);

	spin_lock(&dev_priv->rps.client_lock);
	while (!list_empty(&dev_priv->rps.clients))
		list_del_init(dev_priv->rps.clients.next);
	spin_unlock(&dev_priv->rps.client_lock);
}

void gen6_rps_boost(struct drm_i915_private *dev_priv,
		    struct intel_rps_client *rps,
		    unsigned long submitted)
{
	/* This is intentionally racy! We peek at the state here, then
	 * validate inside the RPS worker.
	 */
	if (!(dev_priv->mm.busy &&
	      dev_priv->rps.enabled &&
	      dev_priv->rps.cur_freq < dev_priv->rps.max_freq_softlimit))
		return;

	/* Force a RPS boost (and don't count it against the client) if
	 * the GPU is severely congested.
	 */
	if (rps && time_after(jiffies, submitted + DRM_I915_THROTTLE_JIFFIES))
		rps = NULL;

	spin_lock(&dev_priv->rps.client_lock);
	if (rps == NULL || list_empty(&rps->link)) {
		spin_lock_irq(&dev_priv->irq_lock);
		if (dev_priv->rps.interrupts_enabled) {
			dev_priv->rps.client_boost = true;
			queue_work(dev_priv->wq, &dev_priv->rps.work);
		}
		spin_unlock_irq(&dev_priv->irq_lock);

		if (rps != NULL) {
			list_add(&rps->link, &dev_priv->rps.clients);
			rps->boosts++;
		} else
			dev_priv->rps.boosts++;
	}
	spin_unlock(&dev_priv->rps.client_lock);
}

void intel_set_rps(struct drm_device *dev, u8 val)
{
	if (IS_VALLEYVIEW(dev) || IS_CHERRYVIEW(dev))
		valleyview_set_rps(dev, val);
	else
		gen6_set_rps(dev, val);
}

static void gen9_disable_rps(struct drm_device *dev)
{
	struct drm_i915_private *dev_priv = dev->dev_private;

	I915_WRITE(GEN6_RC_CONTROL, 0);
	I915_WRITE(GEN9_PG_ENABLE, 0);
}

static void gen6_disable_rps(struct drm_device *dev)
{
	struct drm_i915_private *dev_priv = dev->dev_private;

	I915_WRITE(GEN6_RC_CONTROL, 0);
	I915_WRITE(GEN6_RPNSWREQ, 1 << 31);
}

static void cherryview_disable_rps(struct drm_device *dev)
{
	struct drm_i915_private *dev_priv = dev->dev_private;

	I915_WRITE(GEN6_RC_CONTROL, 0);
}

static void valleyview_disable_rps(struct drm_device *dev)
{
	struct drm_i915_private *dev_priv = dev->dev_private;

	/* we're doing forcewake before Disabling RC6,
	 * This what the BIOS expects when going into suspend */
	intel_uncore_forcewake_get(dev_priv, FORCEWAKE_ALL);

	I915_WRITE(GEN6_RC_CONTROL, 0);

	intel_uncore_forcewake_put(dev_priv, FORCEWAKE_ALL);
}

static void intel_print_rc6_info(struct drm_device *dev, u32 mode)
{
	if (IS_VALLEYVIEW(dev) || IS_CHERRYVIEW(dev)) {
		if (mode & (GEN7_RC_CTL_TO_MODE | GEN6_RC_CTL_EI_MODE(1)))
			mode = GEN6_RC_CTL_RC6_ENABLE;
		else
			mode = 0;
	}
	if (HAS_RC6p(dev))
		DRM_DEBUG_KMS("Enabling RC6 states: RC6 %s RC6p %s RC6pp %s\n",
			      (mode & GEN6_RC_CTL_RC6_ENABLE) ? "on" : "off",
			      (mode & GEN6_RC_CTL_RC6p_ENABLE) ? "on" : "off",
			      (mode & GEN6_RC_CTL_RC6pp_ENABLE) ? "on" : "off");

	else
		DRM_DEBUG_KMS("Enabling RC6 states: RC6 %s\n",
			      (mode & GEN6_RC_CTL_RC6_ENABLE) ? "on" : "off");
}

static int sanitize_rc6_option(const struct drm_device *dev, int enable_rc6)
{
	/* No RC6 before Ironlake and code is gone for ilk. */
	if (INTEL_INFO(dev)->gen < 6)
		return 0;

	/* Respect the kernel parameter if it is set */
	if (enable_rc6 >= 0) {
		int mask;

		if (HAS_RC6p(dev))
			mask = INTEL_RC6_ENABLE | INTEL_RC6p_ENABLE |
			       INTEL_RC6pp_ENABLE;
		else
			mask = INTEL_RC6_ENABLE;

		if ((enable_rc6 & mask) != enable_rc6)
			DRM_DEBUG_KMS("Adjusting RC6 mask to %d (requested %d, valid %d)\n",
				      enable_rc6 & mask, enable_rc6, mask);

		return enable_rc6 & mask;
	}

	if (IS_IVYBRIDGE(dev))
		return (INTEL_RC6_ENABLE | INTEL_RC6p_ENABLE);

	return INTEL_RC6_ENABLE;
}

int intel_enable_rc6(const struct drm_device *dev)
{
	return i915.enable_rc6;
}

static void gen6_init_rps_frequencies(struct drm_device *dev)
{
	struct drm_i915_private *dev_priv = dev->dev_private;
	uint32_t rp_state_cap;
	u32 ddcc_status = 0;
	int ret;

	/* All of these values are in units of 50MHz */
	dev_priv->rps.cur_freq		= 0;
	/* static values from HW: RP0 > RP1 > RPn (min_freq) */
	if (IS_BROXTON(dev)) {
		rp_state_cap = I915_READ(BXT_RP_STATE_CAP);
		dev_priv->rps.rp0_freq = (rp_state_cap >> 16) & 0xff;
		dev_priv->rps.rp1_freq = (rp_state_cap >>  8) & 0xff;
		dev_priv->rps.min_freq = (rp_state_cap >>  0) & 0xff;
	} else {
		rp_state_cap = I915_READ(GEN6_RP_STATE_CAP);
		dev_priv->rps.rp0_freq = (rp_state_cap >>  0) & 0xff;
		dev_priv->rps.rp1_freq = (rp_state_cap >>  8) & 0xff;
		dev_priv->rps.min_freq = (rp_state_cap >> 16) & 0xff;
	}

	/* hw_max = RP0 until we check for overclocking */
	dev_priv->rps.max_freq		= dev_priv->rps.rp0_freq;

	dev_priv->rps.efficient_freq = dev_priv->rps.rp1_freq;
	if (IS_HASWELL(dev) || IS_BROADWELL(dev) ||
	    IS_SKYLAKE(dev) || IS_KABYLAKE(dev)) {
		ret = sandybridge_pcode_read(dev_priv,
					HSW_PCODE_DYNAMIC_DUTY_CYCLE_CONTROL,
					&ddcc_status);
		if (0 == ret)
			dev_priv->rps.efficient_freq =
				clamp_t(u8,
					((ddcc_status >> 8) & 0xff),
					dev_priv->rps.min_freq,
					dev_priv->rps.max_freq);
	}

	if (IS_SKYLAKE(dev) || IS_KABYLAKE(dev)) {
		/* Store the frequency values in 16.66 MHZ units, which is
		   the natural hardware unit for SKL */
		dev_priv->rps.rp0_freq *= GEN9_FREQ_SCALER;
		dev_priv->rps.rp1_freq *= GEN9_FREQ_SCALER;
		dev_priv->rps.min_freq *= GEN9_FREQ_SCALER;
		dev_priv->rps.max_freq *= GEN9_FREQ_SCALER;
		dev_priv->rps.efficient_freq *= GEN9_FREQ_SCALER;
	}

	dev_priv->rps.idle_freq = dev_priv->rps.min_freq;

	/* Preserve min/max settings in case of re-init */
	if (dev_priv->rps.max_freq_softlimit == 0)
		dev_priv->rps.max_freq_softlimit = dev_priv->rps.max_freq;

	if (dev_priv->rps.min_freq_softlimit == 0) {
		if (IS_HASWELL(dev) || IS_BROADWELL(dev))
			dev_priv->rps.min_freq_softlimit =
				max_t(int, dev_priv->rps.efficient_freq,
				      intel_freq_opcode(dev_priv, 450));
		else
			dev_priv->rps.min_freq_softlimit =
				dev_priv->rps.min_freq;
	}
}

/* See the Gen9_GT_PM_Programming_Guide doc for the below */
static void gen9_enable_rps(struct drm_device *dev)
{
	struct drm_i915_private *dev_priv = dev->dev_private;

	intel_uncore_forcewake_get(dev_priv, FORCEWAKE_ALL);

	gen6_init_rps_frequencies(dev);

	/* WaGsvDisableTurbo: Workaround to disable turbo on BXT A* */
	if (IS_BXT_REVID(dev, 0, BXT_REVID_A1)) {
		intel_uncore_forcewake_put(dev_priv, FORCEWAKE_ALL);
		return;
	}

	/* Program defaults and thresholds for RPS*/
	I915_WRITE(GEN6_RC_VIDEO_FREQ,
		GEN9_FREQUENCY(dev_priv->rps.rp1_freq));

	/* 1 second timeout*/
	I915_WRITE(GEN6_RP_DOWN_TIMEOUT,
		GT_INTERVAL_FROM_US(dev_priv, 1000000));

	I915_WRITE(GEN6_RP_IDLE_HYSTERSIS, 0xa);

	/* Leaning on the below call to gen6_set_rps to program/setup the
	 * Up/Down EI & threshold registers, as well as the RP_CONTROL,
	 * RP_INTERRUPT_LIMITS & RPNSWREQ registers */
	dev_priv->rps.power = HIGH_POWER; /* force a reset */
	gen6_set_rps(dev_priv->dev, dev_priv->rps.min_freq_softlimit);

	intel_uncore_forcewake_put(dev_priv, FORCEWAKE_ALL);
}

static void gen9_enable_rc6(struct drm_device *dev)
{
	struct drm_i915_private *dev_priv = dev->dev_private;
	struct intel_engine_cs *ring;
	uint32_t rc6_mask = 0;
	int unused;

	/* 1a: Software RC state - RC0 */
	I915_WRITE(GEN6_RC_STATE, 0);

	/* 1b: Get forcewake during program sequence. Although the driver
	 * hasn't enabled a state yet where we need forcewake, BIOS may have.*/
	intel_uncore_forcewake_get(dev_priv, FORCEWAKE_ALL);

	/* 2a: Disable RC states. */
	I915_WRITE(GEN6_RC_CONTROL, 0);

	/* 2b: Program RC6 thresholds.*/

	/* WaRsDoubleRc6WrlWithCoarsePowerGating: Doubling WRL only when CPG is enabled */
	if (IS_SKYLAKE(dev))
		I915_WRITE(GEN6_RC6_WAKE_RATE_LIMIT, 108 << 16);
	else
		I915_WRITE(GEN6_RC6_WAKE_RATE_LIMIT, 54 << 16);
	I915_WRITE(GEN6_RC_EVALUATION_INTERVAL, 125000); /* 12500 * 1280ns */
	I915_WRITE(GEN6_RC_IDLE_HYSTERSIS, 25); /* 25 * 1280ns */
	for_each_ring(ring, dev_priv, unused)
		I915_WRITE(RING_MAX_IDLE(ring->mmio_base), 10);

	if (HAS_GUC_UCODE(dev))
		I915_WRITE(GUC_MAX_IDLE_COUNT, 0xA);

	I915_WRITE(GEN6_RC_SLEEP, 0);

	/* 2c: Program Coarse Power Gating Policies. */
	I915_WRITE(GEN9_MEDIA_PG_IDLE_HYSTERESIS, 25);
	I915_WRITE(GEN9_RENDER_PG_IDLE_HYSTERESIS, 25);

	/* 3a: Enable RC6 */
	if (intel_enable_rc6(dev) & INTEL_RC6_ENABLE)
		rc6_mask = GEN6_RC_CTL_RC6_ENABLE;
	DRM_INFO("RC6 %s\n", (rc6_mask & GEN6_RC_CTL_RC6_ENABLE) ?
			"on" : "off");
	/* WaRsUseTimeoutMode */
	if (IS_SKL_REVID(dev, 0, SKL_REVID_D0) ||
	    IS_BXT_REVID(dev, 0, BXT_REVID_A1)) {
		I915_WRITE(GEN6_RC6_THRESHOLD, 625); /* 800us */
		I915_WRITE(GEN6_RC_CONTROL, GEN6_RC_CTL_HW_ENABLE |
			   GEN7_RC_CTL_TO_MODE |
			   rc6_mask);
	} else {
		I915_WRITE(GEN6_RC6_THRESHOLD, 37500); /* 37.5/125ms per EI */
		I915_WRITE(GEN6_RC_CONTROL, GEN6_RC_CTL_HW_ENABLE |
			   GEN6_RC_CTL_EI_MODE(1) |
			   rc6_mask);
	}

	/*
	 * 3b: Enable Coarse Power Gating only when RC6 is enabled.
	 * WaRsDisableCoarsePowerGating:skl,bxt - Render/Media PG need to be disabled with RC6.
	 */
	if ((IS_BROXTON(dev) && (INTEL_REVID(dev) < BXT_REVID_B0)) ||
	    ((IS_SKL_GT3(dev) || IS_SKL_GT4(dev)) && (INTEL_REVID(dev) <= SKL_REVID_F0)))
		I915_WRITE(GEN9_PG_ENABLE, 0);
	else
		I915_WRITE(GEN9_PG_ENABLE, (rc6_mask & GEN6_RC_CTL_RC6_ENABLE) ?
				(GEN9_RENDER_PG_ENABLE | GEN9_MEDIA_PG_ENABLE) : 0);

	intel_uncore_forcewake_put(dev_priv, FORCEWAKE_ALL);

}

static void gen8_enable_rps(struct drm_device *dev)
{
	struct drm_i915_private *dev_priv = dev->dev_private;
	struct intel_engine_cs *ring;
	uint32_t rc6_mask = 0;
	int unused;

	/* 1a: Software RC state - RC0 */
	I915_WRITE(GEN6_RC_STATE, 0);

	/* 1c & 1d: Get forcewake during program sequence. Although the driver
	 * hasn't enabled a state yet where we need forcewake, BIOS may have.*/
	intel_uncore_forcewake_get(dev_priv, FORCEWAKE_ALL);

	/* 2a: Disable RC states. */
	I915_WRITE(GEN6_RC_CONTROL, 0);

	/* Initialize rps frequencies */
	gen6_init_rps_frequencies(dev);

	/* 2b: Program RC6 thresholds.*/
	I915_WRITE(GEN6_RC6_WAKE_RATE_LIMIT, 40 << 16);
	I915_WRITE(GEN6_RC_EVALUATION_INTERVAL, 125000); /* 12500 * 1280ns */
	I915_WRITE(GEN6_RC_IDLE_HYSTERSIS, 25); /* 25 * 1280ns */
	for_each_ring(ring, dev_priv, unused)
		I915_WRITE(RING_MAX_IDLE(ring->mmio_base), 10);
	I915_WRITE(GEN6_RC_SLEEP, 0);
	if (IS_BROADWELL(dev))
		I915_WRITE(GEN6_RC6_THRESHOLD, 625); /* 800us/1.28 for TO */
	else
		I915_WRITE(GEN6_RC6_THRESHOLD, 50000); /* 50/125ms per EI */

	/* 3: Enable RC6 */
	if (intel_enable_rc6(dev) & INTEL_RC6_ENABLE)
		rc6_mask = GEN6_RC_CTL_RC6_ENABLE;
	intel_print_rc6_info(dev, rc6_mask);
	if (IS_BROADWELL(dev))
		I915_WRITE(GEN6_RC_CONTROL, GEN6_RC_CTL_HW_ENABLE |
				GEN7_RC_CTL_TO_MODE |
				rc6_mask);
	else
		I915_WRITE(GEN6_RC_CONTROL, GEN6_RC_CTL_HW_ENABLE |
				GEN6_RC_CTL_EI_MODE(1) |
				rc6_mask);

	/* 4 Program defaults and thresholds for RPS*/
	I915_WRITE(GEN6_RPNSWREQ,
		   HSW_FREQUENCY(dev_priv->rps.rp1_freq));
	I915_WRITE(GEN6_RC_VIDEO_FREQ,
		   HSW_FREQUENCY(dev_priv->rps.rp1_freq));
	/* NB: Docs say 1s, and 1000000 - which aren't equivalent */
	I915_WRITE(GEN6_RP_DOWN_TIMEOUT, 100000000 / 128); /* 1 second timeout */

	/* Docs recommend 900MHz, and 300 MHz respectively */
	I915_WRITE(GEN6_RP_INTERRUPT_LIMITS,
		   dev_priv->rps.max_freq_softlimit << 24 |
		   dev_priv->rps.min_freq_softlimit << 16);

	I915_WRITE(GEN6_RP_UP_THRESHOLD, 7600000 / 128); /* 76ms busyness per EI, 90% */
	I915_WRITE(GEN6_RP_DOWN_THRESHOLD, 31300000 / 128); /* 313ms busyness per EI, 70%*/
	I915_WRITE(GEN6_RP_UP_EI, 66000); /* 84.48ms, XXX: random? */
	I915_WRITE(GEN6_RP_DOWN_EI, 350000); /* 448ms, XXX: random? */

	I915_WRITE(GEN6_RP_IDLE_HYSTERSIS, 10);

	/* 5: Enable RPS */
	I915_WRITE(GEN6_RP_CONTROL,
		   GEN6_RP_MEDIA_TURBO |
		   GEN6_RP_MEDIA_HW_NORMAL_MODE |
		   GEN6_RP_MEDIA_IS_GFX |
		   GEN6_RP_ENABLE |
		   GEN6_RP_UP_BUSY_AVG |
		   GEN6_RP_DOWN_IDLE_AVG);

	/* 6: Ring frequency + overclocking (our driver does this later */

	dev_priv->rps.power = HIGH_POWER; /* force a reset */
	gen6_set_rps(dev_priv->dev, dev_priv->rps.idle_freq);

	intel_uncore_forcewake_put(dev_priv, FORCEWAKE_ALL);
}

static void gen6_enable_rps(struct drm_device *dev)
{
	struct drm_i915_private *dev_priv = dev->dev_private;
	struct intel_engine_cs *ring;
	u32 rc6vids, pcu_mbox = 0, rc6_mask = 0;
	u32 gtfifodbg;
	int rc6_mode;
	int i, ret;

	WARN_ON(!mutex_is_locked(&dev_priv->rps.hw_lock));

	/* Here begins a magic sequence of register writes to enable
	 * auto-downclocking.
	 *
	 * Perhaps there might be some value in exposing these to
	 * userspace...
	 */
	I915_WRITE(GEN6_RC_STATE, 0);

	/* Clear the DBG now so we don't confuse earlier errors */
	if ((gtfifodbg = I915_READ(GTFIFODBG))) {
		DRM_ERROR("GT fifo had a previous error %x\n", gtfifodbg);
		I915_WRITE(GTFIFODBG, gtfifodbg);
	}

	intel_uncore_forcewake_get(dev_priv, FORCEWAKE_ALL);

	/* Initialize rps frequencies */
	gen6_init_rps_frequencies(dev);

	/* disable the counters and set deterministic thresholds */
	I915_WRITE(GEN6_RC_CONTROL, 0);

	I915_WRITE(GEN6_RC1_WAKE_RATE_LIMIT, 1000 << 16);
	I915_WRITE(GEN6_RC6_WAKE_RATE_LIMIT, 40 << 16 | 30);
	I915_WRITE(GEN6_RC6pp_WAKE_RATE_LIMIT, 30);
	I915_WRITE(GEN6_RC_EVALUATION_INTERVAL, 125000);
	I915_WRITE(GEN6_RC_IDLE_HYSTERSIS, 25);

	for_each_ring(ring, dev_priv, i)
		I915_WRITE(RING_MAX_IDLE(ring->mmio_base), 10);

	I915_WRITE(GEN6_RC_SLEEP, 0);
	I915_WRITE(GEN6_RC1e_THRESHOLD, 1000);
	if (IS_IVYBRIDGE(dev))
		I915_WRITE(GEN6_RC6_THRESHOLD, 125000);
	else
		I915_WRITE(GEN6_RC6_THRESHOLD, 50000);
	I915_WRITE(GEN6_RC6p_THRESHOLD, 150000);
	I915_WRITE(GEN6_RC6pp_THRESHOLD, 64000); /* unused */

	/* Check if we are enabling RC6 */
	rc6_mode = intel_enable_rc6(dev_priv->dev);
	if (rc6_mode & INTEL_RC6_ENABLE)
		rc6_mask |= GEN6_RC_CTL_RC6_ENABLE;

	/* We don't use those on Haswell */
	if (!IS_HASWELL(dev)) {
		if (rc6_mode & INTEL_RC6p_ENABLE)
			rc6_mask |= GEN6_RC_CTL_RC6p_ENABLE;

		if (rc6_mode & INTEL_RC6pp_ENABLE)
			rc6_mask |= GEN6_RC_CTL_RC6pp_ENABLE;
	}

	intel_print_rc6_info(dev, rc6_mask);

	I915_WRITE(GEN6_RC_CONTROL,
		   rc6_mask |
		   GEN6_RC_CTL_EI_MODE(1) |
		   GEN6_RC_CTL_HW_ENABLE);

	/* Power down if completely idle for over 50ms */
	I915_WRITE(GEN6_RP_DOWN_TIMEOUT, 50000);
	I915_WRITE(GEN6_RP_IDLE_HYSTERSIS, 10);

	ret = sandybridge_pcode_write(dev_priv, GEN6_PCODE_WRITE_MIN_FREQ_TABLE, 0);
	if (ret)
		DRM_DEBUG_DRIVER("Failed to set the min frequency\n");

	ret = sandybridge_pcode_read(dev_priv, GEN6_READ_OC_PARAMS, &pcu_mbox);
	if (!ret && (pcu_mbox & (1<<31))) { /* OC supported */
		DRM_DEBUG_DRIVER("Overclocking supported. Max: %dMHz, Overclock max: %dMHz\n",
				 (dev_priv->rps.max_freq_softlimit & 0xff) * 50,
				 (pcu_mbox & 0xff) * 50);
		dev_priv->rps.max_freq = pcu_mbox & 0xff;
	}

	dev_priv->rps.power = HIGH_POWER; /* force a reset */
	gen6_set_rps(dev_priv->dev, dev_priv->rps.idle_freq);

	rc6vids = 0;
	ret = sandybridge_pcode_read(dev_priv, GEN6_PCODE_READ_RC6VIDS, &rc6vids);
	if (IS_GEN6(dev) && ret) {
		DRM_DEBUG_DRIVER("Couldn't check for BIOS workaround\n");
	} else if (IS_GEN6(dev) && (GEN6_DECODE_RC6_VID(rc6vids & 0xff) < 450)) {
		DRM_DEBUG_DRIVER("You should update your BIOS. Correcting minimum rc6 voltage (%dmV->%dmV)\n",
			  GEN6_DECODE_RC6_VID(rc6vids & 0xff), 450);
		rc6vids &= 0xffff00;
		rc6vids |= GEN6_ENCODE_RC6_VID(450);
		ret = sandybridge_pcode_write(dev_priv, GEN6_PCODE_WRITE_RC6VIDS, rc6vids);
		if (ret)
			DRM_ERROR("Couldn't fix incorrect rc6 voltage\n");
	}

	intel_uncore_forcewake_put(dev_priv, FORCEWAKE_ALL);
}

static void __gen6_update_ring_freq(struct drm_device *dev)
{
	struct drm_i915_private *dev_priv = dev->dev_private;
	int min_freq = 15;
	unsigned int gpu_freq;
	unsigned int max_ia_freq, min_ring_freq;
	unsigned int max_gpu_freq, min_gpu_freq;
	int scaling_factor = 180;
	struct cpufreq_policy *policy;

	WARN_ON(!mutex_is_locked(&dev_priv->rps.hw_lock));

	policy = cpufreq_cpu_get(0);
	if (policy) {
		max_ia_freq = policy->cpuinfo.max_freq;
		cpufreq_cpu_put(policy);
	} else {
		/*
		 * Default to measured freq if none found, PCU will ensure we
		 * don't go over
		 */
		max_ia_freq = tsc_khz;
	}

	/* Convert from kHz to MHz */
	max_ia_freq /= 1000;

	min_ring_freq = I915_READ(DCLK) & 0xf;
	/* convert DDR frequency from units of 266.6MHz to bandwidth */
	min_ring_freq = mult_frac(min_ring_freq, 8, 3);

	if (IS_SKYLAKE(dev) || IS_KABYLAKE(dev)) {
		/* Convert GT frequency to 50 HZ units */
		min_gpu_freq = dev_priv->rps.min_freq / GEN9_FREQ_SCALER;
		max_gpu_freq = dev_priv->rps.max_freq / GEN9_FREQ_SCALER;
	} else {
		min_gpu_freq = dev_priv->rps.min_freq;
		max_gpu_freq = dev_priv->rps.max_freq;
	}

	/*
	 * For each potential GPU frequency, load a ring frequency we'd like
	 * to use for memory access.  We do this by specifying the IA frequency
	 * the PCU should use as a reference to determine the ring frequency.
	 */
	for (gpu_freq = max_gpu_freq; gpu_freq >= min_gpu_freq; gpu_freq--) {
		int diff = max_gpu_freq - gpu_freq;
		unsigned int ia_freq = 0, ring_freq = 0;

		if (IS_SKYLAKE(dev) || IS_KABYLAKE(dev)) {
			/*
			 * ring_freq = 2 * GT. ring_freq is in 100MHz units
			 * No floor required for ring frequency on SKL.
			 */
			ring_freq = gpu_freq;
		} else if (INTEL_INFO(dev)->gen >= 8) {
			/* max(2 * GT, DDR). NB: GT is 50MHz units */
			ring_freq = max(min_ring_freq, gpu_freq);
		} else if (IS_HASWELL(dev)) {
			ring_freq = mult_frac(gpu_freq, 5, 4);
			ring_freq = max(min_ring_freq, ring_freq);
			/* leave ia_freq as the default, chosen by cpufreq */
		} else {
			/* On older processors, there is no separate ring
			 * clock domain, so in order to boost the bandwidth
			 * of the ring, we need to upclock the CPU (ia_freq).
			 *
			 * For GPU frequencies less than 750MHz,
			 * just use the lowest ring freq.
			 */
			if (gpu_freq < min_freq)
				ia_freq = 800;
			else
				ia_freq = max_ia_freq - ((diff * scaling_factor) / 2);
			ia_freq = DIV_ROUND_CLOSEST(ia_freq, 100);
		}

		sandybridge_pcode_write(dev_priv,
					GEN6_PCODE_WRITE_MIN_FREQ_TABLE,
					ia_freq << GEN6_PCODE_FREQ_IA_RATIO_SHIFT |
					ring_freq << GEN6_PCODE_FREQ_RING_RATIO_SHIFT |
					gpu_freq);
	}
}

void gen6_update_ring_freq(struct drm_device *dev)
{
	struct drm_i915_private *dev_priv = dev->dev_private;

	if (!HAS_CORE_RING_FREQ(dev))
		return;

	mutex_lock(&dev_priv->rps.hw_lock);
	__gen6_update_ring_freq(dev);
	mutex_unlock(&dev_priv->rps.hw_lock);
}

static int cherryview_rps_max_freq(struct drm_i915_private *dev_priv)
{
	struct drm_device *dev = dev_priv->dev;
	u32 val, rp0;

	val = vlv_punit_read(dev_priv, FB_GFX_FMAX_AT_VMAX_FUSE);

	switch (INTEL_INFO(dev)->eu_total) {
	case 8:
		/* (2 * 4) config */
		rp0 = (val >> FB_GFX_FMAX_AT_VMAX_2SS4EU_FUSE_SHIFT);
		break;
	case 12:
		/* (2 * 6) config */
		rp0 = (val >> FB_GFX_FMAX_AT_VMAX_2SS6EU_FUSE_SHIFT);
		break;
	case 16:
		/* (2 * 8) config */
	default:
		/* Setting (2 * 8) Min RP0 for any other combination */
		rp0 = (val >> FB_GFX_FMAX_AT_VMAX_2SS8EU_FUSE_SHIFT);
		break;
	}

	rp0 = (rp0 & FB_GFX_FREQ_FUSE_MASK);

	return rp0;
}

static int cherryview_rps_rpe_freq(struct drm_i915_private *dev_priv)
{
	u32 val, rpe;

	val = vlv_punit_read(dev_priv, PUNIT_GPU_DUTYCYCLE_REG);
	rpe = (val >> PUNIT_GPU_DUTYCYCLE_RPE_FREQ_SHIFT) & PUNIT_GPU_DUTYCYCLE_RPE_FREQ_MASK;

	return rpe;
}

static int cherryview_rps_guar_freq(struct drm_i915_private *dev_priv)
{
	u32 val, rp1;

	val = vlv_punit_read(dev_priv, FB_GFX_FMAX_AT_VMAX_FUSE);
	rp1 = (val & FB_GFX_FREQ_FUSE_MASK);

	return rp1;
}

static int valleyview_rps_guar_freq(struct drm_i915_private *dev_priv)
{
	u32 val, rp1;

	val = vlv_nc_read(dev_priv, IOSF_NC_FB_GFX_FREQ_FUSE);

	rp1 = (val & FB_GFX_FGUARANTEED_FREQ_FUSE_MASK) >> FB_GFX_FGUARANTEED_FREQ_FUSE_SHIFT;

	return rp1;
}

static int valleyview_rps_max_freq(struct drm_i915_private *dev_priv)
{
	u32 val, rp0;

	val = vlv_nc_read(dev_priv, IOSF_NC_FB_GFX_FREQ_FUSE);

	rp0 = (val & FB_GFX_MAX_FREQ_FUSE_MASK) >> FB_GFX_MAX_FREQ_FUSE_SHIFT;
	/* Clamp to max */
	rp0 = min_t(u32, rp0, 0xea);

	return rp0;
}

static int valleyview_rps_rpe_freq(struct drm_i915_private *dev_priv)
{
	u32 val, rpe;

	val = vlv_nc_read(dev_priv, IOSF_NC_FB_GFX_FMAX_FUSE_LO);
	rpe = (val & FB_FMAX_VMIN_FREQ_LO_MASK) >> FB_FMAX_VMIN_FREQ_LO_SHIFT;
	val = vlv_nc_read(dev_priv, IOSF_NC_FB_GFX_FMAX_FUSE_HI);
	rpe |= (val & FB_FMAX_VMIN_FREQ_HI_MASK) << 5;

	return rpe;
}

static int valleyview_rps_min_freq(struct drm_i915_private *dev_priv)
{
	u32 val;

	val = vlv_punit_read(dev_priv, PUNIT_REG_GPU_LFM) & 0xff;
	/*
	 * According to the BYT Punit GPU turbo HAS 1.1.6.3 the minimum value
	 * for the minimum frequency in GPLL mode is 0xc1. Contrary to this on
	 * a BYT-M B0 the above register contains 0xbf. Moreover when setting
	 * a frequency Punit will not allow values below 0xc0. Clamp it 0xc0
	 * to make sure it matches what Punit accepts.
	 */
	return max_t(u32, val, 0xc0);
}

/* Check that the pctx buffer wasn't move under us. */
static void valleyview_check_pctx(struct drm_i915_private *dev_priv)
{
	unsigned long pctx_addr = I915_READ(VLV_PCBR) & ~4095;

	WARN_ON(pctx_addr != dev_priv->mm.stolen_base +
			     dev_priv->vlv_pctx->stolen->start);
}


/* Check that the pcbr address is not empty. */
static void cherryview_check_pctx(struct drm_i915_private *dev_priv)
{
	unsigned long pctx_addr = I915_READ(VLV_PCBR) & ~4095;

	WARN_ON((pctx_addr >> VLV_PCBR_ADDR_SHIFT) == 0);
}

static void cherryview_setup_pctx(struct drm_device *dev)
{
	struct drm_i915_private *dev_priv = dev->dev_private;
	unsigned long pctx_paddr, paddr;
	struct i915_gtt *gtt = &dev_priv->gtt;
	u32 pcbr;
	int pctx_size = 32*1024;

	WARN_ON(!mutex_is_locked(&dev->struct_mutex));

	pcbr = I915_READ(VLV_PCBR);
	if ((pcbr >> VLV_PCBR_ADDR_SHIFT) == 0) {
		DRM_DEBUG_DRIVER("BIOS didn't set up PCBR, fixing up\n");
		paddr = (dev_priv->mm.stolen_base +
			 (gtt->stolen_size - pctx_size));

		pctx_paddr = (paddr & (~4095));
		I915_WRITE(VLV_PCBR, pctx_paddr);
	}

	DRM_DEBUG_DRIVER("PCBR: 0x%08x\n", I915_READ(VLV_PCBR));
}

static void valleyview_setup_pctx(struct drm_device *dev)
{
	struct drm_i915_private *dev_priv = dev->dev_private;
	struct drm_i915_gem_object *pctx;
	unsigned long pctx_paddr;
	u32 pcbr;
	int pctx_size = 24*1024;

	WARN_ON(!mutex_is_locked(&dev->struct_mutex));

	pcbr = I915_READ(VLV_PCBR);
	if (pcbr) {
		/* BIOS set it up already, grab the pre-alloc'd space */
		int pcbr_offset;

		pcbr_offset = (pcbr & (~4095)) - dev_priv->mm.stolen_base;
		pctx = i915_gem_object_create_stolen_for_preallocated(dev_priv->dev,
								      pcbr_offset,
								      I915_GTT_OFFSET_NONE,
								      pctx_size);
		goto out;
	}

	DRM_DEBUG_DRIVER("BIOS didn't set up PCBR, fixing up\n");

	/*
	 * From the Gunit register HAS:
	 * The Gfx driver is expected to program this register and ensure
	 * proper allocation within Gfx stolen memory.  For example, this
	 * register should be programmed such than the PCBR range does not
	 * overlap with other ranges, such as the frame buffer, protected
	 * memory, or any other relevant ranges.
	 */
	pctx = i915_gem_object_create_stolen(dev, pctx_size);
	if (!pctx) {
		DRM_DEBUG("not enough stolen space for PCTX, disabling\n");
		return;
	}

	pctx_paddr = dev_priv->mm.stolen_base + pctx->stolen->start;
	I915_WRITE(VLV_PCBR, pctx_paddr);

out:
	DRM_DEBUG_DRIVER("PCBR: 0x%08x\n", I915_READ(VLV_PCBR));
	dev_priv->vlv_pctx = pctx;
}

static void valleyview_cleanup_pctx(struct drm_device *dev)
{
	struct drm_i915_private *dev_priv = dev->dev_private;

	if (WARN_ON(!dev_priv->vlv_pctx))
		return;

	drm_gem_object_unreference(&dev_priv->vlv_pctx->base);
	dev_priv->vlv_pctx = NULL;
}

static void valleyview_init_gt_powersave(struct drm_device *dev)
{
	struct drm_i915_private *dev_priv = dev->dev_private;
	u32 val;

	valleyview_setup_pctx(dev);

	mutex_lock(&dev_priv->rps.hw_lock);

	val = vlv_punit_read(dev_priv, PUNIT_REG_GPU_FREQ_STS);
	switch ((val >> 6) & 3) {
	case 0:
	case 1:
		dev_priv->mem_freq = 800;
		break;
	case 2:
		dev_priv->mem_freq = 1066;
		break;
	case 3:
		dev_priv->mem_freq = 1333;
		break;
	}
	DRM_DEBUG_DRIVER("DDR speed: %d MHz\n", dev_priv->mem_freq);

	dev_priv->rps.max_freq = valleyview_rps_max_freq(dev_priv);
	dev_priv->rps.rp0_freq = dev_priv->rps.max_freq;
	DRM_DEBUG_DRIVER("max GPU freq: %d MHz (%u)\n",
			 intel_gpu_freq(dev_priv, dev_priv->rps.max_freq),
			 dev_priv->rps.max_freq);

	dev_priv->rps.efficient_freq = valleyview_rps_rpe_freq(dev_priv);
	DRM_DEBUG_DRIVER("RPe GPU freq: %d MHz (%u)\n",
			 intel_gpu_freq(dev_priv, dev_priv->rps.efficient_freq),
			 dev_priv->rps.efficient_freq);

	dev_priv->rps.rp1_freq = valleyview_rps_guar_freq(dev_priv);
	DRM_DEBUG_DRIVER("RP1(Guar Freq) GPU freq: %d MHz (%u)\n",
			 intel_gpu_freq(dev_priv, dev_priv->rps.rp1_freq),
			 dev_priv->rps.rp1_freq);

	dev_priv->rps.min_freq = valleyview_rps_min_freq(dev_priv);
	DRM_DEBUG_DRIVER("min GPU freq: %d MHz (%u)\n",
			 intel_gpu_freq(dev_priv, dev_priv->rps.min_freq),
			 dev_priv->rps.min_freq);

	dev_priv->rps.idle_freq = dev_priv->rps.min_freq;

	/* Preserve min/max settings in case of re-init */
	if (dev_priv->rps.max_freq_softlimit == 0)
		dev_priv->rps.max_freq_softlimit = dev_priv->rps.max_freq;

	if (dev_priv->rps.min_freq_softlimit == 0)
		dev_priv->rps.min_freq_softlimit = dev_priv->rps.min_freq;

	mutex_unlock(&dev_priv->rps.hw_lock);
}

static void cherryview_init_gt_powersave(struct drm_device *dev)
{
	struct drm_i915_private *dev_priv = dev->dev_private;
	u32 val;

	cherryview_setup_pctx(dev);

	mutex_lock(&dev_priv->rps.hw_lock);

	mutex_lock(&dev_priv->sb_lock);
	val = vlv_cck_read(dev_priv, CCK_FUSE_REG);
	mutex_unlock(&dev_priv->sb_lock);

	switch ((val >> 2) & 0x7) {
	case 3:
		dev_priv->mem_freq = 2000;
		break;
	default:
		dev_priv->mem_freq = 1600;
		break;
	}
	DRM_DEBUG_DRIVER("DDR speed: %d MHz\n", dev_priv->mem_freq);

	dev_priv->rps.max_freq = cherryview_rps_max_freq(dev_priv);
	dev_priv->rps.rp0_freq = dev_priv->rps.max_freq;
	DRM_DEBUG_DRIVER("max GPU freq: %d MHz (%u)\n",
			 intel_gpu_freq(dev_priv, dev_priv->rps.max_freq),
			 dev_priv->rps.max_freq);

	dev_priv->rps.efficient_freq = cherryview_rps_rpe_freq(dev_priv);
	DRM_DEBUG_DRIVER("RPe GPU freq: %d MHz (%u)\n",
			 intel_gpu_freq(dev_priv, dev_priv->rps.efficient_freq),
			 dev_priv->rps.efficient_freq);

	dev_priv->rps.rp1_freq = cherryview_rps_guar_freq(dev_priv);
	DRM_DEBUG_DRIVER("RP1(Guar) GPU freq: %d MHz (%u)\n",
			 intel_gpu_freq(dev_priv, dev_priv->rps.rp1_freq),
			 dev_priv->rps.rp1_freq);

	/* PUnit validated range is only [RPe, RP0] */
	dev_priv->rps.min_freq = dev_priv->rps.efficient_freq;
	DRM_DEBUG_DRIVER("min GPU freq: %d MHz (%u)\n",
			 intel_gpu_freq(dev_priv, dev_priv->rps.min_freq),
			 dev_priv->rps.min_freq);

	WARN_ONCE((dev_priv->rps.max_freq |
		   dev_priv->rps.efficient_freq |
		   dev_priv->rps.rp1_freq |
		   dev_priv->rps.min_freq) & 1,
		  "Odd GPU freq values\n");

	dev_priv->rps.idle_freq = dev_priv->rps.min_freq;

	/* Preserve min/max settings in case of re-init */
	if (dev_priv->rps.max_freq_softlimit == 0)
		dev_priv->rps.max_freq_softlimit = dev_priv->rps.max_freq;

	if (dev_priv->rps.min_freq_softlimit == 0)
		dev_priv->rps.min_freq_softlimit = dev_priv->rps.min_freq;

	mutex_unlock(&dev_priv->rps.hw_lock);
}

static void valleyview_cleanup_gt_powersave(struct drm_device *dev)
{
	valleyview_cleanup_pctx(dev);
}

static void cherryview_enable_rps(struct drm_device *dev)
{
	struct drm_i915_private *dev_priv = dev->dev_private;
	struct intel_engine_cs *ring;
	u32 gtfifodbg, val, rc6_mode = 0, pcbr;
	int i;

	WARN_ON(!mutex_is_locked(&dev_priv->rps.hw_lock));

	gtfifodbg = I915_READ(GTFIFODBG);
	if (gtfifodbg) {
		DRM_DEBUG_DRIVER("GT fifo had a previous error %x\n",
				 gtfifodbg);
		I915_WRITE(GTFIFODBG, gtfifodbg);
	}

	cherryview_check_pctx(dev_priv);

	/* 1a & 1b: Get forcewake during program sequence. Although the driver
	 * hasn't enabled a state yet where we need forcewake, BIOS may have.*/
	intel_uncore_forcewake_get(dev_priv, FORCEWAKE_ALL);

	/*  Disable RC states. */
	I915_WRITE(GEN6_RC_CONTROL, 0);

	/* 2a: Program RC6 thresholds.*/
	I915_WRITE(GEN6_RC6_WAKE_RATE_LIMIT, 40 << 16);
	I915_WRITE(GEN6_RC_EVALUATION_INTERVAL, 125000); /* 12500 * 1280ns */
	I915_WRITE(GEN6_RC_IDLE_HYSTERSIS, 25); /* 25 * 1280ns */

	for_each_ring(ring, dev_priv, i)
		I915_WRITE(RING_MAX_IDLE(ring->mmio_base), 10);
	I915_WRITE(GEN6_RC_SLEEP, 0);

	/* TO threshold set to 500 us ( 0x186 * 1.28 us) */
	I915_WRITE(GEN6_RC6_THRESHOLD, 0x186);

	/* allows RC6 residency counter to work */
	I915_WRITE(VLV_COUNTER_CONTROL,
		   _MASKED_BIT_ENABLE(VLV_COUNT_RANGE_HIGH |
				      VLV_MEDIA_RC6_COUNT_EN |
				      VLV_RENDER_RC6_COUNT_EN));

	/* For now we assume BIOS is allocating and populating the PCBR  */
	pcbr = I915_READ(VLV_PCBR);

	/* 3: Enable RC6 */
	if ((intel_enable_rc6(dev) & INTEL_RC6_ENABLE) &&
						(pcbr >> VLV_PCBR_ADDR_SHIFT))
		rc6_mode = GEN7_RC_CTL_TO_MODE;

	I915_WRITE(GEN6_RC_CONTROL, rc6_mode);

	/* 4 Program defaults and thresholds for RPS*/
	I915_WRITE(GEN6_RP_DOWN_TIMEOUT, 1000000);
	I915_WRITE(GEN6_RP_UP_THRESHOLD, 59400);
	I915_WRITE(GEN6_RP_DOWN_THRESHOLD, 245000);
	I915_WRITE(GEN6_RP_UP_EI, 66000);
	I915_WRITE(GEN6_RP_DOWN_EI, 350000);

	I915_WRITE(GEN6_RP_IDLE_HYSTERSIS, 10);

	/* 5: Enable RPS */
	I915_WRITE(GEN6_RP_CONTROL,
		   GEN6_RP_MEDIA_HW_NORMAL_MODE |
		   GEN6_RP_MEDIA_IS_GFX |
		   GEN6_RP_ENABLE |
		   GEN6_RP_UP_BUSY_AVG |
		   GEN6_RP_DOWN_IDLE_AVG);

	/* Setting Fixed Bias */
	val = VLV_OVERRIDE_EN |
		  VLV_SOC_TDP_EN |
		  CHV_BIAS_CPU_50_SOC_50;
	vlv_punit_write(dev_priv, VLV_TURBO_SOC_OVERRIDE, val);

	val = vlv_punit_read(dev_priv, PUNIT_REG_GPU_FREQ_STS);

	/* RPS code assumes GPLL is used */
	WARN_ONCE((val & GPLLENABLE) == 0, "GPLL not enabled\n");

	DRM_DEBUG_DRIVER("GPLL enabled? %s\n", yesno(val & GPLLENABLE));
	DRM_DEBUG_DRIVER("GPU status: 0x%08x\n", val);

	dev_priv->rps.cur_freq = (val >> 8) & 0xff;
	DRM_DEBUG_DRIVER("current GPU freq: %d MHz (%u)\n",
			 intel_gpu_freq(dev_priv, dev_priv->rps.cur_freq),
			 dev_priv->rps.cur_freq);

	DRM_DEBUG_DRIVER("setting GPU freq to %d MHz (%u)\n",
			 intel_gpu_freq(dev_priv, dev_priv->rps.efficient_freq),
			 dev_priv->rps.efficient_freq);

	valleyview_set_rps(dev_priv->dev, dev_priv->rps.efficient_freq);

	intel_uncore_forcewake_put(dev_priv, FORCEWAKE_ALL);
}

static void valleyview_enable_rps(struct drm_device *dev)
{
	struct drm_i915_private *dev_priv = dev->dev_private;
	struct intel_engine_cs *ring;
	u32 gtfifodbg, val, rc6_mode = 0;
	int i;

	WARN_ON(!mutex_is_locked(&dev_priv->rps.hw_lock));

	valleyview_check_pctx(dev_priv);

	if ((gtfifodbg = I915_READ(GTFIFODBG))) {
		DRM_DEBUG_DRIVER("GT fifo had a previous error %x\n",
				 gtfifodbg);
		I915_WRITE(GTFIFODBG, gtfifodbg);
	}

	/* If VLV, Forcewake all wells, else re-direct to regular path */
	intel_uncore_forcewake_get(dev_priv, FORCEWAKE_ALL);

	/*  Disable RC states. */
	I915_WRITE(GEN6_RC_CONTROL, 0);

	I915_WRITE(GEN6_RP_DOWN_TIMEOUT, 1000000);
	I915_WRITE(GEN6_RP_UP_THRESHOLD, 59400);
	I915_WRITE(GEN6_RP_DOWN_THRESHOLD, 245000);
	I915_WRITE(GEN6_RP_UP_EI, 66000);
	I915_WRITE(GEN6_RP_DOWN_EI, 350000);

	I915_WRITE(GEN6_RP_IDLE_HYSTERSIS, 10);

	I915_WRITE(GEN6_RP_CONTROL,
		   GEN6_RP_MEDIA_TURBO |
		   GEN6_RP_MEDIA_HW_NORMAL_MODE |
		   GEN6_RP_MEDIA_IS_GFX |
		   GEN6_RP_ENABLE |
		   GEN6_RP_UP_BUSY_AVG |
		   GEN6_RP_DOWN_IDLE_CONT);

	I915_WRITE(GEN6_RC6_WAKE_RATE_LIMIT, 0x00280000);
	I915_WRITE(GEN6_RC_EVALUATION_INTERVAL, 125000);
	I915_WRITE(GEN6_RC_IDLE_HYSTERSIS, 25);

	for_each_ring(ring, dev_priv, i)
		I915_WRITE(RING_MAX_IDLE(ring->mmio_base), 10);

	I915_WRITE(GEN6_RC6_THRESHOLD, 0x557);

	/* allows RC6 residency counter to work */
	I915_WRITE(VLV_COUNTER_CONTROL,
		   _MASKED_BIT_ENABLE(VLV_MEDIA_RC0_COUNT_EN |
				      VLV_RENDER_RC0_COUNT_EN |
				      VLV_MEDIA_RC6_COUNT_EN |
				      VLV_RENDER_RC6_COUNT_EN));

	if (intel_enable_rc6(dev) & INTEL_RC6_ENABLE)
		rc6_mode = GEN7_RC_CTL_TO_MODE | VLV_RC_CTL_CTX_RST_PARALLEL;

	intel_print_rc6_info(dev, rc6_mode);

	I915_WRITE(GEN6_RC_CONTROL, rc6_mode);

	/* Setting Fixed Bias */
	val = VLV_OVERRIDE_EN |
		  VLV_SOC_TDP_EN |
		  VLV_BIAS_CPU_125_SOC_875;
	vlv_punit_write(dev_priv, VLV_TURBO_SOC_OVERRIDE, val);

	val = vlv_punit_read(dev_priv, PUNIT_REG_GPU_FREQ_STS);

	/* RPS code assumes GPLL is used */
	WARN_ONCE((val & GPLLENABLE) == 0, "GPLL not enabled\n");

	DRM_DEBUG_DRIVER("GPLL enabled? %s\n", yesno(val & GPLLENABLE));
	DRM_DEBUG_DRIVER("GPU status: 0x%08x\n", val);

	dev_priv->rps.cur_freq = (val >> 8) & 0xff;
	DRM_DEBUG_DRIVER("current GPU freq: %d MHz (%u)\n",
			 intel_gpu_freq(dev_priv, dev_priv->rps.cur_freq),
			 dev_priv->rps.cur_freq);

	DRM_DEBUG_DRIVER("setting GPU freq to %d MHz (%u)\n",
			 intel_gpu_freq(dev_priv, dev_priv->rps.efficient_freq),
			 dev_priv->rps.efficient_freq);

	valleyview_set_rps(dev_priv->dev, dev_priv->rps.efficient_freq);

	intel_uncore_forcewake_put(dev_priv, FORCEWAKE_ALL);
}

static unsigned long intel_pxfreq(u32 vidfreq)
{
	unsigned long freq;
	int div = (vidfreq & 0x3f0000) >> 16;
	int post = (vidfreq & 0x3000) >> 12;
	int pre = (vidfreq & 0x7);

	if (!pre)
		return 0;

	freq = ((div * 133333) / ((1<<post) * pre));

	return freq;
}

static const struct cparams {
	u16 i;
	u16 t;
	u16 m;
	u16 c;
} cparams[] = {
	{ 1, 1333, 301, 28664 },
	{ 1, 1066, 294, 24460 },
	{ 1, 800, 294, 25192 },
	{ 0, 1333, 276, 27605 },
	{ 0, 1066, 276, 27605 },
	{ 0, 800, 231, 23784 },
};

static unsigned long __i915_chipset_val(struct drm_i915_private *dev_priv)
{
	u64 total_count, diff, ret;
	u32 count1, count2, count3, m = 0, c = 0;
	unsigned long now = jiffies_to_msecs(jiffies), diff1;
	int i;

	assert_spin_locked(&mchdev_lock);

	diff1 = now - dev_priv->ips.last_time1;

	/* Prevent division-by-zero if we are asking too fast.
	 * Also, we don't get interesting results if we are polling
	 * faster than once in 10ms, so just return the saved value
	 * in such cases.
	 */
	if (diff1 <= 10)
		return dev_priv->ips.chipset_power;

	count1 = I915_READ(DMIEC);
	count2 = I915_READ(DDREC);
	count3 = I915_READ(CSIEC);

	total_count = count1 + count2 + count3;

	/* FIXME: handle per-counter overflow */
	if (total_count < dev_priv->ips.last_count1) {
		diff = ~0UL - dev_priv->ips.last_count1;
		diff += total_count;
	} else {
		diff = total_count - dev_priv->ips.last_count1;
	}

	for (i = 0; i < ARRAY_SIZE(cparams); i++) {
		if (cparams[i].i == dev_priv->ips.c_m &&
		    cparams[i].t == dev_priv->ips.r_t) {
			m = cparams[i].m;
			c = cparams[i].c;
			break;
		}
	}

	diff = div_u64(diff, diff1);
	ret = ((m * diff) + c);
	ret = div_u64(ret, 10);

	dev_priv->ips.last_count1 = total_count;
	dev_priv->ips.last_time1 = now;

	dev_priv->ips.chipset_power = ret;

	return ret;
}

unsigned long i915_chipset_val(struct drm_i915_private *dev_priv)
{
	struct drm_device *dev = dev_priv->dev;
	unsigned long val;

	if (INTEL_INFO(dev)->gen != 5)
		return 0;

	spin_lock_irq(&mchdev_lock);

	val = __i915_chipset_val(dev_priv);

	spin_unlock_irq(&mchdev_lock);

	return val;
}

unsigned long i915_mch_val(struct drm_i915_private *dev_priv)
{
	unsigned long m, x, b;
	u32 tsfs;

	tsfs = I915_READ(TSFS);

	m = ((tsfs & TSFS_SLOPE_MASK) >> TSFS_SLOPE_SHIFT);
	x = I915_READ8(TR1);

	b = tsfs & TSFS_INTR_MASK;

	return ((m * x) / 127) - b;
}

static int _pxvid_to_vd(u8 pxvid)
{
	if (pxvid == 0)
		return 0;

	if (pxvid >= 8 && pxvid < 31)
		pxvid = 31;

	return (pxvid + 2) * 125;
}

static u32 pvid_to_extvid(struct drm_i915_private *dev_priv, u8 pxvid)
{
	struct drm_device *dev = dev_priv->dev;
	const int vd = _pxvid_to_vd(pxvid);
	const int vm = vd - 1125;

	if (INTEL_INFO(dev)->is_mobile)
		return vm > 0 ? vm : 0;

	return vd;
}

static void __i915_update_gfx_val(struct drm_i915_private *dev_priv)
{
	u64 now, diff, diffms;
	u32 count;

	assert_spin_locked(&mchdev_lock);

	now = ktime_get_raw_ns();
	diffms = now - dev_priv->ips.last_time2;
	do_div(diffms, NSEC_PER_MSEC);

	/* Don't divide by 0 */
	if (!diffms)
		return;

	count = I915_READ(GFXEC);

	if (count < dev_priv->ips.last_count2) {
		diff = ~0UL - dev_priv->ips.last_count2;
		diff += count;
	} else {
		diff = count - dev_priv->ips.last_count2;
	}

	dev_priv->ips.last_count2 = count;
	dev_priv->ips.last_time2 = now;

	/* More magic constants... */
	diff = diff * 1181;
	diff = div_u64(diff, diffms * 10);
	dev_priv->ips.gfx_power = diff;
}

void i915_update_gfx_val(struct drm_i915_private *dev_priv)
{
	struct drm_device *dev = dev_priv->dev;

	if (INTEL_INFO(dev)->gen != 5)
		return;

	spin_lock_irq(&mchdev_lock);

	__i915_update_gfx_val(dev_priv);

	spin_unlock_irq(&mchdev_lock);
}

static unsigned long __i915_gfx_val(struct drm_i915_private *dev_priv)
{
	unsigned long t, corr, state1, corr2, state2;
	u32 pxvid, ext_v;

	assert_spin_locked(&mchdev_lock);

	pxvid = I915_READ(PXVFREQ(dev_priv->rps.cur_freq));
	pxvid = (pxvid >> 24) & 0x7f;
	ext_v = pvid_to_extvid(dev_priv, pxvid);

	state1 = ext_v;

	t = i915_mch_val(dev_priv);

	/* Revel in the empirically derived constants */

	/* Correction factor in 1/100000 units */
	if (t > 80)
		corr = ((t * 2349) + 135940);
	else if (t >= 50)
		corr = ((t * 964) + 29317);
	else /* < 50 */
		corr = ((t * 301) + 1004);

	corr = corr * ((150142 * state1) / 10000 - 78642);
	corr /= 100000;
	corr2 = (corr * dev_priv->ips.corr);

	state2 = (corr2 * state1) / 10000;
	state2 /= 100; /* convert to mW */

	__i915_update_gfx_val(dev_priv);

	return dev_priv->ips.gfx_power + state2;
}

unsigned long i915_gfx_val(struct drm_i915_private *dev_priv)
{
	struct drm_device *dev = dev_priv->dev;
	unsigned long val;

	if (INTEL_INFO(dev)->gen != 5)
		return 0;

	spin_lock_irq(&mchdev_lock);

	val = __i915_gfx_val(dev_priv);

	spin_unlock_irq(&mchdev_lock);

	return val;
}

/**
 * i915_read_mch_val - return value for IPS use
 *
 * Calculate and return a value for the IPS driver to use when deciding whether
 * we have thermal and power headroom to increase CPU or GPU power budget.
 */
unsigned long i915_read_mch_val(void)
{
	struct drm_i915_private *dev_priv;
	unsigned long chipset_val, graphics_val, ret = 0;

	spin_lock_irq(&mchdev_lock);
	if (!i915_mch_dev)
		goto out_unlock;
	dev_priv = i915_mch_dev;

	chipset_val = __i915_chipset_val(dev_priv);
	graphics_val = __i915_gfx_val(dev_priv);

	ret = chipset_val + graphics_val;

out_unlock:
	spin_unlock_irq(&mchdev_lock);

	return ret;
}
EXPORT_SYMBOL_GPL(i915_read_mch_val);

/**
 * i915_gpu_raise - raise GPU frequency limit
 *
 * Raise the limit; IPS indicates we have thermal headroom.
 */
bool i915_gpu_raise(void)
{
	struct drm_i915_private *dev_priv;
	bool ret = true;

	spin_lock_irq(&mchdev_lock);
	if (!i915_mch_dev) {
		ret = false;
		goto out_unlock;
	}
	dev_priv = i915_mch_dev;

	if (dev_priv->ips.max_delay > dev_priv->ips.fmax)
		dev_priv->ips.max_delay--;

out_unlock:
	spin_unlock_irq(&mchdev_lock);

	return ret;
}
EXPORT_SYMBOL_GPL(i915_gpu_raise);

/**
 * i915_gpu_lower - lower GPU frequency limit
 *
 * IPS indicates we're close to a thermal limit, so throttle back the GPU
 * frequency maximum.
 */
bool i915_gpu_lower(void)
{
	struct drm_i915_private *dev_priv;
	bool ret = true;

	spin_lock_irq(&mchdev_lock);
	if (!i915_mch_dev) {
		ret = false;
		goto out_unlock;
	}
	dev_priv = i915_mch_dev;

	if (dev_priv->ips.max_delay < dev_priv->ips.min_delay)
		dev_priv->ips.max_delay++;

out_unlock:
	spin_unlock_irq(&mchdev_lock);

	return ret;
}
EXPORT_SYMBOL_GPL(i915_gpu_lower);

/**
 * i915_gpu_busy - indicate GPU business to IPS
 *
 * Tell the IPS driver whether or not the GPU is busy.
 */
bool i915_gpu_busy(void)
{
	struct drm_i915_private *dev_priv;
	struct intel_engine_cs *ring;
	bool ret = false;
	int i;

	spin_lock_irq(&mchdev_lock);
	if (!i915_mch_dev)
		goto out_unlock;
	dev_priv = i915_mch_dev;

	for_each_ring(ring, dev_priv, i)
		ret |= !list_empty(&ring->request_list);

out_unlock:
	spin_unlock_irq(&mchdev_lock);

	return ret;
}
EXPORT_SYMBOL_GPL(i915_gpu_busy);

/**
 * i915_gpu_turbo_disable - disable graphics turbo
 *
 * Disable graphics turbo by resetting the max frequency and setting the
 * current frequency to the default.
 */
bool i915_gpu_turbo_disable(void)
{
	struct drm_i915_private *dev_priv;
	bool ret = true;

	spin_lock_irq(&mchdev_lock);
	if (!i915_mch_dev) {
		ret = false;
		goto out_unlock;
	}
	dev_priv = i915_mch_dev;

	dev_priv->ips.max_delay = dev_priv->ips.fstart;

	if (!ironlake_set_drps(dev_priv->dev, dev_priv->ips.fstart))
		ret = false;

out_unlock:
	spin_unlock_irq(&mchdev_lock);

	return ret;
}
EXPORT_SYMBOL_GPL(i915_gpu_turbo_disable);

/**
 * Tells the intel_ips driver that the i915 driver is now loaded, if
 * IPS got loaded first.
 *
 * This awkward dance is so that neither module has to depend on the
 * other in order for IPS to do the appropriate communication of
 * GPU turbo limits to i915.
 */
static void
ips_ping_for_i915_load(void)
{
	void (*link)(void);

	link = symbol_get(ips_link_to_i915_driver);
	if (link) {
		link();
		symbol_put(ips_link_to_i915_driver);
	}
}

void intel_gpu_ips_init(struct drm_i915_private *dev_priv)
{
	/* We only register the i915 ips part with intel-ips once everything is
	 * set up, to avoid intel-ips sneaking in and reading bogus values. */
	spin_lock_irq(&mchdev_lock);
	i915_mch_dev = dev_priv;
	spin_unlock_irq(&mchdev_lock);

	ips_ping_for_i915_load();
}

void intel_gpu_ips_teardown(void)
{
	spin_lock_irq(&mchdev_lock);
	i915_mch_dev = NULL;
	spin_unlock_irq(&mchdev_lock);
}

static void intel_init_emon(struct drm_device *dev)
{
	struct drm_i915_private *dev_priv = dev->dev_private;
	u32 lcfuse;
	u8 pxw[16];
	int i;

	/* Disable to program */
	I915_WRITE(ECR, 0);
	POSTING_READ(ECR);

	/* Program energy weights for various events */
	I915_WRITE(SDEW, 0x15040d00);
	I915_WRITE(CSIEW0, 0x007f0000);
	I915_WRITE(CSIEW1, 0x1e220004);
	I915_WRITE(CSIEW2, 0x04000004);

	for (i = 0; i < 5; i++)
		I915_WRITE(PEW(i), 0);
	for (i = 0; i < 3; i++)
		I915_WRITE(DEW(i), 0);

	/* Program P-state weights to account for frequency power adjustment */
	for (i = 0; i < 16; i++) {
		u32 pxvidfreq = I915_READ(PXVFREQ(i));
		unsigned long freq = intel_pxfreq(pxvidfreq);
		unsigned long vid = (pxvidfreq & PXVFREQ_PX_MASK) >>
			PXVFREQ_PX_SHIFT;
		unsigned long val;

		val = vid * vid;
		val *= (freq / 1000);
		val *= 255;
		val /= (127*127*900);
		if (val > 0xff)
			DRM_ERROR("bad pxval: %ld\n", val);
		pxw[i] = val;
	}
	/* Render standby states get 0 weight */
	pxw[14] = 0;
	pxw[15] = 0;

	for (i = 0; i < 4; i++) {
		u32 val = (pxw[i*4] << 24) | (pxw[(i*4)+1] << 16) |
			(pxw[(i*4)+2] << 8) | (pxw[(i*4)+3]);
		I915_WRITE(PXW(i), val);
	}

	/* Adjust magic regs to magic values (more experimental results) */
	I915_WRITE(OGW0, 0);
	I915_WRITE(OGW1, 0);
	I915_WRITE(EG0, 0x00007f00);
	I915_WRITE(EG1, 0x0000000e);
	I915_WRITE(EG2, 0x000e0000);
	I915_WRITE(EG3, 0x68000300);
	I915_WRITE(EG4, 0x42000000);
	I915_WRITE(EG5, 0x00140031);
	I915_WRITE(EG6, 0);
	I915_WRITE(EG7, 0);

	for (i = 0; i < 8; i++)
		I915_WRITE(PXWL(i), 0);

	/* Enable PMON + select events */
	I915_WRITE(ECR, 0x80000019);

	lcfuse = I915_READ(LCFUSE02);

	dev_priv->ips.corr = (lcfuse & LCFUSE_HIV_MASK);
}

void intel_init_gt_powersave(struct drm_device *dev)
{
	struct drm_i915_private *dev_priv = dev->dev_private;

	i915.enable_rc6 = sanitize_rc6_option(dev, i915.enable_rc6);
	/*
	 * RPM depends on RC6 to save restore the GT HW context, so make RC6 a
	 * requirement.
	 */
	if (!i915.enable_rc6) {
		DRM_INFO("RC6 disabled, disabling runtime PM support\n");
		intel_runtime_pm_get(dev_priv);
	}

	if (IS_CHERRYVIEW(dev))
		cherryview_init_gt_powersave(dev);
	else if (IS_VALLEYVIEW(dev))
		valleyview_init_gt_powersave(dev);
}

void intel_cleanup_gt_powersave(struct drm_device *dev)
{
	struct drm_i915_private *dev_priv = dev->dev_private;

	if (IS_CHERRYVIEW(dev))
		return;
	else if (IS_VALLEYVIEW(dev))
		valleyview_cleanup_gt_powersave(dev);

	if (!i915.enable_rc6)
		intel_runtime_pm_put(dev_priv);
}

static void gen6_suspend_rps(struct drm_device *dev)
{
	struct drm_i915_private *dev_priv = dev->dev_private;

	flush_delayed_work(&dev_priv->rps.delayed_resume_work);

	gen6_disable_rps_interrupts(dev);
}

/**
 * intel_suspend_gt_powersave - suspend PM work and helper threads
 * @dev: drm device
 *
 * We don't want to disable RC6 or other features here, we just want
 * to make sure any work we've queued has finished and won't bother
 * us while we're suspended.
 */
void intel_suspend_gt_powersave(struct drm_device *dev)
{
	struct drm_i915_private *dev_priv = dev->dev_private;

	if (INTEL_INFO(dev)->gen < 6)
		return;

	gen6_suspend_rps(dev);

	/* Force GPU to min freq during suspend */
	gen6_rps_idle(dev_priv);
}

void intel_disable_gt_powersave(struct drm_device *dev)
{
	struct drm_i915_private *dev_priv = dev->dev_private;

	if (IS_IRONLAKE_M(dev)) {
		ironlake_disable_drps(dev);
	} else if (INTEL_INFO(dev)->gen >= 6) {
		intel_suspend_gt_powersave(dev);

		mutex_lock(&dev_priv->rps.hw_lock);
		if (INTEL_INFO(dev)->gen >= 9)
			gen9_disable_rps(dev);
		else if (IS_CHERRYVIEW(dev))
			cherryview_disable_rps(dev);
		else if (IS_VALLEYVIEW(dev))
			valleyview_disable_rps(dev);
		else
			gen6_disable_rps(dev);

		dev_priv->rps.enabled = false;
		mutex_unlock(&dev_priv->rps.hw_lock);
	}
}

static void intel_gen6_powersave_work(struct work_struct *work)
{
	struct drm_i915_private *dev_priv =
		container_of(work, struct drm_i915_private,
			     rps.delayed_resume_work.work);
	struct drm_device *dev = dev_priv->dev;

	mutex_lock(&dev_priv->rps.hw_lock);

	gen6_reset_rps_interrupts(dev);

	if (IS_CHERRYVIEW(dev)) {
		cherryview_enable_rps(dev);
	} else if (IS_VALLEYVIEW(dev)) {
		valleyview_enable_rps(dev);
	} else if (INTEL_INFO(dev)->gen >= 9) {
		gen9_enable_rc6(dev);
		gen9_enable_rps(dev);
		if (IS_SKYLAKE(dev) || IS_KABYLAKE(dev))
			__gen6_update_ring_freq(dev);
	} else if (IS_BROADWELL(dev)) {
		gen8_enable_rps(dev);
		__gen6_update_ring_freq(dev);
	} else {
		gen6_enable_rps(dev);
		__gen6_update_ring_freq(dev);
	}

	WARN_ON(dev_priv->rps.max_freq < dev_priv->rps.min_freq);
	WARN_ON(dev_priv->rps.idle_freq > dev_priv->rps.max_freq);

	WARN_ON(dev_priv->rps.efficient_freq < dev_priv->rps.min_freq);
	WARN_ON(dev_priv->rps.efficient_freq > dev_priv->rps.max_freq);

	dev_priv->rps.enabled = true;

	gen6_enable_rps_interrupts(dev);

	mutex_unlock(&dev_priv->rps.hw_lock);

	intel_runtime_pm_put(dev_priv);
}

void intel_enable_gt_powersave(struct drm_device *dev)
{
	struct drm_i915_private *dev_priv = dev->dev_private;

	/* Powersaving is controlled by the host when inside a VM */
	if (intel_vgpu_active(dev))
		return;

	if (IS_IRONLAKE_M(dev)) {
		mutex_lock(&dev->struct_mutex);
		ironlake_enable_drps(dev);
		intel_init_emon(dev);
		mutex_unlock(&dev->struct_mutex);
	} else if (INTEL_INFO(dev)->gen >= 6) {
		/*
		 * PCU communication is slow and this doesn't need to be
		 * done at any specific time, so do this out of our fast path
		 * to make resume and init faster.
		 *
		 * We depend on the HW RC6 power context save/restore
		 * mechanism when entering D3 through runtime PM suspend. So
		 * disable RPM until RPS/RC6 is properly setup. We can only
		 * get here via the driver load/system resume/runtime resume
		 * paths, so the _noresume version is enough (and in case of
		 * runtime resume it's necessary).
		 */
		if (schedule_delayed_work(&dev_priv->rps.delayed_resume_work,
					   round_jiffies_up_relative(HZ)))
			intel_runtime_pm_get_noresume(dev_priv);
	}
}

void intel_reset_gt_powersave(struct drm_device *dev)
{
	struct drm_i915_private *dev_priv = dev->dev_private;

	if (INTEL_INFO(dev)->gen < 6)
		return;

	gen6_suspend_rps(dev);
	dev_priv->rps.enabled = false;
}

static void ibx_init_clock_gating(struct drm_device *dev)
{
	struct drm_i915_private *dev_priv = dev->dev_private;

	/*
	 * On Ibex Peak and Cougar Point, we need to disable clock
	 * gating for the panel power sequencer or it will fail to
	 * start up when no ports are active.
	 */
	I915_WRITE(SOUTH_DSPCLK_GATE_D, PCH_DPLSUNIT_CLOCK_GATE_DISABLE);
}

static void g4x_disable_trickle_feed(struct drm_device *dev)
{
	struct drm_i915_private *dev_priv = dev->dev_private;
	enum pipe pipe;

	for_each_pipe(dev_priv, pipe) {
		I915_WRITE(DSPCNTR(pipe),
			   I915_READ(DSPCNTR(pipe)) |
			   DISPPLANE_TRICKLE_FEED_DISABLE);

		I915_WRITE(DSPSURF(pipe), I915_READ(DSPSURF(pipe)));
		POSTING_READ(DSPSURF(pipe));
	}
}

static void ilk_init_lp_watermarks(struct drm_device *dev)
{
	struct drm_i915_private *dev_priv = dev->dev_private;

	I915_WRITE(WM3_LP_ILK, I915_READ(WM3_LP_ILK) & ~WM1_LP_SR_EN);
	I915_WRITE(WM2_LP_ILK, I915_READ(WM2_LP_ILK) & ~WM1_LP_SR_EN);
	I915_WRITE(WM1_LP_ILK, I915_READ(WM1_LP_ILK) & ~WM1_LP_SR_EN);

	/*
	 * Don't touch WM1S_LP_EN here.
	 * Doing so could cause underruns.
	 */
}

static void ironlake_init_clock_gating(struct drm_device *dev)
{
	struct drm_i915_private *dev_priv = dev->dev_private;
	uint32_t dspclk_gate = ILK_VRHUNIT_CLOCK_GATE_DISABLE;

	/*
	 * Required for FBC
	 * WaFbcDisableDpfcClockGating:ilk
	 */
	dspclk_gate |= ILK_DPFCRUNIT_CLOCK_GATE_DISABLE |
		   ILK_DPFCUNIT_CLOCK_GATE_DISABLE |
		   ILK_DPFDUNIT_CLOCK_GATE_ENABLE;

	I915_WRITE(PCH_3DCGDIS0,
		   MARIUNIT_CLOCK_GATE_DISABLE |
		   SVSMUNIT_CLOCK_GATE_DISABLE);
	I915_WRITE(PCH_3DCGDIS1,
		   VFMUNIT_CLOCK_GATE_DISABLE);

	/*
	 * According to the spec the following bits should be set in
	 * order to enable memory self-refresh
	 * The bit 22/21 of 0x42004
	 * The bit 5 of 0x42020
	 * The bit 15 of 0x45000
	 */
	I915_WRITE(ILK_DISPLAY_CHICKEN2,
		   (I915_READ(ILK_DISPLAY_CHICKEN2) |
		    ILK_DPARB_GATE | ILK_VSDPFD_FULL));
	dspclk_gate |= ILK_DPARBUNIT_CLOCK_GATE_ENABLE;
	I915_WRITE(DISP_ARB_CTL,
		   (I915_READ(DISP_ARB_CTL) |
		    DISP_FBC_WM_DIS));

	ilk_init_lp_watermarks(dev);

	/*
	 * Based on the document from hardware guys the following bits
	 * should be set unconditionally in order to enable FBC.
	 * The bit 22 of 0x42000
	 * The bit 22 of 0x42004
	 * The bit 7,8,9 of 0x42020.
	 */
	if (IS_IRONLAKE_M(dev)) {
		/* WaFbcAsynchFlipDisableFbcQueue:ilk */
		I915_WRITE(ILK_DISPLAY_CHICKEN1,
			   I915_READ(ILK_DISPLAY_CHICKEN1) |
			   ILK_FBCQ_DIS);
		I915_WRITE(ILK_DISPLAY_CHICKEN2,
			   I915_READ(ILK_DISPLAY_CHICKEN2) |
			   ILK_DPARB_GATE);
	}

	I915_WRITE(ILK_DSPCLK_GATE_D, dspclk_gate);

	I915_WRITE(ILK_DISPLAY_CHICKEN2,
		   I915_READ(ILK_DISPLAY_CHICKEN2) |
		   ILK_ELPIN_409_SELECT);
	I915_WRITE(_3D_CHICKEN2,
		   _3D_CHICKEN2_WM_READ_PIPELINED << 16 |
		   _3D_CHICKEN2_WM_READ_PIPELINED);

	/* WaDisableRenderCachePipelinedFlush:ilk */
	I915_WRITE(CACHE_MODE_0,
		   _MASKED_BIT_ENABLE(CM0_PIPELINED_RENDER_FLUSH_DISABLE));

	/* WaDisable_RenderCache_OperationalFlush:ilk */
	I915_WRITE(CACHE_MODE_0, _MASKED_BIT_DISABLE(RC_OP_FLUSH_ENABLE));

	g4x_disable_trickle_feed(dev);

	ibx_init_clock_gating(dev);
}

static void cpt_init_clock_gating(struct drm_device *dev)
{
	struct drm_i915_private *dev_priv = dev->dev_private;
	int pipe;
	uint32_t val;

	/*
	 * On Ibex Peak and Cougar Point, we need to disable clock
	 * gating for the panel power sequencer or it will fail to
	 * start up when no ports are active.
	 */
	I915_WRITE(SOUTH_DSPCLK_GATE_D, PCH_DPLSUNIT_CLOCK_GATE_DISABLE |
		   PCH_DPLUNIT_CLOCK_GATE_DISABLE |
		   PCH_CPUNIT_CLOCK_GATE_DISABLE);
	I915_WRITE(SOUTH_CHICKEN2, I915_READ(SOUTH_CHICKEN2) |
		   DPLS_EDP_PPS_FIX_DIS);
	/* The below fixes the weird display corruption, a few pixels shifted
	 * downward, on (only) LVDS of some HP laptops with IVY.
	 */
	for_each_pipe(dev_priv, pipe) {
		val = I915_READ(TRANS_CHICKEN2(pipe));
		val |= TRANS_CHICKEN2_TIMING_OVERRIDE;
		val &= ~TRANS_CHICKEN2_FDI_POLARITY_REVERSED;
		if (dev_priv->vbt.fdi_rx_polarity_inverted)
			val |= TRANS_CHICKEN2_FDI_POLARITY_REVERSED;
		val &= ~TRANS_CHICKEN2_FRAME_START_DELAY_MASK;
		val &= ~TRANS_CHICKEN2_DISABLE_DEEP_COLOR_COUNTER;
		val &= ~TRANS_CHICKEN2_DISABLE_DEEP_COLOR_MODESWITCH;
		I915_WRITE(TRANS_CHICKEN2(pipe), val);
	}
	/* WADP0ClockGatingDisable */
	for_each_pipe(dev_priv, pipe) {
		I915_WRITE(TRANS_CHICKEN1(pipe),
			   TRANS_CHICKEN1_DP0UNIT_GC_DISABLE);
	}
}

static void gen6_check_mch_setup(struct drm_device *dev)
{
	struct drm_i915_private *dev_priv = dev->dev_private;
	uint32_t tmp;

	tmp = I915_READ(MCH_SSKPD);
	if ((tmp & MCH_SSKPD_WM0_MASK) != MCH_SSKPD_WM0_VAL)
		DRM_DEBUG_KMS("Wrong MCH_SSKPD value: 0x%08x This can cause underruns.\n",
			      tmp);
}

static void gen6_init_clock_gating(struct drm_device *dev)
{
	struct drm_i915_private *dev_priv = dev->dev_private;
	uint32_t dspclk_gate = ILK_VRHUNIT_CLOCK_GATE_DISABLE;

	I915_WRITE(ILK_DSPCLK_GATE_D, dspclk_gate);

	I915_WRITE(ILK_DISPLAY_CHICKEN2,
		   I915_READ(ILK_DISPLAY_CHICKEN2) |
		   ILK_ELPIN_409_SELECT);

	/* WaDisableHiZPlanesWhenMSAAEnabled:snb */
	I915_WRITE(_3D_CHICKEN,
		   _MASKED_BIT_ENABLE(_3D_CHICKEN_HIZ_PLANE_DISABLE_MSAA_4X_SNB));

	/* WaDisable_RenderCache_OperationalFlush:snb */
	I915_WRITE(CACHE_MODE_0, _MASKED_BIT_DISABLE(RC_OP_FLUSH_ENABLE));

	/*
	 * BSpec recoomends 8x4 when MSAA is used,
	 * however in practice 16x4 seems fastest.
	 *
	 * Note that PS/WM thread counts depend on the WIZ hashing
	 * disable bit, which we don't touch here, but it's good
	 * to keep in mind (see 3DSTATE_PS and 3DSTATE_WM).
	 */
	I915_WRITE(GEN6_GT_MODE,
		   _MASKED_FIELD(GEN6_WIZ_HASHING_MASK, GEN6_WIZ_HASHING_16x4));

	ilk_init_lp_watermarks(dev);

	I915_WRITE(CACHE_MODE_0,
		   _MASKED_BIT_DISABLE(CM0_STC_EVICT_DISABLE_LRA_SNB));

	I915_WRITE(GEN6_UCGCTL1,
		   I915_READ(GEN6_UCGCTL1) |
		   GEN6_BLBUNIT_CLOCK_GATE_DISABLE |
		   GEN6_CSUNIT_CLOCK_GATE_DISABLE);

	/* According to the BSpec vol1g, bit 12 (RCPBUNIT) clock
	 * gating disable must be set.  Failure to set it results in
	 * flickering pixels due to Z write ordering failures after
	 * some amount of runtime in the Mesa "fire" demo, and Unigine
	 * Sanctuary and Tropics, and apparently anything else with
	 * alpha test or pixel discard.
	 *
	 * According to the spec, bit 11 (RCCUNIT) must also be set,
	 * but we didn't debug actual testcases to find it out.
	 *
	 * WaDisableRCCUnitClockGating:snb
	 * WaDisableRCPBUnitClockGating:snb
	 */
	I915_WRITE(GEN6_UCGCTL2,
		   GEN6_RCPBUNIT_CLOCK_GATE_DISABLE |
		   GEN6_RCCUNIT_CLOCK_GATE_DISABLE);

	/* WaStripsFansDisableFastClipPerformanceFix:snb */
	I915_WRITE(_3D_CHICKEN3,
		   _MASKED_BIT_ENABLE(_3D_CHICKEN3_SF_DISABLE_FASTCLIP_CULL));

	/*
	 * Bspec says:
	 * "This bit must be set if 3DSTATE_CLIP clip mode is set to normal and
	 * 3DSTATE_SF number of SF output attributes is more than 16."
	 */
	I915_WRITE(_3D_CHICKEN3,
		   _MASKED_BIT_ENABLE(_3D_CHICKEN3_SF_DISABLE_PIPELINED_ATTR_FETCH));

	/*
	 * According to the spec the following bits should be
	 * set in order to enable memory self-refresh and fbc:
	 * The bit21 and bit22 of 0x42000
	 * The bit21 and bit22 of 0x42004
	 * The bit5 and bit7 of 0x42020
	 * The bit14 of 0x70180
	 * The bit14 of 0x71180
	 *
	 * WaFbcAsynchFlipDisableFbcQueue:snb
	 */
	I915_WRITE(ILK_DISPLAY_CHICKEN1,
		   I915_READ(ILK_DISPLAY_CHICKEN1) |
		   ILK_FBCQ_DIS | ILK_PABSTRETCH_DIS);
	I915_WRITE(ILK_DISPLAY_CHICKEN2,
		   I915_READ(ILK_DISPLAY_CHICKEN2) |
		   ILK_DPARB_GATE | ILK_VSDPFD_FULL);
	I915_WRITE(ILK_DSPCLK_GATE_D,
		   I915_READ(ILK_DSPCLK_GATE_D) |
		   ILK_DPARBUNIT_CLOCK_GATE_ENABLE  |
		   ILK_DPFDUNIT_CLOCK_GATE_ENABLE);

	g4x_disable_trickle_feed(dev);

	cpt_init_clock_gating(dev);

	gen6_check_mch_setup(dev);
}

static void gen7_setup_fixed_func_scheduler(struct drm_i915_private *dev_priv)
{
	uint32_t reg = I915_READ(GEN7_FF_THREAD_MODE);

	/*
	 * WaVSThreadDispatchOverride:ivb,vlv
	 *
	 * This actually overrides the dispatch
	 * mode for all thread types.
	 */
	reg &= ~GEN7_FF_SCHED_MASK;
	reg |= GEN7_FF_TS_SCHED_HW;
	reg |= GEN7_FF_VS_SCHED_HW;
	reg |= GEN7_FF_DS_SCHED_HW;

	I915_WRITE(GEN7_FF_THREAD_MODE, reg);
}

static void lpt_init_clock_gating(struct drm_device *dev)
{
	struct drm_i915_private *dev_priv = dev->dev_private;

	/*
	 * TODO: this bit should only be enabled when really needed, then
	 * disabled when not needed anymore in order to save power.
	 */
	if (HAS_PCH_LPT_LP(dev))
		I915_WRITE(SOUTH_DSPCLK_GATE_D,
			   I915_READ(SOUTH_DSPCLK_GATE_D) |
			   PCH_LP_PARTITION_LEVEL_DISABLE);

	/* WADPOClockGatingDisable:hsw */
	I915_WRITE(TRANS_CHICKEN1(PIPE_A),
		   I915_READ(TRANS_CHICKEN1(PIPE_A)) |
		   TRANS_CHICKEN1_DP0UNIT_GC_DISABLE);
}

static void lpt_suspend_hw(struct drm_device *dev)
{
	struct drm_i915_private *dev_priv = dev->dev_private;

	if (HAS_PCH_LPT_LP(dev)) {
		uint32_t val = I915_READ(SOUTH_DSPCLK_GATE_D);

		val &= ~PCH_LP_PARTITION_LEVEL_DISABLE;
		I915_WRITE(SOUTH_DSPCLK_GATE_D, val);
	}
}

static void broadwell_init_clock_gating(struct drm_device *dev)
{
	struct drm_i915_private *dev_priv = dev->dev_private;
	enum pipe pipe;
	uint32_t misccpctl;

	ilk_init_lp_watermarks(dev);

	/* WaSwitchSolVfFArbitrationPriority:bdw */
	I915_WRITE(GAM_ECOCHK, I915_READ(GAM_ECOCHK) | HSW_ECOCHK_ARB_PRIO_SOL);

	/* WaPsrDPAMaskVBlankInSRD:bdw */
	I915_WRITE(CHICKEN_PAR1_1,
		   I915_READ(CHICKEN_PAR1_1) | DPA_MASK_VBLANK_SRD);

	/* WaPsrDPRSUnmaskVBlankInSRD:bdw */
	for_each_pipe(dev_priv, pipe) {
		I915_WRITE(CHICKEN_PIPESL_1(pipe),
			   I915_READ(CHICKEN_PIPESL_1(pipe)) |
			   BDW_DPRS_MASK_VBLANK_SRD);
	}

	/* WaVSRefCountFullforceMissDisable:bdw */
	/* WaDSRefCountFullforceMissDisable:bdw */
	I915_WRITE(GEN7_FF_THREAD_MODE,
		   I915_READ(GEN7_FF_THREAD_MODE) &
		   ~(GEN8_FF_DS_REF_CNT_FFME | GEN7_FF_VS_REF_CNT_FFME));

	I915_WRITE(GEN6_RC_SLEEP_PSMI_CONTROL,
		   _MASKED_BIT_ENABLE(GEN8_RC_SEMA_IDLE_MSG_DISABLE));

	/* WaDisableSDEUnitClockGating:bdw */
	I915_WRITE(GEN8_UCGCTL6, I915_READ(GEN8_UCGCTL6) |
		   GEN8_SDEUNIT_CLOCK_GATE_DISABLE);

	/*
	 * WaProgramL3SqcReg1Default:bdw
	 * WaTempDisableDOPClkGating:bdw
	 */
	misccpctl = I915_READ(GEN7_MISCCPCTL);
	I915_WRITE(GEN7_MISCCPCTL, misccpctl & ~GEN7_DOP_CLOCK_GATE_ENABLE);
	I915_WRITE(GEN8_L3SQCREG1, BDW_WA_L3SQCREG1_DEFAULT);
	I915_WRITE(GEN7_MISCCPCTL, misccpctl);

	/*
	 * WaGttCachingOffByDefault:bdw
	 * GTT cache may not work with big pages, so if those
	 * are ever enabled GTT cache may need to be disabled.
	 */
	I915_WRITE(HSW_GTT_CACHE_EN, GTT_CACHE_EN_ALL);

	lpt_init_clock_gating(dev);
}

static void haswell_init_clock_gating(struct drm_device *dev)
{
	struct drm_i915_private *dev_priv = dev->dev_private;

	ilk_init_lp_watermarks(dev);

	/* L3 caching of data atomics doesn't work -- disable it. */
	I915_WRITE(HSW_SCRATCH1, HSW_SCRATCH1_L3_DATA_ATOMICS_DISABLE);
	I915_WRITE(HSW_ROW_CHICKEN3,
		   _MASKED_BIT_ENABLE(HSW_ROW_CHICKEN3_L3_GLOBAL_ATOMICS_DISABLE));

	/* This is required by WaCatErrorRejectionIssue:hsw */
	I915_WRITE(GEN7_SQ_CHICKEN_MBCUNIT_CONFIG,
			I915_READ(GEN7_SQ_CHICKEN_MBCUNIT_CONFIG) |
			GEN7_SQ_CHICKEN_MBCUNIT_SQINTMOB);

	/* WaVSRefCountFullforceMissDisable:hsw */
	I915_WRITE(GEN7_FF_THREAD_MODE,
		   I915_READ(GEN7_FF_THREAD_MODE) & ~GEN7_FF_VS_REF_CNT_FFME);

	/* WaDisable_RenderCache_OperationalFlush:hsw */
	I915_WRITE(CACHE_MODE_0_GEN7, _MASKED_BIT_DISABLE(RC_OP_FLUSH_ENABLE));

	/* enable HiZ Raw Stall Optimization */
	I915_WRITE(CACHE_MODE_0_GEN7,
		   _MASKED_BIT_DISABLE(HIZ_RAW_STALL_OPT_DISABLE));

	/* WaDisable4x2SubspanOptimization:hsw */
	I915_WRITE(CACHE_MODE_1,
		   _MASKED_BIT_ENABLE(PIXEL_SUBSPAN_COLLECT_OPT_DISABLE));

	/*
	 * BSpec recommends 8x4 when MSAA is used,
	 * however in practice 16x4 seems fastest.
	 *
	 * Note that PS/WM thread counts depend on the WIZ hashing
	 * disable bit, which we don't touch here, but it's good
	 * to keep in mind (see 3DSTATE_PS and 3DSTATE_WM).
	 */
	I915_WRITE(GEN7_GT_MODE,
		   _MASKED_FIELD(GEN6_WIZ_HASHING_MASK, GEN6_WIZ_HASHING_16x4));

	/* WaSampleCChickenBitEnable:hsw */
	I915_WRITE(HALF_SLICE_CHICKEN3,
		   _MASKED_BIT_ENABLE(HSW_SAMPLE_C_PERFORMANCE));

	/* WaSwitchSolVfFArbitrationPriority:hsw */
	I915_WRITE(GAM_ECOCHK, I915_READ(GAM_ECOCHK) | HSW_ECOCHK_ARB_PRIO_SOL);

	/* WaRsPkgCStateDisplayPMReq:hsw */
	I915_WRITE(CHICKEN_PAR1_1,
		   I915_READ(CHICKEN_PAR1_1) | FORCE_ARB_IDLE_PLANES);

	lpt_init_clock_gating(dev);
}

static void ivybridge_init_clock_gating(struct drm_device *dev)
{
	struct drm_i915_private *dev_priv = dev->dev_private;
	uint32_t snpcr;

	ilk_init_lp_watermarks(dev);

	I915_WRITE(ILK_DSPCLK_GATE_D, ILK_VRHUNIT_CLOCK_GATE_DISABLE);

	/* WaDisableEarlyCull:ivb */
	I915_WRITE(_3D_CHICKEN3,
		   _MASKED_BIT_ENABLE(_3D_CHICKEN_SF_DISABLE_OBJEND_CULL));

	/* WaDisableBackToBackFlipFix:ivb */
	I915_WRITE(IVB_CHICKEN3,
		   CHICKEN3_DGMG_REQ_OUT_FIX_DISABLE |
		   CHICKEN3_DGMG_DONE_FIX_DISABLE);

	/* WaDisablePSDDualDispatchEnable:ivb */
	if (IS_IVB_GT1(dev))
		I915_WRITE(GEN7_HALF_SLICE_CHICKEN1,
			   _MASKED_BIT_ENABLE(GEN7_PSD_SINGLE_PORT_DISPATCH_ENABLE));

	/* WaDisable_RenderCache_OperationalFlush:ivb */
	I915_WRITE(CACHE_MODE_0_GEN7, _MASKED_BIT_DISABLE(RC_OP_FLUSH_ENABLE));

	/* Apply the WaDisableRHWOOptimizationForRenderHang:ivb workaround. */
	I915_WRITE(GEN7_COMMON_SLICE_CHICKEN1,
		   GEN7_CSC1_RHWO_OPT_DISABLE_IN_RCC);

	/* WaApplyL3ControlAndL3ChickenMode:ivb */
	I915_WRITE(GEN7_L3CNTLREG1,
			GEN7_WA_FOR_GEN7_L3_CONTROL);
	I915_WRITE(GEN7_L3_CHICKEN_MODE_REGISTER,
		   GEN7_WA_L3_CHICKEN_MODE);
	if (IS_IVB_GT1(dev))
		I915_WRITE(GEN7_ROW_CHICKEN2,
			   _MASKED_BIT_ENABLE(DOP_CLOCK_GATING_DISABLE));
	else {
		/* must write both registers */
		I915_WRITE(GEN7_ROW_CHICKEN2,
			   _MASKED_BIT_ENABLE(DOP_CLOCK_GATING_DISABLE));
		I915_WRITE(GEN7_ROW_CHICKEN2_GT2,
			   _MASKED_BIT_ENABLE(DOP_CLOCK_GATING_DISABLE));
	}

	/* WaForceL3Serialization:ivb */
	I915_WRITE(GEN7_L3SQCREG4, I915_READ(GEN7_L3SQCREG4) &
		   ~L3SQ_URB_READ_CAM_MATCH_DISABLE);

	/*
	 * According to the spec, bit 13 (RCZUNIT) must be set on IVB.
	 * This implements the WaDisableRCZUnitClockGating:ivb workaround.
	 */
	I915_WRITE(GEN6_UCGCTL2,
		   GEN6_RCZUNIT_CLOCK_GATE_DISABLE);

	/* This is required by WaCatErrorRejectionIssue:ivb */
	I915_WRITE(GEN7_SQ_CHICKEN_MBCUNIT_CONFIG,
			I915_READ(GEN7_SQ_CHICKEN_MBCUNIT_CONFIG) |
			GEN7_SQ_CHICKEN_MBCUNIT_SQINTMOB);

	g4x_disable_trickle_feed(dev);

	gen7_setup_fixed_func_scheduler(dev_priv);

	if (0) { /* causes HiZ corruption on ivb:gt1 */
		/* enable HiZ Raw Stall Optimization */
		I915_WRITE(CACHE_MODE_0_GEN7,
			   _MASKED_BIT_DISABLE(HIZ_RAW_STALL_OPT_DISABLE));
	}

	/* WaDisable4x2SubspanOptimization:ivb */
	I915_WRITE(CACHE_MODE_1,
		   _MASKED_BIT_ENABLE(PIXEL_SUBSPAN_COLLECT_OPT_DISABLE));

	/*
	 * BSpec recommends 8x4 when MSAA is used,
	 * however in practice 16x4 seems fastest.
	 *
	 * Note that PS/WM thread counts depend on the WIZ hashing
	 * disable bit, which we don't touch here, but it's good
	 * to keep in mind (see 3DSTATE_PS and 3DSTATE_WM).
	 */
	I915_WRITE(GEN7_GT_MODE,
		   _MASKED_FIELD(GEN6_WIZ_HASHING_MASK, GEN6_WIZ_HASHING_16x4));

	snpcr = I915_READ(GEN6_MBCUNIT_SNPCR);
	snpcr &= ~GEN6_MBC_SNPCR_MASK;
	snpcr |= GEN6_MBC_SNPCR_MED;
	I915_WRITE(GEN6_MBCUNIT_SNPCR, snpcr);

	if (!HAS_PCH_NOP(dev))
		cpt_init_clock_gating(dev);

	gen6_check_mch_setup(dev);
}

static void vlv_init_display_clock_gating(struct drm_i915_private *dev_priv)
{
	I915_WRITE(DSPCLK_GATE_D, VRHUNIT_CLOCK_GATE_DISABLE);

	/*
	 * Disable trickle feed and enable pnd deadline calculation
	 */
	I915_WRITE(MI_ARB_VLV, MI_ARB_DISPLAY_TRICKLE_FEED_DISABLE);
	I915_WRITE(CBR1_VLV, 0);
}

static void valleyview_init_clock_gating(struct drm_device *dev)
{
	struct drm_i915_private *dev_priv = dev->dev_private;

	vlv_init_display_clock_gating(dev_priv);

	/* WaDisableEarlyCull:vlv */
	I915_WRITE(_3D_CHICKEN3,
		   _MASKED_BIT_ENABLE(_3D_CHICKEN_SF_DISABLE_OBJEND_CULL));

	/* WaDisableBackToBackFlipFix:vlv */
	I915_WRITE(IVB_CHICKEN3,
		   CHICKEN3_DGMG_REQ_OUT_FIX_DISABLE |
		   CHICKEN3_DGMG_DONE_FIX_DISABLE);

	/* WaPsdDispatchEnable:vlv */
	/* WaDisablePSDDualDispatchEnable:vlv */
	I915_WRITE(GEN7_HALF_SLICE_CHICKEN1,
		   _MASKED_BIT_ENABLE(GEN7_MAX_PS_THREAD_DEP |
				      GEN7_PSD_SINGLE_PORT_DISPATCH_ENABLE));

	/* WaDisable_RenderCache_OperationalFlush:vlv */
	I915_WRITE(CACHE_MODE_0_GEN7, _MASKED_BIT_DISABLE(RC_OP_FLUSH_ENABLE));

	/* WaForceL3Serialization:vlv */
	I915_WRITE(GEN7_L3SQCREG4, I915_READ(GEN7_L3SQCREG4) &
		   ~L3SQ_URB_READ_CAM_MATCH_DISABLE);

	/* WaDisableDopClockGating:vlv */
	I915_WRITE(GEN7_ROW_CHICKEN2,
		   _MASKED_BIT_ENABLE(DOP_CLOCK_GATING_DISABLE));

	/* This is required by WaCatErrorRejectionIssue:vlv */
	I915_WRITE(GEN7_SQ_CHICKEN_MBCUNIT_CONFIG,
		   I915_READ(GEN7_SQ_CHICKEN_MBCUNIT_CONFIG) |
		   GEN7_SQ_CHICKEN_MBCUNIT_SQINTMOB);

	gen7_setup_fixed_func_scheduler(dev_priv);

	/*
	 * According to the spec, bit 13 (RCZUNIT) must be set on IVB.
	 * This implements the WaDisableRCZUnitClockGating:vlv workaround.
	 */
	I915_WRITE(GEN6_UCGCTL2,
		   GEN6_RCZUNIT_CLOCK_GATE_DISABLE);

	/* WaDisableL3Bank2xClockGate:vlv
	 * Disabling L3 clock gating- MMIO 940c[25] = 1
	 * Set bit 25, to disable L3_BANK_2x_CLK_GATING */
	I915_WRITE(GEN7_UCGCTL4,
		   I915_READ(GEN7_UCGCTL4) | GEN7_L3BANK2X_CLOCK_GATE_DISABLE);

	/*
	 * BSpec says this must be set, even though
	 * WaDisable4x2SubspanOptimization isn't listed for VLV.
	 */
	I915_WRITE(CACHE_MODE_1,
		   _MASKED_BIT_ENABLE(PIXEL_SUBSPAN_COLLECT_OPT_DISABLE));

	/*
	 * BSpec recommends 8x4 when MSAA is used,
	 * however in practice 16x4 seems fastest.
	 *
	 * Note that PS/WM thread counts depend on the WIZ hashing
	 * disable bit, which we don't touch here, but it's good
	 * to keep in mind (see 3DSTATE_PS and 3DSTATE_WM).
	 */
	I915_WRITE(GEN7_GT_MODE,
		   _MASKED_FIELD(GEN6_WIZ_HASHING_MASK, GEN6_WIZ_HASHING_16x4));

	/*
	 * WaIncreaseL3CreditsForVLVB0:vlv
	 * This is the hardware default actually.
	 */
	I915_WRITE(GEN7_L3SQCREG1, VLV_B0_WA_L3SQCREG1_VALUE);

	/*
	 * WaDisableVLVClockGating_VBIIssue:vlv
	 * Disable clock gating on th GCFG unit to prevent a delay
	 * in the reporting of vblank events.
	 */
	I915_WRITE(VLV_GUNIT_CLOCK_GATE, GCFG_DIS);
}

static void cherryview_init_clock_gating(struct drm_device *dev)
{
	struct drm_i915_private *dev_priv = dev->dev_private;

	vlv_init_display_clock_gating(dev_priv);

	/* WaVSRefCountFullforceMissDisable:chv */
	/* WaDSRefCountFullforceMissDisable:chv */
	I915_WRITE(GEN7_FF_THREAD_MODE,
		   I915_READ(GEN7_FF_THREAD_MODE) &
		   ~(GEN8_FF_DS_REF_CNT_FFME | GEN7_FF_VS_REF_CNT_FFME));

	/* WaDisableSemaphoreAndSyncFlipWait:chv */
	I915_WRITE(GEN6_RC_SLEEP_PSMI_CONTROL,
		   _MASKED_BIT_ENABLE(GEN8_RC_SEMA_IDLE_MSG_DISABLE));

	/* WaDisableCSUnitClockGating:chv */
	I915_WRITE(GEN6_UCGCTL1, I915_READ(GEN6_UCGCTL1) |
		   GEN6_CSUNIT_CLOCK_GATE_DISABLE);

	/* WaDisableSDEUnitClockGating:chv */
	I915_WRITE(GEN8_UCGCTL6, I915_READ(GEN8_UCGCTL6) |
		   GEN8_SDEUNIT_CLOCK_GATE_DISABLE);

	/*
	 * GTT cache may not work with big pages, so if those
	 * are ever enabled GTT cache may need to be disabled.
	 */
	I915_WRITE(HSW_GTT_CACHE_EN, GTT_CACHE_EN_ALL);
}

static void g4x_init_clock_gating(struct drm_device *dev)
{
	struct drm_i915_private *dev_priv = dev->dev_private;
	uint32_t dspclk_gate;

	I915_WRITE(RENCLK_GATE_D1, 0);
	I915_WRITE(RENCLK_GATE_D2, VF_UNIT_CLOCK_GATE_DISABLE |
		   GS_UNIT_CLOCK_GATE_DISABLE |
		   CL_UNIT_CLOCK_GATE_DISABLE);
	I915_WRITE(RAMCLK_GATE_D, 0);
	dspclk_gate = VRHUNIT_CLOCK_GATE_DISABLE |
		OVRUNIT_CLOCK_GATE_DISABLE |
		OVCUNIT_CLOCK_GATE_DISABLE;
	if (IS_GM45(dev))
		dspclk_gate |= DSSUNIT_CLOCK_GATE_DISABLE;
	I915_WRITE(DSPCLK_GATE_D, dspclk_gate);

	/* WaDisableRenderCachePipelinedFlush */
	I915_WRITE(CACHE_MODE_0,
		   _MASKED_BIT_ENABLE(CM0_PIPELINED_RENDER_FLUSH_DISABLE));

	/* WaDisable_RenderCache_OperationalFlush:g4x */
	I915_WRITE(CACHE_MODE_0, _MASKED_BIT_DISABLE(RC_OP_FLUSH_ENABLE));

	g4x_disable_trickle_feed(dev);
}

static void crestline_init_clock_gating(struct drm_device *dev)
{
	struct drm_i915_private *dev_priv = dev->dev_private;

	I915_WRITE(RENCLK_GATE_D1, I965_RCC_CLOCK_GATE_DISABLE);
	I915_WRITE(RENCLK_GATE_D2, 0);
	I915_WRITE(DSPCLK_GATE_D, 0);
	I915_WRITE(RAMCLK_GATE_D, 0);
	I915_WRITE16(DEUC, 0);
	I915_WRITE(MI_ARB_STATE,
		   _MASKED_BIT_ENABLE(MI_ARB_DISPLAY_TRICKLE_FEED_DISABLE));

	/* WaDisable_RenderCache_OperationalFlush:gen4 */
	I915_WRITE(CACHE_MODE_0, _MASKED_BIT_DISABLE(RC_OP_FLUSH_ENABLE));
}

static void broadwater_init_clock_gating(struct drm_device *dev)
{
	struct drm_i915_private *dev_priv = dev->dev_private;

	I915_WRITE(RENCLK_GATE_D1, I965_RCZ_CLOCK_GATE_DISABLE |
		   I965_RCC_CLOCK_GATE_DISABLE |
		   I965_RCPB_CLOCK_GATE_DISABLE |
		   I965_ISC_CLOCK_GATE_DISABLE |
		   I965_FBC_CLOCK_GATE_DISABLE);
	I915_WRITE(RENCLK_GATE_D2, 0);
	I915_WRITE(MI_ARB_STATE,
		   _MASKED_BIT_ENABLE(MI_ARB_DISPLAY_TRICKLE_FEED_DISABLE));

	/* WaDisable_RenderCache_OperationalFlush:gen4 */
	I915_WRITE(CACHE_MODE_0, _MASKED_BIT_DISABLE(RC_OP_FLUSH_ENABLE));
}

static void gen3_init_clock_gating(struct drm_device *dev)
{
	struct drm_i915_private *dev_priv = dev->dev_private;
	u32 dstate = I915_READ(D_STATE);

	dstate |= DSTATE_PLL_D3_OFF | DSTATE_GFX_CLOCK_GATING |
		DSTATE_DOT_CLOCK_GATING;
	I915_WRITE(D_STATE, dstate);

	if (IS_PINEVIEW(dev))
		I915_WRITE(ECOSKPD, _MASKED_BIT_ENABLE(ECO_GATING_CX_ONLY));

	/* IIR "flip pending" means done if this bit is set */
	I915_WRITE(ECOSKPD, _MASKED_BIT_DISABLE(ECO_FLIP_DONE));

	/* interrupts should cause a wake up from C3 */
	I915_WRITE(INSTPM, _MASKED_BIT_ENABLE(INSTPM_AGPBUSY_INT_EN));

	/* On GEN3 we really need to make sure the ARB C3 LP bit is set */
	I915_WRITE(MI_ARB_STATE, _MASKED_BIT_ENABLE(MI_ARB_C3_LP_WRITE_ENABLE));

	I915_WRITE(MI_ARB_STATE,
		   _MASKED_BIT_ENABLE(MI_ARB_DISPLAY_TRICKLE_FEED_DISABLE));
}

static void i85x_init_clock_gating(struct drm_device *dev)
{
	struct drm_i915_private *dev_priv = dev->dev_private;

	I915_WRITE(RENCLK_GATE_D1, SV_CLOCK_GATE_DISABLE);

	/* interrupts should cause a wake up from C3 */
	I915_WRITE(MI_STATE, _MASKED_BIT_ENABLE(MI_AGPBUSY_INT_EN) |
		   _MASKED_BIT_DISABLE(MI_AGPBUSY_830_MODE));

	I915_WRITE(MEM_MODE,
		   _MASKED_BIT_ENABLE(MEM_DISPLAY_TRICKLE_FEED_DISABLE));
}

static void i830_init_clock_gating(struct drm_device *dev)
{
	struct drm_i915_private *dev_priv = dev->dev_private;

	I915_WRITE(DSPCLK_GATE_D, OVRUNIT_CLOCK_GATE_DISABLE);

	I915_WRITE(MEM_MODE,
		   _MASKED_BIT_ENABLE(MEM_DISPLAY_A_TRICKLE_FEED_DISABLE) |
		   _MASKED_BIT_ENABLE(MEM_DISPLAY_B_TRICKLE_FEED_DISABLE));
}

void intel_init_clock_gating(struct drm_device *dev)
{
	struct drm_i915_private *dev_priv = dev->dev_private;

	if (dev_priv->display.init_clock_gating)
		dev_priv->display.init_clock_gating(dev);
}

void intel_suspend_hw(struct drm_device *dev)
{
	if (HAS_PCH_LPT(dev))
		lpt_suspend_hw(dev);
}

/* Set up chip specific power management-related functions */
void intel_init_pm(struct drm_device *dev)
{
	struct drm_i915_private *dev_priv = dev->dev_private;

	intel_fbc_init(dev_priv);

	/* For cxsr */
	if (IS_PINEVIEW(dev))
		i915_pineview_get_mem_freq(dev);
	else if (IS_GEN5(dev))
		i915_ironlake_get_mem_freq(dev);

	/* For FIFO watermark updates */
	if (INTEL_INFO(dev)->gen >= 9) {
		skl_setup_wm_latency(dev);

		if (IS_BROXTON(dev))
			dev_priv->display.init_clock_gating =
				bxt_init_clock_gating;
		dev_priv->display.update_wm = skl_update_wm;
	} else if (HAS_PCH_SPLIT(dev)) {
		ilk_setup_wm_latency(dev);

		if ((IS_GEN5(dev) && dev_priv->wm.pri_latency[1] &&
		     dev_priv->wm.spr_latency[1] && dev_priv->wm.cur_latency[1]) ||
		    (!IS_GEN5(dev) && dev_priv->wm.pri_latency[0] &&
		     dev_priv->wm.spr_latency[0] && dev_priv->wm.cur_latency[0])) {
			dev_priv->display.update_wm = ilk_update_wm;
			dev_priv->display.compute_pipe_wm = ilk_compute_pipe_wm;
		} else {
			DRM_DEBUG_KMS("Failed to read display plane latency. "
				      "Disable CxSR\n");
		}

		if (IS_GEN5(dev))
			dev_priv->display.init_clock_gating = ironlake_init_clock_gating;
		else if (IS_GEN6(dev))
			dev_priv->display.init_clock_gating = gen6_init_clock_gating;
		else if (IS_IVYBRIDGE(dev))
			dev_priv->display.init_clock_gating = ivybridge_init_clock_gating;
		else if (IS_HASWELL(dev))
			dev_priv->display.init_clock_gating = haswell_init_clock_gating;
		else if (INTEL_INFO(dev)->gen == 8)
			dev_priv->display.init_clock_gating = broadwell_init_clock_gating;
	} else if (IS_CHERRYVIEW(dev)) {
		vlv_setup_wm_latency(dev);

		dev_priv->display.update_wm = vlv_update_wm;
		dev_priv->display.init_clock_gating =
			cherryview_init_clock_gating;
	} else if (IS_VALLEYVIEW(dev)) {
		vlv_setup_wm_latency(dev);

		dev_priv->display.update_wm = vlv_update_wm;
		dev_priv->display.init_clock_gating =
			valleyview_init_clock_gating;
	} else if (IS_PINEVIEW(dev)) {
		if (!intel_get_cxsr_latency(IS_PINEVIEW_G(dev),
					    dev_priv->is_ddr3,
					    dev_priv->fsb_freq,
					    dev_priv->mem_freq)) {
			DRM_INFO("failed to find known CxSR latency "
				 "(found ddr%s fsb freq %d, mem freq %d), "
				 "disabling CxSR\n",
				 (dev_priv->is_ddr3 == 1) ? "3" : "2",
				 dev_priv->fsb_freq, dev_priv->mem_freq);
			/* Disable CxSR and never update its watermark again */
			intel_set_memory_cxsr(dev_priv, false);
			dev_priv->display.update_wm = NULL;
		} else
			dev_priv->display.update_wm = pineview_update_wm;
		dev_priv->display.init_clock_gating = gen3_init_clock_gating;
	} else if (IS_G4X(dev)) {
		dev_priv->display.update_wm = g4x_update_wm;
		dev_priv->display.init_clock_gating = g4x_init_clock_gating;
	} else if (IS_GEN4(dev)) {
		dev_priv->display.update_wm = i965_update_wm;
		if (IS_CRESTLINE(dev))
			dev_priv->display.init_clock_gating = crestline_init_clock_gating;
		else if (IS_BROADWATER(dev))
			dev_priv->display.init_clock_gating = broadwater_init_clock_gating;
	} else if (IS_GEN3(dev)) {
		dev_priv->display.update_wm = i9xx_update_wm;
		dev_priv->display.get_fifo_size = i9xx_get_fifo_size;
		dev_priv->display.init_clock_gating = gen3_init_clock_gating;
	} else if (IS_GEN2(dev)) {
		if (INTEL_INFO(dev)->num_pipes == 1) {
			dev_priv->display.update_wm = i845_update_wm;
			dev_priv->display.get_fifo_size = i845_get_fifo_size;
		} else {
			dev_priv->display.update_wm = i9xx_update_wm;
			dev_priv->display.get_fifo_size = i830_get_fifo_size;
		}

		if (IS_I85X(dev) || IS_I865G(dev))
			dev_priv->display.init_clock_gating = i85x_init_clock_gating;
		else
			dev_priv->display.init_clock_gating = i830_init_clock_gating;
	} else {
		DRM_ERROR("unexpected fall-through in intel_init_pm\n");
	}
}

int sandybridge_pcode_read(struct drm_i915_private *dev_priv, u32 mbox, u32 *val)
{
	WARN_ON(!mutex_is_locked(&dev_priv->rps.hw_lock));

	if (I915_READ(GEN6_PCODE_MAILBOX) & GEN6_PCODE_READY) {
		DRM_DEBUG_DRIVER("warning: pcode (read) mailbox access failed\n");
		return -EAGAIN;
	}

	I915_WRITE(GEN6_PCODE_DATA, *val);
	I915_WRITE(GEN6_PCODE_DATA1, 0);
	I915_WRITE(GEN6_PCODE_MAILBOX, GEN6_PCODE_READY | mbox);

	if (wait_for((I915_READ(GEN6_PCODE_MAILBOX) & GEN6_PCODE_READY) == 0,
		     500)) {
		DRM_ERROR("timeout waiting for pcode read (%d) to finish\n", mbox);
		return -ETIMEDOUT;
	}

	*val = I915_READ(GEN6_PCODE_DATA);
	I915_WRITE(GEN6_PCODE_DATA, 0);

	return 0;
}

int sandybridge_pcode_write(struct drm_i915_private *dev_priv, u32 mbox, u32 val)
{
	WARN_ON(!mutex_is_locked(&dev_priv->rps.hw_lock));

	if (I915_READ(GEN6_PCODE_MAILBOX) & GEN6_PCODE_READY) {
		DRM_DEBUG_DRIVER("warning: pcode (write) mailbox access failed\n");
		return -EAGAIN;
	}

	I915_WRITE(GEN6_PCODE_DATA, val);
	I915_WRITE(GEN6_PCODE_MAILBOX, GEN6_PCODE_READY | mbox);

	if (wait_for((I915_READ(GEN6_PCODE_MAILBOX) & GEN6_PCODE_READY) == 0,
		     500)) {
		DRM_ERROR("timeout waiting for pcode write (%d) to finish\n", mbox);
		return -ETIMEDOUT;
	}

	I915_WRITE(GEN6_PCODE_DATA, 0);

	return 0;
}

static int vlv_gpu_freq_div(unsigned int czclk_freq)
{
	switch (czclk_freq) {
	case 200:
		return 10;
	case 267:
		return 12;
	case 320:
	case 333:
		return 16;
	case 400:
		return 20;
	default:
		return -1;
	}
}

static int byt_gpu_freq(struct drm_i915_private *dev_priv, int val)
{
	int div, czclk_freq = DIV_ROUND_CLOSEST(dev_priv->czclk_freq, 1000);

	div = vlv_gpu_freq_div(czclk_freq);
	if (div < 0)
		return div;

	return DIV_ROUND_CLOSEST(czclk_freq * (val + 6 - 0xbd), div);
}

static int byt_freq_opcode(struct drm_i915_private *dev_priv, int val)
{
	int mul, czclk_freq = DIV_ROUND_CLOSEST(dev_priv->czclk_freq, 1000);

	mul = vlv_gpu_freq_div(czclk_freq);
	if (mul < 0)
		return mul;

	return DIV_ROUND_CLOSEST(mul * val, czclk_freq) + 0xbd - 6;
}

static int chv_gpu_freq(struct drm_i915_private *dev_priv, int val)
{
	int div, czclk_freq = DIV_ROUND_CLOSEST(dev_priv->czclk_freq, 1000);

	div = vlv_gpu_freq_div(czclk_freq) / 2;
	if (div < 0)
		return div;

	return DIV_ROUND_CLOSEST(czclk_freq * val, 2 * div) / 2;
}

static int chv_freq_opcode(struct drm_i915_private *dev_priv, int val)
{
	int mul, czclk_freq = DIV_ROUND_CLOSEST(dev_priv->czclk_freq, 1000);

	mul = vlv_gpu_freq_div(czclk_freq) / 2;
	if (mul < 0)
		return mul;

	/* CHV needs even values */
	return DIV_ROUND_CLOSEST(val * 2 * mul, czclk_freq) * 2;
}

int intel_gpu_freq(struct drm_i915_private *dev_priv, int val)
{
	if (IS_GEN9(dev_priv->dev))
		return DIV_ROUND_CLOSEST(val * GT_FREQUENCY_MULTIPLIER,
					 GEN9_FREQ_SCALER);
	else if (IS_CHERRYVIEW(dev_priv->dev))
		return chv_gpu_freq(dev_priv, val);
	else if (IS_VALLEYVIEW(dev_priv->dev))
		return byt_gpu_freq(dev_priv, val);
	else
		return val * GT_FREQUENCY_MULTIPLIER;
}

int intel_freq_opcode(struct drm_i915_private *dev_priv, int val)
{
	if (IS_GEN9(dev_priv->dev))
		return DIV_ROUND_CLOSEST(val * GEN9_FREQ_SCALER,
					 GT_FREQUENCY_MULTIPLIER);
	else if (IS_CHERRYVIEW(dev_priv->dev))
		return chv_freq_opcode(dev_priv, val);
	else if (IS_VALLEYVIEW(dev_priv->dev))
		return byt_freq_opcode(dev_priv, val);
	else
		return DIV_ROUND_CLOSEST(val, GT_FREQUENCY_MULTIPLIER);
}

struct request_boost {
	struct work_struct work;
	struct drm_i915_gem_request *req;
};

static void __intel_rps_boost_work(struct work_struct *work)
{
	struct request_boost *boost = container_of(work, struct request_boost, work);
	struct drm_i915_gem_request *req = boost->req;

	if (!i915_gem_request_completed(req, true))
		gen6_rps_boost(to_i915(req->ring->dev), NULL,
			       req->emitted_jiffies);

	i915_gem_request_unreference__unlocked(req);
	kfree(boost);
}

void intel_queue_rps_boost_for_request(struct drm_device *dev,
				       struct drm_i915_gem_request *req)
{
	struct request_boost *boost;

	if (req == NULL || INTEL_INFO(dev)->gen < 6)
		return;

	if (i915_gem_request_completed(req, true))
		return;

	boost = kmalloc(sizeof(*boost), GFP_ATOMIC);
	if (boost == NULL)
		return;

	i915_gem_request_reference(req);
	boost->req = req;

	INIT_WORK(&boost->work, __intel_rps_boost_work);
	queue_work(to_i915(dev)->wq, &boost->work);
}

void intel_pm_setup(struct drm_device *dev)
{
	struct drm_i915_private *dev_priv = dev->dev_private;

	mutex_init(&dev_priv->rps.hw_lock);
	spin_lock_init(&dev_priv->rps.client_lock);

	INIT_DELAYED_WORK(&dev_priv->rps.delayed_resume_work,
			  intel_gen6_powersave_work);
	INIT_LIST_HEAD(&dev_priv->rps.clients);
	INIT_LIST_HEAD(&dev_priv->rps.semaphores.link);
	INIT_LIST_HEAD(&dev_priv->rps.mmioflips.link);

	dev_priv->pm.suspended = false;
	atomic_set(&dev_priv->pm.wakeref_count, 0);
	atomic_set(&dev_priv->pm.atomic_seq, 0);
}<|MERGE_RESOLUTION|>--- conflicted
+++ resolved
@@ -3656,15 +3656,9 @@
 		ilk_disable_lp_wm(crtc->dev);
 		intel_wait_for_vblank(crtc->dev, intel_crtc->pipe);
 	}
-<<<<<<< HEAD
 
 	intel_crtc->wm.active.ilk = cstate->wm.optimal.ilk;
 
-=======
-
-	intel_crtc->wm.active.ilk = cstate->wm.optimal.ilk;
-
->>>>>>> f3c87e99
 	ilk_program_watermarks(dev_priv);
 }
 
