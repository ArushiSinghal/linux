--- conflicted
+++ resolved
@@ -562,19 +562,6 @@
 		return false;
 	}
 
-<<<<<<< HEAD
-	/*
-	 * Interlaced video modes got CRTC_INTERLACE_HALVE_V applied when
-	 * coming from user space. We don't want this, as it screws up
-	 * vblank timestamping, so fix it up.
-	 */
-	drm_mode_set_crtcinfo(adjusted_mode, 0);
-
-	DRM_DEBUG_KMS("[CRTC:%d] adjusted_mode :\n", crtc->base.id);
-	drm_mode_debug_printmodeline(adjusted_mode);
-
-=======
->>>>>>> 69405d3d
 	return true;
 }
 
