--- conflicted
+++ resolved
@@ -217,11 +217,7 @@
 
 	mutex_unlock(&dev->mode_config.mutex);
 
-<<<<<<< HEAD
-	return ret;
-=======
 	return ret ? ret : count;
->>>>>>> 4b8a8262
 }
 
 static ssize_t status_show(struct device *device,
