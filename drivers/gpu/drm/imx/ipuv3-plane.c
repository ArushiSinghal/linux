--- conflicted
+++ resolved
@@ -314,15 +314,10 @@
 
 	/*
 	 * We support resizing active plane or changing its format by
-<<<<<<< HEAD
-	 * forcing CRTC mode change and disabling-enabling plane in plane's
-	 * ->atomic_update callback.
-=======
 	 * forcing CRTC mode change in plane's ->atomic_check callback
 	 * and disabling all affected active planes in CRTC's ->atomic_disable
 	 * callback.  The planes will be reenabled in plane's ->atomic_update
 	 * callback.
->>>>>>> 9f4ef05b
 	 */
 	if (old_fb && (state->src_w != old_state->src_w ||
 			      state->src_h != old_state->src_h ||
@@ -396,19 +391,10 @@
 	if (old_state->fb) {
 		struct drm_crtc_state *crtc_state = state->crtc->state;
 
-<<<<<<< HEAD
-		if (!crtc_state->mode_changed) {
-			ipu_plane_atomic_set_base(ipu_plane, old_state);
-			return;
-		}
-
-		ipu_disable_plane(plane);
-=======
 		if (!drm_atomic_crtc_needs_modeset(crtc_state)) {
 			ipu_plane_atomic_set_base(ipu_plane, old_state);
 			return;
 		}
->>>>>>> 9f4ef05b
 	}
 
 	switch (ipu_plane->dp_flow) {
