/*
 * Copyright 2012 Red Hat Inc.
 *
 * Permission is hereby granted, free of charge, to any person obtaining a
 * copy of this software and associated documentation files (the "Software"),
 * to deal in the Software without restriction, including without limitation
 * the rights to use, copy, modify, merge, publish, distribute, sublicense,
 * and/or sell copies of the Software, and to permit persons to whom the
 * Software is furnished to do so, subject to the following conditions:
 *
 * The above copyright notice and this permission notice shall be included in
 * all copies or substantial portions of the Software.
 *
 * THE SOFTWARE IS PROVIDED "AS IS", WITHOUT WARRANTY OF ANY KIND, EXPRESS OR
 * IMPLIED, INCLUDING BUT NOT LIMITED TO THE WARRANTIES OF MERCHANTABILITY,
 * FITNESS FOR A PARTICULAR PURPOSE AND NONINFRINGEMENT.  IN NO EVENT SHALL
 * THE COPYRIGHT HOLDER(S) OR AUTHOR(S) BE LIABLE FOR ANY CLAIM, DAMAGES OR
 * OTHER LIABILITY, WHETHER IN AN ACTION OF CONTRACT, TORT OR OTHERWISE,
 * ARISING FROM, OUT OF OR IN CONNECTION WITH THE SOFTWARE OR THE USE OR
 * OTHER DEALINGS IN THE SOFTWARE.
 *
 * Authors: Ben Skeggs
 */
#include "nv50.h"
#include "outpdp.h"

static inline u32
gf119_sor_soff(struct nvkm_output_dp *outp)
{
	return (ffs(outp->base.info.or) - 1) * 0x800;
}

static inline u32
gf119_sor_loff(struct nvkm_output_dp *outp)
{
	return gf119_sor_soff(outp) + !(outp->base.info.sorconf.link & 1) * 0x80;
}

static int
gf119_sor_dp_pattern(struct nvkm_output_dp *outp, int pattern)
{
	struct nvkm_device *device = outp->base.disp->engine.subdev.device;
<<<<<<< HEAD
	nvkm_mask(device, 0x61c110, 0x0f0f0f0f, 0x01010101 * pattern);
=======
	const u32 soff = gf119_sor_soff(outp);
	nvkm_mask(device, 0x61c110 + soff, 0x0f0f0f0f, 0x01010101 * pattern);
>>>>>>> dbcb7665
	return 0;
}

int
gf119_sor_dp_lnk_ctl(struct nvkm_output_dp *outp, int nr, int bw, bool ef)
{
	struct nvkm_device *device = outp->base.disp->engine.subdev.device;
	const u32 soff = gf119_sor_soff(outp);
	const u32 loff = gf119_sor_loff(outp);
	u32 dpctrl = 0x00000000;
	u32 clksor = 0x00000000;

	clksor |= bw << 18;
	dpctrl |= ((1 << nr) - 1) << 16;
	if (ef)
		dpctrl |= 0x00004000;

	nvkm_mask(device, 0x612300 + soff, 0x007c0000, clksor);
	nvkm_mask(device, 0x61c10c + loff, 0x001f4000, dpctrl);
	return 0;
}

int
gf119_sor_dp_drv_ctl(struct nvkm_output_dp *outp,
		     int ln, int vs, int pe, int pc)
{
	struct nvkm_device *device = outp->base.disp->engine.subdev.device;
	struct nvkm_bios *bios = device->bios;
	const u32 shift = g94_sor_dp_lane_map(device, ln);
	const u32 loff = gf119_sor_loff(outp);
	u32 addr, data[4];
	u8  ver, hdr, cnt, len;
	struct nvbios_dpout info;
	struct nvbios_dpcfg ocfg;

	addr = nvbios_dpout_match(bios, outp->base.info.hasht,
					outp->base.info.hashm,
				  &ver, &hdr, &cnt, &len, &info);
	if (!addr)
		return -ENODEV;

	addr = nvbios_dpcfg_match(bios, addr, pc, vs, pe,
				  &ver, &hdr, &cnt, &len, &ocfg);
	if (!addr)
		return -EINVAL;

	data[0] = nvkm_rd32(device, 0x61c118 + loff) & ~(0x000000ff << shift);
	data[1] = nvkm_rd32(device, 0x61c120 + loff) & ~(0x000000ff << shift);
	data[2] = nvkm_rd32(device, 0x61c130 + loff);
	if ((data[2] & 0x0000ff00) < (ocfg.tx_pu << 8) || ln == 0)
		data[2] = (data[2] & ~0x0000ff00) | (ocfg.tx_pu << 8);
	nvkm_wr32(device, 0x61c118 + loff, data[0] | (ocfg.dc << shift));
	nvkm_wr32(device, 0x61c120 + loff, data[1] | (ocfg.pe << shift));
	nvkm_wr32(device, 0x61c130 + loff, data[2]);
	data[3] = nvkm_rd32(device, 0x61c13c + loff) & ~(0x000000ff << shift);
	nvkm_wr32(device, 0x61c13c + loff, data[3] | (ocfg.pc << shift));
	return 0;
}

static const struct nvkm_output_dp_func
gf119_sor_dp_func = {
	.pattern = gf119_sor_dp_pattern,
	.lnk_pwr = g94_sor_dp_lnk_pwr,
	.lnk_ctl = gf119_sor_dp_lnk_ctl,
	.drv_ctl = gf119_sor_dp_drv_ctl,
};

int
gf119_sor_dp_new(struct nvkm_disp *disp, int index,
		 struct dcb_output *dcbE, struct nvkm_output **poutp)
{
	return nvkm_output_dp_new_(&gf119_sor_dp_func, disp, index, dcbE, poutp);
}<|MERGE_RESOLUTION|>--- conflicted
+++ resolved
@@ -40,12 +40,8 @@
 gf119_sor_dp_pattern(struct nvkm_output_dp *outp, int pattern)
 {
 	struct nvkm_device *device = outp->base.disp->engine.subdev.device;
-<<<<<<< HEAD
-	nvkm_mask(device, 0x61c110, 0x0f0f0f0f, 0x01010101 * pattern);
-=======
 	const u32 soff = gf119_sor_soff(outp);
 	nvkm_mask(device, 0x61c110 + soff, 0x0f0f0f0f, 0x01010101 * pattern);
->>>>>>> dbcb7665
 	return 0;
 }
 
