/*
 * Copyright (c) 2006-2008 Simtec Electronics
 *	http://armlinux.simtec.co.uk/
 *	Ben Dooks <ben@simtec.co.uk>
 *
 * S3C24XX CPU Frequency scaling
 *
 * This program is free software; you can redistribute it and/or modify
 * it under the terms of the GNU General Public License version 2 as
 * published by the Free Software Foundation.
*/

#define pr_fmt(fmt) KBUILD_MODNAME ": " fmt

#include <linux/init.h>
#include <linux/module.h>
#include <linux/interrupt.h>
#include <linux/ioport.h>
#include <linux/cpufreq.h>
#include <linux/cpu.h>
#include <linux/clk.h>
#include <linux/err.h>
#include <linux/io.h>
#include <linux/device.h>
#include <linux/sysfs.h>
#include <linux/slab.h>

#include <asm/mach/arch.h>
#include <asm/mach/map.h>

#include <plat/cpu.h>
#include <plat/cpu-freq-core.h>

#include <mach/regs-clock.h>

/* note, cpufreq support deals in kHz, no Hz */

static struct cpufreq_driver s3c24xx_driver;
static struct s3c_cpufreq_config cpu_cur;
static struct s3c_iotimings s3c24xx_iotiming;
static struct cpufreq_frequency_table *pll_reg;
static unsigned int last_target = ~0;
static unsigned int ftab_size;
static struct cpufreq_frequency_table *ftab;

static struct clk *_clk_mpll;
static struct clk *_clk_xtal;
static struct clk *clk_fclk;
static struct clk *clk_hclk;
static struct clk *clk_pclk;
static struct clk *clk_arm;

#ifdef CONFIG_ARM_S3C24XX_CPUFREQ_DEBUGFS
struct s3c_cpufreq_config *s3c_cpufreq_getconfig(void)
{
	return &cpu_cur;
}

struct s3c_iotimings *s3c_cpufreq_getiotimings(void)
{
	return &s3c24xx_iotiming;
}
#endif /* CONFIG_ARM_S3C24XX_CPUFREQ_DEBUGFS */

static void s3c_cpufreq_getcur(struct s3c_cpufreq_config *cfg)
{
	unsigned long fclk, pclk, hclk, armclk;

	cfg->freq.fclk = fclk = clk_get_rate(clk_fclk);
	cfg->freq.hclk = hclk = clk_get_rate(clk_hclk);
	cfg->freq.pclk = pclk = clk_get_rate(clk_pclk);
	cfg->freq.armclk = armclk = clk_get_rate(clk_arm);

	cfg->pll.driver_data = __raw_readl(S3C2410_MPLLCON);
	cfg->pll.frequency = fclk;

	cfg->freq.hclk_tns = 1000000000 / (cfg->freq.hclk / 10);

	cfg->divs.h_divisor = fclk / hclk;
	cfg->divs.p_divisor = fclk / pclk;
}

static inline void s3c_cpufreq_calc(struct s3c_cpufreq_config *cfg)
{
	unsigned long pll = cfg->pll.frequency;

	cfg->freq.fclk = pll;
	cfg->freq.hclk = pll / cfg->divs.h_divisor;
	cfg->freq.pclk = pll / cfg->divs.p_divisor;

	/* convert hclk into 10ths of nanoseconds for io calcs */
	cfg->freq.hclk_tns = 1000000000 / (cfg->freq.hclk / 10);
}

static inline int closer(unsigned int target, unsigned int n, unsigned int c)
{
	int diff_cur = abs(target - c);
	int diff_new = abs(target - n);

	return (diff_new < diff_cur);
}

static void s3c_cpufreq_show(const char *pfx,
				 struct s3c_cpufreq_config *cfg)
{
	s3c_freq_dbg("%s: Fvco=%u, F=%lu, A=%lu, H=%lu (%u), P=%lu (%u)\n",
		     pfx, cfg->pll.frequency, cfg->freq.fclk, cfg->freq.armclk,
		     cfg->freq.hclk, cfg->divs.h_divisor,
		     cfg->freq.pclk, cfg->divs.p_divisor);
}

/* functions to wrapper the driver info calls to do the cpu specific work */

static void s3c_cpufreq_setio(struct s3c_cpufreq_config *cfg)
{
	if (cfg->info->set_iotiming)
		(cfg->info->set_iotiming)(cfg, &s3c24xx_iotiming);
}

static int s3c_cpufreq_calcio(struct s3c_cpufreq_config *cfg)
{
	if (cfg->info->calc_iotiming)
		return (cfg->info->calc_iotiming)(cfg, &s3c24xx_iotiming);

	return 0;
}

static void s3c_cpufreq_setrefresh(struct s3c_cpufreq_config *cfg)
{
	(cfg->info->set_refresh)(cfg);
}

static void s3c_cpufreq_setdivs(struct s3c_cpufreq_config *cfg)
{
	(cfg->info->set_divs)(cfg);
}

static int s3c_cpufreq_calcdivs(struct s3c_cpufreq_config *cfg)
{
	return (cfg->info->calc_divs)(cfg);
}

static void s3c_cpufreq_setfvco(struct s3c_cpufreq_config *cfg)
{
	cfg->mpll = _clk_mpll;
	(cfg->info->set_fvco)(cfg);
}

static inline void s3c_cpufreq_updateclk(struct clk *clk,
					 unsigned int freq)
{
	clk_set_rate(clk, freq);
}

static int s3c_cpufreq_settarget(struct cpufreq_policy *policy,
				 unsigned int target_freq,
				 struct cpufreq_frequency_table *pll)
{
	struct s3c_cpufreq_freqs freqs;
	struct s3c_cpufreq_config cpu_new;
	unsigned long flags;

	cpu_new = cpu_cur;  /* copy new from current */

	s3c_cpufreq_show("cur", &cpu_cur);

	/* TODO - check for DMA currently outstanding */

	cpu_new.pll = pll ? *pll : cpu_cur.pll;

	if (pll)
		freqs.pll_changing = 1;

	/* update our frequencies */

	cpu_new.freq.armclk = target_freq;
	cpu_new.freq.fclk = cpu_new.pll.frequency;

	if (s3c_cpufreq_calcdivs(&cpu_new) < 0) {
		pr_err("no divisors for %d\n", target_freq);
		goto err_notpossible;
	}

	s3c_freq_dbg("%s: got divs\n", __func__);

	s3c_cpufreq_calc(&cpu_new);

	s3c_freq_dbg("%s: calculated frequencies for new\n", __func__);

	if (cpu_new.freq.hclk != cpu_cur.freq.hclk) {
		if (s3c_cpufreq_calcio(&cpu_new) < 0) {
			pr_err("%s: no IO timings\n", __func__);
			goto err_notpossible;
		}
	}

	s3c_cpufreq_show("new", &cpu_new);

	/* setup our cpufreq parameters */

	freqs.old = cpu_cur.freq;
	freqs.new = cpu_new.freq;

	freqs.freqs.old = cpu_cur.freq.armclk / 1000;
	freqs.freqs.new = cpu_new.freq.armclk / 1000;

	/* update f/h/p clock settings before we issue the change
	 * notification, so that drivers do not need to do anything
	 * special if they want to recalculate on CPUFREQ_PRECHANGE. */

	s3c_cpufreq_updateclk(_clk_mpll, cpu_new.pll.frequency);
	s3c_cpufreq_updateclk(clk_fclk, cpu_new.freq.fclk);
	s3c_cpufreq_updateclk(clk_hclk, cpu_new.freq.hclk);
	s3c_cpufreq_updateclk(clk_pclk, cpu_new.freq.pclk);

	/* start the frequency change */
	cpufreq_freq_transition_begin(policy, &freqs.freqs);

	/* If hclk is staying the same, then we do not need to
	 * re-write the IO or the refresh timings whilst we are changing
	 * speed. */

	local_irq_save(flags);

	/* is our memory clock slowing down? */
	if (cpu_new.freq.hclk < cpu_cur.freq.hclk) {
		s3c_cpufreq_setrefresh(&cpu_new);
		s3c_cpufreq_setio(&cpu_new);
	}

	if (cpu_new.freq.fclk == cpu_cur.freq.fclk) {
		/* not changing PLL, just set the divisors */

		s3c_cpufreq_setdivs(&cpu_new);
	} else {
		if (cpu_new.freq.fclk < cpu_cur.freq.fclk) {
			/* slow the cpu down, then set divisors */

			s3c_cpufreq_setfvco(&cpu_new);
			s3c_cpufreq_setdivs(&cpu_new);
		} else {
			/* set the divisors, then speed up */

			s3c_cpufreq_setdivs(&cpu_new);
			s3c_cpufreq_setfvco(&cpu_new);
		}
	}

	/* did our memory clock speed up */
	if (cpu_new.freq.hclk > cpu_cur.freq.hclk) {
		s3c_cpufreq_setrefresh(&cpu_new);
		s3c_cpufreq_setio(&cpu_new);
	}

	/* update our current settings */
	cpu_cur = cpu_new;

	local_irq_restore(flags);

	/* notify everyone we've done this */
	cpufreq_freq_transition_end(policy, &freqs.freqs, 0);

	s3c_freq_dbg("%s: finished\n", __func__);
	return 0;

 err_notpossible:
	pr_err("no compatible settings for %d\n", target_freq);
	return -EINVAL;
}

/* s3c_cpufreq_target
 *
 * called by the cpufreq core to adjust the frequency that the CPU
 * is currently running at.
 */

static int s3c_cpufreq_target(struct cpufreq_policy *policy,
			      unsigned int target_freq,
			      unsigned int relation)
{
	struct cpufreq_frequency_table *pll;
	unsigned int index;

	/* avoid repeated calls which cause a needless amout of duplicated
	 * logging output (and CPU time as the calculation process is
	 * done) */
	if (target_freq == last_target)
		return 0;

	last_target = target_freq;

	s3c_freq_dbg("%s: policy %p, target %u, relation %u\n",
		     __func__, policy, target_freq, relation);

	if (ftab) {
		index = cpufreq_frequency_table_target(policy, target_freq,
						       relation);

		s3c_freq_dbg("%s: adjust %d to entry %d (%u)\n", __func__,
			     target_freq, index, ftab[index].frequency);
		target_freq = ftab[index].frequency;
	}

	target_freq *= 1000;  /* convert target to Hz */

	/* find the settings for our new frequency */

	if (!pll_reg || cpu_cur.lock_pll) {
		/* either we've not got any PLL values, or we've locked
		 * to the current one. */
		pll = NULL;
	} else {
		struct cpufreq_policy tmp_policy;

		/* we keep the cpu pll table in Hz, to ensure we get an
		 * accurate value for the PLL output. */

		tmp_policy.min = policy->min * 1000;
		tmp_policy.max = policy->max * 1000;
		tmp_policy.cpu = policy->cpu;
		tmp_policy.freq_table = pll_reg;

		/* cpufreq_frequency_table_target returns the index
		 * of the table entry, not the value of
		 * the table entry's index field. */

<<<<<<< HEAD
		ret = cpufreq_frequency_table_target(&tmp_policy, pll_reg,
						     target_freq, relation,
						     &index);

		if (ret < 0) {
			pr_err("%s: no PLL available\n", __func__);
			goto err_notpossible;
		}

=======
		index = cpufreq_frequency_table_target(&tmp_policy, target_freq,
						       relation);
>>>>>>> 8fa3e03d
		pll = pll_reg + index;

		s3c_freq_dbg("%s: target %u => %u\n",
			     __func__, target_freq, pll->frequency);

		target_freq = pll->frequency;
	}

	return s3c_cpufreq_settarget(policy, target_freq, pll);
<<<<<<< HEAD

 err_notpossible:
	pr_err("no compatible settings for %d\n", target_freq);
	return -EINVAL;
=======
>>>>>>> 8fa3e03d
}

struct clk *s3c_cpufreq_clk_get(struct device *dev, const char *name)
{
	struct clk *clk;

	clk = clk_get(dev, name);
	if (IS_ERR(clk))
		pr_err("failed to get clock '%s'\n", name);

	return clk;
}

static int s3c_cpufreq_init(struct cpufreq_policy *policy)
{
	policy->clk = clk_arm;
	return cpufreq_generic_init(policy, ftab, cpu_cur.info->latency);
}

static int __init s3c_cpufreq_initclks(void)
{
	_clk_mpll = s3c_cpufreq_clk_get(NULL, "mpll");
	_clk_xtal = s3c_cpufreq_clk_get(NULL, "xtal");
	clk_fclk = s3c_cpufreq_clk_get(NULL, "fclk");
	clk_hclk = s3c_cpufreq_clk_get(NULL, "hclk");
	clk_pclk = s3c_cpufreq_clk_get(NULL, "pclk");
	clk_arm = s3c_cpufreq_clk_get(NULL, "armclk");

	if (IS_ERR(clk_fclk) || IS_ERR(clk_hclk) || IS_ERR(clk_pclk) ||
	    IS_ERR(_clk_mpll) || IS_ERR(clk_arm) || IS_ERR(_clk_xtal)) {
		pr_err("%s: could not get clock(s)\n", __func__);
		return -ENOENT;
	}

	pr_info("%s: clocks f=%lu,h=%lu,p=%lu,a=%lu\n",
		__func__,
		clk_get_rate(clk_fclk) / 1000,
		clk_get_rate(clk_hclk) / 1000,
		clk_get_rate(clk_pclk) / 1000,
		clk_get_rate(clk_arm) / 1000);

	return 0;
}

#ifdef CONFIG_PM
static struct cpufreq_frequency_table suspend_pll;
static unsigned int suspend_freq;

static int s3c_cpufreq_suspend(struct cpufreq_policy *policy)
{
	suspend_pll.frequency = clk_get_rate(_clk_mpll);
	suspend_pll.driver_data = __raw_readl(S3C2410_MPLLCON);
	suspend_freq = clk_get_rate(clk_arm);

	return 0;
}

static int s3c_cpufreq_resume(struct cpufreq_policy *policy)
{
	int ret;

	s3c_freq_dbg("%s: resuming with policy %p\n", __func__, policy);

	last_target = ~0;	/* invalidate last_target setting */

	/* whilst we will be called later on, we try and re-set the
	 * cpu frequencies as soon as possible so that we do not end
	 * up resuming devices and then immediately having to re-set
	 * a number of settings once these devices have restarted.
	 *
	 * as a note, it is expected devices are not used until they
	 * have been un-suspended and at that time they should have
	 * used the updated clock settings.
	 */

	ret = s3c_cpufreq_settarget(NULL, suspend_freq, &suspend_pll);
	if (ret) {
		pr_err("%s: failed to reset pll/freq\n", __func__);
		return ret;
	}

	return 0;
}
#else
#define s3c_cpufreq_resume NULL
#define s3c_cpufreq_suspend NULL
#endif

static struct cpufreq_driver s3c24xx_driver = {
	.flags		= CPUFREQ_STICKY | CPUFREQ_NEED_INITIAL_FREQ_CHECK,
	.target		= s3c_cpufreq_target,
	.get		= cpufreq_generic_get,
	.init		= s3c_cpufreq_init,
	.suspend	= s3c_cpufreq_suspend,
	.resume		= s3c_cpufreq_resume,
	.name		= "s3c24xx",
};


int s3c_cpufreq_register(struct s3c_cpufreq_info *info)
{
	if (!info || !info->name) {
		pr_err("%s: failed to pass valid information\n", __func__);
		return -EINVAL;
	}

	pr_info("S3C24XX CPU Frequency driver, %s cpu support\n",
		info->name);

	/* check our driver info has valid data */

	BUG_ON(info->set_refresh == NULL);
	BUG_ON(info->set_divs == NULL);
	BUG_ON(info->calc_divs == NULL);

	/* info->set_fvco is optional, depending on whether there
	 * is a need to set the clock code. */

	cpu_cur.info = info;

	/* Note, driver registering should probably update locktime */

	return 0;
}

int __init s3c_cpufreq_setboard(struct s3c_cpufreq_board *board)
{
	struct s3c_cpufreq_board *ours;

	if (!board) {
		pr_info("%s: no board data\n", __func__);
		return -EINVAL;
	}

	/* Copy the board information so that each board can make this
	 * initdata. */

	ours = kzalloc(sizeof(*ours), GFP_KERNEL);
	if (ours == NULL) {
		pr_err("%s: no memory\n", __func__);
		return -ENOMEM;
	}

	*ours = *board;
	cpu_cur.board = ours;

	return 0;
}

static int __init s3c_cpufreq_auto_io(void)
{
	int ret;

	if (!cpu_cur.info->get_iotiming) {
		pr_err("%s: get_iotiming undefined\n", __func__);
		return -ENOENT;
	}

	pr_info("%s: working out IO settings\n", __func__);

	ret = (cpu_cur.info->get_iotiming)(&cpu_cur, &s3c24xx_iotiming);
	if (ret)
		pr_err("%s: failed to get timings\n", __func__);

	return ret;
}

/* if one or is zero, then return the other, otherwise return the min */
#define do_min(_a, _b) ((_a) == 0 ? (_b) : (_b) == 0 ? (_a) : min(_a, _b))

/**
 * s3c_cpufreq_freq_min - find the minimum settings for the given freq.
 * @dst: The destination structure
 * @a: One argument.
 * @b: The other argument.
 *
 * Create a minimum of each frequency entry in the 'struct s3c_freq',
 * unless the entry is zero when it is ignored and the non-zero argument
 * used.
 */
static void s3c_cpufreq_freq_min(struct s3c_freq *dst,
				 struct s3c_freq *a, struct s3c_freq *b)
{
	dst->fclk = do_min(a->fclk, b->fclk);
	dst->hclk = do_min(a->hclk, b->hclk);
	dst->pclk = do_min(a->pclk, b->pclk);
	dst->armclk = do_min(a->armclk, b->armclk);
}

static inline u32 calc_locktime(u32 freq, u32 time_us)
{
	u32 result;

	result = freq * time_us;
	result = DIV_ROUND_UP(result, 1000 * 1000);

	return result;
}

static void s3c_cpufreq_update_loctkime(void)
{
	unsigned int bits = cpu_cur.info->locktime_bits;
	u32 rate = (u32)clk_get_rate(_clk_xtal);
	u32 val;

	if (bits == 0) {
		WARN_ON(1);
		return;
	}

	val = calc_locktime(rate, cpu_cur.info->locktime_u) << bits;
	val |= calc_locktime(rate, cpu_cur.info->locktime_m);

	pr_info("%s: new locktime is 0x%08x\n", __func__, val);
	__raw_writel(val, S3C2410_LOCKTIME);
}

static int s3c_cpufreq_build_freq(void)
{
	int size, ret;

	kfree(ftab);

	size = cpu_cur.info->calc_freqtable(&cpu_cur, NULL, 0);
	size++;

	ftab = kzalloc(sizeof(*ftab) * size, GFP_KERNEL);
	if (!ftab) {
		pr_err("%s: no memory for tables\n", __func__);
		return -ENOMEM;
	}

	ftab_size = size;

	ret = cpu_cur.info->calc_freqtable(&cpu_cur, ftab, size);
	s3c_cpufreq_addfreq(ftab, ret, size, CPUFREQ_TABLE_END);

	return 0;
}

static int __init s3c_cpufreq_initcall(void)
{
	int ret = 0;

	if (cpu_cur.info && cpu_cur.board) {
		ret = s3c_cpufreq_initclks();
		if (ret)
			goto out;

		/* get current settings */
		s3c_cpufreq_getcur(&cpu_cur);
		s3c_cpufreq_show("cur", &cpu_cur);

		if (cpu_cur.board->auto_io) {
			ret = s3c_cpufreq_auto_io();
			if (ret) {
				pr_err("%s: failed to get io timing\n",
				       __func__);
				goto out;
			}
		}

		if (cpu_cur.board->need_io && !cpu_cur.info->set_iotiming) {
			pr_err("%s: no IO support registered\n", __func__);
			ret = -EINVAL;
			goto out;
		}

		if (!cpu_cur.info->need_pll)
			cpu_cur.lock_pll = 1;

		s3c_cpufreq_update_loctkime();

		s3c_cpufreq_freq_min(&cpu_cur.max, &cpu_cur.board->max,
				     &cpu_cur.info->max);

		if (cpu_cur.info->calc_freqtable)
			s3c_cpufreq_build_freq();

		ret = cpufreq_register_driver(&s3c24xx_driver);
	}

 out:
	return ret;
}

late_initcall(s3c_cpufreq_initcall);

/**
 * s3c_plltab_register - register CPU PLL table.
 * @plls: The list of PLL entries.
 * @plls_no: The size of the PLL entries @plls.
 *
 * Register the given set of PLLs with the system.
 */
int s3c_plltab_register(struct cpufreq_frequency_table *plls,
			       unsigned int plls_no)
{
	struct cpufreq_frequency_table *vals;
	unsigned int size;

	size = sizeof(*vals) * (plls_no + 1);

	vals = kzalloc(size, GFP_KERNEL);
	if (vals) {
		memcpy(vals, plls, size);
		pll_reg = vals;

		/* write a terminating entry, we don't store it in the
		 * table that is stored in the kernel */
		vals += plls_no;
		vals->frequency = CPUFREQ_TABLE_END;

		pr_info("%d PLL entries\n", plls_no);
	} else
		pr_err("no memory for PLL tables\n");

	return vals ? 0 : -ENOMEM;
}<|MERGE_RESOLUTION|>--- conflicted
+++ resolved
@@ -324,20 +324,8 @@
 		 * of the table entry, not the value of
 		 * the table entry's index field. */
 
-<<<<<<< HEAD
-		ret = cpufreq_frequency_table_target(&tmp_policy, pll_reg,
-						     target_freq, relation,
-						     &index);
-
-		if (ret < 0) {
-			pr_err("%s: no PLL available\n", __func__);
-			goto err_notpossible;
-		}
-
-=======
 		index = cpufreq_frequency_table_target(&tmp_policy, target_freq,
 						       relation);
->>>>>>> 8fa3e03d
 		pll = pll_reg + index;
 
 		s3c_freq_dbg("%s: target %u => %u\n",
@@ -347,13 +335,6 @@
 	}
 
 	return s3c_cpufreq_settarget(policy, target_freq, pll);
-<<<<<<< HEAD
-
- err_notpossible:
-	pr_err("no compatible settings for %d\n", target_freq);
-	return -EINVAL;
-=======
->>>>>>> 8fa3e03d
 }
 
 struct clk *s3c_cpufreq_clk_get(struct device *dev, const char *name)
