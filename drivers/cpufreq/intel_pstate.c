--- conflicted
+++ resolved
@@ -1241,11 +1241,6 @@
 	intel_pstate_get_cpu_pstates(cpu);
 
 	intel_pstate_busy_pid_reset(cpu);
-<<<<<<< HEAD
-
-	cpu->update_util.func = intel_pstate_update_util;
-=======
->>>>>>> 171912fd
 
 	pr_debug("intel_pstate: controlling: cpu %d\n", cpunum);
 
@@ -1270,21 +1265,13 @@
 
 	/* Prevent intel_pstate_update_util() from using stale data. */
 	cpu->sample.time = 0;
-<<<<<<< HEAD
-	cpufreq_set_update_util_data(cpu_num, &cpu->update_util);
-=======
 	cpufreq_add_update_util_hook(cpu_num, &cpu->update_util,
 				     intel_pstate_update_util);
->>>>>>> 171912fd
 }
 
 static void intel_pstate_clear_update_util_hook(unsigned int cpu)
 {
-<<<<<<< HEAD
-	cpufreq_set_update_util_data(cpu, NULL);
-=======
 	cpufreq_remove_update_util_hook(cpu);
->>>>>>> 171912fd
 	synchronize_sched();
 }
 
