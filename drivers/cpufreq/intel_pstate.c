--- conflicted
+++ resolved
@@ -1374,11 +1374,8 @@
 
 static const struct x86_cpu_id intel_pstate_cpu_oob_ids[] __initconst = {
 	ICPU(INTEL_FAM6_BROADWELL_XEON_D, core_params),
-<<<<<<< HEAD
-=======
 	ICPU(INTEL_FAM6_BROADWELL_X, core_params),
 	ICPU(INTEL_FAM6_SKYLAKE_X, core_params),
->>>>>>> 6a0b6907
 	{}
 };
 
