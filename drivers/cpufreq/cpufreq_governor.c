--- conflicted
+++ resolved
@@ -509,11 +509,7 @@
 	for_each_cpu(j, policy->cpus) {
 		struct cpu_dbs_info *j_cdbs = &per_cpu(cpu_dbs, j);
 
-<<<<<<< HEAD
-		j_cdbs->prev_cpu_idle = get_cpu_idle_time(j, &j_cdbs->prev_cpu_wall, io_busy);
-=======
 		j_cdbs->prev_cpu_idle = get_cpu_idle_time(j, &j_cdbs->prev_update_time, io_busy);
->>>>>>> 9f123def
 		/*
 		 * Make the first invocation of dbs_update() compute the load.
 		 */
