--- conflicted
+++ resolved
@@ -159,12 +159,8 @@
 
 config CLKSRC_LPC32XX
 	bool "Clocksource for LPC32XX" if COMPILE_TEST
-<<<<<<< HEAD
 	depends on GENERIC_CLOCKEVENTS && HAS_IOMEM
-=======
-	depends on GENERIC_CLOCKEVENTS
-	depends on ARM
->>>>>>> 23cb25d0
+	depends on ARM
 	select CLKSRC_MMIO
 	select CLKSRC_OF
 	help
