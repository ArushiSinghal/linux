--- conflicted
+++ resolved
@@ -472,13 +472,9 @@
 
 static void exynos4_local_timer_stop(struct mct_clock_event_device *mevt)
 {
-<<<<<<< HEAD
-	evt->set_mode(CLOCK_EVT_MODE_UNUSED, evt);
-=======
 	struct clock_event_device *evt = &mevt->evt;
 
 	evt->set_state_shutdown(evt);
->>>>>>> 9fe8ecca
 	if (mct_int_type == MCT_INT_SPI) {
 		if (evt->irq != -1)
 			disable_irq_nosync(evt->irq);
