--- conflicted
+++ resolved
@@ -744,18 +744,15 @@
 		}
 	}
 
-<<<<<<< HEAD
-	arch_timer_register();
-	arch_timer_common_init();
-
-	arch_timer_kvm_info.virtual_irq = arch_timer_ppi[VIRT_PPI];
-=======
 	ret = arch_timer_register();
 	if (ret)
 		return ret;
 
-	return arch_timer_common_init();
->>>>>>> 52be0395
+	ret = arch_timer_common_init();
+
+	arch_timer_kvm_info.virtual_irq = arch_timer_ppi[VIRT_PPI];
+
+	return ret;
 }
 
 static int __init arch_timer_of_init(struct device_node *np)
