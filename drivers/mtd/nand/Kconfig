config MTD_NAND_ECC
	tristate

config MTD_NAND_ECC_SMC
	bool "NAND ECC Smart Media byte order"
	depends on MTD_NAND_ECC
	default n
	help
	  Software ECC according to the Smart Media Specification.
	  The original Linux implementation had byte 0 and 1 swapped.


menuconfig MTD_NAND
	tristate "NAND Device Support"
	depends on MTD
	select MTD_NAND_IDS
	select MTD_NAND_ECC
	help
	  This enables support for accessing all type of NAND flash
	  devices. For further information see
	  <http://www.linux-mtd.infradead.org/doc/nand.html>.

if MTD_NAND

config MTD_NAND_BCH
	tristate
	select BCH
	depends on MTD_NAND_ECC_BCH
	default MTD_NAND

config MTD_NAND_ECC_BCH
	bool "Support software BCH ECC"
	default n
	help
	  This enables support for software BCH error correction. Binary BCH
	  codes are more powerful and cpu intensive than traditional Hamming
	  ECC codes. They are used with NAND devices requiring more than 1 bit
	  of error correction.

config MTD_SM_COMMON
	tristate
	default n

config MTD_NAND_DENALI
	tristate

config MTD_NAND_DENALI_PCI
        tristate "Support Denali NAND controller on Intel Moorestown"
	select MTD_NAND_DENALI
	depends on HAS_DMA && PCI
        help
          Enable the driver for NAND flash on Intel Moorestown, using the
          Denali NAND controller core.

config MTD_NAND_DENALI_DT
	tristate "Support Denali NAND controller as a DT device"
	select MTD_NAND_DENALI
	depends on HAS_DMA && HAVE_CLK && OF
	help
	  Enable the driver for NAND flash on platforms using a Denali NAND
	  controller as a DT device.

config MTD_NAND_DENALI_SCRATCH_REG_ADDR
        hex "Denali NAND size scratch register address"
        default "0xFF108018"
        depends on MTD_NAND_DENALI_PCI
        help
          Some platforms place the NAND chip size in a scratch register
          because (some versions of) the driver aren't able to automatically
          determine the size of certain chips. Set the address of the
          scratch register here to enable this feature. On Intel Moorestown
          boards, the scratch register is at 0xFF108018.

config MTD_NAND_GPIO
	tristate "GPIO assisted NAND Flash driver"
	depends on GPIOLIB || COMPILE_TEST
	depends on HAS_IOMEM
	help
	  This enables a NAND flash driver where control signals are
	  connected to GPIO pins, and commands and data are communicated
	  via a memory mapped interface.

config MTD_NAND_AMS_DELTA
	tristate "NAND Flash device on Amstrad E3"
	depends on MACH_AMS_DELTA
	default y
	help
	  Support for NAND flash on Amstrad E3 (Delta).

config MTD_NAND_OMAP2
	tristate "NAND Flash device on OMAP2, OMAP3, OMAP4 and Keystone"
	depends on (ARCH_OMAP2PLUS || ARCH_KEYSTONE)
	help
          Support for NAND flash on Texas Instruments OMAP2, OMAP3, OMAP4
	  and Keystone platforms.

config MTD_NAND_OMAP_BCH
	depends on MTD_NAND_OMAP2
	bool "Support hardware based BCH error correction"
	default n
	select BCH
	help
	  This config enables the ELM hardware engine, which can be used to
	  locate and correct errors when using BCH ECC scheme. This offloads
	  the cpu from doing ECC error searching and correction. However some
	  legacy OMAP families like OMAP2xxx, OMAP3xxx do not have ELM engine
	  so this is optional for them.

config MTD_NAND_OMAP_BCH_BUILD
	def_tristate MTD_NAND_OMAP2 && MTD_NAND_OMAP_BCH

config MTD_NAND_IDS
	tristate

config MTD_NAND_RICOH
	tristate "Ricoh xD card reader"
	default n
	depends on PCI
	select MTD_SM_COMMON
	help
	  Enable support for Ricoh R5C852 xD card reader
	  You also need to enable ether
	  NAND SSFDC (SmartMedia) read only translation layer' or new
	  expermental, readwrite
	  'SmartMedia/xD new translation layer'

config MTD_NAND_AU1550
	tristate "Au1550/1200 NAND support"
	depends on MIPS_ALCHEMY
	help
	  This enables the driver for the NAND flash controller on the
	  AMD/Alchemy 1550 SOC.

config MTD_NAND_BF5XX
	tristate "Blackfin on-chip NAND Flash Controller driver"
	depends on BF54x || BF52x
	help
	  This enables the Blackfin on-chip NAND flash controller

	  No board specific support is done by this driver, each board
	  must advertise a platform_device for the driver to attach.

	  This driver can also be built as a module. If so, the module
	  will be called bf5xx-nand.

config MTD_NAND_BF5XX_HWECC
	bool "BF5XX NAND Hardware ECC"
	default y
	depends on MTD_NAND_BF5XX
	help
	  Enable the use of the BF5XX's internal ECC generator when
	  using NAND.

config MTD_NAND_BF5XX_BOOTROM_ECC
	bool "Use Blackfin BootROM ECC Layout"
	default n
	depends on MTD_NAND_BF5XX_HWECC
	help
	  If you wish to modify NAND pages and allow the Blackfin on-chip
	  BootROM to boot from them, say Y here.  This is only necessary
	  if you are booting U-Boot out of NAND and you wish to update
	  U-Boot from Linux' userspace.  Otherwise, you should say N here.

	  If unsure, say N.

config MTD_NAND_S3C2410
	tristate "NAND Flash support for Samsung S3C SoCs"
	depends on ARCH_S3C24XX || ARCH_S3C64XX
	help
	  This enables the NAND flash controller on the S3C24xx and S3C64xx
	  SoCs

	  No board specific support is done by this driver, each board
	  must advertise a platform_device for the driver to attach.

config MTD_NAND_S3C2410_DEBUG
	bool "Samsung S3C NAND driver debug"
	depends on MTD_NAND_S3C2410
	help
	  Enable debugging of the S3C NAND driver

config MTD_NAND_NDFC
	tristate "NDFC NanD Flash Controller"
	depends on 4xx
	select MTD_NAND_ECC_SMC
	help
	 NDFC Nand Flash Controllers are integrated in IBM/AMCC's 4xx SoCs

config MTD_NAND_S3C2410_CLKSTOP
	bool "Samsung S3C NAND IDLE clock stop"
	depends on MTD_NAND_S3C2410
	default n
	help
	  Stop the clock to the NAND controller when there is no chip
	  selected to save power. This will mean there is a small delay
	  when the is NAND chip selected or released, but will save
	  approximately 5mA of power when there is nothing happening.

config MTD_NAND_TANGO
	tristate "NAND Flash support for Tango chips"
	depends on ARCH_TANGO || COMPILE_TEST
	depends on HAS_DMA
	help
	  Enables the NAND Flash controller on Tango chips.

config MTD_NAND_DISKONCHIP
	tristate "DiskOnChip 2000, Millennium and Millennium Plus (NAND reimplementation)"
	depends on HAS_IOMEM
	select REED_SOLOMON
	select REED_SOLOMON_DEC16
	help
	  This is a reimplementation of M-Systems DiskOnChip 2000,
	  Millennium and Millennium Plus as a standard NAND device driver,
	  as opposed to the earlier self-contained MTD device drivers.
	  This should enable, among other things, proper JFFS2 operation on
	  these devices.

config MTD_NAND_DISKONCHIP_PROBE_ADVANCED
        bool "Advanced detection options for DiskOnChip"
        depends on MTD_NAND_DISKONCHIP
        help
          This option allows you to specify nonstandard address at which to
          probe for a DiskOnChip, or to change the detection options.  You
          are unlikely to need any of this unless you are using LinuxBIOS.
          Say 'N'.

config MTD_NAND_DISKONCHIP_PROBE_ADDRESS
        hex "Physical address of DiskOnChip" if MTD_NAND_DISKONCHIP_PROBE_ADVANCED
        depends on MTD_NAND_DISKONCHIP
        default "0"
        ---help---
        By default, the probe for DiskOnChip devices will look for a
        DiskOnChip at every multiple of 0x2000 between 0xC8000 and 0xEE000.
        This option allows you to specify a single address at which to probe
        for the device, which is useful if you have other devices in that
        range which get upset when they are probed.

        (Note that on PowerPC, the normal probe will only check at
        0xE4000000.)

        Normally, you should leave this set to zero, to allow the probe at
        the normal addresses.

config MTD_NAND_DISKONCHIP_PROBE_HIGH
        bool "Probe high addresses"
        depends on MTD_NAND_DISKONCHIP_PROBE_ADVANCED
        help
          By default, the probe for DiskOnChip devices will look for a
          DiskOnChip at every multiple of 0x2000 between 0xC8000 and 0xEE000.
          This option changes to make it probe between 0xFFFC8000 and
          0xFFFEE000.  Unless you are using LinuxBIOS, this is unlikely to be
          useful to you.  Say 'N'.

config MTD_NAND_DISKONCHIP_BBTWRITE
	bool "Allow BBT writes on DiskOnChip Millennium and 2000TSOP"
	depends on MTD_NAND_DISKONCHIP
	help
	  On DiskOnChip devices shipped with the INFTL filesystem (Millennium
	  and 2000 TSOP/Alon), Linux reserves some space at the end of the
	  device for the Bad Block Table (BBT).  If you have existing INFTL
	  data on your device (created by non-Linux tools such as M-Systems'
	  DOS drivers), your data might overlap the area Linux wants to use for
	  the BBT.  If this is a concern for you, leave this option disabled and
	  Linux will not write BBT data into this area.
	  The downside of leaving this option disabled is that if bad blocks
	  are detected by Linux, they will not be recorded in the BBT, which
	  could cause future problems.
	  Once you enable this option, new filesystems (INFTL or others, created
	  in Linux or other operating systems) will not use the reserved area.
	  The only reason not to enable this option is to prevent damage to
	  preexisting filesystems.
	  Even if you leave this disabled, you can enable BBT writes at module
	  load time (assuming you build diskonchip as a module) with the module
	  parameter "inftl_bbt_write=1".

config MTD_NAND_DOCG4
	tristate "Support for DiskOnChip G4"
	depends on HAS_IOMEM
	select BCH
	select BITREVERSE
	help
	  Support for diskonchip G4 nand flash, found in various smartphones and
	  PDAs, among them the Palm Treo680, HTC Prophet and Wizard, Toshiba
	  Portege G900, Asus P526, and O2 XDA Zinc.

	  With this driver you will be able to use UBI and create a ubifs on the
	  device, so you may wish to consider enabling UBI and UBIFS as well.

	  These devices ship with the Mys/Sandisk SAFTL formatting, for which
	  there is currently no mtd parser, so you may want to use command line
	  partitioning to segregate write-protected blocks. On the Treo680, the
	  first five erase blocks (256KiB each) are write-protected, followed
	  by the block containing the saftl partition table.  This is probably
	  typical.

config MTD_NAND_SHARPSL
	tristate "Support for NAND Flash on Sharp SL Series (C7xx + others)"
	depends on ARCH_PXA

config MTD_NAND_CAFE
	tristate "NAND support for OLPC CAFÉ chip"
	depends on PCI
	select REED_SOLOMON
	select REED_SOLOMON_DEC16
	help
	  Use NAND flash attached to the CAFÉ chip designed for the OLPC
	  laptop.

config MTD_NAND_CS553X
	tristate "NAND support for CS5535/CS5536 (AMD Geode companion chip)"
	depends on X86_32
	depends on !UML && HAS_IOMEM
	help
	  The CS553x companion chips for the AMD Geode processor
	  include NAND flash controllers with built-in hardware ECC
	  capabilities; enabling this option will allow you to use
	  these. The driver will check the MSRs to verify that the
	  controller is enabled for NAND, and currently requires that
	  the controller be in MMIO mode.

	  If you say "m", the module will be called cs553x_nand.

config MTD_NAND_ATMEL
	tristate "Support for NAND Flash / SmartMedia on AT91 and AVR32"
	depends on ARCH_AT91 || AVR32
	help
	  Enables support for NAND Flash / Smart Media Card interface
	  on Atmel AT91 and AVR32 processors.

config MTD_NAND_PXA3xx
	tristate "NAND support on PXA3xx and Armada 370/XP"
	depends on PXA3xx || ARCH_MMP || PLAT_ORION
	help
	  This enables the driver for the NAND flash device found on
	  PXA3xx processors (NFCv1) and also on Armada 370/XP (NFCv2).

config MTD_NAND_SLC_LPC32XX
	tristate "NXP LPC32xx SLC Controller"
	depends on ARCH_LPC32XX
	help
	  Enables support for NXP's LPC32XX SLC (i.e. for Single Level Cell
	  chips) NAND controller. This is the default for the PHYTEC 3250
	  reference board which contains a NAND256R3A2CZA6 chip.

	  Please check the actual NAND chip connected and its support
	  by the SLC NAND controller.

config MTD_NAND_MLC_LPC32XX
	tristate "NXP LPC32xx MLC Controller"
	depends on ARCH_LPC32XX
	help
	  Uses the LPC32XX MLC (i.e. for Multi Level Cell chips) NAND
	  controller. This is the default for the WORK92105 controller
	  board.

	  Please check the actual NAND chip connected and its support
	  by the MLC NAND controller.

config MTD_NAND_CM_X270
	tristate "Support for NAND Flash on CM-X270 modules"
	depends on MACH_ARMCORE

config MTD_NAND_PASEMI
	tristate "NAND support for PA Semi PWRficient"
	depends on PPC_PASEMI
	help
	  Enables support for NAND Flash interface on PA Semi PWRficient
	  based boards

config MTD_NAND_TMIO
	tristate "NAND Flash device on Toshiba Mobile IO Controller"
	depends on MFD_TMIO
	help
	  Support for NAND flash connected to a Toshiba Mobile IO
	  Controller in some PDAs, including the Sharp SL6000x.

config MTD_NAND_NANDSIM
	tristate "Support for NAND Flash Simulator"
	help
	  The simulator may simulate various NAND flash chips for the
	  MTD nand layer.

config MTD_NAND_GPMI_NAND
        tristate "GPMI NAND Flash Controller driver"
        depends on MTD_NAND && MXS_DMA
        help
	 Enables NAND Flash support for IMX23, IMX28 or IMX6.
	 The GPMI controller is very powerful, with the help of BCH
	 module, it can do the hardware ECC. The GPMI supports several
	 NAND flashs at the same time. The GPMI may conflicts with other
	 block, such as SD card. So pay attention to it when you enable
	 the GPMI.

config MTD_NAND_BRCMNAND
	tristate "Broadcom STB NAND controller"
	depends on ARM || ARM64 || MIPS
	help
	  Enables the Broadcom NAND controller driver. The controller was
	  originally designed for Set-Top Box but is used on various BCM7xxx,
	  BCM3xxx, BCM63xxx, iProc/Cygnus and more.

config MTD_NAND_BCM47XXNFLASH
	tristate "Support for NAND flash on BCM4706 BCMA bus"
	depends on BCMA_NFLASH
	help
	  BCMA bus can have various flash memories attached, they are
	  registered by bcma as platform devices. This enables driver for
	  NAND flash memories. For now only BCM4706 is supported.

config MTD_NAND_PLATFORM
	tristate "Support for generic platform NAND driver"
	depends on HAS_IOMEM
	help
	  This implements a generic NAND driver for on-SOC platform
	  devices. You will need to provide platform-specific functions
	  via platform_data.

config MTD_NAND_ORION
	tristate "NAND Flash support for Marvell Orion SoC"
	depends on PLAT_ORION
	help
	  This enables the NAND flash controller on Orion machines.

	  No board specific support is done by this driver, each board
	  must advertise a platform_device for the driver to attach.

config MTD_NAND_OXNAS
	tristate "NAND Flash support for Oxford Semiconductor SoC"
<<<<<<< HEAD
=======
	depends on HAS_IOMEM
>>>>>>> a544c619
	help
	  This enables the NAND flash controller on Oxford Semiconductor SoCs.

config MTD_NAND_FSL_ELBC
	tristate "NAND support for Freescale eLBC controllers"
	depends on FSL_SOC
	select FSL_LBC
	help
	  Various Freescale chips, including the 8313, include a NAND Flash
	  Controller Module with built-in hardware ECC capabilities.
	  Enabling this option will enable you to use this to control
	  external NAND devices.

config MTD_NAND_FSL_IFC
	tristate "NAND support for Freescale IFC controller"
	depends on FSL_SOC || ARCH_LAYERSCAPE
	select FSL_IFC
	select MEMORY
	help
	  Various Freescale chips e.g P1010, include a NAND Flash machine
	  with built-in hardware ECC capabilities.
	  Enabling this option will enable you to use this to control
	  external NAND devices.

config MTD_NAND_FSL_UPM
	tristate "Support for NAND on Freescale UPM"
	depends on PPC_83xx || PPC_85xx
	select FSL_LBC
	help
	  Enables support for NAND Flash chips wired onto Freescale PowerPC
	  processor localbus with User-Programmable Machine support.

config MTD_NAND_MPC5121_NFC
	tristate "MPC5121 built-in NAND Flash Controller support"
	depends on PPC_MPC512x
	help
	  This enables the driver for the NAND flash controller on the
	  MPC5121 SoC.

config MTD_NAND_VF610_NFC
	tristate "Support for Freescale NFC for VF610/MPC5125"
	depends on (SOC_VF610 || COMPILE_TEST)
	depends on HAS_IOMEM
	help
	  Enables support for NAND Flash Controller on some Freescale
	  processors like the VF610, MPC5125, MCF54418 or Kinetis K70.
	  The driver supports a maximum 2k page size. With 2k pages and
	  64 bytes or more of OOB, hardware ECC with up to 32-bit error
	  correction is supported. Hardware ECC is only enabled through
	  device tree.

config MTD_NAND_MXC
	tristate "MXC NAND support"
	depends on ARCH_MXC
	help
	  This enables the driver for the NAND flash controller on the
	  MXC processors.

config MTD_NAND_SH_FLCTL
	tristate "Support for NAND on Renesas SuperH FLCTL"
	depends on SUPERH || COMPILE_TEST
	depends on HAS_IOMEM
	depends on HAS_DMA
	help
	  Several Renesas SuperH CPU has FLCTL. This option enables support
	  for NAND Flash using FLCTL.

config MTD_NAND_DAVINCI
        tristate "Support NAND on DaVinci/Keystone SoC"
        depends on ARCH_DAVINCI || (ARCH_KEYSTONE && TI_AEMIF)
        help
	  Enable the driver for NAND flash chips on Texas Instruments
	  DaVinci/Keystone processors.

config MTD_NAND_TXX9NDFMC
	tristate "NAND Flash support for TXx9 SoC"
	depends on SOC_TX4938 || SOC_TX4939
	help
	  This enables the NAND flash controller on the TXx9 SoCs.

config MTD_NAND_SOCRATES
	tristate "Support for NAND on Socrates board"
	depends on SOCRATES
	help
	  Enables support for NAND Flash chips wired onto Socrates board.

config MTD_NAND_NUC900
	tristate "Support for NAND on Nuvoton NUC9xx/w90p910 evaluation boards."
	depends on ARCH_W90X900
	help
	  This enables the driver for the NAND Flash on evaluation board based
	  on w90p910 / NUC9xx.

config MTD_NAND_JZ4740
	tristate "Support for JZ4740 SoC NAND controller"
	depends on MACH_JZ4740
	help
		Enables support for NAND Flash on JZ4740 SoC based boards.

config MTD_NAND_JZ4780
	tristate "Support for NAND on JZ4780 SoC"
	depends on MACH_JZ4780 && JZ4780_NEMC
	help
	  Enables support for NAND Flash connected to the NEMC on JZ4780 SoC
	  based boards, using the BCH controller for hardware error correction.

config MTD_NAND_FSMC
	tristate "Support for NAND on ST Micros FSMC"
	depends on PLAT_SPEAR || ARCH_NOMADIK || ARCH_U8500 || MACH_U300
	help
	  Enables support for NAND Flash chips on the ST Microelectronics
	  Flexible Static Memory Controller (FSMC)

config MTD_NAND_XWAY
	bool "Support for NAND on Lantiq XWAY SoC"
	depends on LANTIQ && SOC_TYPE_XWAY
	help
	  Enables support for NAND Flash chips on Lantiq XWAY SoCs. NAND is attached
	  to the External Bus Unit (EBU).

config MTD_NAND_SUNXI
	tristate "Support for NAND on Allwinner SoCs"
	depends on ARCH_SUNXI
	help
	  Enables support for NAND Flash chips on Allwinner SoCs.

config MTD_NAND_HISI504
	tristate "Support for NAND controller on Hisilicon SoC Hip04"
	depends on HAS_DMA
	help
	  Enables support for NAND controller on Hisilicon SoC Hip04.

config MTD_NAND_QCOM
	tristate "Support for NAND on QCOM SoCs"
	depends on ARCH_QCOM
	help
	  Enables support for NAND flash chips on SoCs containing the EBI2 NAND
	  controller. This controller is found on IPQ806x SoC.

config MTD_NAND_MTK
	tristate "Support for NAND controller on MTK SoCs"
	depends on HAS_DMA
	help
	  Enables support for NAND controller on MTK SoCs.
	  This controller is found on mt27xx, mt81xx, mt65xx SoCs.

endif # MTD_NAND<|MERGE_RESOLUTION|>--- conflicted
+++ resolved
@@ -426,10 +426,7 @@
 
 config MTD_NAND_OXNAS
 	tristate "NAND Flash support for Oxford Semiconductor SoC"
-<<<<<<< HEAD
-=======
-	depends on HAS_IOMEM
->>>>>>> a544c619
+	depends on HAS_IOMEM
 	help
 	  This enables the NAND flash controller on Oxford Semiconductor SoCs.
 
