--- conflicted
+++ resolved
@@ -52,13 +52,6 @@
 static int nand_do_write_oob(struct mtd_info *mtd, loff_t to,
 			     struct mtd_oob_ops *ops);
 
-<<<<<<< HEAD
-/*
- * For devices which display every fart in the system on a separate LED. Is
- * compiled away when LED support is disabled.
- */
-DEFINE_LED_TRIGGER(nand_led_trigger);
-
 /* Define default oob placement schemes for large and small page devices */
 static int nand_ooblayout_ecc_sp(struct mtd_info *mtd, int section,
 				 struct mtd_oob_region *oobregion)
@@ -145,8 +138,6 @@
 };
 EXPORT_SYMBOL_GPL(nand_ooblayout_lp_ops);
 
-=======
->>>>>>> fea728c0
 static int check_offs_len(struct mtd_info *mtd,
 					loff_t ofs, uint64_t len)
 {
