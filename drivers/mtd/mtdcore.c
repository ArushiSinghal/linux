/*
 * Core registration and callback routines for MTD
 * drivers and users.
 *
 * Copyright © 1999-2010 David Woodhouse <dwmw2@infradead.org>
 * Copyright © 2006      Red Hat UK Limited 
 *
 * This program is free software; you can redistribute it and/or modify
 * it under the terms of the GNU General Public License as published by
 * the Free Software Foundation; either version 2 of the License, or
 * (at your option) any later version.
 *
 * This program is distributed in the hope that it will be useful,
 * but WITHOUT ANY WARRANTY; without even the implied warranty of
 * MERCHANTABILITY or FITNESS FOR A PARTICULAR PURPOSE.  See the
 * GNU General Public License for more details.
 *
 * You should have received a copy of the GNU General Public License
 * along with this program; if not, write to the Free Software
 * Foundation, Inc., 51 Franklin St, Fifth Floor, Boston, MA  02110-1301  USA
 *
 */

#include <linux/module.h>
#include <linux/kernel.h>
#include <linux/ptrace.h>
#include <linux/seq_file.h>
#include <linux/string.h>
#include <linux/timer.h>
#include <linux/major.h>
#include <linux/fs.h>
#include <linux/err.h>
#include <linux/ioctl.h>
#include <linux/init.h>
#include <linux/of.h>
#include <linux/proc_fs.h>
#include <linux/idr.h>
#include <linux/backing-dev.h>
#include <linux/gfp.h>
#include <linux/slab.h>
#include <linux/reboot.h>
#include <linux/kconfig.h>
#include <linux/leds.h>

#include <linux/mtd/mtd.h>
#include <linux/mtd/partitions.h>

#include "mtdcore.h"

static struct backing_dev_info mtd_bdi = {
};

#ifdef CONFIG_PM_SLEEP

static int mtd_cls_suspend(struct device *dev)
{
	struct mtd_info *mtd = dev_get_drvdata(dev);

	return mtd ? mtd_suspend(mtd) : 0;
}

static int mtd_cls_resume(struct device *dev)
{
	struct mtd_info *mtd = dev_get_drvdata(dev);

	if (mtd)
		mtd_resume(mtd);
	return 0;
}

static SIMPLE_DEV_PM_OPS(mtd_cls_pm_ops, mtd_cls_suspend, mtd_cls_resume);
#define MTD_CLS_PM_OPS (&mtd_cls_pm_ops)
#else
#define MTD_CLS_PM_OPS NULL
#endif

static struct class mtd_class = {
	.name = "mtd",
	.owner = THIS_MODULE,
	.pm = MTD_CLS_PM_OPS,
};

static DEFINE_IDR(mtd_idr);

/* These are exported solely for the purpose of mtd_blkdevs.c. You
   should not use them for _anything_ else */
DEFINE_MUTEX(mtd_table_mutex);
EXPORT_SYMBOL_GPL(mtd_table_mutex);

struct mtd_info *__mtd_next_device(int i)
{
	return idr_get_next(&mtd_idr, &i);
}
EXPORT_SYMBOL_GPL(__mtd_next_device);

static LIST_HEAD(mtd_notifiers);


#define MTD_DEVT(index) MKDEV(MTD_CHAR_MAJOR, (index)*2)

/* REVISIT once MTD uses the driver model better, whoever allocates
 * the mtd_info will probably want to use the release() hook...
 */
static void mtd_release(struct device *dev)
{
	struct mtd_info *mtd = dev_get_drvdata(dev);
	dev_t index = MTD_DEVT(mtd->index);

	/* remove /dev/mtdXro node */
	device_destroy(&mtd_class, index + 1);
}

static ssize_t mtd_type_show(struct device *dev,
		struct device_attribute *attr, char *buf)
{
	struct mtd_info *mtd = dev_get_drvdata(dev);
	char *type;

	switch (mtd->type) {
	case MTD_ABSENT:
		type = "absent";
		break;
	case MTD_RAM:
		type = "ram";
		break;
	case MTD_ROM:
		type = "rom";
		break;
	case MTD_NORFLASH:
		type = "nor";
		break;
	case MTD_NANDFLASH:
		type = "nand";
		break;
	case MTD_DATAFLASH:
		type = "dataflash";
		break;
	case MTD_UBIVOLUME:
		type = "ubi";
		break;
	case MTD_MLCNANDFLASH:
		type = "mlc-nand";
		break;
	default:
		type = "unknown";
	}

	return snprintf(buf, PAGE_SIZE, "%s\n", type);
}
static DEVICE_ATTR(type, S_IRUGO, mtd_type_show, NULL);

static ssize_t mtd_flags_show(struct device *dev,
		struct device_attribute *attr, char *buf)
{
	struct mtd_info *mtd = dev_get_drvdata(dev);

	return snprintf(buf, PAGE_SIZE, "0x%lx\n", (unsigned long)mtd->flags);

}
static DEVICE_ATTR(flags, S_IRUGO, mtd_flags_show, NULL);

static ssize_t mtd_size_show(struct device *dev,
		struct device_attribute *attr, char *buf)
{
	struct mtd_info *mtd = dev_get_drvdata(dev);

	return snprintf(buf, PAGE_SIZE, "%llu\n",
		(unsigned long long)mtd->size);

}
static DEVICE_ATTR(size, S_IRUGO, mtd_size_show, NULL);

static ssize_t mtd_erasesize_show(struct device *dev,
		struct device_attribute *attr, char *buf)
{
	struct mtd_info *mtd = dev_get_drvdata(dev);

	return snprintf(buf, PAGE_SIZE, "%lu\n", (unsigned long)mtd->erasesize);

}
static DEVICE_ATTR(erasesize, S_IRUGO, mtd_erasesize_show, NULL);

static ssize_t mtd_writesize_show(struct device *dev,
		struct device_attribute *attr, char *buf)
{
	struct mtd_info *mtd = dev_get_drvdata(dev);

	return snprintf(buf, PAGE_SIZE, "%lu\n", (unsigned long)mtd->writesize);

}
static DEVICE_ATTR(writesize, S_IRUGO, mtd_writesize_show, NULL);

static ssize_t mtd_subpagesize_show(struct device *dev,
		struct device_attribute *attr, char *buf)
{
	struct mtd_info *mtd = dev_get_drvdata(dev);
	unsigned int subpagesize = mtd->writesize >> mtd->subpage_sft;

	return snprintf(buf, PAGE_SIZE, "%u\n", subpagesize);

}
static DEVICE_ATTR(subpagesize, S_IRUGO, mtd_subpagesize_show, NULL);

static ssize_t mtd_oobsize_show(struct device *dev,
		struct device_attribute *attr, char *buf)
{
	struct mtd_info *mtd = dev_get_drvdata(dev);

	return snprintf(buf, PAGE_SIZE, "%lu\n", (unsigned long)mtd->oobsize);

}
static DEVICE_ATTR(oobsize, S_IRUGO, mtd_oobsize_show, NULL);

static ssize_t mtd_numeraseregions_show(struct device *dev,
		struct device_attribute *attr, char *buf)
{
	struct mtd_info *mtd = dev_get_drvdata(dev);

	return snprintf(buf, PAGE_SIZE, "%u\n", mtd->numeraseregions);

}
static DEVICE_ATTR(numeraseregions, S_IRUGO, mtd_numeraseregions_show,
	NULL);

static ssize_t mtd_name_show(struct device *dev,
		struct device_attribute *attr, char *buf)
{
	struct mtd_info *mtd = dev_get_drvdata(dev);

	return snprintf(buf, PAGE_SIZE, "%s\n", mtd->name);

}
static DEVICE_ATTR(name, S_IRUGO, mtd_name_show, NULL);

static ssize_t mtd_ecc_strength_show(struct device *dev,
				     struct device_attribute *attr, char *buf)
{
	struct mtd_info *mtd = dev_get_drvdata(dev);

	return snprintf(buf, PAGE_SIZE, "%u\n", mtd->ecc_strength);
}
static DEVICE_ATTR(ecc_strength, S_IRUGO, mtd_ecc_strength_show, NULL);

static ssize_t mtd_bitflip_threshold_show(struct device *dev,
					  struct device_attribute *attr,
					  char *buf)
{
	struct mtd_info *mtd = dev_get_drvdata(dev);

	return snprintf(buf, PAGE_SIZE, "%u\n", mtd->bitflip_threshold);
}

static ssize_t mtd_bitflip_threshold_store(struct device *dev,
					   struct device_attribute *attr,
					   const char *buf, size_t count)
{
	struct mtd_info *mtd = dev_get_drvdata(dev);
	unsigned int bitflip_threshold;
	int retval;

	retval = kstrtouint(buf, 0, &bitflip_threshold);
	if (retval)
		return retval;

	mtd->bitflip_threshold = bitflip_threshold;
	return count;
}
static DEVICE_ATTR(bitflip_threshold, S_IRUGO | S_IWUSR,
		   mtd_bitflip_threshold_show,
		   mtd_bitflip_threshold_store);

static ssize_t mtd_ecc_step_size_show(struct device *dev,
		struct device_attribute *attr, char *buf)
{
	struct mtd_info *mtd = dev_get_drvdata(dev);

	return snprintf(buf, PAGE_SIZE, "%u\n", mtd->ecc_step_size);

}
static DEVICE_ATTR(ecc_step_size, S_IRUGO, mtd_ecc_step_size_show, NULL);

static ssize_t mtd_ecc_stats_corrected_show(struct device *dev,
		struct device_attribute *attr, char *buf)
{
	struct mtd_info *mtd = dev_get_drvdata(dev);
	struct mtd_ecc_stats *ecc_stats = &mtd->ecc_stats;

	return snprintf(buf, PAGE_SIZE, "%u\n", ecc_stats->corrected);
}
static DEVICE_ATTR(corrected_bits, S_IRUGO,
		   mtd_ecc_stats_corrected_show, NULL);

static ssize_t mtd_ecc_stats_errors_show(struct device *dev,
		struct device_attribute *attr, char *buf)
{
	struct mtd_info *mtd = dev_get_drvdata(dev);
	struct mtd_ecc_stats *ecc_stats = &mtd->ecc_stats;

	return snprintf(buf, PAGE_SIZE, "%u\n", ecc_stats->failed);
}
static DEVICE_ATTR(ecc_failures, S_IRUGO, mtd_ecc_stats_errors_show, NULL);

static ssize_t mtd_badblocks_show(struct device *dev,
		struct device_attribute *attr, char *buf)
{
	struct mtd_info *mtd = dev_get_drvdata(dev);
	struct mtd_ecc_stats *ecc_stats = &mtd->ecc_stats;

	return snprintf(buf, PAGE_SIZE, "%u\n", ecc_stats->badblocks);
}
static DEVICE_ATTR(bad_blocks, S_IRUGO, mtd_badblocks_show, NULL);

static ssize_t mtd_bbtblocks_show(struct device *dev,
		struct device_attribute *attr, char *buf)
{
	struct mtd_info *mtd = dev_get_drvdata(dev);
	struct mtd_ecc_stats *ecc_stats = &mtd->ecc_stats;

	return snprintf(buf, PAGE_SIZE, "%u\n", ecc_stats->bbtblocks);
}
static DEVICE_ATTR(bbt_blocks, S_IRUGO, mtd_bbtblocks_show, NULL);

static struct attribute *mtd_attrs[] = {
	&dev_attr_type.attr,
	&dev_attr_flags.attr,
	&dev_attr_size.attr,
	&dev_attr_erasesize.attr,
	&dev_attr_writesize.attr,
	&dev_attr_subpagesize.attr,
	&dev_attr_oobsize.attr,
	&dev_attr_numeraseregions.attr,
	&dev_attr_name.attr,
	&dev_attr_ecc_strength.attr,
	&dev_attr_ecc_step_size.attr,
	&dev_attr_corrected_bits.attr,
	&dev_attr_ecc_failures.attr,
	&dev_attr_bad_blocks.attr,
	&dev_attr_bbt_blocks.attr,
	&dev_attr_bitflip_threshold.attr,
	NULL,
};
ATTRIBUTE_GROUPS(mtd);

static struct device_type mtd_devtype = {
	.name		= "mtd",
	.groups		= mtd_groups,
	.release	= mtd_release,
};

#ifndef CONFIG_MMU
unsigned mtd_mmap_capabilities(struct mtd_info *mtd)
{
	switch (mtd->type) {
	case MTD_RAM:
		return NOMMU_MAP_COPY | NOMMU_MAP_DIRECT | NOMMU_MAP_EXEC |
			NOMMU_MAP_READ | NOMMU_MAP_WRITE;
	case MTD_ROM:
		return NOMMU_MAP_COPY | NOMMU_MAP_DIRECT | NOMMU_MAP_EXEC |
			NOMMU_MAP_READ;
	default:
		return NOMMU_MAP_COPY;
	}
}
EXPORT_SYMBOL_GPL(mtd_mmap_capabilities);
#endif

static int mtd_reboot_notifier(struct notifier_block *n, unsigned long state,
			       void *cmd)
{
	struct mtd_info *mtd;

	mtd = container_of(n, struct mtd_info, reboot_notifier);
	mtd->_reboot(mtd);

	return NOTIFY_DONE;
}

/**
 *	add_mtd_device - register an MTD device
 *	@mtd: pointer to new MTD device info structure
 *
 *	Add a device to the list of MTD devices present in the system, and
 *	notify each currently active MTD 'user' of its arrival. Returns
 *	zero on success or non-zero on failure.
 */

int add_mtd_device(struct mtd_info *mtd)
{
	struct mtd_notifier *not;
	int i, error;

	/*
	 * May occur, for instance, on buggy drivers which call
	 * mtd_device_parse_register() multiple times on the same master MTD,
	 * especially with CONFIG_MTD_PARTITIONED_MASTER=y.
	 */
	if (WARN_ONCE(mtd->backing_dev_info, "MTD already registered\n"))
		return -EEXIST;

	mtd->backing_dev_info = &mtd_bdi;

	BUG_ON(mtd->writesize == 0);
	mutex_lock(&mtd_table_mutex);

	i = idr_alloc(&mtd_idr, mtd, 0, 0, GFP_KERNEL);
	if (i < 0) {
		error = i;
		goto fail_locked;
	}

	mtd->index = i;
	mtd->usecount = 0;

	/* default value if not set by driver */
	if (mtd->bitflip_threshold == 0)
		mtd->bitflip_threshold = mtd->ecc_strength;

	if (is_power_of_2(mtd->erasesize))
		mtd->erasesize_shift = ffs(mtd->erasesize) - 1;
	else
		mtd->erasesize_shift = 0;

	if (is_power_of_2(mtd->writesize))
		mtd->writesize_shift = ffs(mtd->writesize) - 1;
	else
		mtd->writesize_shift = 0;

	mtd->erasesize_mask = (1 << mtd->erasesize_shift) - 1;
	mtd->writesize_mask = (1 << mtd->writesize_shift) - 1;

	/* Some chips always power up locked. Unlock them now */
	if ((mtd->flags & MTD_WRITEABLE) && (mtd->flags & MTD_POWERUP_LOCK)) {
		error = mtd_unlock(mtd, 0, mtd->size);
		if (error && error != -EOPNOTSUPP)
			printk(KERN_WARNING
			       "%s: unlock failed, writes may not work\n",
			       mtd->name);
		/* Ignore unlock failures? */
		error = 0;
	}

	/* Caller should have set dev.parent to match the
	 * physical device, if appropriate.
	 */
	mtd->dev.type = &mtd_devtype;
	mtd->dev.class = &mtd_class;
	mtd->dev.devt = MTD_DEVT(i);
	dev_set_name(&mtd->dev, "mtd%d", i);
	dev_set_drvdata(&mtd->dev, mtd);
	of_node_get(mtd_get_of_node(mtd));
	error = device_register(&mtd->dev);
	if (error)
		goto fail_added;

	device_create(&mtd_class, mtd->dev.parent, MTD_DEVT(i) + 1, NULL,
		      "mtd%dro", i);

	pr_debug("mtd: Giving out device %d to %s\n", i, mtd->name);
	/* No need to get a refcount on the module containing
	   the notifier, since we hold the mtd_table_mutex */
	list_for_each_entry(not, &mtd_notifiers, list)
		not->add(mtd);

	mutex_unlock(&mtd_table_mutex);
	/* We _know_ we aren't being removed, because
	   our caller is still holding us here. So none
	   of this try_ nonsense, and no bitching about it
	   either. :) */
	__module_get(THIS_MODULE);
	return 0;

fail_added:
	of_node_put(mtd_get_of_node(mtd));
	idr_remove(&mtd_idr, i);
fail_locked:
	mutex_unlock(&mtd_table_mutex);
	return error;
}

/**
 *	del_mtd_device - unregister an MTD device
 *	@mtd: pointer to MTD device info structure
 *
 *	Remove a device from the list of MTD devices present in the system,
 *	and notify each currently active MTD 'user' of its departure.
 *	Returns zero on success or 1 on failure, which currently will happen
 *	if the requested device does not appear to be present in the list.
 */

int del_mtd_device(struct mtd_info *mtd)
{
	int ret;
	struct mtd_notifier *not;

	mutex_lock(&mtd_table_mutex);

	if (idr_find(&mtd_idr, mtd->index) != mtd) {
		ret = -ENODEV;
		goto out_error;
	}

	/* No need to get a refcount on the module containing
		the notifier, since we hold the mtd_table_mutex */
	list_for_each_entry(not, &mtd_notifiers, list)
		not->remove(mtd);

	if (mtd->usecount) {
		printk(KERN_NOTICE "Removing MTD device #%d (%s) with use count %d\n",
		       mtd->index, mtd->name, mtd->usecount);
		ret = -EBUSY;
	} else {
		device_unregister(&mtd->dev);

		idr_remove(&mtd_idr, mtd->index);
		of_node_put(mtd_get_of_node(mtd));

		module_put(THIS_MODULE);
		ret = 0;
	}

out_error:
	mutex_unlock(&mtd_table_mutex);
	return ret;
}

static int mtd_add_device_partitions(struct mtd_info *mtd,
				     struct mtd_partitions *parts)
{
	const struct mtd_partition *real_parts = parts->parts;
	int nbparts = parts->nr_parts;
	int ret;

	if (nbparts == 0 || IS_ENABLED(CONFIG_MTD_PARTITIONED_MASTER)) {
		ret = add_mtd_device(mtd);
		if (ret)
			return ret;
	}

	if (nbparts > 0) {
		ret = add_mtd_partitions(mtd, real_parts, nbparts);
		if (ret && IS_ENABLED(CONFIG_MTD_PARTITIONED_MASTER))
			del_mtd_device(mtd);
		return ret;
	}

	return 0;
}

/*
 * Set a few defaults based on the parent devices, if not provided by the
 * driver
 */
static void mtd_set_dev_defaults(struct mtd_info *mtd)
{
	if (mtd->dev.parent) {
		if (!mtd->owner && mtd->dev.parent->driver)
			mtd->owner = mtd->dev.parent->driver->owner;
		if (!mtd->name)
			mtd->name = dev_name(mtd->dev.parent);
	} else {
		pr_debug("mtd device won't show a device symlink in sysfs\n");
	}
}

/**
 * mtd_device_parse_register - parse partitions and register an MTD device.
 *
 * @mtd: the MTD device to register
 * @types: the list of MTD partition probes to try, see
 *         'parse_mtd_partitions()' for more information
 * @parser_data: MTD partition parser-specific data
 * @parts: fallback partition information to register, if parsing fails;
 *         only valid if %nr_parts > %0
 * @nr_parts: the number of partitions in parts, if zero then the full
 *            MTD device is registered if no partition info is found
 *
 * This function aggregates MTD partitions parsing (done by
 * 'parse_mtd_partitions()') and MTD device and partitions registering. It
 * basically follows the most common pattern found in many MTD drivers:
 *
 * * It first tries to probe partitions on MTD device @mtd using parsers
 *   specified in @types (if @types is %NULL, then the default list of parsers
 *   is used, see 'parse_mtd_partitions()' for more information). If none are
 *   found this functions tries to fallback to information specified in
 *   @parts/@nr_parts.
 * * If any partitioning info was found, this function registers the found
 *   partitions. If the MTD_PARTITIONED_MASTER option is set, then the device
 *   as a whole is registered first.
 * * If no partitions were found this function just registers the MTD device
 *   @mtd and exits.
 *
 * Returns zero in case of success and a negative error code in case of failure.
 */
int mtd_device_parse_register(struct mtd_info *mtd, const char * const *types,
			      struct mtd_part_parser_data *parser_data,
			      const struct mtd_partition *parts,
			      int nr_parts)
{
	struct mtd_partitions parsed;
	int ret;

	mtd_set_dev_defaults(mtd);

	memset(&parsed, 0, sizeof(parsed));

	ret = parse_mtd_partitions(mtd, types, &parsed, parser_data);
	if ((ret < 0 || parsed.nr_parts == 0) && parts && nr_parts) {
		/* Fall back to driver-provided partitions */
		parsed = (struct mtd_partitions){
			.parts		= parts,
			.nr_parts	= nr_parts,
		};
	} else if (ret < 0) {
		/* Didn't come up with parsed OR fallback partitions */
		pr_info("mtd: failed to find partitions; one or more parsers reports errors (%d)\n",
			ret);
		/* Don't abort on errors; we can still use unpartitioned MTD */
		memset(&parsed, 0, sizeof(parsed));
	}

	ret = mtd_add_device_partitions(mtd, &parsed);
	if (ret)
		goto out;

	/*
	 * FIXME: some drivers unfortunately call this function more than once.
	 * So we have to check if we've already assigned the reboot notifier.
	 *
	 * Generally, we can make multiple calls work for most cases, but it
	 * does cause problems with parse_mtd_partitions() above (e.g.,
	 * cmdlineparts will register partitions more than once).
	 */
	WARN_ONCE(mtd->_reboot && mtd->reboot_notifier.notifier_call,
		  "MTD already registered\n");
	if (mtd->_reboot && !mtd->reboot_notifier.notifier_call) {
		mtd->reboot_notifier.notifier_call = mtd_reboot_notifier;
		register_reboot_notifier(&mtd->reboot_notifier);
	}

out:
	/* Cleanup any parsed partitions */
	mtd_part_parser_cleanup(&parsed);
	return ret;
}
EXPORT_SYMBOL_GPL(mtd_device_parse_register);

/**
 * mtd_device_unregister - unregister an existing MTD device.
 *
 * @master: the MTD device to unregister.  This will unregister both the master
 *          and any partitions if registered.
 */
int mtd_device_unregister(struct mtd_info *master)
{
	int err;

	if (master->_reboot)
		unregister_reboot_notifier(&master->reboot_notifier);

	err = del_mtd_partitions(master);
	if (err)
		return err;

	if (!device_is_registered(&master->dev))
		return 0;

	return del_mtd_device(master);
}
EXPORT_SYMBOL_GPL(mtd_device_unregister);

/**
 *	register_mtd_user - register a 'user' of MTD devices.
 *	@new: pointer to notifier info structure
 *
 *	Registers a pair of callbacks function to be called upon addition
 *	or removal of MTD devices. Causes the 'add' callback to be immediately
 *	invoked for each MTD device currently present in the system.
 */
void register_mtd_user (struct mtd_notifier *new)
{
	struct mtd_info *mtd;

	mutex_lock(&mtd_table_mutex);

	list_add(&new->list, &mtd_notifiers);

	__module_get(THIS_MODULE);

	mtd_for_each_device(mtd)
		new->add(mtd);

	mutex_unlock(&mtd_table_mutex);
}
EXPORT_SYMBOL_GPL(register_mtd_user);

/**
 *	unregister_mtd_user - unregister a 'user' of MTD devices.
 *	@old: pointer to notifier info structure
 *
 *	Removes a callback function pair from the list of 'users' to be
 *	notified upon addition or removal of MTD devices. Causes the
 *	'remove' callback to be immediately invoked for each MTD device
 *	currently present in the system.
 */
int unregister_mtd_user (struct mtd_notifier *old)
{
	struct mtd_info *mtd;

	mutex_lock(&mtd_table_mutex);

	module_put(THIS_MODULE);

	mtd_for_each_device(mtd)
		old->remove(mtd);

	list_del(&old->list);
	mutex_unlock(&mtd_table_mutex);
	return 0;
}
EXPORT_SYMBOL_GPL(unregister_mtd_user);

/**
 *	get_mtd_device - obtain a validated handle for an MTD device
 *	@mtd: last known address of the required MTD device
 *	@num: internal device number of the required MTD device
 *
 *	Given a number and NULL address, return the num'th entry in the device
 *	table, if any.	Given an address and num == -1, search the device table
 *	for a device with that address and return if it's still present. Given
 *	both, return the num'th driver only if its address matches. Return
 *	error code if not.
 */
struct mtd_info *get_mtd_device(struct mtd_info *mtd, int num)
{
	struct mtd_info *ret = NULL, *other;
	int err = -ENODEV;

	mutex_lock(&mtd_table_mutex);

	if (num == -1) {
		mtd_for_each_device(other) {
			if (other == mtd) {
				ret = mtd;
				break;
			}
		}
	} else if (num >= 0) {
		ret = idr_find(&mtd_idr, num);
		if (mtd && mtd != ret)
			ret = NULL;
	}

	if (!ret) {
		ret = ERR_PTR(err);
		goto out;
	}

	err = __get_mtd_device(ret);
	if (err)
		ret = ERR_PTR(err);
out:
	mutex_unlock(&mtd_table_mutex);
	return ret;
}
EXPORT_SYMBOL_GPL(get_mtd_device);


int __get_mtd_device(struct mtd_info *mtd)
{
	int err;

	if (!try_module_get(mtd->owner))
		return -ENODEV;

	if (mtd->_get_device) {
		err = mtd->_get_device(mtd);

		if (err) {
			module_put(mtd->owner);
			return err;
		}
	}
	mtd->usecount++;
	return 0;
}
EXPORT_SYMBOL_GPL(__get_mtd_device);

/**
 *	get_mtd_device_nm - obtain a validated handle for an MTD device by
 *	device name
 *	@name: MTD device name to open
 *
 * 	This function returns MTD device description structure in case of
 * 	success and an error code in case of failure.
 */
struct mtd_info *get_mtd_device_nm(const char *name)
{
	int err = -ENODEV;
	struct mtd_info *mtd = NULL, *other;

	mutex_lock(&mtd_table_mutex);

	mtd_for_each_device(other) {
		if (!strcmp(name, other->name)) {
			mtd = other;
			break;
		}
	}

	if (!mtd)
		goto out_unlock;

	err = __get_mtd_device(mtd);
	if (err)
		goto out_unlock;

	mutex_unlock(&mtd_table_mutex);
	return mtd;

out_unlock:
	mutex_unlock(&mtd_table_mutex);
	return ERR_PTR(err);
}
EXPORT_SYMBOL_GPL(get_mtd_device_nm);

void put_mtd_device(struct mtd_info *mtd)
{
	mutex_lock(&mtd_table_mutex);
	__put_mtd_device(mtd);
	mutex_unlock(&mtd_table_mutex);

}
EXPORT_SYMBOL_GPL(put_mtd_device);

void __put_mtd_device(struct mtd_info *mtd)
{
	--mtd->usecount;
	BUG_ON(mtd->usecount < 0);

	if (mtd->_put_device)
		mtd->_put_device(mtd);

	module_put(mtd->owner);
}
EXPORT_SYMBOL_GPL(__put_mtd_device);

/*
 * Erase is an asynchronous operation.  Device drivers are supposed
 * to call instr->callback() whenever the operation completes, even
 * if it completes with a failure.
 * Callers are supposed to pass a callback function and wait for it
 * to be called before writing to the block.
 */
int mtd_erase(struct mtd_info *mtd, struct erase_info *instr)
{
	if (instr->addr >= mtd->size || instr->len > mtd->size - instr->addr)
		return -EINVAL;
	if (!(mtd->flags & MTD_WRITEABLE))
		return -EROFS;
	instr->fail_addr = MTD_FAIL_ADDR_UNKNOWN;
	if (!instr->len) {
		instr->state = MTD_ERASE_DONE;
		mtd_erase_callback(instr);
		return 0;
	}
	ledtrig_mtd_activity();
	return mtd->_erase(mtd, instr);
}
EXPORT_SYMBOL_GPL(mtd_erase);

/*
 * This stuff for eXecute-In-Place. phys is optional and may be set to NULL.
 */
int mtd_point(struct mtd_info *mtd, loff_t from, size_t len, size_t *retlen,
	      void **virt, resource_size_t *phys)
{
	*retlen = 0;
	*virt = NULL;
	if (phys)
		*phys = 0;
	if (!mtd->_point)
		return -EOPNOTSUPP;
	if (from < 0 || from >= mtd->size || len > mtd->size - from)
		return -EINVAL;
	if (!len)
		return 0;
	return mtd->_point(mtd, from, len, retlen, virt, phys);
}
EXPORT_SYMBOL_GPL(mtd_point);

/* We probably shouldn't allow XIP if the unpoint isn't a NULL */
int mtd_unpoint(struct mtd_info *mtd, loff_t from, size_t len)
{
	if (!mtd->_point)
		return -EOPNOTSUPP;
	if (from < 0 || from >= mtd->size || len > mtd->size - from)
		return -EINVAL;
	if (!len)
		return 0;
	return mtd->_unpoint(mtd, from, len);
}
EXPORT_SYMBOL_GPL(mtd_unpoint);

/*
 * Allow NOMMU mmap() to directly map the device (if not NULL)
 * - return the address to which the offset maps
 * - return -ENOSYS to indicate refusal to do the mapping
 */
unsigned long mtd_get_unmapped_area(struct mtd_info *mtd, unsigned long len,
				    unsigned long offset, unsigned long flags)
{
	if (!mtd->_get_unmapped_area)
		return -EOPNOTSUPP;
	if (offset >= mtd->size || len > mtd->size - offset)
		return -EINVAL;
	return mtd->_get_unmapped_area(mtd, len, offset, flags);
}
EXPORT_SYMBOL_GPL(mtd_get_unmapped_area);

int mtd_read(struct mtd_info *mtd, loff_t from, size_t len, size_t *retlen,
	     u_char *buf)
{
	int ret_code;
	*retlen = 0;
	if (from < 0 || from >= mtd->size || len > mtd->size - from)
		return -EINVAL;
	if (!len)
		return 0;

	ledtrig_mtd_activity();
	/*
	 * In the absence of an error, drivers return a non-negative integer
	 * representing the maximum number of bitflips that were corrected on
	 * any one ecc region (if applicable; zero otherwise).
	 */
	ret_code = mtd->_read(mtd, from, len, retlen, buf);
	if (unlikely(ret_code < 0))
		return ret_code;
	if (mtd->ecc_strength == 0)
		return 0;	/* device lacks ecc */
	return ret_code >= mtd->bitflip_threshold ? -EUCLEAN : 0;
}
EXPORT_SYMBOL_GPL(mtd_read);

int mtd_write(struct mtd_info *mtd, loff_t to, size_t len, size_t *retlen,
	      const u_char *buf)
{
	*retlen = 0;
	if (to < 0 || to >= mtd->size || len > mtd->size - to)
		return -EINVAL;
	if (!mtd->_write || !(mtd->flags & MTD_WRITEABLE))
		return -EROFS;
	if (!len)
		return 0;
	ledtrig_mtd_activity();
	return mtd->_write(mtd, to, len, retlen, buf);
}
EXPORT_SYMBOL_GPL(mtd_write);

/*
 * In blackbox flight recorder like scenarios we want to make successful writes
 * in interrupt context. panic_write() is only intended to be called when its
 * known the kernel is about to panic and we need the write to succeed. Since
 * the kernel is not going to be running for much longer, this function can
 * break locks and delay to ensure the write succeeds (but not sleep).
 */
int mtd_panic_write(struct mtd_info *mtd, loff_t to, size_t len, size_t *retlen,
		    const u_char *buf)
{
	*retlen = 0;
	if (!mtd->_panic_write)
		return -EOPNOTSUPP;
	if (to < 0 || to >= mtd->size || len > mtd->size - to)
		return -EINVAL;
	if (!(mtd->flags & MTD_WRITEABLE))
		return -EROFS;
	if (!len)
		return 0;
	return mtd->_panic_write(mtd, to, len, retlen, buf);
}
EXPORT_SYMBOL_GPL(mtd_panic_write);

int mtd_read_oob(struct mtd_info *mtd, loff_t from, struct mtd_oob_ops *ops)
{
	int ret_code;
	ops->retlen = ops->oobretlen = 0;
	if (!mtd->_read_oob)
		return -EOPNOTSUPP;

	ledtrig_mtd_activity();
	/*
	 * In cases where ops->datbuf != NULL, mtd->_read_oob() has semantics
	 * similar to mtd->_read(), returning a non-negative integer
	 * representing max bitflips. In other cases, mtd->_read_oob() may
	 * return -EUCLEAN. In all cases, perform similar logic to mtd_read().
	 */
	ret_code = mtd->_read_oob(mtd, from, ops);
	if (unlikely(ret_code < 0))
		return ret_code;
	if (mtd->ecc_strength == 0)
		return 0;	/* device lacks ecc */
	return ret_code >= mtd->bitflip_threshold ? -EUCLEAN : 0;
}
EXPORT_SYMBOL_GPL(mtd_read_oob);

<<<<<<< HEAD
/**
 * mtd_ooblayout_ecc - Get the OOB region definition of a specific ECC section
 * @mtd: MTD device structure
 * @section: ECC section. Depending on the layout you may have all the ECC
 *	     bytes stored in a single contiguous section, or one section
 *	     per ECC chunk (and sometime several sections for a single ECC
 *	     ECC chunk)
 * @oobecc: OOB region struct filled with the appropriate ECC position
 *	    information
 *
 * This functions return ECC section information in the OOB area. I you want
 * to get all the ECC bytes information, then you should call
 * mtd_ooblayout_ecc(mtd, section++, oobecc) until it returns -ERANGE.
 *
 * Returns zero on success, a negative error code otherwise.
 */
int mtd_ooblayout_ecc(struct mtd_info *mtd, int section,
		      struct mtd_oob_region *oobecc)
{
	memset(oobecc, 0, sizeof(*oobecc));

	if (!mtd || section < 0)
		return -EINVAL;

	if (!mtd->ooblayout || !mtd->ooblayout->ecc)
		return -ENOTSUPP;

	return mtd->ooblayout->ecc(mtd, section, oobecc);
}
EXPORT_SYMBOL_GPL(mtd_ooblayout_ecc);

/**
 * mtd_ooblayout_free - Get the OOB region definition of a specific free
 *			section
 * @mtd: MTD device structure
 * @section: Free section you are interested in. Depending on the layout
 *	     you may have all the free bytes stored in a single contiguous
 *	     section, or one section per ECC chunk plus an extra section
 *	     for the remaining bytes (or other funky layout).
 * @oobfree: OOB region struct filled with the appropriate free position
 *	     information
 *
 * This functions return free bytes position in the OOB area. I you want
 * to get all the free bytes information, then you should call
 * mtd_ooblayout_free(mtd, section++, oobfree) until it returns -ERANGE.
 *
 * Returns zero on success, a negative error code otherwise.
 */
int mtd_ooblayout_free(struct mtd_info *mtd, int section,
		       struct mtd_oob_region *oobfree)
{
	memset(oobfree, 0, sizeof(*oobfree));

	if (!mtd || section < 0)
		return -EINVAL;

	if (!mtd->ooblayout || !mtd->ooblayout->free)
		return -ENOTSUPP;

	return mtd->ooblayout->free(mtd, section, oobfree);
}
EXPORT_SYMBOL_GPL(mtd_ooblayout_free);

/**
 * mtd_ooblayout_find_region - Find the region attached to a specific byte
 * @mtd: mtd info structure
 * @byte: the byte we are searching for
 * @sectionp: pointer where the section id will be stored
 * @oobregion: used to retrieve the ECC position
 * @iter: iterator function. Should be either mtd_ooblayout_free or
 *	  mtd_ooblayout_ecc depending on the region type you're searching for
 *
 * This functions returns the section id and oobregion information of a
 * specific byte. For example, say you want to know where the 4th ECC byte is
 * stored, you'll use:
 *
 * mtd_ooblayout_find_region(mtd, 3, &section, &oobregion, mtd_ooblayout_ecc);
 *
 * Returns zero on success, a negative error code otherwise.
 */
static int mtd_ooblayout_find_region(struct mtd_info *mtd, int byte,
				int *sectionp, struct mtd_oob_region *oobregion,
				int (*iter)(struct mtd_info *,
					    int section,
					    struct mtd_oob_region *oobregion))
{
	int pos = 0, ret, section = 0;

	memset(oobregion, 0, sizeof(*oobregion));

	while (1) {
		ret = iter(mtd, section, oobregion);
		if (ret)
			return ret;

		if (pos + oobregion->length > byte)
			break;

		pos += oobregion->length;
		section++;
	}

	/*
	 * Adjust region info to make it start at the beginning at the
	 * 'start' ECC byte.
	 */
	oobregion->offset += byte - pos;
	oobregion->length -= byte - pos;
	*sectionp = section;

	return 0;
}

/**
 * mtd_ooblayout_find_eccregion - Find the ECC region attached to a specific
 *				  ECC byte
 * @mtd: mtd info structure
 * @eccbyte: the byte we are searching for
 * @sectionp: pointer where the section id will be stored
 * @oobregion: OOB region information
 *
 * Works like mtd_ooblayout_find_region() except it searches for a specific ECC
 * byte.
 *
 * Returns zero on success, a negative error code otherwise.
 */
int mtd_ooblayout_find_eccregion(struct mtd_info *mtd, int eccbyte,
				 int *section,
				 struct mtd_oob_region *oobregion)
{
	return mtd_ooblayout_find_region(mtd, eccbyte, section, oobregion,
					 mtd_ooblayout_ecc);
}
EXPORT_SYMBOL_GPL(mtd_ooblayout_find_eccregion);

/**
 * mtd_ooblayout_get_bytes - Extract OOB bytes from the oob buffer
 * @mtd: mtd info structure
 * @buf: destination buffer to store OOB bytes
 * @oobbuf: OOB buffer
 * @start: first byte to retrieve
 * @nbytes: number of bytes to retrieve
 * @iter: section iterator
 *
 * Extract bytes attached to a specific category (ECC or free)
 * from the OOB buffer and copy them into buf.
 *
 * Returns zero on success, a negative error code otherwise.
 */
static int mtd_ooblayout_get_bytes(struct mtd_info *mtd, u8 *buf,
				const u8 *oobbuf, int start, int nbytes,
				int (*iter)(struct mtd_info *,
					    int section,
					    struct mtd_oob_region *oobregion))
{
	struct mtd_oob_region oobregion = { };
	int section = 0, ret;

	ret = mtd_ooblayout_find_region(mtd, start, &section,
					&oobregion, iter);

	while (!ret) {
		int cnt;

		cnt = oobregion.length > nbytes ? nbytes : oobregion.length;
		memcpy(buf, oobbuf + oobregion.offset, cnt);
		buf += cnt;
		nbytes -= cnt;

		if (!nbytes)
			break;

		ret = iter(mtd, ++section, &oobregion);
	}

	return ret;
}

/**
 * mtd_ooblayout_set_bytes - put OOB bytes into the oob buffer
 * @mtd: mtd info structure
 * @buf: source buffer to get OOB bytes from
 * @oobbuf: OOB buffer
 * @start: first OOB byte to set
 * @nbytes: number of OOB bytes to set
 * @iter: section iterator
 *
 * Fill the OOB buffer with data provided in buf. The category (ECC or free)
 * is selected by passing the appropriate iterator.
 *
 * Returns zero on success, a negative error code otherwise.
 */
static int mtd_ooblayout_set_bytes(struct mtd_info *mtd, const u8 *buf,
				u8 *oobbuf, int start, int nbytes,
				int (*iter)(struct mtd_info *,
					    int section,
					    struct mtd_oob_region *oobregion))
{
	struct mtd_oob_region oobregion = { };
	int section = 0, ret;

	ret = mtd_ooblayout_find_region(mtd, start, &section,
					&oobregion, iter);

	while (!ret) {
		int cnt;

		cnt = oobregion.length > nbytes ? nbytes : oobregion.length;
		memcpy(oobbuf + oobregion.offset, buf, cnt);
		buf += cnt;
		nbytes -= cnt;

		if (!nbytes)
			break;

		ret = iter(mtd, ++section, &oobregion);
	}

	return ret;
}

/**
 * mtd_ooblayout_count_bytes - count the number of bytes in a OOB category
 * @mtd: mtd info structure
 * @iter: category iterator
 *
 * Count the number of bytes in a given category.
 *
 * Returns a positive value on success, a negative error code otherwise.
 */
static int mtd_ooblayout_count_bytes(struct mtd_info *mtd,
				int (*iter)(struct mtd_info *,
					    int section,
					    struct mtd_oob_region *oobregion))
{
	struct mtd_oob_region oobregion = { };
	int section = 0, ret, nbytes = 0;

	while (1) {
		ret = iter(mtd, section++, &oobregion);
		if (ret) {
			if (ret == -ERANGE)
				ret = nbytes;
			break;
		}

		nbytes += oobregion.length;
	}

	return ret;
}

/**
 * mtd_ooblayout_get_eccbytes - extract ECC bytes from the oob buffer
 * @mtd: mtd info structure
 * @eccbuf: destination buffer to store ECC bytes
 * @oobbuf: OOB buffer
 * @start: first ECC byte to retrieve
 * @nbytes: number of ECC bytes to retrieve
 *
 * Works like mtd_ooblayout_get_bytes(), except it acts on ECC bytes.
 *
 * Returns zero on success, a negative error code otherwise.
 */
int mtd_ooblayout_get_eccbytes(struct mtd_info *mtd, u8 *eccbuf,
			       const u8 *oobbuf, int start, int nbytes)
{
	return mtd_ooblayout_get_bytes(mtd, eccbuf, oobbuf, start, nbytes,
				       mtd_ooblayout_ecc);
}
EXPORT_SYMBOL_GPL(mtd_ooblayout_get_eccbytes);

/**
 * mtd_ooblayout_set_eccbytes - set ECC bytes into the oob buffer
 * @mtd: mtd info structure
 * @eccbuf: source buffer to get ECC bytes from
 * @oobbuf: OOB buffer
 * @start: first ECC byte to set
 * @nbytes: number of ECC bytes to set
 *
 * Works like mtd_ooblayout_set_bytes(), except it acts on ECC bytes.
 *
 * Returns zero on success, a negative error code otherwise.
 */
int mtd_ooblayout_set_eccbytes(struct mtd_info *mtd, const u8 *eccbuf,
			       u8 *oobbuf, int start, int nbytes)
{
	return mtd_ooblayout_set_bytes(mtd, eccbuf, oobbuf, start, nbytes,
				       mtd_ooblayout_ecc);
}
EXPORT_SYMBOL_GPL(mtd_ooblayout_set_eccbytes);

/**
 * mtd_ooblayout_get_databytes - extract data bytes from the oob buffer
 * @mtd: mtd info structure
 * @databuf: destination buffer to store ECC bytes
 * @oobbuf: OOB buffer
 * @start: first ECC byte to retrieve
 * @nbytes: number of ECC bytes to retrieve
 *
 * Works like mtd_ooblayout_get_bytes(), except it acts on free bytes.
 *
 * Returns zero on success, a negative error code otherwise.
 */
int mtd_ooblayout_get_databytes(struct mtd_info *mtd, u8 *databuf,
				const u8 *oobbuf, int start, int nbytes)
{
	return mtd_ooblayout_get_bytes(mtd, databuf, oobbuf, start, nbytes,
				       mtd_ooblayout_free);
}
EXPORT_SYMBOL_GPL(mtd_ooblayout_get_databytes);

/**
 * mtd_ooblayout_get_eccbytes - set data bytes into the oob buffer
 * @mtd: mtd info structure
 * @eccbuf: source buffer to get data bytes from
 * @oobbuf: OOB buffer
 * @start: first ECC byte to set
 * @nbytes: number of ECC bytes to set
 *
 * Works like mtd_ooblayout_get_bytes(), except it acts on free bytes.
 *
 * Returns zero on success, a negative error code otherwise.
 */
int mtd_ooblayout_set_databytes(struct mtd_info *mtd, const u8 *databuf,
				u8 *oobbuf, int start, int nbytes)
{
	return mtd_ooblayout_set_bytes(mtd, databuf, oobbuf, start, nbytes,
				       mtd_ooblayout_free);
}
EXPORT_SYMBOL_GPL(mtd_ooblayout_set_databytes);

/**
 * mtd_ooblayout_count_freebytes - count the number of free bytes in OOB
 * @mtd: mtd info structure
 *
 * Works like mtd_ooblayout_count_bytes(), except it count free bytes.
 *
 * Returns zero on success, a negative error code otherwise.
 */
int mtd_ooblayout_count_freebytes(struct mtd_info *mtd)
{
	return mtd_ooblayout_count_bytes(mtd, mtd_ooblayout_free);
}
EXPORT_SYMBOL_GPL(mtd_ooblayout_count_freebytes);

/**
 * mtd_ooblayout_count_freebytes - count the number of ECC bytes in OOB
 * @mtd: mtd info structure
 *
 * Works like mtd_ooblayout_count_bytes(), except it count ECC bytes.
 *
 * Returns zero on success, a negative error code otherwise.
 */
int mtd_ooblayout_count_eccbytes(struct mtd_info *mtd)
{
	return mtd_ooblayout_count_bytes(mtd, mtd_ooblayout_ecc);
}
EXPORT_SYMBOL_GPL(mtd_ooblayout_count_eccbytes);
=======
int mtd_write_oob(struct mtd_info *mtd, loff_t to,
				struct mtd_oob_ops *ops)
{
	ops->retlen = ops->oobretlen = 0;
	if (!mtd->_write_oob)
		return -EOPNOTSUPP;
	if (!(mtd->flags & MTD_WRITEABLE))
		return -EROFS;
	ledtrig_mtd_activity();
	return mtd->_write_oob(mtd, to, ops);
}
EXPORT_SYMBOL_GPL(mtd_write_oob);
>>>>>>> fea728c0

/*
 * Method to access the protection register area, present in some flash
 * devices. The user data is one time programmable but the factory data is read
 * only.
 */
int mtd_get_fact_prot_info(struct mtd_info *mtd, size_t len, size_t *retlen,
			   struct otp_info *buf)
{
	if (!mtd->_get_fact_prot_info)
		return -EOPNOTSUPP;
	if (!len)
		return 0;
	return mtd->_get_fact_prot_info(mtd, len, retlen, buf);
}
EXPORT_SYMBOL_GPL(mtd_get_fact_prot_info);

int mtd_read_fact_prot_reg(struct mtd_info *mtd, loff_t from, size_t len,
			   size_t *retlen, u_char *buf)
{
	*retlen = 0;
	if (!mtd->_read_fact_prot_reg)
		return -EOPNOTSUPP;
	if (!len)
		return 0;
	return mtd->_read_fact_prot_reg(mtd, from, len, retlen, buf);
}
EXPORT_SYMBOL_GPL(mtd_read_fact_prot_reg);

int mtd_get_user_prot_info(struct mtd_info *mtd, size_t len, size_t *retlen,
			   struct otp_info *buf)
{
	if (!mtd->_get_user_prot_info)
		return -EOPNOTSUPP;
	if (!len)
		return 0;
	return mtd->_get_user_prot_info(mtd, len, retlen, buf);
}
EXPORT_SYMBOL_GPL(mtd_get_user_prot_info);

int mtd_read_user_prot_reg(struct mtd_info *mtd, loff_t from, size_t len,
			   size_t *retlen, u_char *buf)
{
	*retlen = 0;
	if (!mtd->_read_user_prot_reg)
		return -EOPNOTSUPP;
	if (!len)
		return 0;
	return mtd->_read_user_prot_reg(mtd, from, len, retlen, buf);
}
EXPORT_SYMBOL_GPL(mtd_read_user_prot_reg);

int mtd_write_user_prot_reg(struct mtd_info *mtd, loff_t to, size_t len,
			    size_t *retlen, u_char *buf)
{
	int ret;

	*retlen = 0;
	if (!mtd->_write_user_prot_reg)
		return -EOPNOTSUPP;
	if (!len)
		return 0;
	ret = mtd->_write_user_prot_reg(mtd, to, len, retlen, buf);
	if (ret)
		return ret;

	/*
	 * If no data could be written at all, we are out of memory and
	 * must return -ENOSPC.
	 */
	return (*retlen) ? 0 : -ENOSPC;
}
EXPORT_SYMBOL_GPL(mtd_write_user_prot_reg);

int mtd_lock_user_prot_reg(struct mtd_info *mtd, loff_t from, size_t len)
{
	if (!mtd->_lock_user_prot_reg)
		return -EOPNOTSUPP;
	if (!len)
		return 0;
	return mtd->_lock_user_prot_reg(mtd, from, len);
}
EXPORT_SYMBOL_GPL(mtd_lock_user_prot_reg);

/* Chip-supported device locking */
int mtd_lock(struct mtd_info *mtd, loff_t ofs, uint64_t len)
{
	if (!mtd->_lock)
		return -EOPNOTSUPP;
	if (ofs < 0 || ofs >= mtd->size || len > mtd->size - ofs)
		return -EINVAL;
	if (!len)
		return 0;
	return mtd->_lock(mtd, ofs, len);
}
EXPORT_SYMBOL_GPL(mtd_lock);

int mtd_unlock(struct mtd_info *mtd, loff_t ofs, uint64_t len)
{
	if (!mtd->_unlock)
		return -EOPNOTSUPP;
	if (ofs < 0 || ofs >= mtd->size || len > mtd->size - ofs)
		return -EINVAL;
	if (!len)
		return 0;
	return mtd->_unlock(mtd, ofs, len);
}
EXPORT_SYMBOL_GPL(mtd_unlock);

int mtd_is_locked(struct mtd_info *mtd, loff_t ofs, uint64_t len)
{
	if (!mtd->_is_locked)
		return -EOPNOTSUPP;
	if (ofs < 0 || ofs >= mtd->size || len > mtd->size - ofs)
		return -EINVAL;
	if (!len)
		return 0;
	return mtd->_is_locked(mtd, ofs, len);
}
EXPORT_SYMBOL_GPL(mtd_is_locked);

int mtd_block_isreserved(struct mtd_info *mtd, loff_t ofs)
{
	if (ofs < 0 || ofs >= mtd->size)
		return -EINVAL;
	if (!mtd->_block_isreserved)
		return 0;
	return mtd->_block_isreserved(mtd, ofs);
}
EXPORT_SYMBOL_GPL(mtd_block_isreserved);

int mtd_block_isbad(struct mtd_info *mtd, loff_t ofs)
{
	if (ofs < 0 || ofs >= mtd->size)
		return -EINVAL;
	if (!mtd->_block_isbad)
		return 0;
	return mtd->_block_isbad(mtd, ofs);
}
EXPORT_SYMBOL_GPL(mtd_block_isbad);

int mtd_block_markbad(struct mtd_info *mtd, loff_t ofs)
{
	if (!mtd->_block_markbad)
		return -EOPNOTSUPP;
	if (ofs < 0 || ofs >= mtd->size)
		return -EINVAL;
	if (!(mtd->flags & MTD_WRITEABLE))
		return -EROFS;
	return mtd->_block_markbad(mtd, ofs);
}
EXPORT_SYMBOL_GPL(mtd_block_markbad);

/*
 * default_mtd_writev - the default writev method
 * @mtd: mtd device description object pointer
 * @vecs: the vectors to write
 * @count: count of vectors in @vecs
 * @to: the MTD device offset to write to
 * @retlen: on exit contains the count of bytes written to the MTD device.
 *
 * This function returns zero in case of success and a negative error code in
 * case of failure.
 */
static int default_mtd_writev(struct mtd_info *mtd, const struct kvec *vecs,
			      unsigned long count, loff_t to, size_t *retlen)
{
	unsigned long i;
	size_t totlen = 0, thislen;
	int ret = 0;

	for (i = 0; i < count; i++) {
		if (!vecs[i].iov_len)
			continue;
		ret = mtd_write(mtd, to, vecs[i].iov_len, &thislen,
				vecs[i].iov_base);
		totlen += thislen;
		if (ret || thislen != vecs[i].iov_len)
			break;
		to += vecs[i].iov_len;
	}
	*retlen = totlen;
	return ret;
}

/*
 * mtd_writev - the vector-based MTD write method
 * @mtd: mtd device description object pointer
 * @vecs: the vectors to write
 * @count: count of vectors in @vecs
 * @to: the MTD device offset to write to
 * @retlen: on exit contains the count of bytes written to the MTD device.
 *
 * This function returns zero in case of success and a negative error code in
 * case of failure.
 */
int mtd_writev(struct mtd_info *mtd, const struct kvec *vecs,
	       unsigned long count, loff_t to, size_t *retlen)
{
	*retlen = 0;
	if (!(mtd->flags & MTD_WRITEABLE))
		return -EROFS;
	if (!mtd->_writev)
		return default_mtd_writev(mtd, vecs, count, to, retlen);
	return mtd->_writev(mtd, vecs, count, to, retlen);
}
EXPORT_SYMBOL_GPL(mtd_writev);

/**
 * mtd_kmalloc_up_to - allocate a contiguous buffer up to the specified size
 * @mtd: mtd device description object pointer
 * @size: a pointer to the ideal or maximum size of the allocation, points
 *        to the actual allocation size on success.
 *
 * This routine attempts to allocate a contiguous kernel buffer up to
 * the specified size, backing off the size of the request exponentially
 * until the request succeeds or until the allocation size falls below
 * the system page size. This attempts to make sure it does not adversely
 * impact system performance, so when allocating more than one page, we
 * ask the memory allocator to avoid re-trying, swapping, writing back
 * or performing I/O.
 *
 * Note, this function also makes sure that the allocated buffer is aligned to
 * the MTD device's min. I/O unit, i.e. the "mtd->writesize" value.
 *
 * This is called, for example by mtd_{read,write} and jffs2_scan_medium,
 * to handle smaller (i.e. degraded) buffer allocations under low- or
 * fragmented-memory situations where such reduced allocations, from a
 * requested ideal, are allowed.
 *
 * Returns a pointer to the allocated buffer on success; otherwise, NULL.
 */
void *mtd_kmalloc_up_to(const struct mtd_info *mtd, size_t *size)
{
	gfp_t flags = __GFP_NOWARN | __GFP_DIRECT_RECLAIM | __GFP_NORETRY;
	size_t min_alloc = max_t(size_t, mtd->writesize, PAGE_SIZE);
	void *kbuf;

	*size = min_t(size_t, *size, KMALLOC_MAX_SIZE);

	while (*size > min_alloc) {
		kbuf = kmalloc(*size, flags);
		if (kbuf)
			return kbuf;

		*size >>= 1;
		*size = ALIGN(*size, mtd->writesize);
	}

	/*
	 * For the last resort allocation allow 'kmalloc()' to do all sorts of
	 * things (write-back, dropping caches, etc) by using GFP_KERNEL.
	 */
	return kmalloc(*size, GFP_KERNEL);
}
EXPORT_SYMBOL_GPL(mtd_kmalloc_up_to);

#ifdef CONFIG_PROC_FS

/*====================================================================*/
/* Support for /proc/mtd */

static int mtd_proc_show(struct seq_file *m, void *v)
{
	struct mtd_info *mtd;

	seq_puts(m, "dev:    size   erasesize  name\n");
	mutex_lock(&mtd_table_mutex);
	mtd_for_each_device(mtd) {
		seq_printf(m, "mtd%d: %8.8llx %8.8x \"%s\"\n",
			   mtd->index, (unsigned long long)mtd->size,
			   mtd->erasesize, mtd->name);
	}
	mutex_unlock(&mtd_table_mutex);
	return 0;
}

static int mtd_proc_open(struct inode *inode, struct file *file)
{
	return single_open(file, mtd_proc_show, NULL);
}

static const struct file_operations mtd_proc_ops = {
	.open		= mtd_proc_open,
	.read		= seq_read,
	.llseek		= seq_lseek,
	.release	= single_release,
};
#endif /* CONFIG_PROC_FS */

/*====================================================================*/
/* Init code */

static int __init mtd_bdi_init(struct backing_dev_info *bdi, const char *name)
{
	int ret;

	ret = bdi_init(bdi);
	if (!ret)
		ret = bdi_register(bdi, NULL, "%s", name);

	if (ret)
		bdi_destroy(bdi);

	return ret;
}

static struct proc_dir_entry *proc_mtd;

static int __init init_mtd(void)
{
	int ret;

	ret = class_register(&mtd_class);
	if (ret)
		goto err_reg;

	ret = mtd_bdi_init(&mtd_bdi, "mtd");
	if (ret)
		goto err_bdi;

	proc_mtd = proc_create("mtd", 0, NULL, &mtd_proc_ops);

	ret = init_mtdchar();
	if (ret)
		goto out_procfs;

	return 0;

out_procfs:
	if (proc_mtd)
		remove_proc_entry("mtd", NULL);
err_bdi:
	class_unregister(&mtd_class);
err_reg:
	pr_err("Error registering mtd class or bdi: %d\n", ret);
	return ret;
}

static void __exit cleanup_mtd(void)
{
	cleanup_mtdchar();
	if (proc_mtd)
		remove_proc_entry("mtd", NULL);
	class_unregister(&mtd_class);
	bdi_destroy(&mtd_bdi);
	idr_destroy(&mtd_idr);
}

module_init(init_mtd);
module_exit(cleanup_mtd);

MODULE_LICENSE("GPL");
MODULE_AUTHOR("David Woodhouse <dwmw2@infradead.org>");
MODULE_DESCRIPTION("Core MTD registration and access routines");<|MERGE_RESOLUTION|>--- conflicted
+++ resolved
@@ -1003,7 +1003,19 @@
 }
 EXPORT_SYMBOL_GPL(mtd_read_oob);
 
-<<<<<<< HEAD
+int mtd_write_oob(struct mtd_info *mtd, loff_t to,
+				struct mtd_oob_ops *ops)
+{
+	ops->retlen = ops->oobretlen = 0;
+	if (!mtd->_write_oob)
+		return -EOPNOTSUPP;
+	if (!(mtd->flags & MTD_WRITEABLE))
+		return -EROFS;
+	ledtrig_mtd_activity();
+	return mtd->_write_oob(mtd, to, ops);
+}
+EXPORT_SYMBOL_GPL(mtd_write_oob);
+
 /**
  * mtd_ooblayout_ecc - Get the OOB region definition of a specific ECC section
  * @mtd: MTD device structure
@@ -1363,20 +1375,6 @@
 	return mtd_ooblayout_count_bytes(mtd, mtd_ooblayout_ecc);
 }
 EXPORT_SYMBOL_GPL(mtd_ooblayout_count_eccbytes);
-=======
-int mtd_write_oob(struct mtd_info *mtd, loff_t to,
-				struct mtd_oob_ops *ops)
-{
-	ops->retlen = ops->oobretlen = 0;
-	if (!mtd->_write_oob)
-		return -EOPNOTSUPP;
-	if (!(mtd->flags & MTD_WRITEABLE))
-		return -EROFS;
-	ledtrig_mtd_activity();
-	return mtd->_write_oob(mtd, to, ops);
-}
-EXPORT_SYMBOL_GPL(mtd_write_oob);
->>>>>>> fea728c0
 
 /*
  * Method to access the protection register area, present in some flash
