/*
 * Copyright (C) 2014 STMicroelectronics – All Rights Reserved
 *
 * STMicroelectronics PHY driver MiPHY365 (for SoC STiH416).
 *
 * Authors: Alexandre Torgue <alexandre.torgue@st.com>
 *          Lee Jones <lee.jones@linaro.org>
 *
 * This program is free software; you can redistribute it and/or modify
 * it under the terms of the GNU General Public License version 2, as
 * published by the Free Software Foundation.
 *
 */

#include <linux/platform_device.h>
#include <linux/io.h>
#include <linux/kernel.h>
#include <linux/module.h>
#include <linux/of.h>
#include <linux/of_platform.h>
#include <linux/of_address.h>
#include <linux/clk.h>
#include <linux/phy/phy.h>
#include <linux/delay.h>
#include <linux/mfd/syscon.h>
#include <linux/regmap.h>

#include <dt-bindings/phy/phy.h>

#define HFC_TIMEOUT		100

#define SYSCFG_SELECT_SATA_MASK	BIT(1)
#define SYSCFG_SELECT_SATA_POS	1

/* MiPHY365x register definitions */
#define RESET_REG		0x00
#define RST_PLL			BIT(1)
#define RST_PLL_CAL		BIT(2)
#define RST_RX			BIT(4)
#define RST_MACRO		BIT(7)

#define STATUS_REG		0x01
#define IDLL_RDY		BIT(0)
#define PLL_RDY			BIT(1)
#define DES_BIT_LOCK		BIT(2)
#define DES_SYMBOL_LOCK		BIT(3)

#define CTRL_REG		0x02
#define TERM_EN			BIT(0)
#define PCI_EN			BIT(2)
#define DES_BIT_LOCK_EN		BIT(3)
#define TX_POL			BIT(5)

#define INT_CTRL_REG		0x03

#define BOUNDARY1_REG		0x10
#define SPDSEL_SEL		BIT(0)

#define BOUNDARY3_REG		0x12
#define TX_SPDSEL_GEN1_VAL	0
#define TX_SPDSEL_GEN2_VAL	0x01
#define TX_SPDSEL_GEN3_VAL	0x02
#define RX_SPDSEL_GEN1_VAL	0
#define RX_SPDSEL_GEN2_VAL	(0x01 << 3)
#define RX_SPDSEL_GEN3_VAL	(0x02 << 3)

#define PCIE_REG		0x16

#define BUF_SEL_REG		0x20
#define CONF_GEN_SEL_GEN3	0x02
#define CONF_GEN_SEL_GEN2	0x01
#define PD_VDDTFILTER		BIT(4)

#define TXBUF1_REG		0x21
#define SWING_VAL		0x04
#define SWING_VAL_GEN1		0x03
#define PREEMPH_VAL		(0x3 << 5)

#define TXBUF2_REG		0x22
#define TXSLEW_VAL		0x2
#define TXSLEW_VAL_GEN1		0x4

#define RXBUF_OFFSET_CTRL_REG	0x23

#define RXBUF_REG		0x25
#define SDTHRES_VAL		0x01
#define EQ_ON3			(0x03 << 4)
#define EQ_ON1			(0x01 << 4)

#define COMP_CTRL1_REG		0x40
#define START_COMSR		BIT(0)
#define START_COMZC		BIT(1)
#define COMSR_DONE		BIT(2)
#define COMZC_DONE		BIT(3)
#define COMP_AUTO_LOAD		BIT(4)

#define COMP_CTRL2_REG		0x41
#define COMP_2MHZ_RAT_GEN1	0x1e
#define COMP_2MHZ_RAT		0xf

#define COMP_CTRL3_REG		0x42
#define COMSR_COMP_REF		0x33

#define COMP_IDLL_REG		0x47
#define COMZC_IDLL		0x2a

#define PLL_CTRL1_REG		0x50
#define PLL_START_CAL		BIT(0)
#define BUF_EN			BIT(2)
#define SYNCHRO_TX		BIT(3)
#define SSC_EN			BIT(6)
#define CONFIG_PLL		BIT(7)

#define PLL_CTRL2_REG		0x51
#define BYPASS_PLL_CAL		BIT(1)

#define PLL_RAT_REG		0x52

#define PLL_SSC_STEP_MSB_REG	0x56
#define PLL_SSC_STEP_MSB_VAL	0x03

#define PLL_SSC_STEP_LSB_REG	0x57
#define PLL_SSC_STEP_LSB_VAL	0x63

#define PLL_SSC_PER_MSB_REG	0x58
#define PLL_SSC_PER_MSB_VAL	0

#define PLL_SSC_PER_LSB_REG	0x59
#define PLL_SSC_PER_LSB_VAL	0xf1

#define IDLL_TEST_REG		0x72
#define START_CLK_HF		BIT(6)

#define DES_BITLOCK_REG		0x86
#define BIT_LOCK_LEVEL		0x01
#define BIT_LOCK_CNT_512	(0x03 << 5)

struct miphy365x_phy {
	struct phy *phy;
	void __iomem *base;
	bool pcie_tx_pol_inv;
	bool sata_tx_pol_inv;
	u32 sata_gen;
	u32 ctrlreg;
	u8 type;
};

struct miphy365x_dev {
	struct device *dev;
	struct regmap *regmap;
	struct mutex miphy_mutex;
	struct miphy365x_phy **phys;
	int nphys;
};

/*
 * These values are represented in Device tree. They are considered to be ABI
 * and although they can be extended any existing values must not change.
 */
enum miphy_sata_gen {
	SATA_GEN1 = 1,
	SATA_GEN2,
	SATA_GEN3
};

static u8 rx_tx_spd[] = {
	0, /* GEN0 doesn't exist. */
	TX_SPDSEL_GEN1_VAL | RX_SPDSEL_GEN1_VAL,
	TX_SPDSEL_GEN2_VAL | RX_SPDSEL_GEN2_VAL,
	TX_SPDSEL_GEN3_VAL | RX_SPDSEL_GEN3_VAL
};

/*
 * This function selects the system configuration,
 * either two SATA, one SATA and one PCIe, or two PCIe lanes.
 */
static int miphy365x_set_path(struct miphy365x_phy *miphy_phy,
			      struct miphy365x_dev *miphy_dev)
{
	bool sata = (miphy_phy->type == PHY_TYPE_SATA);

	return regmap_update_bits(miphy_dev->regmap,
				  miphy_phy->ctrlreg,
				  SYSCFG_SELECT_SATA_MASK,
				  sata << SYSCFG_SELECT_SATA_POS);
}

static int miphy365x_init_pcie_port(struct miphy365x_phy *miphy_phy,
				    struct miphy365x_dev *miphy_dev)
{
	u8 val;

	if (miphy_phy->pcie_tx_pol_inv) {
		/* Invert Tx polarity and clear pci_txdetect_pol bit */
		val = TERM_EN | PCI_EN | DES_BIT_LOCK_EN | TX_POL;
		writeb_relaxed(val, miphy_phy->base + CTRL_REG);
		writeb_relaxed(0x00, miphy_phy->base + PCIE_REG);
	}

	return 0;
}

static inline int miphy365x_hfc_not_rdy(struct miphy365x_phy *miphy_phy,
					struct miphy365x_dev *miphy_dev)
{
	unsigned long timeout = jiffies + msecs_to_jiffies(HFC_TIMEOUT);
	u8 mask = IDLL_RDY | PLL_RDY;
	u8 regval;

	do {
		regval = readb_relaxed(miphy_phy->base + STATUS_REG);
		if (!(regval & mask))
			return 0;

		usleep_range(2000, 2500);
	} while (time_before(jiffies, timeout));

	dev_err(miphy_dev->dev, "HFC ready timeout!\n");
	return -EBUSY;
}

static inline int miphy365x_rdy(struct miphy365x_phy *miphy_phy,
				struct miphy365x_dev *miphy_dev)
{
	unsigned long timeout = jiffies + msecs_to_jiffies(HFC_TIMEOUT);
	u8 mask = IDLL_RDY | PLL_RDY;
	u8 regval;

	do {
		regval = readb_relaxed(miphy_phy->base + STATUS_REG);
		if ((regval & mask) == mask)
			return 0;

		usleep_range(2000, 2500);
	} while (time_before(jiffies, timeout));

	dev_err(miphy_dev->dev, "PHY not ready timeout!\n");
	return -EBUSY;
}

static inline void miphy365x_set_comp(struct miphy365x_phy *miphy_phy,
				      struct miphy365x_dev *miphy_dev)
{
	u8 val, mask;

	if (miphy_phy->sata_gen == SATA_GEN1)
		writeb_relaxed(COMP_2MHZ_RAT_GEN1,
			       miphy_phy->base + COMP_CTRL2_REG);
	else
		writeb_relaxed(COMP_2MHZ_RAT,
			       miphy_phy->base + COMP_CTRL2_REG);

	if (miphy_phy->sata_gen != SATA_GEN3) {
		writeb_relaxed(COMSR_COMP_REF,
			       miphy_phy->base + COMP_CTRL3_REG);
		/*
		 * Force VCO current to value defined by address 0x5A
		 * and disable PCIe100Mref bit
		 * Enable auto load compensation for pll_i_bias
		 */
		writeb_relaxed(BYPASS_PLL_CAL, miphy_phy->base + PLL_CTRL2_REG);
		writeb_relaxed(COMZC_IDLL, miphy_phy->base + COMP_IDLL_REG);
	}

	/*
	 * Force restart compensation and enable auto load
	 * for Comzc_Tx, Comzc_Rx and Comsr on macro
	 */
	val = START_COMSR | START_COMZC | COMP_AUTO_LOAD;
	writeb_relaxed(val, miphy_phy->base + COMP_CTRL1_REG);

	mask = COMSR_DONE | COMZC_DONE;
	while ((readb_relaxed(miphy_phy->base + COMP_CTRL1_REG) & mask)	!= mask)
		cpu_relax();
}

static inline void miphy365x_set_ssc(struct miphy365x_phy *miphy_phy,
				     struct miphy365x_dev *miphy_dev)
{
	u8 val;

	/*
	 * SSC Settings. SSC will be enabled through Link
	 * SSC Ampl. = 0.4%
	 * SSC Freq = 31KHz
	 */
	writeb_relaxed(PLL_SSC_STEP_MSB_VAL,
		       miphy_phy->base + PLL_SSC_STEP_MSB_REG);
	writeb_relaxed(PLL_SSC_STEP_LSB_VAL,
		       miphy_phy->base + PLL_SSC_STEP_LSB_REG);
	writeb_relaxed(PLL_SSC_PER_MSB_VAL,
		       miphy_phy->base + PLL_SSC_PER_MSB_REG);
	writeb_relaxed(PLL_SSC_PER_LSB_VAL,
		       miphy_phy->base + PLL_SSC_PER_LSB_REG);

	/* SSC Settings complete */
	if (miphy_phy->sata_gen == SATA_GEN1) {
		val = PLL_START_CAL | BUF_EN | SYNCHRO_TX | CONFIG_PLL;
		writeb_relaxed(val, miphy_phy->base + PLL_CTRL1_REG);
	} else {
		val = SSC_EN | PLL_START_CAL | BUF_EN | SYNCHRO_TX | CONFIG_PLL;
		writeb_relaxed(val, miphy_phy->base + PLL_CTRL1_REG);
	}
}

static int miphy365x_init_sata_port(struct miphy365x_phy *miphy_phy,
				    struct miphy365x_dev *miphy_dev)
{
	int ret;
	u8 val;

	/*
	 * Force PHY macro reset, PLL calibration reset, PLL reset
	 * and assert Deserializer Reset
	 */
	val = RST_PLL | RST_PLL_CAL | RST_RX | RST_MACRO;
	writeb_relaxed(val, miphy_phy->base + RESET_REG);

	if (miphy_phy->sata_tx_pol_inv)
		writeb_relaxed(TX_POL, miphy_phy->base + CTRL_REG);

	/*
	 * Force macro1 to use rx_lspd, tx_lspd
	 * Force Rx_Clock on first I-DLL phase
	 * Force Des in HP mode on macro, rx_lspd, tx_lspd for Gen2/3
	 */
	writeb_relaxed(SPDSEL_SEL, miphy_phy->base + BOUNDARY1_REG);
	writeb_relaxed(START_CLK_HF, miphy_phy->base + IDLL_TEST_REG);
	val = rx_tx_spd[miphy_phy->sata_gen];
	writeb_relaxed(val, miphy_phy->base + BOUNDARY3_REG);

	/* Wait for HFC_READY = 0 */
	ret = miphy365x_hfc_not_rdy(miphy_phy, miphy_dev);
	if (ret)
		return ret;

	/* Compensation Recalibration */
	miphy365x_set_comp(miphy_phy, miphy_dev);

	switch (miphy_phy->sata_gen) {
	case SATA_GEN3:
		/*
		 * TX Swing target 550-600mv peak to peak diff
		 * Tx Slew target 90-110ps rising/falling time
		 * Rx Eq ON3, Sigdet threshold SDTH1
		 */
		val = PD_VDDTFILTER | CONF_GEN_SEL_GEN3;
		writeb_relaxed(val, miphy_phy->base + BUF_SEL_REG);
		val = SWING_VAL | PREEMPH_VAL;
		writeb_relaxed(val, miphy_phy->base + TXBUF1_REG);
		writeb_relaxed(TXSLEW_VAL, miphy_phy->base + TXBUF2_REG);
		writeb_relaxed(0x00, miphy_phy->base + RXBUF_OFFSET_CTRL_REG);
		val = SDTHRES_VAL | EQ_ON3;
		writeb_relaxed(val, miphy_phy->base + RXBUF_REG);
		break;
	case SATA_GEN2:
		/*
		 * conf gen sel=0x1 to program Gen2 banked registers
		 * VDDT filter ON
		 * Tx Swing target 550-600mV peak-to-peak diff
		 * Tx Slew target 90-110 ps rising/falling time
		 * RX Equalization ON1, Sigdet threshold SDTH1
		 */
		writeb_relaxed(CONF_GEN_SEL_GEN2,
			       miphy_phy->base + BUF_SEL_REG);
		writeb_relaxed(SWING_VAL, miphy_phy->base + TXBUF1_REG);
		writeb_relaxed(TXSLEW_VAL, miphy_phy->base + TXBUF2_REG);
		val = SDTHRES_VAL | EQ_ON1;
		writeb_relaxed(val, miphy_phy->base + RXBUF_REG);
		break;
	case SATA_GEN1:
		/*
		 * conf gen sel = 00b to program Gen1 banked registers
		 * VDDT filter ON
		 * Tx Swing target 500-550mV peak-to-peak diff
		 * Tx Slew target120-140 ps rising/falling time
		 */
		writeb_relaxed(PD_VDDTFILTER, miphy_phy->base + BUF_SEL_REG);
		writeb_relaxed(SWING_VAL_GEN1, miphy_phy->base + TXBUF1_REG);
		writeb_relaxed(TXSLEW_VAL_GEN1,	miphy_phy->base + TXBUF2_REG);
		break;
	default:
		break;
	}

	/* Force Macro1 in partial mode & release pll cal reset */
	writeb_relaxed(RST_RX, miphy_phy->base + RESET_REG);
	usleep_range(100, 150);

	miphy365x_set_ssc(miphy_phy, miphy_dev);

	/* Wait for phy_ready */
	ret = miphy365x_rdy(miphy_phy, miphy_dev);
	if (ret)
		return ret;

	/*
	 * Enable macro1 to use rx_lspd & tx_lspd
	 * Release Rx_Clock on first I-DLL phase on macro1
	 * Assert deserializer reset
	 * des_bit_lock_en is set
	 * bit lock detection strength
	 * Deassert deserializer reset
	 */
	writeb_relaxed(0x00, miphy_phy->base + BOUNDARY1_REG);
	writeb_relaxed(0x00, miphy_phy->base + IDLL_TEST_REG);
	writeb_relaxed(RST_RX, miphy_phy->base + RESET_REG);
	val = miphy_phy->sata_tx_pol_inv ?
		(TX_POL | DES_BIT_LOCK_EN) : DES_BIT_LOCK_EN;
	writeb_relaxed(val, miphy_phy->base + CTRL_REG);

	val = BIT_LOCK_CNT_512 | BIT_LOCK_LEVEL;
	writeb_relaxed(val, miphy_phy->base + DES_BITLOCK_REG);
	writeb_relaxed(0x00, miphy_phy->base + RESET_REG);

	return 0;
}

static int miphy365x_init(struct phy *phy)
{
	struct miphy365x_phy *miphy_phy = phy_get_drvdata(phy);
	struct miphy365x_dev *miphy_dev = dev_get_drvdata(phy->dev.parent);
	int ret = 0;

	mutex_lock(&miphy_dev->miphy_mutex);

	ret = miphy365x_set_path(miphy_phy, miphy_dev);
	if (ret) {
		mutex_unlock(&miphy_dev->miphy_mutex);
		return ret;
	}

	/* Initialise Miphy for PCIe or SATA */
	if (miphy_phy->type == PHY_TYPE_PCIE)
		ret = miphy365x_init_pcie_port(miphy_phy, miphy_dev);
	else
		ret = miphy365x_init_sata_port(miphy_phy, miphy_dev);

	mutex_unlock(&miphy_dev->miphy_mutex);

	return ret;
}

int miphy365x_get_addr(struct device *dev, struct miphy365x_phy *miphy_phy,
		       int index)
{
	struct device_node *phynode = miphy_phy->phy->dev.of_node;
	const char *name;
	int type = miphy_phy->type;
	int ret;

	ret = of_property_read_string_index(phynode, "reg-names", index, &name);
	if (ret) {
		dev_err(dev, "no reg-names property not found\n");
		return ret;
	}

<<<<<<< HEAD
	if (!((!strncmp(name, "sata", 4) && type == MIPHY_TYPE_SATA) ||
	      (!strncmp(name, "pcie", 4) && type == MIPHY_TYPE_PCIE)))
=======
	if (!((!strncmp(name, "sata", 4) && type == PHY_TYPE_SATA) ||
	      (!strncmp(name, "pcie", 4) && type == PHY_TYPE_PCIE)))
>>>>>>> 007760cf
		return 0;

	miphy_phy->base = of_iomap(phynode, index);
	if (!miphy_phy->base) {
		dev_err(dev, "Failed to map %s\n", phynode->full_name);
		return -EINVAL;
	}

	return 0;
}

static struct phy *miphy365x_xlate(struct device *dev,
				   struct of_phandle_args *args)
{
	struct miphy365x_dev *miphy_dev = dev_get_drvdata(dev);
	struct miphy365x_phy *miphy_phy = NULL;
	struct device_node *phynode = args->np;
	int ret, index;

	if (!of_device_is_available(phynode)) {
		dev_warn(dev, "Requested PHY is disabled\n");
		return ERR_PTR(-ENODEV);
	}

	if (args->args_count != 1) {
		dev_err(dev, "Invalid number of cells in 'phy' property\n");
		return ERR_PTR(-EINVAL);
	}

	for (index = 0; index < miphy_dev->nphys; index++)
		if (phynode == miphy_dev->phys[index]->phy->dev.of_node) {
			miphy_phy = miphy_dev->phys[index];
			break;
		}

	if (!miphy_phy) {
		dev_err(dev, "Failed to find appropriate phy\n");
		return ERR_PTR(-EINVAL);
	}

	miphy_phy->type = args->args[0];

	if (!(miphy_phy->type == PHY_TYPE_SATA ||
	      miphy_phy->type == PHY_TYPE_PCIE)) {
		dev_err(dev, "Unsupported device type: %d\n", miphy_phy->type);
		return ERR_PTR(-EINVAL);
	}

	/* Each port handles SATA and PCIE - third entry is always sysconf. */
	for (index = 0; index < 3; index++) {
		ret = miphy365x_get_addr(dev, miphy_phy, index);
		if (ret < 0)
			return ERR_PTR(ret);
	}

	return miphy_phy->phy;
}

static struct phy_ops miphy365x_ops = {
	.init		= miphy365x_init,
	.owner		= THIS_MODULE,
};

static int miphy365x_of_probe(struct device_node *phynode,
			      struct miphy365x_phy *miphy_phy)
{
	of_property_read_u32(phynode, "st,sata-gen", &miphy_phy->sata_gen);
	if (!miphy_phy->sata_gen)
		miphy_phy->sata_gen = SATA_GEN1;

	miphy_phy->pcie_tx_pol_inv =
		of_property_read_bool(phynode, "st,pcie-tx-pol-inv");

	miphy_phy->sata_tx_pol_inv =
		of_property_read_bool(phynode, "st,sata-tx-pol-inv");

	return 0;
}

static int miphy365x_probe(struct platform_device *pdev)
{
	struct device_node *child, *np = pdev->dev.of_node;
	struct miphy365x_dev *miphy_dev;
	struct phy_provider *provider;
	struct phy *phy;
	int ret, port = 0;

	miphy_dev = devm_kzalloc(&pdev->dev, sizeof(*miphy_dev), GFP_KERNEL);
	if (!miphy_dev)
		return -ENOMEM;

	miphy_dev->nphys = of_get_child_count(np);
	miphy_dev->phys = devm_kcalloc(&pdev->dev, miphy_dev->nphys,
				       sizeof(*miphy_dev->phys), GFP_KERNEL);
	if (!miphy_dev->phys)
		return -ENOMEM;

	miphy_dev->regmap = syscon_regmap_lookup_by_phandle(np, "st,syscfg");
	if (IS_ERR(miphy_dev->regmap)) {
		dev_err(miphy_dev->dev, "No syscfg phandle specified\n");
		return PTR_ERR(miphy_dev->regmap);
	}

	miphy_dev->dev = &pdev->dev;

	dev_set_drvdata(&pdev->dev, miphy_dev);

	mutex_init(&miphy_dev->miphy_mutex);

	for_each_child_of_node(np, child) {
		struct miphy365x_phy *miphy_phy;

		miphy_phy = devm_kzalloc(&pdev->dev, sizeof(*miphy_phy),
					 GFP_KERNEL);
		if (!miphy_phy)
			return -ENOMEM;

		miphy_dev->phys[port] = miphy_phy;

		phy = devm_phy_create(&pdev->dev, child, &miphy365x_ops);
		if (IS_ERR(phy)) {
			dev_err(&pdev->dev, "failed to create PHY\n");
			return PTR_ERR(phy);
		}

		miphy_dev->phys[port]->phy = phy;

		ret = miphy365x_of_probe(child, miphy_phy);
		if (ret)
			return ret;

		phy_set_drvdata(phy, miphy_dev->phys[port]);

		port++;
		/* sysconfig offsets are indexed from 1 */
		ret = of_property_read_u32_index(np, "st,syscfg", port,
					&miphy_phy->ctrlreg);
		if (ret) {
			dev_err(&pdev->dev, "No sysconfig offset found\n");
			return ret;
		}
	}

	provider = devm_of_phy_provider_register(&pdev->dev, miphy365x_xlate);
	return PTR_ERR_OR_ZERO(provider);
}

static const struct of_device_id miphy365x_of_match[] = {
	{ .compatible = "st,miphy365x-phy", },
	{ },
};
MODULE_DEVICE_TABLE(of, miphy365x_of_match);

static struct platform_driver miphy365x_driver = {
	.probe	= miphy365x_probe,
	.driver = {
		.name	= "miphy365x-phy",
		.of_match_table	= miphy365x_of_match,
	}
};
module_platform_driver(miphy365x_driver);

MODULE_AUTHOR("Alexandre Torgue <alexandre.torgue@st.com>");
MODULE_DESCRIPTION("STMicroelectronics miphy365x driver");
MODULE_LICENSE("GPL v2");<|MERGE_RESOLUTION|>--- conflicted
+++ resolved
@@ -455,13 +455,8 @@
 		return ret;
 	}
 
-<<<<<<< HEAD
-	if (!((!strncmp(name, "sata", 4) && type == MIPHY_TYPE_SATA) ||
-	      (!strncmp(name, "pcie", 4) && type == MIPHY_TYPE_PCIE)))
-=======
 	if (!((!strncmp(name, "sata", 4) && type == PHY_TYPE_SATA) ||
 	      (!strncmp(name, "pcie", 4) && type == PHY_TYPE_PCIE)))
->>>>>>> 007760cf
 		return 0;
 
 	miphy_phy->base = of_iomap(phynode, index);
