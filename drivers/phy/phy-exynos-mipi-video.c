/*
 * Samsung S5P/EXYNOS SoC series MIPI CSIS/DSIM DPHY driver
 *
 * Copyright (C) 2013,2016 Samsung Electronics Co., Ltd.
 * Author: Sylwester Nawrocki <s.nawrocki@samsung.com>
 *
 * This program is free software; you can redistribute it and/or modify
 * it under the terms of the GNU General Public License version 2 as
 * published by the Free Software Foundation.
 */

#include <linux/err.h>
#include <linux/io.h>
#include <linux/kernel.h>
#include <linux/mfd/syscon/exynos4-pmu.h>
#include <linux/mfd/syscon/exynos5-pmu.h>
#include <linux/module.h>
#include <linux/of.h>
#include <linux/of_address.h>
#include <linux/of_device.h>
#include <linux/phy/phy.h>
#include <linux/regmap.h>
#include <linux/spinlock.h>
#include <linux/mfd/syscon.h>

enum exynos_mipi_phy_id {
	EXYNOS_MIPI_PHY_ID_NONE = -1,
	EXYNOS_MIPI_PHY_ID_CSIS0,
	EXYNOS_MIPI_PHY_ID_DSIM0,
	EXYNOS_MIPI_PHY_ID_CSIS1,
	EXYNOS_MIPI_PHY_ID_DSIM1,
	EXYNOS_MIPI_PHY_ID_CSIS2,
	EXYNOS_MIPI_PHYS_NUM
};

enum exynos_mipi_phy_regmap_id {
	EXYNOS_MIPI_REGMAP_PMU,
	EXYNOS_MIPI_REGMAP_DISP,
	EXYNOS_MIPI_REGMAP_CAM0,
	EXYNOS_MIPI_REGMAP_CAM1,
	EXYNOS_MIPI_REGMAPS_NUM
};

struct mipi_phy_device_desc {
	int num_phys;
	int num_regmaps;
	const char *regmap_names[EXYNOS_MIPI_REGMAPS_NUM];
	struct exynos_mipi_phy_desc {
		enum exynos_mipi_phy_id	coupled_phy_id;
		u32 enable_val;
		unsigned int enable_reg;
		enum exynos_mipi_phy_regmap_id enable_map;
		u32 resetn_val;
		unsigned int resetn_reg;
		enum exynos_mipi_phy_regmap_id resetn_map;
	} phys[EXYNOS_MIPI_PHYS_NUM];
};

static const struct mipi_phy_device_desc s5pv210_mipi_phy = {
	.num_regmaps = 1,
	.regmap_names = {"syscon"},
	.num_phys = 4,
	.phys = {
		{
			/* EXYNOS_MIPI_PHY_ID_CSIS0 */
			.coupled_phy_id = EXYNOS_MIPI_PHY_ID_DSIM0,
			.enable_val = EXYNOS4_MIPI_PHY_ENABLE,
			.enable_reg = EXYNOS4_MIPI_PHY_CONTROL(0),
			.enable_map = EXYNOS_MIPI_REGMAP_PMU,
			.resetn_val = EXYNOS4_MIPI_PHY_SRESETN,
			.resetn_reg = EXYNOS4_MIPI_PHY_CONTROL(0),
			.resetn_map = EXYNOS_MIPI_REGMAP_PMU,
		}, {
			/* EXYNOS_MIPI_PHY_ID_DSIM0 */
			.coupled_phy_id = EXYNOS_MIPI_PHY_ID_CSIS0,
			.enable_val = EXYNOS4_MIPI_PHY_ENABLE,
			.enable_reg = EXYNOS4_MIPI_PHY_CONTROL(0),
			.enable_map = EXYNOS_MIPI_REGMAP_PMU,
			.resetn_val = EXYNOS4_MIPI_PHY_MRESETN,
			.resetn_reg = EXYNOS4_MIPI_PHY_CONTROL(0),
			.resetn_map = EXYNOS_MIPI_REGMAP_PMU,
		}, {
			/* EXYNOS_MIPI_PHY_ID_CSIS1 */
			.coupled_phy_id = EXYNOS_MIPI_PHY_ID_DSIM1,
			.enable_val = EXYNOS4_MIPI_PHY_ENABLE,
			.enable_reg = EXYNOS4_MIPI_PHY_CONTROL(1),
			.enable_map = EXYNOS_MIPI_REGMAP_PMU,
			.resetn_val = EXYNOS4_MIPI_PHY_SRESETN,
			.resetn_reg = EXYNOS4_MIPI_PHY_CONTROL(1),
			.resetn_map = EXYNOS_MIPI_REGMAP_PMU,
		}, {
			/* EXYNOS_MIPI_PHY_ID_DSIM1 */
			.coupled_phy_id = EXYNOS_MIPI_PHY_ID_CSIS1,
			.enable_val = EXYNOS4_MIPI_PHY_ENABLE,
			.enable_reg = EXYNOS4_MIPI_PHY_CONTROL(1),
			.enable_map = EXYNOS_MIPI_REGMAP_PMU,
			.resetn_val = EXYNOS4_MIPI_PHY_MRESETN,
			.resetn_reg = EXYNOS4_MIPI_PHY_CONTROL(1),
			.resetn_map = EXYNOS_MIPI_REGMAP_PMU,
		},
	},
};

static const struct mipi_phy_device_desc exynos5420_mipi_phy = {
	.num_regmaps = 1,
	.regmap_names = {"syscon"},
	.num_phys = 5,
	.phys = {
		{
			/* EXYNOS_MIPI_PHY_ID_CSIS0 */
			.coupled_phy_id = EXYNOS_MIPI_PHY_ID_DSIM0,
			.enable_val = EXYNOS5_PHY_ENABLE,
			.enable_reg = EXYNOS5420_MIPI_PHY0_CONTROL,
			.enable_map = EXYNOS_MIPI_REGMAP_PMU,
			.resetn_val = EXYNOS5_MIPI_PHY_S_RESETN,
			.resetn_reg = EXYNOS5420_MIPI_PHY0_CONTROL,
			.resetn_map = EXYNOS_MIPI_REGMAP_PMU,
		}, {
			/* EXYNOS_MIPI_PHY_ID_DSIM0 */
			.coupled_phy_id = EXYNOS_MIPI_PHY_ID_CSIS0,
			.enable_val = EXYNOS5_PHY_ENABLE,
			.enable_reg = EXYNOS5420_MIPI_PHY0_CONTROL,
			.enable_map = EXYNOS_MIPI_REGMAP_PMU,
			.resetn_val = EXYNOS5_MIPI_PHY_M_RESETN,
			.resetn_reg = EXYNOS5420_MIPI_PHY0_CONTROL,
			.resetn_map = EXYNOS_MIPI_REGMAP_PMU,
		}, {
			/* EXYNOS_MIPI_PHY_ID_CSIS1 */
			.coupled_phy_id = EXYNOS_MIPI_PHY_ID_DSIM1,
			.enable_val = EXYNOS5_PHY_ENABLE,
			.enable_reg = EXYNOS5420_MIPI_PHY1_CONTROL,
			.enable_map = EXYNOS_MIPI_REGMAP_PMU,
			.resetn_val = EXYNOS5_MIPI_PHY_S_RESETN,
			.resetn_reg = EXYNOS5420_MIPI_PHY1_CONTROL,
			.resetn_map = EXYNOS_MIPI_REGMAP_PMU,
		}, {
			/* EXYNOS_MIPI_PHY_ID_DSIM1 */
			.coupled_phy_id = EXYNOS_MIPI_PHY_ID_CSIS1,
			.enable_val = EXYNOS5_PHY_ENABLE,
			.enable_reg = EXYNOS5420_MIPI_PHY1_CONTROL,
			.enable_map = EXYNOS_MIPI_REGMAP_PMU,
			.resetn_val = EXYNOS5_MIPI_PHY_M_RESETN,
			.resetn_reg = EXYNOS5420_MIPI_PHY1_CONTROL,
			.resetn_map = EXYNOS_MIPI_REGMAP_PMU,
		}, {
			/* EXYNOS_MIPI_PHY_ID_CSIS2 */
			.coupled_phy_id = EXYNOS_MIPI_PHY_ID_NONE,
			.enable_val = EXYNOS5_PHY_ENABLE,
			.enable_reg = EXYNOS5420_MIPI_PHY2_CONTROL,
			.enable_map = EXYNOS_MIPI_REGMAP_PMU,
			.resetn_val = EXYNOS5_MIPI_PHY_S_RESETN,
			.resetn_reg = EXYNOS5420_MIPI_PHY2_CONTROL,
			.resetn_map = EXYNOS_MIPI_REGMAP_PMU,
		},
	},
};

#define EXYNOS5433_SYSREG_DISP_MIPI_PHY		0x100C
#define EXYNOS5433_SYSREG_CAM0_MIPI_DPHY_CON	0x1014
#define EXYNOS5433_SYSREG_CAM1_MIPI_DPHY_CON	0x1020

static const struct mipi_phy_device_desc exynos5433_mipi_phy = {
	.num_regmaps = 4,
	.regmap_names = {
		"samsung,pmu-syscon",
		"samsung,disp-sysreg",
		"samsung,cam0-sysreg",
		"samsung,cam1-sysreg"
	},
	.num_phys = 5,
	.phys = {
		{
			/* EXYNOS_MIPI_PHY_ID_CSIS0 */
			.coupled_phy_id = EXYNOS_MIPI_PHY_ID_DSIM0,
			.enable_val = EXYNOS5_PHY_ENABLE,
			.enable_reg = EXYNOS5433_MIPI_PHY0_CONTROL,
			.enable_map = EXYNOS_MIPI_REGMAP_PMU,
			.resetn_val = BIT(0),
			.resetn_reg = EXYNOS5433_SYSREG_CAM0_MIPI_DPHY_CON,
			.resetn_map = EXYNOS_MIPI_REGMAP_CAM0,
		}, {
			/* EXYNOS_MIPI_PHY_ID_DSIM0 */
			.coupled_phy_id = EXYNOS_MIPI_PHY_ID_CSIS0,
			.enable_val = EXYNOS5_PHY_ENABLE,
			.enable_reg = EXYNOS5433_MIPI_PHY0_CONTROL,
			.enable_map = EXYNOS_MIPI_REGMAP_PMU,
			.resetn_val = BIT(0),
			.resetn_reg = EXYNOS5433_SYSREG_DISP_MIPI_PHY,
			.resetn_map = EXYNOS_MIPI_REGMAP_DISP,
		}, {
			/* EXYNOS_MIPI_PHY_ID_CSIS1 */
			.coupled_phy_id = EXYNOS_MIPI_PHY_ID_NONE,
			.enable_val = EXYNOS5_PHY_ENABLE,
			.enable_reg = EXYNOS5433_MIPI_PHY1_CONTROL,
			.enable_map = EXYNOS_MIPI_REGMAP_PMU,
			.resetn_val = BIT(1),
			.resetn_reg = EXYNOS5433_SYSREG_CAM0_MIPI_DPHY_CON,
			.resetn_map = EXYNOS_MIPI_REGMAP_CAM0,
		}, {
			/* EXYNOS_MIPI_PHY_ID_DSIM1 */
			.coupled_phy_id = EXYNOS_MIPI_PHY_ID_NONE,
			.enable_val = EXYNOS5_PHY_ENABLE,
			.enable_reg = EXYNOS5433_MIPI_PHY1_CONTROL,
			.enable_map = EXYNOS_MIPI_REGMAP_PMU,
			.resetn_val = BIT(1),
			.resetn_reg = EXYNOS5433_SYSREG_DISP_MIPI_PHY,
			.resetn_map = EXYNOS_MIPI_REGMAP_DISP,
		}, {
			/* EXYNOS_MIPI_PHY_ID_CSIS2 */
			.coupled_phy_id = EXYNOS_MIPI_PHY_ID_NONE,
			.enable_val = EXYNOS5_PHY_ENABLE,
			.enable_reg = EXYNOS5433_MIPI_PHY2_CONTROL,
			.enable_map = EXYNOS_MIPI_REGMAP_PMU,
			.resetn_val = BIT(0),
			.resetn_reg = EXYNOS5433_SYSREG_CAM1_MIPI_DPHY_CON,
			.resetn_map = EXYNOS_MIPI_REGMAP_CAM1,
		},
	},
};

struct exynos_mipi_video_phy {
	struct regmap *regmaps[EXYNOS_MIPI_REGMAPS_NUM];
	int num_phys;
	struct video_phy_desc {
		struct phy *phy;
		unsigned int index;
		const struct exynos_mipi_phy_desc *data;
	} phys[EXYNOS_MIPI_PHYS_NUM];
	spinlock_t slock;
};

static inline int __is_running(const struct exynos_mipi_phy_desc *data,
			struct exynos_mipi_video_phy *state)
{
	u32 val;
<<<<<<< HEAD

	regmap_read(state->regmaps[data->resetn_map], data->resetn_reg, &val);
=======
	int ret;

	ret = regmap_read(state->regmaps[data->resetn_map], data->resetn_reg, &val);
	if (ret)
		return 0;

>>>>>>> 6bd4e65d
	return val & data->resetn_val;
}

static int __set_phy_state(const struct exynos_mipi_phy_desc *data,
			   struct exynos_mipi_video_phy *state, unsigned int on)
{
	u32 val;

	spin_lock(&state->slock);

	/* disable in PMU sysreg */
	if (!on && data->coupled_phy_id >= 0 &&
	    !__is_running(state->phys[data->coupled_phy_id].data, state)) {
		regmap_read(state->regmaps[data->enable_map], data->enable_reg,
			    &val);
		val &= ~data->enable_val;
		regmap_write(state->regmaps[data->enable_map], data->enable_reg,
			     val);
	}

	/* PHY reset */
	regmap_read(state->regmaps[data->resetn_map], data->resetn_reg, &val);
	val = on ? (val | data->resetn_val) : (val & ~data->resetn_val);
	regmap_write(state->regmaps[data->resetn_map], data->resetn_reg, val);

	/* enable in PMU sysreg */
	if (on) {
		regmap_read(state->regmaps[data->enable_map], data->enable_reg,
			    &val);
		val |= data->enable_val;
		regmap_write(state->regmaps[data->enable_map], data->enable_reg,
			     val);
	}

	spin_unlock(&state->slock);

	return 0;
}

#define to_mipi_video_phy(desc) \
	container_of((desc), struct exynos_mipi_video_phy, phys[(desc)->index])

static int exynos_mipi_video_phy_power_on(struct phy *phy)
{
	struct video_phy_desc *phy_desc = phy_get_drvdata(phy);
	struct exynos_mipi_video_phy *state = to_mipi_video_phy(phy_desc);

	return __set_phy_state(phy_desc->data, state, 1);
}

static int exynos_mipi_video_phy_power_off(struct phy *phy)
{
	struct video_phy_desc *phy_desc = phy_get_drvdata(phy);
	struct exynos_mipi_video_phy *state = to_mipi_video_phy(phy_desc);

	return __set_phy_state(phy_desc->data, state, 0);
}

static struct phy *exynos_mipi_video_phy_xlate(struct device *dev,
					struct of_phandle_args *args)
{
	struct exynos_mipi_video_phy *state = dev_get_drvdata(dev);

	if (WARN_ON(args->args[0] >= state->num_phys))
		return ERR_PTR(-ENODEV);

	return state->phys[args->args[0]].phy;
}

static const struct phy_ops exynos_mipi_video_phy_ops = {
	.power_on	= exynos_mipi_video_phy_power_on,
	.power_off	= exynos_mipi_video_phy_power_off,
	.owner		= THIS_MODULE,
};

static int exynos_mipi_video_phy_probe(struct platform_device *pdev)
{
	const struct mipi_phy_device_desc *phy_dev;
	struct exynos_mipi_video_phy *state;
	struct device *dev = &pdev->dev;
	struct device_node *np = dev->of_node;
	struct phy_provider *phy_provider;
	unsigned int i;

	phy_dev = of_device_get_match_data(dev);
	if (!phy_dev)
		return -ENODEV;

	state = devm_kzalloc(dev, sizeof(*state), GFP_KERNEL);
	if (!state)
		return -ENOMEM;

	for (i = 0; i < phy_dev->num_regmaps; i++) {
		state->regmaps[i] = syscon_regmap_lookup_by_phandle(np,
						phy_dev->regmap_names[i]);
		if (IS_ERR(state->regmaps[i]))
			return PTR_ERR(state->regmaps[i]);
	}
	state->num_phys = phy_dev->num_phys;
	spin_lock_init(&state->slock);

	dev_set_drvdata(dev, state);

	for (i = 0; i < state->num_phys; i++) {
		struct phy *phy = devm_phy_create(dev, NULL,
						  &exynos_mipi_video_phy_ops);
		if (IS_ERR(phy)) {
			dev_err(dev, "failed to create PHY %d\n", i);
			return PTR_ERR(phy);
		}

		state->phys[i].phy = phy;
		state->phys[i].index = i;
		state->phys[i].data = &phy_dev->phys[i];
		phy_set_drvdata(phy, &state->phys[i]);
	}

	phy_provider = devm_of_phy_provider_register(dev,
					exynos_mipi_video_phy_xlate);

	return PTR_ERR_OR_ZERO(phy_provider);
}

static const struct of_device_id exynos_mipi_video_phy_of_match[] = {
	{
		.compatible = "samsung,s5pv210-mipi-video-phy",
		.data = &s5pv210_mipi_phy,
	}, {
		.compatible = "samsung,exynos5420-mipi-video-phy",
		.data = &exynos5420_mipi_phy,
	}, {
		.compatible = "samsung,exynos5433-mipi-video-phy",
		.data = &exynos5433_mipi_phy,
	},
	{ /* sentinel */ },
};
MODULE_DEVICE_TABLE(of, exynos_mipi_video_phy_of_match);

static struct platform_driver exynos_mipi_video_phy_driver = {
	.probe	= exynos_mipi_video_phy_probe,
	.driver = {
		.of_match_table	= exynos_mipi_video_phy_of_match,
		.name  = "exynos-mipi-video-phy",
	}
};
module_platform_driver(exynos_mipi_video_phy_driver);

MODULE_DESCRIPTION("Samsung S5P/EXYNOS SoC MIPI CSI-2/DSI PHY driver");
MODULE_AUTHOR("Sylwester Nawrocki <s.nawrocki@samsung.com>");
MODULE_LICENSE("GPL v2");<|MERGE_RESOLUTION|>--- conflicted
+++ resolved
@@ -233,17 +233,12 @@
 			struct exynos_mipi_video_phy *state)
 {
 	u32 val;
-<<<<<<< HEAD
-
-	regmap_read(state->regmaps[data->resetn_map], data->resetn_reg, &val);
-=======
 	int ret;
 
 	ret = regmap_read(state->regmaps[data->resetn_map], data->resetn_reg, &val);
 	if (ret)
 		return 0;
 
->>>>>>> 6bd4e65d
 	return val & data->resetn_val;
 }
 
