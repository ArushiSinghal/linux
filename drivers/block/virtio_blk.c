--- conflicted
+++ resolved
@@ -104,10 +104,6 @@
 	}
 
 	if (type == cpu_to_virtio32(vq->vdev, VIRTIO_BLK_T_SCSI_CMD)) {
-<<<<<<< HEAD
-		memcpy(vbr->sense, vbr->req->sense, SCSI_SENSE_BUFFERSIZE);
-=======
->>>>>>> fb045ca2
 		sg_init_one(&sense, vbr->sense, SCSI_SENSE_BUFFERSIZE);
 		sgs[num_out + num_in++] = &sense;
 		sg_init_one(&inhdr, &vbr->in_hdr, sizeof(vbr->in_hdr));
