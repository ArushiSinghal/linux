--- conflicted
+++ resolved
@@ -577,10 +577,7 @@
 #else
 static int null_nvm_register(struct nullb *nullb)
 {
-<<<<<<< HEAD
-=======
 	pr_err("null_blk: CONFIG_NVM needs to be enabled for LightNVM\n");
->>>>>>> 405182c2
 	return -EINVAL;
 }
 static void null_nvm_unregister(struct nullb *nullb) {}
