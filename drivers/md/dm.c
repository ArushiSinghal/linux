--- conflicted
+++ resolved
@@ -857,374 +857,6 @@
 }
 
 /*
-<<<<<<< HEAD
- * Partial completion handling for request-based dm
- */
-static void end_clone_bio(struct bio *clone)
-{
-	struct dm_rq_clone_bio_info *info =
-		container_of(clone, struct dm_rq_clone_bio_info, clone);
-	struct dm_rq_target_io *tio = info->tio;
-	struct bio *bio = info->orig;
-	unsigned int nr_bytes = info->orig->bi_iter.bi_size;
-	int error = clone->bi_error;
-
-	bio_put(clone);
-
-	if (tio->error)
-		/*
-		 * An error has already been detected on the request.
-		 * Once error occurred, just let clone->end_io() handle
-		 * the remainder.
-		 */
-		return;
-	else if (error) {
-		/*
-		 * Don't notice the error to the upper layer yet.
-		 * The error handling decision is made by the target driver,
-		 * when the request is completed.
-		 */
-		tio->error = error;
-		return;
-	}
-
-	/*
-	 * I/O for the bio successfully completed.
-	 * Notice the data completion to the upper layer.
-	 */
-
-	/*
-	 * bios are processed from the head of the list.
-	 * So the completing bio should always be rq->bio.
-	 * If it's not, something wrong is happening.
-	 */
-	if (tio->orig->bio != bio)
-		DMERR("bio completion is going in the middle of the request");
-
-	/*
-	 * Update the original request.
-	 * Do not use blk_end_request() here, because it may complete
-	 * the original request before the clone, and break the ordering.
-	 */
-	blk_update_request(tio->orig, 0, nr_bytes);
-}
-
-static struct dm_rq_target_io *tio_from_request(struct request *rq)
-{
-	return (rq->q->mq_ops ? blk_mq_rq_to_pdu(rq) : rq->special);
-}
-
-static void rq_end_stats(struct mapped_device *md, struct request *orig)
-{
-	if (unlikely(dm_stats_used(&md->stats))) {
-		struct dm_rq_target_io *tio = tio_from_request(orig);
-		tio->duration_jiffies = jiffies - tio->duration_jiffies;
-		dm_stats_account_io(&md->stats, rq_data_dir(orig),
-				    blk_rq_pos(orig), tio->n_sectors, true,
-				    tio->duration_jiffies, &tio->stats_aux);
-	}
-}
-
-/*
- * Don't touch any member of the md after calling this function because
- * the md may be freed in dm_put() at the end of this function.
- * Or do dm_get() before calling this function and dm_put() later.
- */
-static void rq_completed(struct mapped_device *md, int rw, bool run_queue)
-{
-	atomic_dec(&md->pending[rw]);
-
-	/* nudge anyone waiting on suspend queue */
-	if (!md_in_flight(md))
-		wake_up(&md->wait);
-
-	/*
-	 * Run this off this callpath, as drivers could invoke end_io while
-	 * inside their request_fn (and holding the queue lock). Calling
-	 * back into ->request_fn() could deadlock attempting to grab the
-	 * queue lock again.
-	 */
-	if (!md->queue->mq_ops && run_queue)
-		blk_run_queue_async(md->queue);
-
-	/*
-	 * dm_put() must be at the end of this function. See the comment above
-	 */
-	dm_put(md);
-}
-
-static void free_rq_clone(struct request *clone)
-{
-	struct dm_rq_target_io *tio = clone->end_io_data;
-	struct mapped_device *md = tio->md;
-
-	blk_rq_unprep_clone(clone);
-
-	if (md->type == DM_TYPE_MQ_REQUEST_BASED)
-		/* stacked on blk-mq queue(s) */
-		tio->ti->type->release_clone_rq(clone);
-	else if (!md->queue->mq_ops)
-		/* request_fn queue stacked on request_fn queue(s) */
-		free_old_clone_request(md, clone);
-
-	if (!md->queue->mq_ops)
-		free_old_rq_tio(tio);
-}
-
-/*
- * Complete the clone and the original request.
- * Must be called without clone's queue lock held,
- * see end_clone_request() for more details.
- */
-static void dm_end_request(struct request *clone, int error)
-{
-	int rw = rq_data_dir(clone);
-	struct dm_rq_target_io *tio = clone->end_io_data;
-	struct mapped_device *md = tio->md;
-	struct request *rq = tio->orig;
-
-	if (rq->cmd_type == REQ_TYPE_BLOCK_PC) {
-		rq->errors = clone->errors;
-		rq->resid_len = clone->resid_len;
-
-		if (rq->sense)
-			/*
-			 * We are using the sense buffer of the original
-			 * request.
-			 * So setting the length of the sense data is enough.
-			 */
-			rq->sense_len = clone->sense_len;
-	}
-
-	free_rq_clone(clone);
-	rq_end_stats(md, rq);
-	if (!rq->q->mq_ops)
-		blk_end_request_all(rq, error);
-	else
-		blk_mq_end_request(rq, error);
-	rq_completed(md, rw, true);
-}
-
-static void dm_unprep_request(struct request *rq)
-{
-	struct dm_rq_target_io *tio = tio_from_request(rq);
-	struct request *clone = tio->clone;
-
-	if (!rq->q->mq_ops) {
-		rq->special = NULL;
-		rq->cmd_flags &= ~REQ_DONTPREP;
-	}
-
-	if (clone)
-		free_rq_clone(clone);
-	else if (!tio->md->queue->mq_ops)
-		free_old_rq_tio(tio);
-}
-
-/*
- * Requeue the original request of a clone.
- */
-static void dm_old_requeue_request(struct request *rq)
-{
-	struct request_queue *q = rq->q;
-	unsigned long flags;
-
-	spin_lock_irqsave(q->queue_lock, flags);
-	blk_requeue_request(q, rq);
-	blk_run_queue_async(q);
-	spin_unlock_irqrestore(q->queue_lock, flags);
-}
-
-static void dm_mq_requeue_request(struct request *rq)
-{
-	struct request_queue *q = rq->q;
-	unsigned long flags;
-
-	blk_mq_requeue_request(rq);
-	spin_lock_irqsave(q->queue_lock, flags);
-	if (!blk_queue_stopped(q))
-		blk_mq_kick_requeue_list(q);
-	spin_unlock_irqrestore(q->queue_lock, flags);
-}
-
-static void dm_requeue_original_request(struct mapped_device *md,
-					struct request *rq)
-{
-	int rw = rq_data_dir(rq);
-
-	rq_end_stats(md, rq);
-	dm_unprep_request(rq);
-
-	if (!rq->q->mq_ops)
-		dm_old_requeue_request(rq);
-	else
-		dm_mq_requeue_request(rq);
-
-	rq_completed(md, rw, false);
-}
-
-static void dm_old_stop_queue(struct request_queue *q)
-{
-	unsigned long flags;
-
-	spin_lock_irqsave(q->queue_lock, flags);
-	if (blk_queue_stopped(q)) {
-		spin_unlock_irqrestore(q->queue_lock, flags);
-		return;
-	}
-
-	blk_stop_queue(q);
-	spin_unlock_irqrestore(q->queue_lock, flags);
-}
-
-static void dm_stop_queue(struct request_queue *q)
-{
-	if (!q->mq_ops)
-		dm_old_stop_queue(q);
-	else
-		blk_mq_stop_hw_queues(q);
-}
-
-static void dm_old_start_queue(struct request_queue *q)
-{
-	unsigned long flags;
-
-	spin_lock_irqsave(q->queue_lock, flags);
-	if (blk_queue_stopped(q))
-		blk_start_queue(q);
-	spin_unlock_irqrestore(q->queue_lock, flags);
-}
-
-static void dm_start_queue(struct request_queue *q)
-{
-	if (!q->mq_ops)
-		dm_old_start_queue(q);
-	else {
-		blk_mq_start_stopped_hw_queues(q, true);
-		blk_mq_kick_requeue_list(q);
-	}
-}
-
-static void dm_done(struct request *clone, int error, bool mapped)
-{
-	int r = error;
-	struct dm_rq_target_io *tio = clone->end_io_data;
-	dm_request_endio_fn rq_end_io = NULL;
-
-	if (tio->ti) {
-		rq_end_io = tio->ti->type->rq_end_io;
-
-		if (mapped && rq_end_io)
-			r = rq_end_io(tio->ti, clone, error, &tio->info);
-	}
-
-	if (unlikely(r == -EREMOTEIO && (req_op(clone) == REQ_OP_WRITE_SAME) &&
-		     !clone->q->limits.max_write_same_sectors))
-		disable_write_same(tio->md);
-
-	if (r <= 0)
-		/* The target wants to complete the I/O */
-		dm_end_request(clone, r);
-	else if (r == DM_ENDIO_INCOMPLETE)
-		/* The target will handle the I/O */
-		return;
-	else if (r == DM_ENDIO_REQUEUE)
-		/* The target wants to requeue the I/O */
-		dm_requeue_original_request(tio->md, tio->orig);
-	else {
-		DMWARN("unimplemented target endio return value: %d", r);
-		BUG();
-	}
-}
-
-/*
- * Request completion handler for request-based dm
- */
-static void dm_softirq_done(struct request *rq)
-{
-	bool mapped = true;
-	struct dm_rq_target_io *tio = tio_from_request(rq);
-	struct request *clone = tio->clone;
-	int rw;
-
-	if (!clone) {
-		rq_end_stats(tio->md, rq);
-		rw = rq_data_dir(rq);
-		if (!rq->q->mq_ops) {
-			blk_end_request_all(rq, tio->error);
-			rq_completed(tio->md, rw, false);
-			free_old_rq_tio(tio);
-		} else {
-			blk_mq_end_request(rq, tio->error);
-			rq_completed(tio->md, rw, false);
-		}
-		return;
-	}
-
-	if (rq->cmd_flags & REQ_FAILED)
-		mapped = false;
-
-	dm_done(clone, tio->error, mapped);
-}
-
-/*
- * Complete the clone and the original request with the error status
- * through softirq context.
- */
-static void dm_complete_request(struct request *rq, int error)
-{
-	struct dm_rq_target_io *tio = tio_from_request(rq);
-
-	tio->error = error;
-	if (!rq->q->mq_ops)
-		blk_complete_request(rq);
-	else
-		blk_mq_complete_request(rq, error);
-}
-
-/*
- * Complete the not-mapped clone and the original request with the error status
- * through softirq context.
- * Target's rq_end_io() function isn't called.
- * This may be used when the target's map_rq() or clone_and_map_rq() functions fail.
- */
-static void dm_kill_unmapped_request(struct request *rq, int error)
-{
-	rq->cmd_flags |= REQ_FAILED;
-	dm_complete_request(rq, error);
-}
-
-/*
- * Called with the clone's queue lock held (in the case of .request_fn)
- */
-static void end_clone_request(struct request *clone, int error)
-{
-	struct dm_rq_target_io *tio = clone->end_io_data;
-
-	if (!clone->q->mq_ops) {
-		/*
-		 * For just cleaning up the information of the queue in which
-		 * the clone was dispatched.
-		 * The clone is *NOT* freed actually here because it is alloced
-		 * from dm own mempool (REQ_ALLOCED isn't set).
-		 */
-		__blk_put_request(clone->q, clone);
-	}
-
-	/*
-	 * Actual request completion is done in a softirq context which doesn't
-	 * hold the clone's queue lock.  Otherwise, deadlock could occur because:
-	 *     - another request may be submitted by the upper level driver
-	 *       of the stacking during the completion
-	 *     - the submission which requires queue lock may be done
-	 *       against this clone's queue
-	 */
-	dm_complete_request(tio->orig, error);
-}
-
-/*
-=======
->>>>>>> 29565b2a
  * Return maximum size of I/O possible at the supplied sector up to the current
  * target boundary.
  */
@@ -1643,356 +1275,6 @@
 	return BLK_QC_T_NONE;
 }
 
-<<<<<<< HEAD
-int dm_request_based(struct mapped_device *md)
-{
-	return blk_queue_stackable(md->queue);
-}
-
-static void dm_dispatch_clone_request(struct request *clone, struct request *rq)
-{
-	int r;
-
-	if (blk_queue_io_stat(clone->q))
-		clone->cmd_flags |= REQ_IO_STAT;
-
-	clone->start_time = jiffies;
-	r = blk_insert_cloned_request(clone->q, clone);
-	if (r)
-		/* must complete clone in terms of original request */
-		dm_complete_request(rq, r);
-}
-
-static int dm_rq_bio_constructor(struct bio *bio, struct bio *bio_orig,
-				 void *data)
-{
-	struct dm_rq_target_io *tio = data;
-	struct dm_rq_clone_bio_info *info =
-		container_of(bio, struct dm_rq_clone_bio_info, clone);
-
-	info->orig = bio_orig;
-	info->tio = tio;
-	bio->bi_end_io = end_clone_bio;
-
-	return 0;
-}
-
-static int setup_clone(struct request *clone, struct request *rq,
-		       struct dm_rq_target_io *tio, gfp_t gfp_mask)
-{
-	int r;
-
-	r = blk_rq_prep_clone(clone, rq, tio->md->bs, gfp_mask,
-			      dm_rq_bio_constructor, tio);
-	if (r)
-		return r;
-
-	clone->cmd = rq->cmd;
-	clone->cmd_len = rq->cmd_len;
-	clone->sense = rq->sense;
-	clone->end_io = end_clone_request;
-	clone->end_io_data = tio;
-
-	tio->clone = clone;
-
-	return 0;
-}
-
-static struct request *clone_old_rq(struct request *rq, struct mapped_device *md,
-				    struct dm_rq_target_io *tio, gfp_t gfp_mask)
-{
-	/*
-	 * Create clone for use with .request_fn request_queue
-	 */
-	struct request *clone;
-
-	clone = alloc_old_clone_request(md, gfp_mask);
-	if (!clone)
-		return NULL;
-
-	blk_rq_init(NULL, clone);
-	if (setup_clone(clone, rq, tio, gfp_mask)) {
-		/* -ENOMEM */
-		free_old_clone_request(md, clone);
-		return NULL;
-	}
-
-	return clone;
-}
-
-static void map_tio_request(struct kthread_work *work);
-
-static void init_tio(struct dm_rq_target_io *tio, struct request *rq,
-		     struct mapped_device *md)
-{
-	tio->md = md;
-	tio->ti = NULL;
-	tio->clone = NULL;
-	tio->orig = rq;
-	tio->error = 0;
-	/*
-	 * Avoid initializing info for blk-mq; it passes
-	 * target-specific data through info.ptr
-	 * (see: dm_mq_init_request)
-	 */
-	if (!md->init_tio_pdu)
-		memset(&tio->info, 0, sizeof(tio->info));
-	if (md->kworker_task)
-		init_kthread_work(&tio->work, map_tio_request);
-}
-
-static struct dm_rq_target_io *dm_old_prep_tio(struct request *rq,
-					       struct mapped_device *md,
-					       gfp_t gfp_mask)
-{
-	struct dm_rq_target_io *tio;
-	int srcu_idx;
-	struct dm_table *table;
-
-	tio = alloc_old_rq_tio(md, gfp_mask);
-	if (!tio)
-		return NULL;
-
-	init_tio(tio, rq, md);
-
-	table = dm_get_live_table(md, &srcu_idx);
-	/*
-	 * Must clone a request if this .request_fn DM device
-	 * is stacked on .request_fn device(s).
-	 */
-	if (!dm_table_mq_request_based(table)) {
-		if (!clone_old_rq(rq, md, tio, gfp_mask)) {
-			dm_put_live_table(md, srcu_idx);
-			free_old_rq_tio(tio);
-			return NULL;
-		}
-	}
-	dm_put_live_table(md, srcu_idx);
-
-	return tio;
-}
-
-/*
- * Called with the queue lock held.
- */
-static int dm_old_prep_fn(struct request_queue *q, struct request *rq)
-{
-	struct mapped_device *md = q->queuedata;
-	struct dm_rq_target_io *tio;
-
-	if (unlikely(rq->special)) {
-		DMWARN("Already has something in rq->special.");
-		return BLKPREP_KILL;
-	}
-
-	tio = dm_old_prep_tio(rq, md, GFP_ATOMIC);
-	if (!tio)
-		return BLKPREP_DEFER;
-
-	rq->special = tio;
-	rq->cmd_flags |= REQ_DONTPREP;
-
-	return BLKPREP_OK;
-}
-
-/*
- * Returns:
- * 0                : the request has been processed
- * DM_MAPIO_REQUEUE : the original request needs to be requeued
- * < 0              : the request was completed due to failure
- */
-static int map_request(struct dm_rq_target_io *tio, struct request *rq,
-		       struct mapped_device *md)
-{
-	int r;
-	struct dm_target *ti = tio->ti;
-	struct request *clone = NULL;
-
-	if (tio->clone) {
-		clone = tio->clone;
-		r = ti->type->map_rq(ti, clone, &tio->info);
-	} else {
-		r = ti->type->clone_and_map_rq(ti, rq, &tio->info, &clone);
-		if (r < 0) {
-			/* The target wants to complete the I/O */
-			dm_kill_unmapped_request(rq, r);
-			return r;
-		}
-		if (r != DM_MAPIO_REMAPPED)
-			return r;
-		if (setup_clone(clone, rq, tio, GFP_ATOMIC)) {
-			/* -ENOMEM */
-			ti->type->release_clone_rq(clone);
-			return DM_MAPIO_REQUEUE;
-		}
-	}
-
-	switch (r) {
-	case DM_MAPIO_SUBMITTED:
-		/* The target has taken the I/O to submit by itself later */
-		break;
-	case DM_MAPIO_REMAPPED:
-		/* The target has remapped the I/O so dispatch it */
-		trace_block_rq_remap(clone->q, clone, disk_devt(dm_disk(md)),
-				     blk_rq_pos(rq));
-		dm_dispatch_clone_request(clone, rq);
-		break;
-	case DM_MAPIO_REQUEUE:
-		/* The target wants to requeue the I/O */
-		dm_requeue_original_request(md, tio->orig);
-		break;
-	default:
-		if (r > 0) {
-			DMWARN("unimplemented target map return value: %d", r);
-			BUG();
-		}
-
-		/* The target wants to complete the I/O */
-		dm_kill_unmapped_request(rq, r);
-		return r;
-	}
-
-	return 0;
-}
-
-static void map_tio_request(struct kthread_work *work)
-{
-	struct dm_rq_target_io *tio = container_of(work, struct dm_rq_target_io, work);
-	struct request *rq = tio->orig;
-	struct mapped_device *md = tio->md;
-
-	if (map_request(tio, rq, md) == DM_MAPIO_REQUEUE)
-		dm_requeue_original_request(md, rq);
-}
-
-static void dm_start_request(struct mapped_device *md, struct request *orig)
-{
-	if (!orig->q->mq_ops)
-		blk_start_request(orig);
-	else
-		blk_mq_start_request(orig);
-	atomic_inc(&md->pending[rq_data_dir(orig)]);
-
-	if (md->seq_rq_merge_deadline_usecs) {
-		md->last_rq_pos = rq_end_sector(orig);
-		md->last_rq_rw = rq_data_dir(orig);
-		md->last_rq_start_time = ktime_get();
-	}
-
-	if (unlikely(dm_stats_used(&md->stats))) {
-		struct dm_rq_target_io *tio = tio_from_request(orig);
-		tio->duration_jiffies = jiffies;
-		tio->n_sectors = blk_rq_sectors(orig);
-		dm_stats_account_io(&md->stats, rq_data_dir(orig),
-				    blk_rq_pos(orig), tio->n_sectors, false, 0,
-				    &tio->stats_aux);
-	}
-
-	/*
-	 * Hold the md reference here for the in-flight I/O.
-	 * We can't rely on the reference count by device opener,
-	 * because the device may be closed during the request completion
-	 * when all bios are completed.
-	 * See the comment in rq_completed() too.
-	 */
-	dm_get(md);
-}
-
-#define MAX_SEQ_RQ_MERGE_DEADLINE_USECS 100000
-
-ssize_t dm_attr_rq_based_seq_io_merge_deadline_show(struct mapped_device *md, char *buf)
-{
-	return sprintf(buf, "%u\n", md->seq_rq_merge_deadline_usecs);
-}
-
-ssize_t dm_attr_rq_based_seq_io_merge_deadline_store(struct mapped_device *md,
-						     const char *buf, size_t count)
-{
-	unsigned deadline;
-
-	if (!dm_request_based(md) || md->use_blk_mq)
-		return count;
-
-	if (kstrtouint(buf, 10, &deadline))
-		return -EINVAL;
-
-	if (deadline > MAX_SEQ_RQ_MERGE_DEADLINE_USECS)
-		deadline = MAX_SEQ_RQ_MERGE_DEADLINE_USECS;
-
-	md->seq_rq_merge_deadline_usecs = deadline;
-
-	return count;
-}
-
-static bool dm_request_peeked_before_merge_deadline(struct mapped_device *md)
-{
-	ktime_t kt_deadline;
-
-	if (!md->seq_rq_merge_deadline_usecs)
-		return false;
-
-	kt_deadline = ns_to_ktime((u64)md->seq_rq_merge_deadline_usecs * NSEC_PER_USEC);
-	kt_deadline = ktime_add_safe(md->last_rq_start_time, kt_deadline);
-
-	return !ktime_after(ktime_get(), kt_deadline);
-}
-
-/*
- * q->request_fn for request-based dm.
- * Called with the queue lock held.
- */
-static void dm_request_fn(struct request_queue *q)
-{
-	struct mapped_device *md = q->queuedata;
-	struct dm_target *ti = md->immutable_target;
-	struct request *rq;
-	struct dm_rq_target_io *tio;
-	sector_t pos = 0;
-
-	if (unlikely(!ti)) {
-		int srcu_idx;
-		struct dm_table *map = dm_get_live_table(md, &srcu_idx);
-
-		ti = dm_table_find_target(map, pos);
-		dm_put_live_table(md, srcu_idx);
-	}
-
-	/*
-	 * For suspend, check blk_queue_stopped() and increment
-	 * ->pending within a single queue_lock not to increment the
-	 * number of in-flight I/Os after the queue is stopped in
-	 * dm_suspend().
-	 */
-	while (!blk_queue_stopped(q)) {
-		rq = blk_peek_request(q);
-		if (!rq)
-			return;
-
-		/* always use block 0 to find the target for flushes for now */
-		pos = 0;
-		if (req_op(rq) != REQ_OP_FLUSH)
-			pos = blk_rq_pos(rq);
-
-		if ((dm_request_peeked_before_merge_deadline(md) &&
-		     md_in_flight(md) && rq->bio && rq->bio->bi_vcnt == 1 &&
-		     md->last_rq_pos == pos && md->last_rq_rw == rq_data_dir(rq)) ||
-		    (ti->type->busy && ti->type->busy(ti))) {
-			blk_delay_queue(q, HZ / 100);
-			return;
-		}
-
-		dm_start_request(md, rq);
-
-		tio = tio_from_request(rq);
-		/* Establish tio->ti before queuing work (map_tio_request) */
-		tio->ti = ti;
-		queue_kthread_work(&md->kworker, &tio->work);
-		BUG_ON(!irqs_disabled());
-	}
-}
-
-=======
->>>>>>> 29565b2a
 static int dm_any_congested(void *congested_data, int bdi_bits)
 {
 	int r = bdi_bits;
