/*
 *  thermal.c - Generic Thermal Management Sysfs support.
 *
 *  Copyright (C) 2008 Intel Corp
 *  Copyright (C) 2008 Zhang Rui <rui.zhang@intel.com>
 *  Copyright (C) 2008 Sujith Thomas <sujith.thomas@intel.com>
 *
 *  This program is free software; you can redistribute it and/or modify
 *  it under the terms of the GNU General Public License as published by
 *  the Free Software Foundation; version 2 of the License.
 */

#define pr_fmt(fmt) KBUILD_MODNAME ": " fmt

#include <linux/module.h>
#include <linux/device.h>
#include <linux/err.h>
#include <linux/slab.h>
#include <linux/kdev_t.h>
#include <linux/idr.h>
#include <linux/thermal.h>
#include <linux/reboot.h>
#include <linux/string.h>
#include <linux/of.h>
#include <net/netlink.h>
#include <net/genetlink.h>
#include <linux/suspend.h>

#define CREATE_TRACE_POINTS
#include <trace/events/thermal.h>

#include "thermal_core.h"
#include "thermal_hwmon.h"

MODULE_AUTHOR("Zhang Rui");
MODULE_DESCRIPTION("Generic thermal management sysfs support");
MODULE_LICENSE("GPL v2");

static DEFINE_IDR(thermal_tz_idr);
static DEFINE_IDR(thermal_cdev_idr);
static DEFINE_MUTEX(thermal_idr_lock);

static LIST_HEAD(thermal_tz_list);
static LIST_HEAD(thermal_cdev_list);
static LIST_HEAD(thermal_governor_list);

static DEFINE_MUTEX(thermal_list_lock);
static DEFINE_MUTEX(thermal_governor_lock);

static atomic_t in_suspend;

static struct thermal_governor *def_governor;

/*
 * Governor section: set of functions to handle thermal governors
 *
 * Functions to help in the life cycle of thermal governors within
 * the thermal core and by the thermal governor code.
 */

static struct thermal_governor *__find_governor(const char *name)
{
	struct thermal_governor *pos;

	if (!name || !name[0])
		return def_governor;

	list_for_each_entry(pos, &thermal_governor_list, governor_list)
		if (!strncasecmp(name, pos->name, THERMAL_NAME_LENGTH))
			return pos;

	return NULL;
}

/**
 * bind_previous_governor() - bind the previous governor of the thermal zone
 * @tz:		a valid pointer to a struct thermal_zone_device
 * @failed_gov_name:	the name of the governor that failed to register
 *
 * Register the previous governor of the thermal zone after a new
 * governor has failed to be bound.
 */
static void bind_previous_governor(struct thermal_zone_device *tz,
				   const char *failed_gov_name)
{
	if (tz->governor && tz->governor->bind_to_tz) {
		if (tz->governor->bind_to_tz(tz)) {
			dev_err(&tz->device,
				"governor %s failed to bind and the previous one (%s) failed to bind again, thermal zone %s has no governor\n",
				failed_gov_name, tz->governor->name, tz->type);
			tz->governor = NULL;
		}
	}
}

/**
 * thermal_set_governor() - Switch to another governor
 * @tz:		a valid pointer to a struct thermal_zone_device
 * @new_gov:	pointer to the new governor
 *
 * Change the governor of thermal zone @tz.
 *
 * Return: 0 on success, an error if the new governor's bind_to_tz() failed.
 */
static int thermal_set_governor(struct thermal_zone_device *tz,
				struct thermal_governor *new_gov)
{
	int ret = 0;

	if (tz->governor && tz->governor->unbind_from_tz)
		tz->governor->unbind_from_tz(tz);

	if (new_gov && new_gov->bind_to_tz) {
		ret = new_gov->bind_to_tz(tz);
		if (ret) {
			bind_previous_governor(tz, new_gov->name);

			return ret;
		}
	}

	tz->governor = new_gov;

	return ret;
}

int thermal_register_governor(struct thermal_governor *governor)
{
	int err;
	const char *name;
	struct thermal_zone_device *pos;

	if (!governor)
		return -EINVAL;

	mutex_lock(&thermal_governor_lock);

	err = -EBUSY;
	if (!__find_governor(governor->name)) {
		bool match_default;

		err = 0;
		list_add(&governor->governor_list, &thermal_governor_list);
		match_default = !strncmp(governor->name,
					 DEFAULT_THERMAL_GOVERNOR,
					 THERMAL_NAME_LENGTH);

		if (!def_governor && match_default)
			def_governor = governor;
	}

	mutex_lock(&thermal_list_lock);

	list_for_each_entry(pos, &thermal_tz_list, node) {
		/*
		 * only thermal zones with specified tz->tzp->governor_name
		 * may run with tz->govenor unset
		 */
		if (pos->governor)
			continue;

		name = pos->tzp->governor_name;

		if (!strncasecmp(name, governor->name, THERMAL_NAME_LENGTH)) {
			int ret;

			ret = thermal_set_governor(pos, governor);
			if (ret)
				dev_err(&pos->device,
					"Failed to set governor %s for thermal zone %s: %d\n",
					governor->name, pos->type, ret);
		}
	}

	mutex_unlock(&thermal_list_lock);
	mutex_unlock(&thermal_governor_lock);

	return err;
}

void thermal_unregister_governor(struct thermal_governor *governor)
{
	struct thermal_zone_device *pos;

	if (!governor)
		return;

	mutex_lock(&thermal_governor_lock);

	if (!__find_governor(governor->name))
		goto exit;

	mutex_lock(&thermal_list_lock);

	list_for_each_entry(pos, &thermal_tz_list, node) {
		if (!strncasecmp(pos->governor->name, governor->name,
				 THERMAL_NAME_LENGTH))
			thermal_set_governor(pos, NULL);
	}

	mutex_unlock(&thermal_list_lock);
	list_del(&governor->governor_list);
exit:
	mutex_unlock(&thermal_governor_lock);
}

int thermal_zone_device_set_policy(struct thermal_zone_device *tz,
				   char *policy)
{
	struct thermal_governor *gov;
	int ret = -EINVAL;

	mutex_lock(&thermal_governor_lock);
	mutex_lock(&tz->lock);

	gov = __find_governor(strim(policy));
	if (!gov)
		goto exit;

	ret = thermal_set_governor(tz, gov);

exit:
	mutex_unlock(&tz->lock);
	mutex_unlock(&thermal_governor_lock);

	return ret;
}

int thermal_build_list_of_policies(char *buf)
{
	struct thermal_governor *pos;
	ssize_t count = 0;
	ssize_t size = PAGE_SIZE;

	mutex_lock(&thermal_governor_lock);

	list_for_each_entry(pos, &thermal_governor_list, governor_list) {
		size = PAGE_SIZE - count;
		count += scnprintf(buf + count, size, "%s ", pos->name);
	}
	count += scnprintf(buf + count, size, "\n");

	mutex_unlock(&thermal_governor_lock);

	return count;
}

static int __init thermal_register_governors(void)
{
	int result;

	result = thermal_gov_step_wise_register();
	if (result)
		return result;

	result = thermal_gov_fair_share_register();
	if (result)
		return result;

	result = thermal_gov_bang_bang_register();
	if (result)
		return result;

	result = thermal_gov_user_space_register();
	if (result)
		return result;

	return thermal_gov_power_allocator_register();
}

static void thermal_unregister_governors(void)
{
	thermal_gov_step_wise_unregister();
	thermal_gov_fair_share_unregister();
	thermal_gov_bang_bang_unregister();
	thermal_gov_user_space_unregister();
	thermal_gov_power_allocator_unregister();
}

/*
 * Zone update section: main control loop applied to each zone while monitoring
 *
 * in polling mode. The monitoring is done using a workqueue.
 * Same update may be done on a zone by calling thermal_zone_device_update().
 *
 * An update means:
 * - Non-critical trips will invoke the governor responsible for that zone;
 * - Hot trips will produce a notification to userspace;
 * - Critical trip point will cause a system shutdown.
 */
static void thermal_zone_device_set_polling(struct thermal_zone_device *tz,
					    int delay)
{
	if (delay > 1000)
		mod_delayed_work(system_freezable_wq, &tz->poll_queue,
				 round_jiffies(msecs_to_jiffies(delay)));
	else if (delay)
		mod_delayed_work(system_freezable_wq, &tz->poll_queue,
				 msecs_to_jiffies(delay));
	else
		cancel_delayed_work(&tz->poll_queue);
}

static void monitor_thermal_zone(struct thermal_zone_device *tz)
{
	mutex_lock(&tz->lock);

	if (tz->passive)
		thermal_zone_device_set_polling(tz, tz->passive_delay);
	else if (tz->polling_delay)
		thermal_zone_device_set_polling(tz, tz->polling_delay);
	else
		thermal_zone_device_set_polling(tz, 0);

	mutex_unlock(&tz->lock);
}

static void handle_non_critical_trips(struct thermal_zone_device *tz,
				      int trip,
				      enum thermal_trip_type trip_type)
{
	tz->governor ? tz->governor->throttle(tz, trip) :
		       def_governor->throttle(tz, trip);
}

static void handle_critical_trips(struct thermal_zone_device *tz,
				  int trip, enum thermal_trip_type trip_type)
{
	int trip_temp;

	tz->ops->get_trip_temp(tz, trip, &trip_temp);

	/* If we have not crossed the trip_temp, we do not care. */
	if (trip_temp <= 0 || tz->temperature < trip_temp)
		return;

	trace_thermal_zone_trip(tz, trip, trip_type);

	if (tz->ops->notify)
		tz->ops->notify(tz, trip, trip_type);

	if (trip_type == THERMAL_TRIP_CRITICAL) {
		dev_emerg(&tz->device,
			  "critical temperature reached(%d C),shutting down\n",
			  tz->temperature / 1000);
		orderly_poweroff(true);
	}
}

static void handle_thermal_trip(struct thermal_zone_device *tz, int trip)
{
	enum thermal_trip_type type;

	/* Ignore disabled trip points */
	if (test_bit(trip, &tz->trips_disabled))
		return;

	tz->ops->get_trip_type(tz, trip, &type);

	if (type == THERMAL_TRIP_CRITICAL || type == THERMAL_TRIP_HOT)
		handle_critical_trips(tz, trip, type);
	else
		handle_non_critical_trips(tz, trip, type);
	/*
	 * Alright, we handled this trip successfully.
	 * So, start monitoring again.
	 */
	monitor_thermal_zone(tz);
}

void thermal_zone_set_trips(struct thermal_zone_device *tz)
{
	int low = -INT_MAX;
	int high = INT_MAX;
	int trip_temp, hysteresis;
	int i, ret;

	mutex_lock(&tz->lock);

	if (!tz->ops->set_trips || !tz->ops->get_trip_hyst)
		goto exit;

	for (i = 0; i < tz->trips; i++) {
		int trip_low;

		tz->ops->get_trip_temp(tz, i, &trip_temp);
		tz->ops->get_trip_hyst(tz, i, &hysteresis);

		trip_low = trip_temp - hysteresis;

		if (trip_low < tz->temperature && trip_low > low)
			low = trip_low;

		if (trip_temp > tz->temperature && trip_temp < high)
			high = trip_temp;
	}

	/* No need to change trip points */
	if (tz->prev_low_trip == low && tz->prev_high_trip == high)
		goto exit;

	tz->prev_low_trip = low;
	tz->prev_high_trip = high;

	dev_dbg(&tz->device,
		"new temperature boundaries: %d < x < %d\n", low, high);

	/*
	 * Set a temperature window. When this window is left the driver
	 * must inform the thermal core via thermal_zone_device_update.
	 */
	ret = tz->ops->set_trips(tz, low, high);
	if (ret)
		dev_err(&tz->device, "Failed to set trips: %d\n", ret);

exit:
	mutex_unlock(&tz->lock);
}
EXPORT_SYMBOL_GPL(thermal_zone_set_trips);

void thermal_zone_set_trips(struct thermal_zone_device *tz)
{
	int low = -INT_MAX;
	int high = INT_MAX;
	int trip_temp, hysteresis;
	int i, ret;

	mutex_lock(&tz->lock);

	if (!tz->ops->set_trips || !tz->ops->get_trip_hyst)
		goto exit;

	for (i = 0; i < tz->trips; i++) {
		int trip_low;

		tz->ops->get_trip_temp(tz, i, &trip_temp);
		tz->ops->get_trip_hyst(tz, i, &hysteresis);

		trip_low = trip_temp - hysteresis;

		if (trip_low < tz->temperature && trip_low > low)
			low = trip_low;

		if (trip_temp > tz->temperature && trip_temp < high)
			high = trip_temp;
	}

	/* No need to change trip points */
	if (tz->prev_low_trip == low && tz->prev_high_trip == high)
		goto exit;

	tz->prev_low_trip = low;
	tz->prev_high_trip = high;

	dev_dbg(&tz->device,
		"new temperature boundaries: %d < x < %d\n", low, high);

	/*
	 * Set a temperature window. When this window is left the driver
	 * must inform the thermal core via thermal_zone_device_update.
	 */
	ret = tz->ops->set_trips(tz, low, high);
	if (ret)
		dev_err(&tz->device, "Failed to set trips: %d\n", ret);

exit:
	mutex_unlock(&tz->lock);
}
EXPORT_SYMBOL_GPL(thermal_zone_set_trips);

static void update_temperature(struct thermal_zone_device *tz)
{
	int temp, ret;

	ret = thermal_zone_get_temp(tz, &temp);
	if (ret) {
		if (ret != -EAGAIN)
			dev_warn(&tz->device,
				 "failed to read out thermal zone (%d)\n",
				 ret);
		return;
	}

	mutex_lock(&tz->lock);
	tz->last_temperature = tz->temperature;
	tz->temperature = temp;
	mutex_unlock(&tz->lock);

	trace_thermal_temperature(tz);
	if (tz->last_temperature == THERMAL_TEMP_INVALID)
		dev_dbg(&tz->device, "last_temperature N/A, current_temperature=%d\n",
			tz->temperature);
	else
		dev_dbg(&tz->device, "last_temperature=%d, current_temperature=%d\n",
			tz->last_temperature, tz->temperature);
}

static void thermal_zone_device_reset(struct thermal_zone_device *tz)
{
	struct thermal_instance *pos;

	tz->temperature = THERMAL_TEMP_INVALID;
	tz->passive = 0;
	list_for_each_entry(pos, &tz->thermal_instances, tz_node)
		pos->initialized = false;
}

void thermal_zone_device_update(struct thermal_zone_device *tz)
{
	int count;

	if (atomic_read(&in_suspend))
		return;

	if (!tz->ops->get_temp)
		return;

	update_temperature(tz);

	thermal_zone_set_trips(tz);

	for (count = 0; count < tz->trips; count++)
		handle_thermal_trip(tz, count);
}
EXPORT_SYMBOL_GPL(thermal_zone_device_update);

/**
 * thermal_notify_framework - Sensor drivers use this API to notify framework
 * @tz:		thermal zone device
 * @trip:	indicates which trip point has been crossed
 *
 * This function handles the trip events from sensor drivers. It starts
 * throttling the cooling devices according to the policy configured.
 * For CRITICAL and HOT trip points, this notifies the respective drivers,
 * and does actual throttling for other trip points i.e ACTIVE and PASSIVE.
 * The throttling policy is based on the configured platform data; if no
 * platform data is provided, this uses the step_wise throttling policy.
 */
void thermal_notify_framework(struct thermal_zone_device *tz, int trip)
{
	handle_thermal_trip(tz, trip);
}
EXPORT_SYMBOL_GPL(thermal_notify_framework);

static void thermal_zone_device_check(struct work_struct *work)
{
	struct thermal_zone_device *tz = container_of(work, struct
						      thermal_zone_device,
						      poll_queue.work);
	thermal_zone_device_update(tz);
}

<<<<<<< HEAD
/* sys I/F for thermal zone */

#define to_thermal_zone(_dev) \
	container_of(_dev, struct thermal_zone_device, device)

static ssize_t
type_show(struct device *dev, struct device_attribute *attr, char *buf)
{
	struct thermal_zone_device *tz = to_thermal_zone(dev);

	return sprintf(buf, "%s\n", tz->type);
}

static ssize_t
temp_show(struct device *dev, struct device_attribute *attr, char *buf)
{
	struct thermal_zone_device *tz = to_thermal_zone(dev);
	int temperature, ret;

	ret = thermal_zone_get_temp(tz, &temperature);

	if (ret)
		return ret;

	return sprintf(buf, "%d\n", temperature);
}

static ssize_t
mode_show(struct device *dev, struct device_attribute *attr, char *buf)
{
	struct thermal_zone_device *tz = to_thermal_zone(dev);
	enum thermal_device_mode mode;
	int result;

	if (!tz->ops->get_mode)
		return -EPERM;

	result = tz->ops->get_mode(tz, &mode);
	if (result)
		return result;

	return sprintf(buf, "%s\n", mode == THERMAL_DEVICE_ENABLED ? "enabled"
		       : "disabled");
}

static ssize_t
mode_store(struct device *dev, struct device_attribute *attr,
	   const char *buf, size_t count)
{
	struct thermal_zone_device *tz = to_thermal_zone(dev);
	int result;

	if (!tz->ops->set_mode)
		return -EPERM;

	if (!strncmp(buf, "enabled", sizeof("enabled") - 1))
		result = tz->ops->set_mode(tz, THERMAL_DEVICE_ENABLED);
	else if (!strncmp(buf, "disabled", sizeof("disabled") - 1))
		result = tz->ops->set_mode(tz, THERMAL_DEVICE_DISABLED);
	else
		result = -EINVAL;

	if (result)
		return result;

	return count;
}

static ssize_t
trip_point_type_show(struct device *dev, struct device_attribute *attr,
		     char *buf)
{
	struct thermal_zone_device *tz = to_thermal_zone(dev);
	enum thermal_trip_type type;
	int trip, result;

	if (!tz->ops->get_trip_type)
		return -EPERM;

	if (!sscanf(attr->attr.name, "trip_point_%d_type", &trip))
		return -EINVAL;

	result = tz->ops->get_trip_type(tz, trip, &type);
	if (result)
		return result;

	switch (type) {
	case THERMAL_TRIP_CRITICAL:
		return sprintf(buf, "critical\n");
	case THERMAL_TRIP_HOT:
		return sprintf(buf, "hot\n");
	case THERMAL_TRIP_PASSIVE:
		return sprintf(buf, "passive\n");
	case THERMAL_TRIP_ACTIVE:
		return sprintf(buf, "active\n");
	default:
		return sprintf(buf, "unknown\n");
	}
}

static ssize_t
trip_point_temp_store(struct device *dev, struct device_attribute *attr,
		     const char *buf, size_t count)
{
	struct thermal_zone_device *tz = to_thermal_zone(dev);
	int trip, ret;
	int temperature;

	if (!tz->ops->set_trip_temp)
		return -EPERM;

	if (!sscanf(attr->attr.name, "trip_point_%d_temp", &trip))
		return -EINVAL;

	if (kstrtoint(buf, 10, &temperature))
		return -EINVAL;

	ret = tz->ops->set_trip_temp(tz, trip, temperature);
	if (ret)
		return ret;

	thermal_zone_device_update(tz);

	return count;
}

static ssize_t
trip_point_temp_show(struct device *dev, struct device_attribute *attr,
		     char *buf)
{
	struct thermal_zone_device *tz = to_thermal_zone(dev);
	int trip, ret;
	int temperature;

	if (!tz->ops->get_trip_temp)
		return -EPERM;

	if (!sscanf(attr->attr.name, "trip_point_%d_temp", &trip))
		return -EINVAL;

	ret = tz->ops->get_trip_temp(tz, trip, &temperature);

	if (ret)
		return ret;

	return sprintf(buf, "%d\n", temperature);
}

static ssize_t
trip_point_hyst_store(struct device *dev, struct device_attribute *attr,
			const char *buf, size_t count)
{
	struct thermal_zone_device *tz = to_thermal_zone(dev);
	int trip, ret;
	int temperature;

	if (!tz->ops->set_trip_hyst)
		return -EPERM;

	if (!sscanf(attr->attr.name, "trip_point_%d_hyst", &trip))
		return -EINVAL;

	if (kstrtoint(buf, 10, &temperature))
		return -EINVAL;

	/*
	 * We are not doing any check on the 'temperature' value
	 * here. The driver implementing 'set_trip_hyst' has to
	 * take care of this.
	 */
	ret = tz->ops->set_trip_hyst(tz, trip, temperature);

	if (!ret)
		thermal_zone_set_trips(tz);

	return ret ? ret : count;
}

static ssize_t
trip_point_hyst_show(struct device *dev, struct device_attribute *attr,
			char *buf)
{
	struct thermal_zone_device *tz = to_thermal_zone(dev);
	int trip, ret;
	int temperature;

	if (!tz->ops->get_trip_hyst)
		return -EPERM;

	if (!sscanf(attr->attr.name, "trip_point_%d_hyst", &trip))
		return -EINVAL;

	ret = tz->ops->get_trip_hyst(tz, trip, &temperature);

	return ret ? ret : sprintf(buf, "%d\n", temperature);
}

static ssize_t
passive_store(struct device *dev, struct device_attribute *attr,
		    const char *buf, size_t count)
{
	struct thermal_zone_device *tz = to_thermal_zone(dev);
	struct thermal_cooling_device *cdev = NULL;
	int state;

	if (!sscanf(buf, "%d\n", &state))
		return -EINVAL;

	/* sanity check: values below 1000 millicelcius don't make sense
	 * and can cause the system to go into a thermal heart attack
	 */
	if (state && state < 1000)
		return -EINVAL;

	if (state && !tz->forced_passive) {
		mutex_lock(&thermal_list_lock);
		list_for_each_entry(cdev, &thermal_cdev_list, node) {
			if (!strncmp("Processor", cdev->type,
				     sizeof("Processor")))
				thermal_zone_bind_cooling_device(tz,
						THERMAL_TRIPS_NONE, cdev,
						THERMAL_NO_LIMIT,
						THERMAL_NO_LIMIT,
						THERMAL_WEIGHT_DEFAULT);
		}
		mutex_unlock(&thermal_list_lock);
		if (!tz->passive_delay)
			tz->passive_delay = 1000;
	} else if (!state && tz->forced_passive) {
		mutex_lock(&thermal_list_lock);
		list_for_each_entry(cdev, &thermal_cdev_list, node) {
			if (!strncmp("Processor", cdev->type,
				     sizeof("Processor")))
				thermal_zone_unbind_cooling_device(tz,
								   THERMAL_TRIPS_NONE,
								   cdev);
		}
		mutex_unlock(&thermal_list_lock);
		tz->passive_delay = 0;
	}

	tz->forced_passive = state;

	thermal_zone_device_update(tz);

	return count;
}

static ssize_t
passive_show(struct device *dev, struct device_attribute *attr,
		   char *buf)
{
	struct thermal_zone_device *tz = to_thermal_zone(dev);

	return sprintf(buf, "%d\n", tz->forced_passive);
}

static ssize_t
policy_store(struct device *dev, struct device_attribute *attr,
		    const char *buf, size_t count)
{
	int ret = -EINVAL;
	struct thermal_zone_device *tz = to_thermal_zone(dev);
	struct thermal_governor *gov;
	char name[THERMAL_NAME_LENGTH];

	snprintf(name, sizeof(name), "%s", buf);

	mutex_lock(&thermal_governor_lock);
	mutex_lock(&tz->lock);

	gov = __find_governor(strim(name));
	if (!gov)
		goto exit;

	ret = thermal_set_governor(tz, gov);
	if (!ret)
		ret = count;

exit:
	mutex_unlock(&tz->lock);
	mutex_unlock(&thermal_governor_lock);
	return ret;
}

static ssize_t
policy_show(struct device *dev, struct device_attribute *devattr, char *buf)
{
	struct thermal_zone_device *tz = to_thermal_zone(dev);

	return sprintf(buf, "%s\n", tz->governor->name);
}

static ssize_t
available_policies_show(struct device *dev, struct device_attribute *devattr,
			char *buf)
{
	struct thermal_governor *pos;
	ssize_t count = 0;
	ssize_t size = PAGE_SIZE;

	mutex_lock(&thermal_governor_lock);

	list_for_each_entry(pos, &thermal_governor_list, governor_list) {
		size = PAGE_SIZE - count;
		count += scnprintf(buf + count, size, "%s ", pos->name);
	}
	count += scnprintf(buf + count, size, "\n");

	mutex_unlock(&thermal_governor_lock);

	return count;
}

static ssize_t
emul_temp_store(struct device *dev, struct device_attribute *attr,
		     const char *buf, size_t count)
{
	struct thermal_zone_device *tz = to_thermal_zone(dev);
	int ret = 0;
	int temperature;

	if (kstrtoint(buf, 10, &temperature))
		return -EINVAL;

	if (!tz->ops->set_emul_temp) {
		mutex_lock(&tz->lock);
		tz->emul_temperature = temperature;
		mutex_unlock(&tz->lock);
	} else {
		ret = tz->ops->set_emul_temp(tz, temperature);
	}

	if (!ret)
		thermal_zone_device_update(tz);

	return ret ? ret : count;
}
static DEVICE_ATTR(emul_temp, S_IWUSR, NULL, emul_temp_store);

static ssize_t
sustainable_power_show(struct device *dev, struct device_attribute *devattr,
		       char *buf)
{
	struct thermal_zone_device *tz = to_thermal_zone(dev);

	if (tz->tzp)
		return sprintf(buf, "%u\n", tz->tzp->sustainable_power);
	else
		return -EIO;
}

static ssize_t
sustainable_power_store(struct device *dev, struct device_attribute *devattr,
			const char *buf, size_t count)
{
	struct thermal_zone_device *tz = to_thermal_zone(dev);
	u32 sustainable_power;

	if (!tz->tzp)
		return -EIO;

	if (kstrtou32(buf, 10, &sustainable_power))
		return -EINVAL;

	tz->tzp->sustainable_power = sustainable_power;

	return count;
}
static DEVICE_ATTR(sustainable_power, S_IWUSR | S_IRUGO, sustainable_power_show,
		sustainable_power_store);

#define create_s32_tzp_attr(name)					\
	static ssize_t							\
	name##_show(struct device *dev, struct device_attribute *devattr, \
		char *buf)						\
	{								\
	struct thermal_zone_device *tz = to_thermal_zone(dev);		\
									\
	if (tz->tzp)							\
		return sprintf(buf, "%d\n", tz->tzp->name);		\
	else								\
		return -EIO;						\
	}								\
									\
	static ssize_t							\
	name##_store(struct device *dev, struct device_attribute *devattr, \
		const char *buf, size_t count)				\
	{								\
		struct thermal_zone_device *tz = to_thermal_zone(dev);	\
		s32 value;						\
									\
		if (!tz->tzp)						\
			return -EIO;					\
									\
		if (kstrtos32(buf, 10, &value))				\
			return -EINVAL;					\
									\
		tz->tzp->name = value;					\
									\
		return count;						\
	}								\
	static DEVICE_ATTR(name, S_IWUSR | S_IRUGO, name##_show, name##_store)

create_s32_tzp_attr(k_po);
create_s32_tzp_attr(k_pu);
create_s32_tzp_attr(k_i);
create_s32_tzp_attr(k_d);
create_s32_tzp_attr(integral_cutoff);
create_s32_tzp_attr(slope);
create_s32_tzp_attr(offset);
#undef create_s32_tzp_attr

static struct device_attribute *dev_tzp_attrs[] = {
	&dev_attr_sustainable_power,
	&dev_attr_k_po,
	&dev_attr_k_pu,
	&dev_attr_k_i,
	&dev_attr_k_d,
	&dev_attr_integral_cutoff,
	&dev_attr_slope,
	&dev_attr_offset,
};

static int create_tzp_attrs(struct device *dev)
{
	int i;

	for (i = 0; i < ARRAY_SIZE(dev_tzp_attrs); i++) {
		int ret;
		struct device_attribute *dev_attr = dev_tzp_attrs[i];

		ret = device_create_file(dev, dev_attr);
		if (ret)
			return ret;
	}

	return 0;
}
=======
/*
 * Power actor section: interface to power actors to estimate power
 *
 * Set of functions used to interact to cooling devices that know
 * how to estimate their devices power consumption.
 */
>>>>>>> 9a1d2bd3

/**
 * power_actor_get_max_power() - get the maximum power that a cdev can consume
 * @cdev:	pointer to &thermal_cooling_device
 * @tz:		a valid thermal zone device pointer
 * @max_power:	pointer in which to store the maximum power
 *
 * Calculate the maximum power consumption in milliwats that the
 * cooling device can currently consume and store it in @max_power.
 *
 * Return: 0 on success, -EINVAL if @cdev doesn't support the
 * power_actor API or -E* on other error.
 */
int power_actor_get_max_power(struct thermal_cooling_device *cdev,
			      struct thermal_zone_device *tz, u32 *max_power)
{
	if (!cdev_is_power_actor(cdev))
		return -EINVAL;

	return cdev->ops->state2power(cdev, tz, 0, max_power);
}

/**
 * power_actor_get_min_power() - get the mainimum power that a cdev can consume
 * @cdev:	pointer to &thermal_cooling_device
 * @tz:		a valid thermal zone device pointer
 * @min_power:	pointer in which to store the minimum power
 *
 * Calculate the minimum power consumption in milliwatts that the
 * cooling device can currently consume and store it in @min_power.
 *
 * Return: 0 on success, -EINVAL if @cdev doesn't support the
 * power_actor API or -E* on other error.
 */
int power_actor_get_min_power(struct thermal_cooling_device *cdev,
			      struct thermal_zone_device *tz, u32 *min_power)
{
	unsigned long max_state;
	int ret;

	if (!cdev_is_power_actor(cdev))
		return -EINVAL;

	ret = cdev->ops->get_max_state(cdev, &max_state);
	if (ret)
		return ret;

	return cdev->ops->state2power(cdev, tz, max_state, min_power);
}

/**
 * power_actor_set_power() - limit the maximum power a cooling device consumes
 * @cdev:	pointer to &thermal_cooling_device
 * @instance:	thermal instance to update
 * @power:	the power in milliwatts
 *
 * Set the cooling device to consume at most @power milliwatts. The limit is
 * expected to be a cap at the maximum power consumption.
 *
 * Return: 0 on success, -EINVAL if the cooling device does not
 * implement the power actor API or -E* for other failures.
 */
int power_actor_set_power(struct thermal_cooling_device *cdev,
			  struct thermal_instance *instance, u32 power)
{
	unsigned long state;
	int ret;

	if (!cdev_is_power_actor(cdev))
		return -EINVAL;

	ret = cdev->ops->power2state(cdev, instance->tz, power, &state);
	if (ret)
		return ret;

	instance->target = state;
	mutex_lock(&cdev->lock);
	cdev->updated = false;
	mutex_unlock(&cdev->lock);
	thermal_cdev_update(cdev);

	return 0;
}

void thermal_zone_device_rebind_exception(struct thermal_zone_device *tz,
					  const char *cdev_type, size_t size)
{
	struct thermal_cooling_device *cdev = NULL;

	mutex_lock(&thermal_list_lock);
	list_for_each_entry(cdev, &thermal_cdev_list, node) {
		/* skip non matching cdevs */
		if (strncmp(cdev_type, cdev->type, size))
			continue;

		/* re binding the exception matching the type pattern */
		thermal_zone_bind_cooling_device(tz, THERMAL_TRIPS_NONE, cdev,
						 THERMAL_NO_LIMIT,
						 THERMAL_NO_LIMIT,
						 THERMAL_WEIGHT_DEFAULT);
	}
	mutex_unlock(&thermal_list_lock);
}

void thermal_zone_device_unbind_exception(struct thermal_zone_device *tz,
					  const char *cdev_type, size_t size)
{
	struct thermal_cooling_device *cdev = NULL;

	mutex_lock(&thermal_list_lock);
	list_for_each_entry(cdev, &thermal_cdev_list, node) {
		/* skip non matching cdevs */
		if (strncmp(cdev_type, cdev->type, size))
			continue;
		/* unbinding the exception matching the type pattern */
		thermal_zone_unbind_cooling_device(tz, THERMAL_TRIPS_NONE,
						   cdev);
	}
	mutex_unlock(&thermal_list_lock);
}

/*
 * Device management section: cooling devices, zones devices, and binding
 *
 * Set of functions provided by the thermal core for:
 * - cooling devices lifecycle: registration, unregistration,
 *				binding, and unbinding.
 * - thermal zone devices lifecycle: registration, unregistration,
 *				     binding, and unbinding.
 */
static int get_idr(struct idr *idr, struct mutex *lock, int *id)
{
	int ret;

	if (lock)
		mutex_lock(lock);
	ret = idr_alloc(idr, NULL, 0, 0, GFP_KERNEL);
	if (lock)
		mutex_unlock(lock);
	if (unlikely(ret < 0))
		return ret;
	*id = ret;
	return 0;
}

static void release_idr(struct idr *idr, struct mutex *lock, int id)
{
	if (lock)
		mutex_lock(lock);
	idr_remove(idr, id);
	if (lock)
		mutex_unlock(lock);
}

/**
 * thermal_zone_bind_cooling_device() - bind a cooling device to a thermal zone
 * @tz:		pointer to struct thermal_zone_device
 * @trip:	indicates which trip point the cooling devices is
 *		associated with in this thermal zone.
 * @cdev:	pointer to struct thermal_cooling_device
 * @upper:	the Maximum cooling state for this trip point.
 *		THERMAL_NO_LIMIT means no upper limit,
 *		and the cooling device can be in max_state.
 * @lower:	the Minimum cooling state can be used for this trip point.
 *		THERMAL_NO_LIMIT means no lower limit,
 *		and the cooling device can be in cooling state 0.
 * @weight:	The weight of the cooling device to be bound to the
 *		thermal zone. Use THERMAL_WEIGHT_DEFAULT for the
 *		default value
 *
 * This interface function bind a thermal cooling device to the certain trip
 * point of a thermal zone device.
 * This function is usually called in the thermal zone device .bind callback.
 *
 * Return: 0 on success, the proper error value otherwise.
 */
int thermal_zone_bind_cooling_device(struct thermal_zone_device *tz,
				     int trip,
				     struct thermal_cooling_device *cdev,
				     unsigned long upper, unsigned long lower,
				     unsigned int weight)
{
	struct thermal_instance *dev;
	struct thermal_instance *pos;
	struct thermal_zone_device *pos1;
	struct thermal_cooling_device *pos2;
	unsigned long max_state;
	int result, ret;

	if (trip >= tz->trips || (trip < 0 && trip != THERMAL_TRIPS_NONE))
		return -EINVAL;

	list_for_each_entry(pos1, &thermal_tz_list, node) {
		if (pos1 == tz)
			break;
	}
	list_for_each_entry(pos2, &thermal_cdev_list, node) {
		if (pos2 == cdev)
			break;
	}

	if (tz != pos1 || cdev != pos2)
		return -EINVAL;

	ret = cdev->ops->get_max_state(cdev, &max_state);
	if (ret)
		return ret;

	/* lower default 0, upper default max_state */
	lower = lower == THERMAL_NO_LIMIT ? 0 : lower;
	upper = upper == THERMAL_NO_LIMIT ? max_state : upper;

	if (lower > upper || upper > max_state)
		return -EINVAL;

	dev = kzalloc(sizeof(*dev), GFP_KERNEL);
	if (!dev)
		return -ENOMEM;
	dev->tz = tz;
	dev->cdev = cdev;
	dev->trip = trip;
	dev->upper = upper;
	dev->lower = lower;
	dev->target = THERMAL_NO_TARGET;
	dev->weight = weight;

	result = get_idr(&tz->idr, &tz->lock, &dev->id);
	if (result)
		goto free_mem;

	sprintf(dev->name, "cdev%d", dev->id);
	result =
	    sysfs_create_link(&tz->device.kobj, &cdev->device.kobj, dev->name);
	if (result)
		goto release_idr;

	sprintf(dev->attr_name, "cdev%d_trip_point", dev->id);
	sysfs_attr_init(&dev->attr.attr);
	dev->attr.attr.name = dev->attr_name;
	dev->attr.attr.mode = 0444;
	dev->attr.show = thermal_cooling_device_trip_point_show;
	result = device_create_file(&tz->device, &dev->attr);
	if (result)
		goto remove_symbol_link;

	sprintf(dev->weight_attr_name, "cdev%d_weight", dev->id);
	sysfs_attr_init(&dev->weight_attr.attr);
	dev->weight_attr.attr.name = dev->weight_attr_name;
	dev->weight_attr.attr.mode = S_IWUSR | S_IRUGO;
	dev->weight_attr.show = thermal_cooling_device_weight_show;
	dev->weight_attr.store = thermal_cooling_device_weight_store;
	result = device_create_file(&tz->device, &dev->weight_attr);
	if (result)
		goto remove_trip_file;

	mutex_lock(&tz->lock);
	mutex_lock(&cdev->lock);
	list_for_each_entry(pos, &tz->thermal_instances, tz_node)
		if (pos->tz == tz && pos->trip == trip && pos->cdev == cdev) {
			result = -EEXIST;
			break;
		}
	if (!result) {
		list_add_tail(&dev->tz_node, &tz->thermal_instances);
		list_add_tail(&dev->cdev_node, &cdev->thermal_instances);
		atomic_set(&tz->need_update, 1);
	}
	mutex_unlock(&cdev->lock);
	mutex_unlock(&tz->lock);

	if (!result)
		return 0;

	device_remove_file(&tz->device, &dev->weight_attr);
remove_trip_file:
	device_remove_file(&tz->device, &dev->attr);
remove_symbol_link:
	sysfs_remove_link(&tz->device.kobj, dev->name);
release_idr:
	release_idr(&tz->idr, &tz->lock, dev->id);
free_mem:
	kfree(dev);
	return result;
}
EXPORT_SYMBOL_GPL(thermal_zone_bind_cooling_device);

/**
 * thermal_zone_unbind_cooling_device() - unbind a cooling device from a
 *					  thermal zone.
 * @tz:		pointer to a struct thermal_zone_device.
 * @trip:	indicates which trip point the cooling devices is
 *		associated with in this thermal zone.
 * @cdev:	pointer to a struct thermal_cooling_device.
 *
 * This interface function unbind a thermal cooling device from the certain
 * trip point of a thermal zone device.
 * This function is usually called in the thermal zone device .unbind callback.
 *
 * Return: 0 on success, the proper error value otherwise.
 */
int thermal_zone_unbind_cooling_device(struct thermal_zone_device *tz,
				       int trip,
				       struct thermal_cooling_device *cdev)
{
	struct thermal_instance *pos, *next;

	mutex_lock(&tz->lock);
	mutex_lock(&cdev->lock);
	list_for_each_entry_safe(pos, next, &tz->thermal_instances, tz_node) {
		if (pos->tz == tz && pos->trip == trip && pos->cdev == cdev) {
			list_del(&pos->tz_node);
			list_del(&pos->cdev_node);
			mutex_unlock(&cdev->lock);
			mutex_unlock(&tz->lock);
			goto unbind;
		}
	}
	mutex_unlock(&cdev->lock);
	mutex_unlock(&tz->lock);

	return -ENODEV;

unbind:
	device_remove_file(&tz->device, &pos->weight_attr);
	device_remove_file(&tz->device, &pos->attr);
	sysfs_remove_link(&tz->device.kobj, pos->name);
	release_idr(&tz->idr, &tz->lock, pos->id);
	kfree(pos);
	return 0;
}
EXPORT_SYMBOL_GPL(thermal_zone_unbind_cooling_device);

static void thermal_release(struct device *dev)
{
	struct thermal_zone_device *tz;
	struct thermal_cooling_device *cdev;

	if (!strncmp(dev_name(dev), "thermal_zone",
		     sizeof("thermal_zone") - 1)) {
		tz = to_thermal_zone(dev);
		kfree(tz);
	} else if (!strncmp(dev_name(dev), "cooling_device",
			    sizeof("cooling_device") - 1)) {
		cdev = to_cooling_device(dev);
		kfree(cdev);
	}
}

static struct class thermal_class = {
	.name = "thermal",
	.dev_release = thermal_release,
};

static inline
void print_bind_err_msg(struct thermal_zone_device *tz,
			struct thermal_cooling_device *cdev, int ret)
{
	dev_err(&tz->device, "binding zone %s with cdev %s failed:%d\n",
		tz->type, cdev->type, ret);
}

static void __bind(struct thermal_zone_device *tz, int mask,
		   struct thermal_cooling_device *cdev,
		   unsigned long *limits,
		   unsigned int weight)
{
	int i, ret;

	for (i = 0; i < tz->trips; i++) {
		if (mask & (1 << i)) {
			unsigned long upper, lower;

			upper = THERMAL_NO_LIMIT;
			lower = THERMAL_NO_LIMIT;
			if (limits) {
				lower = limits[i * 2];
				upper = limits[i * 2 + 1];
			}
			ret = thermal_zone_bind_cooling_device(tz, i, cdev,
							       upper, lower,
							       weight);
			if (ret)
				print_bind_err_msg(tz, cdev, ret);
		}
	}
}

static void bind_cdev(struct thermal_cooling_device *cdev)
{
	int i, ret;
	const struct thermal_zone_params *tzp;
	struct thermal_zone_device *pos = NULL;

	mutex_lock(&thermal_list_lock);

	list_for_each_entry(pos, &thermal_tz_list, node) {
		if (!pos->tzp && !pos->ops->bind)
			continue;

		if (pos->ops->bind) {
			ret = pos->ops->bind(pos, cdev);
			if (ret)
				print_bind_err_msg(pos, cdev, ret);
			continue;
		}

		tzp = pos->tzp;
		if (!tzp || !tzp->tbp)
			continue;

		for (i = 0; i < tzp->num_tbps; i++) {
			if (tzp->tbp[i].cdev || !tzp->tbp[i].match)
				continue;
			if (tzp->tbp[i].match(pos, cdev))
				continue;
			tzp->tbp[i].cdev = cdev;
			__bind(pos, tzp->tbp[i].trip_mask, cdev,
			       tzp->tbp[i].binding_limits,
			       tzp->tbp[i].weight);
		}
	}

	mutex_unlock(&thermal_list_lock);
}

/**
 * __thermal_cooling_device_register() - register a new thermal cooling device
 * @np:		a pointer to a device tree node.
 * @type:	the thermal cooling device type.
 * @devdata:	device private data.
 * @ops:		standard thermal cooling devices callbacks.
 *
 * This interface function adds a new thermal cooling device (fan/processor/...)
 * to /sys/class/thermal/ folder as cooling_device[0-*]. It tries to bind itself
 * to all the thermal zone devices registered at the same time.
 * It also gives the opportunity to link the cooling device to a device tree
 * node, so that it can be bound to a thermal zone created out of device tree.
 *
 * Return: a pointer to the created struct thermal_cooling_device or an
 * ERR_PTR. Caller must check return value with IS_ERR*() helpers.
 */
static struct thermal_cooling_device *
__thermal_cooling_device_register(struct device_node *np,
				  char *type, void *devdata,
				  const struct thermal_cooling_device_ops *ops)
{
	struct thermal_cooling_device *cdev;
	struct thermal_zone_device *pos = NULL;
	int result;

	if (type && strlen(type) >= THERMAL_NAME_LENGTH)
		return ERR_PTR(-EINVAL);

	if (!ops || !ops->get_max_state || !ops->get_cur_state ||
	    !ops->set_cur_state)
		return ERR_PTR(-EINVAL);

	cdev = kzalloc(sizeof(*cdev), GFP_KERNEL);
	if (!cdev)
		return ERR_PTR(-ENOMEM);

	result = get_idr(&thermal_cdev_idr, &thermal_idr_lock, &cdev->id);
	if (result) {
		kfree(cdev);
		return ERR_PTR(result);
	}

	strlcpy(cdev->type, type ? : "", sizeof(cdev->type));
	mutex_init(&cdev->lock);
	INIT_LIST_HEAD(&cdev->thermal_instances);
	cdev->np = np;
	cdev->ops = ops;
	cdev->updated = false;
	cdev->device.class = &thermal_class;
	thermal_cooling_device_setup_sysfs(cdev);
	cdev->devdata = devdata;
	dev_set_name(&cdev->device, "cooling_device%d", cdev->id);
	result = device_register(&cdev->device);
	if (result) {
		release_idr(&thermal_cdev_idr, &thermal_idr_lock, cdev->id);
		kfree(cdev);
		return ERR_PTR(result);
	}

	/* Add 'this' new cdev to the global cdev list */
	mutex_lock(&thermal_list_lock);
	list_add(&cdev->node, &thermal_cdev_list);
	mutex_unlock(&thermal_list_lock);

	/* Update binding information for 'this' new cdev */
	bind_cdev(cdev);

	mutex_lock(&thermal_list_lock);
	list_for_each_entry(pos, &thermal_tz_list, node)
		if (atomic_cmpxchg(&pos->need_update, 1, 0))
			thermal_zone_device_update(pos);
	mutex_unlock(&thermal_list_lock);

	return cdev;
}

/**
 * thermal_cooling_device_register() - register a new thermal cooling device
 * @type:	the thermal cooling device type.
 * @devdata:	device private data.
 * @ops:		standard thermal cooling devices callbacks.
 *
 * This interface function adds a new thermal cooling device (fan/processor/...)
 * to /sys/class/thermal/ folder as cooling_device[0-*]. It tries to bind itself
 * to all the thermal zone devices registered at the same time.
 *
 * Return: a pointer to the created struct thermal_cooling_device or an
 * ERR_PTR. Caller must check return value with IS_ERR*() helpers.
 */
struct thermal_cooling_device *
thermal_cooling_device_register(char *type, void *devdata,
				const struct thermal_cooling_device_ops *ops)
{
	return __thermal_cooling_device_register(NULL, type, devdata, ops);
}
EXPORT_SYMBOL_GPL(thermal_cooling_device_register);

/**
 * thermal_of_cooling_device_register() - register an OF thermal cooling device
 * @np:		a pointer to a device tree node.
 * @type:	the thermal cooling device type.
 * @devdata:	device private data.
 * @ops:		standard thermal cooling devices callbacks.
 *
 * This function will register a cooling device with device tree node reference.
 * This interface function adds a new thermal cooling device (fan/processor/...)
 * to /sys/class/thermal/ folder as cooling_device[0-*]. It tries to bind itself
 * to all the thermal zone devices registered at the same time.
 *
 * Return: a pointer to the created struct thermal_cooling_device or an
 * ERR_PTR. Caller must check return value with IS_ERR*() helpers.
 */
struct thermal_cooling_device *
thermal_of_cooling_device_register(struct device_node *np,
				   char *type, void *devdata,
				   const struct thermal_cooling_device_ops *ops)
{
	return __thermal_cooling_device_register(np, type, devdata, ops);
}
EXPORT_SYMBOL_GPL(thermal_of_cooling_device_register);

static void __unbind(struct thermal_zone_device *tz, int mask,
		     struct thermal_cooling_device *cdev)
{
	int i;

	for (i = 0; i < tz->trips; i++)
		if (mask & (1 << i))
			thermal_zone_unbind_cooling_device(tz, i, cdev);
}

/**
 * thermal_cooling_device_unregister - removes a thermal cooling device
 * @cdev:	the thermal cooling device to remove.
 *
 * thermal_cooling_device_unregister() must be called when a registered
 * thermal cooling device is no longer needed.
 */
void thermal_cooling_device_unregister(struct thermal_cooling_device *cdev)
{
	int i;
	const struct thermal_zone_params *tzp;
	struct thermal_zone_device *tz;
	struct thermal_cooling_device *pos = NULL;

	if (!cdev)
		return;

	mutex_lock(&thermal_list_lock);
	list_for_each_entry(pos, &thermal_cdev_list, node)
		if (pos == cdev)
			break;
	if (pos != cdev) {
		/* thermal cooling device not found */
		mutex_unlock(&thermal_list_lock);
		return;
	}
	list_del(&cdev->node);

	/* Unbind all thermal zones associated with 'this' cdev */
	list_for_each_entry(tz, &thermal_tz_list, node) {
		if (tz->ops->unbind) {
			tz->ops->unbind(tz, cdev);
			continue;
		}

		if (!tz->tzp || !tz->tzp->tbp)
			continue;

		tzp = tz->tzp;
		for (i = 0; i < tzp->num_tbps; i++) {
			if (tzp->tbp[i].cdev == cdev) {
				__unbind(tz, tzp->tbp[i].trip_mask, cdev);
				tzp->tbp[i].cdev = NULL;
			}
		}
	}

	mutex_unlock(&thermal_list_lock);

	release_idr(&thermal_cdev_idr, &thermal_idr_lock, cdev->id);
	device_unregister(&cdev->device);
}
EXPORT_SYMBOL_GPL(thermal_cooling_device_unregister);

static void bind_tz(struct thermal_zone_device *tz)
{
	int i, ret;
	struct thermal_cooling_device *pos = NULL;
	const struct thermal_zone_params *tzp = tz->tzp;

<<<<<<< HEAD
	mutex_lock(&cdev->lock);
	/* cooling device is updated*/
	if (cdev->updated) {
		mutex_unlock(&cdev->lock);
=======
	if (!tzp && !tz->ops->bind)
>>>>>>> 9a1d2bd3
		return;
	}

<<<<<<< HEAD
	/* Make sure cdev enters the deepest cooling state */
	list_for_each_entry(instance, &cdev->thermal_instances, cdev_node) {
		dev_dbg(&cdev->device, "zone%d->target=%lu\n",
				instance->tz->id, instance->target);
		if (instance->target == THERMAL_NO_TARGET)
			continue;
		if (instance->target > target)
			target = instance->target;
	}
	cdev->ops->set_cur_state(cdev, target);
	cdev->updated = true;
	mutex_unlock(&cdev->lock);
	trace_cdev_update(cdev, target);
	dev_dbg(&cdev->device, "set to state %lu\n", target);
}
EXPORT_SYMBOL(thermal_cdev_update);

/**
 * thermal_notify_framework - Sensor drivers use this API to notify framework
 * @tz:		thermal zone device
 * @trip:	indicates which trip point has been crossed
 *
 * This function handles the trip events from sensor drivers. It starts
 * throttling the cooling devices according to the policy configured.
 * For CRITICAL and HOT trip points, this notifies the respective drivers,
 * and does actual throttling for other trip points i.e ACTIVE and PASSIVE.
 * The throttling policy is based on the configured platform data; if no
 * platform data is provided, this uses the step_wise throttling policy.
 */
void thermal_notify_framework(struct thermal_zone_device *tz, int trip)
{
	handle_thermal_trip(tz, trip);
}
EXPORT_SYMBOL_GPL(thermal_notify_framework);

/**
 * create_trip_attrs() - create attributes for trip points
 * @tz:		the thermal zone device
 * @mask:	Writeable trip point bitmap.
 *
 * helper function to instantiate sysfs entries for every trip
 * point and its properties of a struct thermal_zone_device.
 *
 * Return: 0 on success, the proper error value otherwise.
 */
static int create_trip_attrs(struct thermal_zone_device *tz, int mask)
{
	int indx;
	int size = sizeof(struct thermal_attr) * tz->trips;

	tz->trip_type_attrs = kzalloc(size, GFP_KERNEL);
	if (!tz->trip_type_attrs)
		return -ENOMEM;

	tz->trip_temp_attrs = kzalloc(size, GFP_KERNEL);
	if (!tz->trip_temp_attrs) {
		kfree(tz->trip_type_attrs);
		return -ENOMEM;
	}
=======
	mutex_lock(&thermal_list_lock);
>>>>>>> 9a1d2bd3

	/* If there is ops->bind, try to use ops->bind */
	if (tz->ops->bind) {
		list_for_each_entry(pos, &thermal_cdev_list, node) {
			ret = tz->ops->bind(tz, pos);
			if (ret)
				print_bind_err_msg(tz, pos, ret);
		}
		goto exit;
	}

	if (!tzp || !tzp->tbp)
		goto exit;

	list_for_each_entry(pos, &thermal_cdev_list, node) {
		for (i = 0; i < tzp->num_tbps; i++) {
			if (tzp->tbp[i].cdev || !tzp->tbp[i].match)
				continue;
			if (tzp->tbp[i].match(tz, pos))
				continue;
			tzp->tbp[i].cdev = pos;
			__bind(tz, tzp->tbp[i].trip_mask, pos,
			       tzp->tbp[i].binding_limits,
			       tzp->tbp[i].weight);
		}
	}
exit:
	mutex_unlock(&thermal_list_lock);
}

/**
 * thermal_zone_device_register() - register a new thermal zone device
 * @type:	the thermal zone device type
 * @trips:	the number of trip points the thermal zone support
 * @mask:	a bit string indicating the writeablility of trip points
 * @devdata:	private device data
 * @ops:	standard thermal zone device callbacks
 * @tzp:	thermal zone platform parameters
 * @passive_delay: number of milliseconds to wait between polls when
 *		   performing passive cooling
 * @polling_delay: number of milliseconds to wait between polls when checking
 *		   whether trip points have been crossed (0 for interrupt
 *		   driven systems)
 *
 * This interface function adds a new thermal zone device (sensor) to
 * /sys/class/thermal folder as thermal_zone[0-*]. It tries to bind all the
 * thermal cooling devices registered at the same time.
 * thermal_zone_device_unregister() must be called when the device is no
 * longer needed. The passive cooling depends on the .get_trend() return value.
 *
 * Return: a pointer to the created struct thermal_zone_device or an
 * in case of error, an ERR_PTR. Caller must check return value with
 * IS_ERR*() helpers.
 */
struct thermal_zone_device *
thermal_zone_device_register(const char *type, int trips, int mask,
			     void *devdata, struct thermal_zone_device_ops *ops,
			     struct thermal_zone_params *tzp, int passive_delay,
			     int polling_delay)
{
	struct thermal_zone_device *tz;
	enum thermal_trip_type trip_type;
	int trip_temp;
	int result;
	int count;
	struct thermal_governor *governor;

	if (!type || strlen(type) == 0)
		return ERR_PTR(-EINVAL);

	if (type && strlen(type) >= THERMAL_NAME_LENGTH)
		return ERR_PTR(-EINVAL);

	if (trips > THERMAL_MAX_TRIPS || trips < 0 || mask >> trips)
		return ERR_PTR(-EINVAL);

	if (!ops)
		return ERR_PTR(-EINVAL);

	if (trips > 0 && (!ops->get_trip_type || !ops->get_trip_temp))
		return ERR_PTR(-EINVAL);

	tz = kzalloc(sizeof(*tz), GFP_KERNEL);
	if (!tz)
		return ERR_PTR(-ENOMEM);

	INIT_LIST_HEAD(&tz->thermal_instances);
	idr_init(&tz->idr);
	mutex_init(&tz->lock);
	result = get_idr(&thermal_tz_idr, &thermal_idr_lock, &tz->id);
	if (result) {
		kfree(tz);
		return ERR_PTR(result);
	}

	strlcpy(tz->type, type, sizeof(tz->type));
	tz->ops = ops;
	tz->tzp = tzp;
	tz->device.class = &thermal_class;
	tz->devdata = devdata;
	tz->trips = trips;
	tz->passive_delay = passive_delay;
	tz->polling_delay = polling_delay;
	tz->prev_low_trip = INT_MAX;
	tz->prev_high_trip = -INT_MAX;

	/* sys I/F */
	/* Add nodes that are always present via .groups */
	result = thermal_zone_create_device_groups(tz, mask);
	if (result)
		goto unregister;

	/* A new thermal zone needs to be updated anyway. */
	atomic_set(&tz->need_update, 1);

	dev_set_name(&tz->device, "thermal_zone%d", tz->id);
	result = device_register(&tz->device);
	if (result) {
		release_idr(&thermal_tz_idr, &thermal_idr_lock, tz->id);
		kfree(tz);
		return ERR_PTR(result);
	}

	for (count = 0; count < trips; count++) {
		if (tz->ops->get_trip_type(tz, count, &trip_type))
			set_bit(count, &tz->trips_disabled);
		if (tz->ops->get_trip_temp(tz, count, &trip_temp))
			set_bit(count, &tz->trips_disabled);
		/* Check for bogus trip points */
		if (trip_temp == 0)
			set_bit(count, &tz->trips_disabled);
	}

	/* Update 'this' zone's governor information */
	mutex_lock(&thermal_governor_lock);

	if (tz->tzp)
		governor = __find_governor(tz->tzp->governor_name);
	else
		governor = def_governor;

	result = thermal_set_governor(tz, governor);
	if (result) {
		mutex_unlock(&thermal_governor_lock);
		goto unregister;
	}

	mutex_unlock(&thermal_governor_lock);

	if (!tz->tzp || !tz->tzp->no_hwmon) {
		result = thermal_add_hwmon_sysfs(tz);
		if (result)
			goto unregister;
	}

	mutex_lock(&thermal_list_lock);
	list_add_tail(&tz->node, &thermal_tz_list);
	mutex_unlock(&thermal_list_lock);

	/* Bind cooling devices for this zone */
	bind_tz(tz);

	INIT_DELAYED_WORK(&tz->poll_queue, thermal_zone_device_check);

	thermal_zone_device_reset(tz);
	/* Update the new thermal zone and mark it as already updated. */
	if (atomic_cmpxchg(&tz->need_update, 1, 0))
		thermal_zone_device_update(tz);

	return tz;

unregister:
	release_idr(&thermal_tz_idr, &thermal_idr_lock, tz->id);
	device_unregister(&tz->device);
	return ERR_PTR(result);
}
EXPORT_SYMBOL_GPL(thermal_zone_device_register);

/**
 * thermal_device_unregister - removes the registered thermal zone device
 * @tz: the thermal zone device to remove
 */
void thermal_zone_device_unregister(struct thermal_zone_device *tz)
{
	int i;
	const struct thermal_zone_params *tzp;
	struct thermal_cooling_device *cdev;
	struct thermal_zone_device *pos = NULL;

	if (!tz)
		return;

	tzp = tz->tzp;

	mutex_lock(&thermal_list_lock);
	list_for_each_entry(pos, &thermal_tz_list, node)
		if (pos == tz)
			break;
	if (pos != tz) {
		/* thermal zone device not found */
		mutex_unlock(&thermal_list_lock);
		return;
	}
	list_del(&tz->node);

	/* Unbind all cdevs associated with 'this' thermal zone */
	list_for_each_entry(cdev, &thermal_cdev_list, node) {
		if (tz->ops->unbind) {
			tz->ops->unbind(tz, cdev);
			continue;
		}

		if (!tzp || !tzp->tbp)
			break;

		for (i = 0; i < tzp->num_tbps; i++) {
			if (tzp->tbp[i].cdev == cdev) {
				__unbind(tz, tzp->tbp[i].trip_mask, cdev);
				tzp->tbp[i].cdev = NULL;
			}
		}
	}

	mutex_unlock(&thermal_list_lock);

	thermal_zone_device_set_polling(tz, 0);

	kfree(tz->trip_type_attrs);
	kfree(tz->trip_temp_attrs);
	kfree(tz->trip_hyst_attrs);
	kfree(tz->trips_attribute_group.attrs);
	thermal_set_governor(tz, NULL);

	thermal_remove_hwmon_sysfs(tz);
	release_idr(&thermal_tz_idr, &thermal_idr_lock, tz->id);
	idr_destroy(&tz->idr);
	mutex_destroy(&tz->lock);
	device_unregister(&tz->device);
	kfree(tz->device.groups);
}
EXPORT_SYMBOL_GPL(thermal_zone_device_unregister);

/**
 * thermal_zone_get_zone_by_name() - search for a zone and returns its ref
 * @name: thermal zone name to fetch the temperature
 *
 * When only one zone is found with the passed name, returns a reference to it.
 *
 * Return: On success returns a reference to an unique thermal zone with
 * matching name equals to @name, an ERR_PTR otherwise (-EINVAL for invalid
 * paramenters, -ENODEV for not found and -EEXIST for multiple matches).
 */
struct thermal_zone_device *thermal_zone_get_zone_by_name(const char *name)
{
	struct thermal_zone_device *pos = NULL, *ref = ERR_PTR(-EINVAL);
	unsigned int found = 0;

	if (!name)
		goto exit;

	mutex_lock(&thermal_list_lock);
	list_for_each_entry(pos, &thermal_tz_list, node)
		if (!strncasecmp(name, pos->type, THERMAL_NAME_LENGTH)) {
			found++;
			ref = pos;
		}
	mutex_unlock(&thermal_list_lock);

	/* nothing has been found, thus an error code for it */
	if (found == 0)
		ref = ERR_PTR(-ENODEV);
	else if (found > 1)
	/* Success only when an unique zone is found */
		ref = ERR_PTR(-EEXIST);

exit:
	return ref;
}
EXPORT_SYMBOL_GPL(thermal_zone_get_zone_by_name);

/**
 * thermal_zone_get_slope - return the slope attribute of the thermal zone
 * @tz: thermal zone device with the slope attribute
 *
 * Return: If the thermal zone device has a slope attribute, return it, else
 * return 1.
 */
int thermal_zone_get_slope(struct thermal_zone_device *tz)
{
	if (tz && tz->tzp)
		return tz->tzp->slope;
	return 1;
}
EXPORT_SYMBOL_GPL(thermal_zone_get_slope);

/**
 * thermal_zone_get_offset - return the offset attribute of the thermal zone
 * @tz: thermal zone device with the offset attribute
 *
 * Return: If the thermal zone device has a offset attribute, return it, else
 * return 0.
 */
int thermal_zone_get_offset(struct thermal_zone_device *tz)
{
	if (tz && tz->tzp)
		return tz->tzp->offset;
	return 0;
}
EXPORT_SYMBOL_GPL(thermal_zone_get_offset);

#ifdef CONFIG_NET
static const struct genl_multicast_group thermal_event_mcgrps[] = {
	{ .name = THERMAL_GENL_MCAST_GROUP_NAME, },
};

static struct genl_family thermal_event_genl_family = {
	.id = GENL_ID_GENERATE,
	.name = THERMAL_GENL_FAMILY_NAME,
	.version = THERMAL_GENL_VERSION,
	.maxattr = THERMAL_GENL_ATTR_MAX,
	.mcgrps = thermal_event_mcgrps,
	.n_mcgrps = ARRAY_SIZE(thermal_event_mcgrps),
};

int thermal_generate_netlink_event(struct thermal_zone_device *tz,
				   enum events event)
{
	struct sk_buff *skb;
	struct nlattr *attr;
	struct thermal_genl_event *thermal_event;
	void *msg_header;
	int size;
	int result;
	static unsigned int thermal_event_seqnum;

	if (!tz)
		return -EINVAL;

	/* allocate memory */
	size = nla_total_size(sizeof(struct thermal_genl_event)) +
	       nla_total_size(0);

	skb = genlmsg_new(size, GFP_ATOMIC);
	if (!skb)
		return -ENOMEM;

	/* add the genetlink message header */
	msg_header = genlmsg_put(skb, 0, thermal_event_seqnum++,
				 &thermal_event_genl_family, 0,
				 THERMAL_GENL_CMD_EVENT);
	if (!msg_header) {
		nlmsg_free(skb);
		return -ENOMEM;
	}

	/* fill the data */
	attr = nla_reserve(skb, THERMAL_GENL_ATTR_EVENT,
			   sizeof(struct thermal_genl_event));

	if (!attr) {
		nlmsg_free(skb);
		return -EINVAL;
	}

	thermal_event = nla_data(attr);
	if (!thermal_event) {
		nlmsg_free(skb);
		return -EINVAL;
	}

	memset(thermal_event, 0, sizeof(struct thermal_genl_event));

	thermal_event->orig = tz->id;
	thermal_event->event = event;

	/* send multicast genetlink message */
	genlmsg_end(skb, msg_header);

	result = genlmsg_multicast(&thermal_event_genl_family, skb, 0,
				   0, GFP_ATOMIC);
	if (result)
		dev_err(&tz->device, "Failed to send netlink event:%d", result);

	return result;
}
EXPORT_SYMBOL_GPL(thermal_generate_netlink_event);

static int genetlink_init(void)
{
	return genl_register_family(&thermal_event_genl_family);
}

static void genetlink_exit(void)
{
	genl_unregister_family(&thermal_event_genl_family);
}
#else /* !CONFIG_NET */
static inline int genetlink_init(void) { return 0; }
static inline void genetlink_exit(void) {}
#endif /* !CONFIG_NET */

static int thermal_pm_notify(struct notifier_block *nb,
			     unsigned long mode, void *_unused)
{
	struct thermal_zone_device *tz;

	switch (mode) {
	case PM_HIBERNATION_PREPARE:
	case PM_RESTORE_PREPARE:
	case PM_SUSPEND_PREPARE:
		atomic_set(&in_suspend, 1);
		break;
	case PM_POST_HIBERNATION:
	case PM_POST_RESTORE:
	case PM_POST_SUSPEND:
		atomic_set(&in_suspend, 0);
		list_for_each_entry(tz, &thermal_tz_list, node) {
			thermal_zone_device_reset(tz);
			thermal_zone_device_update(tz);
		}
		break;
	default:
		break;
	}
	return 0;
}

static struct notifier_block thermal_pm_nb = {
	.notifier_call = thermal_pm_notify,
};

static int __init thermal_init(void)
{
	int result;

	result = thermal_register_governors();
	if (result)
		goto error;

	result = class_register(&thermal_class);
	if (result)
		goto unregister_governors;

	result = genetlink_init();
	if (result)
		goto unregister_class;

	result = of_parse_thermal_zones();
	if (result)
		goto exit_netlink;

	result = register_pm_notifier(&thermal_pm_nb);
	if (result)
		pr_warn("Thermal: Can not register suspend notifier, return %d\n",
			result);

	return 0;

exit_netlink:
	genetlink_exit();
unregister_class:
	class_unregister(&thermal_class);
unregister_governors:
	thermal_unregister_governors();
error:
	idr_destroy(&thermal_tz_idr);
	idr_destroy(&thermal_cdev_idr);
	mutex_destroy(&thermal_idr_lock);
	mutex_destroy(&thermal_list_lock);
	mutex_destroy(&thermal_governor_lock);
	return result;
}

static void __exit thermal_exit(void)
{
	unregister_pm_notifier(&thermal_pm_nb);
	of_thermal_destroy_zones();
	genetlink_exit();
	class_unregister(&thermal_class);
	thermal_unregister_governors();
	idr_destroy(&thermal_tz_idr);
	idr_destroy(&thermal_cdev_idr);
	mutex_destroy(&thermal_idr_lock);
	mutex_destroy(&thermal_list_lock);
	mutex_destroy(&thermal_governor_lock);
}

fs_initcall(thermal_init);
module_exit(thermal_exit);<|MERGE_RESOLUTION|>--- conflicted
+++ resolved
@@ -418,56 +418,6 @@
 }
 EXPORT_SYMBOL_GPL(thermal_zone_set_trips);
 
-void thermal_zone_set_trips(struct thermal_zone_device *tz)
-{
-	int low = -INT_MAX;
-	int high = INT_MAX;
-	int trip_temp, hysteresis;
-	int i, ret;
-
-	mutex_lock(&tz->lock);
-
-	if (!tz->ops->set_trips || !tz->ops->get_trip_hyst)
-		goto exit;
-
-	for (i = 0; i < tz->trips; i++) {
-		int trip_low;
-
-		tz->ops->get_trip_temp(tz, i, &trip_temp);
-		tz->ops->get_trip_hyst(tz, i, &hysteresis);
-
-		trip_low = trip_temp - hysteresis;
-
-		if (trip_low < tz->temperature && trip_low > low)
-			low = trip_low;
-
-		if (trip_temp > tz->temperature && trip_temp < high)
-			high = trip_temp;
-	}
-
-	/* No need to change trip points */
-	if (tz->prev_low_trip == low && tz->prev_high_trip == high)
-		goto exit;
-
-	tz->prev_low_trip = low;
-	tz->prev_high_trip = high;
-
-	dev_dbg(&tz->device,
-		"new temperature boundaries: %d < x < %d\n", low, high);
-
-	/*
-	 * Set a temperature window. When this window is left the driver
-	 * must inform the thermal core via thermal_zone_device_update.
-	 */
-	ret = tz->ops->set_trips(tz, low, high);
-	if (ret)
-		dev_err(&tz->device, "Failed to set trips: %d\n", ret);
-
-exit:
-	mutex_unlock(&tz->lock);
-}
-EXPORT_SYMBOL_GPL(thermal_zone_set_trips);
-
 static void update_temperature(struct thermal_zone_device *tz)
 {
 	int temp, ret;
@@ -550,454 +500,12 @@
 	thermal_zone_device_update(tz);
 }
 
-<<<<<<< HEAD
-/* sys I/F for thermal zone */
-
-#define to_thermal_zone(_dev) \
-	container_of(_dev, struct thermal_zone_device, device)
-
-static ssize_t
-type_show(struct device *dev, struct device_attribute *attr, char *buf)
-{
-	struct thermal_zone_device *tz = to_thermal_zone(dev);
-
-	return sprintf(buf, "%s\n", tz->type);
-}
-
-static ssize_t
-temp_show(struct device *dev, struct device_attribute *attr, char *buf)
-{
-	struct thermal_zone_device *tz = to_thermal_zone(dev);
-	int temperature, ret;
-
-	ret = thermal_zone_get_temp(tz, &temperature);
-
-	if (ret)
-		return ret;
-
-	return sprintf(buf, "%d\n", temperature);
-}
-
-static ssize_t
-mode_show(struct device *dev, struct device_attribute *attr, char *buf)
-{
-	struct thermal_zone_device *tz = to_thermal_zone(dev);
-	enum thermal_device_mode mode;
-	int result;
-
-	if (!tz->ops->get_mode)
-		return -EPERM;
-
-	result = tz->ops->get_mode(tz, &mode);
-	if (result)
-		return result;
-
-	return sprintf(buf, "%s\n", mode == THERMAL_DEVICE_ENABLED ? "enabled"
-		       : "disabled");
-}
-
-static ssize_t
-mode_store(struct device *dev, struct device_attribute *attr,
-	   const char *buf, size_t count)
-{
-	struct thermal_zone_device *tz = to_thermal_zone(dev);
-	int result;
-
-	if (!tz->ops->set_mode)
-		return -EPERM;
-
-	if (!strncmp(buf, "enabled", sizeof("enabled") - 1))
-		result = tz->ops->set_mode(tz, THERMAL_DEVICE_ENABLED);
-	else if (!strncmp(buf, "disabled", sizeof("disabled") - 1))
-		result = tz->ops->set_mode(tz, THERMAL_DEVICE_DISABLED);
-	else
-		result = -EINVAL;
-
-	if (result)
-		return result;
-
-	return count;
-}
-
-static ssize_t
-trip_point_type_show(struct device *dev, struct device_attribute *attr,
-		     char *buf)
-{
-	struct thermal_zone_device *tz = to_thermal_zone(dev);
-	enum thermal_trip_type type;
-	int trip, result;
-
-	if (!tz->ops->get_trip_type)
-		return -EPERM;
-
-	if (!sscanf(attr->attr.name, "trip_point_%d_type", &trip))
-		return -EINVAL;
-
-	result = tz->ops->get_trip_type(tz, trip, &type);
-	if (result)
-		return result;
-
-	switch (type) {
-	case THERMAL_TRIP_CRITICAL:
-		return sprintf(buf, "critical\n");
-	case THERMAL_TRIP_HOT:
-		return sprintf(buf, "hot\n");
-	case THERMAL_TRIP_PASSIVE:
-		return sprintf(buf, "passive\n");
-	case THERMAL_TRIP_ACTIVE:
-		return sprintf(buf, "active\n");
-	default:
-		return sprintf(buf, "unknown\n");
-	}
-}
-
-static ssize_t
-trip_point_temp_store(struct device *dev, struct device_attribute *attr,
-		     const char *buf, size_t count)
-{
-	struct thermal_zone_device *tz = to_thermal_zone(dev);
-	int trip, ret;
-	int temperature;
-
-	if (!tz->ops->set_trip_temp)
-		return -EPERM;
-
-	if (!sscanf(attr->attr.name, "trip_point_%d_temp", &trip))
-		return -EINVAL;
-
-	if (kstrtoint(buf, 10, &temperature))
-		return -EINVAL;
-
-	ret = tz->ops->set_trip_temp(tz, trip, temperature);
-	if (ret)
-		return ret;
-
-	thermal_zone_device_update(tz);
-
-	return count;
-}
-
-static ssize_t
-trip_point_temp_show(struct device *dev, struct device_attribute *attr,
-		     char *buf)
-{
-	struct thermal_zone_device *tz = to_thermal_zone(dev);
-	int trip, ret;
-	int temperature;
-
-	if (!tz->ops->get_trip_temp)
-		return -EPERM;
-
-	if (!sscanf(attr->attr.name, "trip_point_%d_temp", &trip))
-		return -EINVAL;
-
-	ret = tz->ops->get_trip_temp(tz, trip, &temperature);
-
-	if (ret)
-		return ret;
-
-	return sprintf(buf, "%d\n", temperature);
-}
-
-static ssize_t
-trip_point_hyst_store(struct device *dev, struct device_attribute *attr,
-			const char *buf, size_t count)
-{
-	struct thermal_zone_device *tz = to_thermal_zone(dev);
-	int trip, ret;
-	int temperature;
-
-	if (!tz->ops->set_trip_hyst)
-		return -EPERM;
-
-	if (!sscanf(attr->attr.name, "trip_point_%d_hyst", &trip))
-		return -EINVAL;
-
-	if (kstrtoint(buf, 10, &temperature))
-		return -EINVAL;
-
-	/*
-	 * We are not doing any check on the 'temperature' value
-	 * here. The driver implementing 'set_trip_hyst' has to
-	 * take care of this.
-	 */
-	ret = tz->ops->set_trip_hyst(tz, trip, temperature);
-
-	if (!ret)
-		thermal_zone_set_trips(tz);
-
-	return ret ? ret : count;
-}
-
-static ssize_t
-trip_point_hyst_show(struct device *dev, struct device_attribute *attr,
-			char *buf)
-{
-	struct thermal_zone_device *tz = to_thermal_zone(dev);
-	int trip, ret;
-	int temperature;
-
-	if (!tz->ops->get_trip_hyst)
-		return -EPERM;
-
-	if (!sscanf(attr->attr.name, "trip_point_%d_hyst", &trip))
-		return -EINVAL;
-
-	ret = tz->ops->get_trip_hyst(tz, trip, &temperature);
-
-	return ret ? ret : sprintf(buf, "%d\n", temperature);
-}
-
-static ssize_t
-passive_store(struct device *dev, struct device_attribute *attr,
-		    const char *buf, size_t count)
-{
-	struct thermal_zone_device *tz = to_thermal_zone(dev);
-	struct thermal_cooling_device *cdev = NULL;
-	int state;
-
-	if (!sscanf(buf, "%d\n", &state))
-		return -EINVAL;
-
-	/* sanity check: values below 1000 millicelcius don't make sense
-	 * and can cause the system to go into a thermal heart attack
-	 */
-	if (state && state < 1000)
-		return -EINVAL;
-
-	if (state && !tz->forced_passive) {
-		mutex_lock(&thermal_list_lock);
-		list_for_each_entry(cdev, &thermal_cdev_list, node) {
-			if (!strncmp("Processor", cdev->type,
-				     sizeof("Processor")))
-				thermal_zone_bind_cooling_device(tz,
-						THERMAL_TRIPS_NONE, cdev,
-						THERMAL_NO_LIMIT,
-						THERMAL_NO_LIMIT,
-						THERMAL_WEIGHT_DEFAULT);
-		}
-		mutex_unlock(&thermal_list_lock);
-		if (!tz->passive_delay)
-			tz->passive_delay = 1000;
-	} else if (!state && tz->forced_passive) {
-		mutex_lock(&thermal_list_lock);
-		list_for_each_entry(cdev, &thermal_cdev_list, node) {
-			if (!strncmp("Processor", cdev->type,
-				     sizeof("Processor")))
-				thermal_zone_unbind_cooling_device(tz,
-								   THERMAL_TRIPS_NONE,
-								   cdev);
-		}
-		mutex_unlock(&thermal_list_lock);
-		tz->passive_delay = 0;
-	}
-
-	tz->forced_passive = state;
-
-	thermal_zone_device_update(tz);
-
-	return count;
-}
-
-static ssize_t
-passive_show(struct device *dev, struct device_attribute *attr,
-		   char *buf)
-{
-	struct thermal_zone_device *tz = to_thermal_zone(dev);
-
-	return sprintf(buf, "%d\n", tz->forced_passive);
-}
-
-static ssize_t
-policy_store(struct device *dev, struct device_attribute *attr,
-		    const char *buf, size_t count)
-{
-	int ret = -EINVAL;
-	struct thermal_zone_device *tz = to_thermal_zone(dev);
-	struct thermal_governor *gov;
-	char name[THERMAL_NAME_LENGTH];
-
-	snprintf(name, sizeof(name), "%s", buf);
-
-	mutex_lock(&thermal_governor_lock);
-	mutex_lock(&tz->lock);
-
-	gov = __find_governor(strim(name));
-	if (!gov)
-		goto exit;
-
-	ret = thermal_set_governor(tz, gov);
-	if (!ret)
-		ret = count;
-
-exit:
-	mutex_unlock(&tz->lock);
-	mutex_unlock(&thermal_governor_lock);
-	return ret;
-}
-
-static ssize_t
-policy_show(struct device *dev, struct device_attribute *devattr, char *buf)
-{
-	struct thermal_zone_device *tz = to_thermal_zone(dev);
-
-	return sprintf(buf, "%s\n", tz->governor->name);
-}
-
-static ssize_t
-available_policies_show(struct device *dev, struct device_attribute *devattr,
-			char *buf)
-{
-	struct thermal_governor *pos;
-	ssize_t count = 0;
-	ssize_t size = PAGE_SIZE;
-
-	mutex_lock(&thermal_governor_lock);
-
-	list_for_each_entry(pos, &thermal_governor_list, governor_list) {
-		size = PAGE_SIZE - count;
-		count += scnprintf(buf + count, size, "%s ", pos->name);
-	}
-	count += scnprintf(buf + count, size, "\n");
-
-	mutex_unlock(&thermal_governor_lock);
-
-	return count;
-}
-
-static ssize_t
-emul_temp_store(struct device *dev, struct device_attribute *attr,
-		     const char *buf, size_t count)
-{
-	struct thermal_zone_device *tz = to_thermal_zone(dev);
-	int ret = 0;
-	int temperature;
-
-	if (kstrtoint(buf, 10, &temperature))
-		return -EINVAL;
-
-	if (!tz->ops->set_emul_temp) {
-		mutex_lock(&tz->lock);
-		tz->emul_temperature = temperature;
-		mutex_unlock(&tz->lock);
-	} else {
-		ret = tz->ops->set_emul_temp(tz, temperature);
-	}
-
-	if (!ret)
-		thermal_zone_device_update(tz);
-
-	return ret ? ret : count;
-}
-static DEVICE_ATTR(emul_temp, S_IWUSR, NULL, emul_temp_store);
-
-static ssize_t
-sustainable_power_show(struct device *dev, struct device_attribute *devattr,
-		       char *buf)
-{
-	struct thermal_zone_device *tz = to_thermal_zone(dev);
-
-	if (tz->tzp)
-		return sprintf(buf, "%u\n", tz->tzp->sustainable_power);
-	else
-		return -EIO;
-}
-
-static ssize_t
-sustainable_power_store(struct device *dev, struct device_attribute *devattr,
-			const char *buf, size_t count)
-{
-	struct thermal_zone_device *tz = to_thermal_zone(dev);
-	u32 sustainable_power;
-
-	if (!tz->tzp)
-		return -EIO;
-
-	if (kstrtou32(buf, 10, &sustainable_power))
-		return -EINVAL;
-
-	tz->tzp->sustainable_power = sustainable_power;
-
-	return count;
-}
-static DEVICE_ATTR(sustainable_power, S_IWUSR | S_IRUGO, sustainable_power_show,
-		sustainable_power_store);
-
-#define create_s32_tzp_attr(name)					\
-	static ssize_t							\
-	name##_show(struct device *dev, struct device_attribute *devattr, \
-		char *buf)						\
-	{								\
-	struct thermal_zone_device *tz = to_thermal_zone(dev);		\
-									\
-	if (tz->tzp)							\
-		return sprintf(buf, "%d\n", tz->tzp->name);		\
-	else								\
-		return -EIO;						\
-	}								\
-									\
-	static ssize_t							\
-	name##_store(struct device *dev, struct device_attribute *devattr, \
-		const char *buf, size_t count)				\
-	{								\
-		struct thermal_zone_device *tz = to_thermal_zone(dev);	\
-		s32 value;						\
-									\
-		if (!tz->tzp)						\
-			return -EIO;					\
-									\
-		if (kstrtos32(buf, 10, &value))				\
-			return -EINVAL;					\
-									\
-		tz->tzp->name = value;					\
-									\
-		return count;						\
-	}								\
-	static DEVICE_ATTR(name, S_IWUSR | S_IRUGO, name##_show, name##_store)
-
-create_s32_tzp_attr(k_po);
-create_s32_tzp_attr(k_pu);
-create_s32_tzp_attr(k_i);
-create_s32_tzp_attr(k_d);
-create_s32_tzp_attr(integral_cutoff);
-create_s32_tzp_attr(slope);
-create_s32_tzp_attr(offset);
-#undef create_s32_tzp_attr
-
-static struct device_attribute *dev_tzp_attrs[] = {
-	&dev_attr_sustainable_power,
-	&dev_attr_k_po,
-	&dev_attr_k_pu,
-	&dev_attr_k_i,
-	&dev_attr_k_d,
-	&dev_attr_integral_cutoff,
-	&dev_attr_slope,
-	&dev_attr_offset,
-};
-
-static int create_tzp_attrs(struct device *dev)
-{
-	int i;
-
-	for (i = 0; i < ARRAY_SIZE(dev_tzp_attrs); i++) {
-		int ret;
-		struct device_attribute *dev_attr = dev_tzp_attrs[i];
-
-		ret = device_create_file(dev, dev_attr);
-		if (ret)
-			return ret;
-	}
-
-	return 0;
-}
-=======
 /*
  * Power actor section: interface to power actors to estimate power
  *
  * Set of functions used to interact to cooling devices that know
  * how to estimate their devices power consumption.
  */
->>>>>>> 9a1d2bd3
 
 /**
  * power_actor_get_max_power() - get the maximum power that a cdev can consume
@@ -1614,80 +1122,10 @@
 	struct thermal_cooling_device *pos = NULL;
 	const struct thermal_zone_params *tzp = tz->tzp;
 
-<<<<<<< HEAD
-	mutex_lock(&cdev->lock);
-	/* cooling device is updated*/
-	if (cdev->updated) {
-		mutex_unlock(&cdev->lock);
-=======
 	if (!tzp && !tz->ops->bind)
->>>>>>> 9a1d2bd3
 		return;
-	}
-
-<<<<<<< HEAD
-	/* Make sure cdev enters the deepest cooling state */
-	list_for_each_entry(instance, &cdev->thermal_instances, cdev_node) {
-		dev_dbg(&cdev->device, "zone%d->target=%lu\n",
-				instance->tz->id, instance->target);
-		if (instance->target == THERMAL_NO_TARGET)
-			continue;
-		if (instance->target > target)
-			target = instance->target;
-	}
-	cdev->ops->set_cur_state(cdev, target);
-	cdev->updated = true;
-	mutex_unlock(&cdev->lock);
-	trace_cdev_update(cdev, target);
-	dev_dbg(&cdev->device, "set to state %lu\n", target);
-}
-EXPORT_SYMBOL(thermal_cdev_update);
-
-/**
- * thermal_notify_framework - Sensor drivers use this API to notify framework
- * @tz:		thermal zone device
- * @trip:	indicates which trip point has been crossed
- *
- * This function handles the trip events from sensor drivers. It starts
- * throttling the cooling devices according to the policy configured.
- * For CRITICAL and HOT trip points, this notifies the respective drivers,
- * and does actual throttling for other trip points i.e ACTIVE and PASSIVE.
- * The throttling policy is based on the configured platform data; if no
- * platform data is provided, this uses the step_wise throttling policy.
- */
-void thermal_notify_framework(struct thermal_zone_device *tz, int trip)
-{
-	handle_thermal_trip(tz, trip);
-}
-EXPORT_SYMBOL_GPL(thermal_notify_framework);
-
-/**
- * create_trip_attrs() - create attributes for trip points
- * @tz:		the thermal zone device
- * @mask:	Writeable trip point bitmap.
- *
- * helper function to instantiate sysfs entries for every trip
- * point and its properties of a struct thermal_zone_device.
- *
- * Return: 0 on success, the proper error value otherwise.
- */
-static int create_trip_attrs(struct thermal_zone_device *tz, int mask)
-{
-	int indx;
-	int size = sizeof(struct thermal_attr) * tz->trips;
-
-	tz->trip_type_attrs = kzalloc(size, GFP_KERNEL);
-	if (!tz->trip_type_attrs)
-		return -ENOMEM;
-
-	tz->trip_temp_attrs = kzalloc(size, GFP_KERNEL);
-	if (!tz->trip_temp_attrs) {
-		kfree(tz->trip_type_attrs);
-		return -ENOMEM;
-	}
-=======
+
 	mutex_lock(&thermal_list_lock);
->>>>>>> 9a1d2bd3
 
 	/* If there is ops->bind, try to use ops->bind */
 	if (tz->ops->bind) {
@@ -1967,36 +1405,6 @@
 	return ref;
 }
 EXPORT_SYMBOL_GPL(thermal_zone_get_zone_by_name);
-
-/**
- * thermal_zone_get_slope - return the slope attribute of the thermal zone
- * @tz: thermal zone device with the slope attribute
- *
- * Return: If the thermal zone device has a slope attribute, return it, else
- * return 1.
- */
-int thermal_zone_get_slope(struct thermal_zone_device *tz)
-{
-	if (tz && tz->tzp)
-		return tz->tzp->slope;
-	return 1;
-}
-EXPORT_SYMBOL_GPL(thermal_zone_get_slope);
-
-/**
- * thermal_zone_get_offset - return the offset attribute of the thermal zone
- * @tz: thermal zone device with the offset attribute
- *
- * Return: If the thermal zone device has a offset attribute, return it, else
- * return 0.
- */
-int thermal_zone_get_offset(struct thermal_zone_device *tz)
-{
-	if (tz && tz->tzp)
-		return tz->tzp->offset;
-	return 0;
-}
-EXPORT_SYMBOL_GPL(thermal_zone_get_offset);
 
 #ifdef CONFIG_NET
 static const struct genl_multicast_group thermal_event_mcgrps[] = {
