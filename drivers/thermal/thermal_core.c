--- conflicted
+++ resolved
@@ -618,13 +618,10 @@
 	if (atomic_read(&in_suspend))
 		return;
 
-<<<<<<< HEAD
+	thermal_iio_sensor_notify(tz, event);
+
 	if (update_temperature(tz))
 		return;
-=======
-	thermal_iio_sensor_notify(tz, event);
-	update_temperature(tz);
->>>>>>> 2cf1dd51
 
 	for (count = 0; count < tz->trips; count++)
 		handle_thermal_trip(tz, count);
@@ -1566,7 +1563,7 @@
 	mutex_lock(&thermal_list_lock);
 	list_for_each_entry(pos, &thermal_tz_list, node)
 		if (atomic_cmpxchg(&pos->need_update, 1, 0))
-			thermal_zone_device_update(pos);
+			thermal_zone_device_update(pos, THERMAL_DEVICE_EVENT_NONE);
 	mutex_unlock(&thermal_list_lock);
 
 	return cdev;
@@ -2002,14 +1999,10 @@
 
 	INIT_DELAYED_WORK(&(tz->poll_queue), thermal_zone_device_check);
 
-<<<<<<< HEAD
 	thermal_zone_device_reset(tz);
 	/* Update the new thermal zone and mark it as already updated. */
 	if (atomic_cmpxchg(&tz->need_update, 1, 0))
-		thermal_zone_device_update(tz);
-=======
-	thermal_zone_device_update(tz, THERMAL_DEVICE_EVENT_NONE);
->>>>>>> 2cf1dd51
+		thermal_zone_device_update(tz, THERMAL_DEVICE_EVENT_NONE);
 
 	return tz;
 
@@ -2267,7 +2260,7 @@
 		atomic_set(&in_suspend, 0);
 		list_for_each_entry(tz, &thermal_tz_list, node) {
 			thermal_zone_device_reset(tz);
-			thermal_zone_device_update(tz);
+			thermal_zone_device_update(tz, THERMAL_DEVICE_EVENT_NONE);
 		}
 		break;
 	default:
