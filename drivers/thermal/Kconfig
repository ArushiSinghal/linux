--- conflicted
+++ resolved
@@ -354,11 +354,8 @@
 	tristate "Temperature sensor driver for mediatek SoCs"
 	depends on ARCH_MEDIATEK || COMPILE_TEST
 	depends on HAS_IOMEM
-<<<<<<< HEAD
-=======
 	depends on NVMEM || NVMEM=n
 	depends on RESET_CONTROLLER
->>>>>>> ed596a4a
 	default y
 	help
 	  Enable this option if you want to have support for thermal management
