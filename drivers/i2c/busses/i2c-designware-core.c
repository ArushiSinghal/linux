/*
 * Synopsys DesignWare I2C adapter driver (master only).
 *
 * Based on the TI DAVINCI I2C adapter driver.
 *
 * Copyright (C) 2006 Texas Instruments.
 * Copyright (C) 2007 MontaVista Software Inc.
 * Copyright (C) 2009 Provigent Ltd.
 *
 * ----------------------------------------------------------------------------
 *
 * This program is free software; you can redistribute it and/or modify
 * it under the terms of the GNU General Public License as published by
 * the Free Software Foundation; either version 2 of the License, or
 * (at your option) any later version.
 *
 * This program is distributed in the hope that it will be useful,
 * but WITHOUT ANY WARRANTY; without even the implied warranty of
 * MERCHANTABILITY or FITNESS FOR A PARTICULAR PURPOSE.  See the
 * GNU General Public License for more details.
 * ----------------------------------------------------------------------------
 *
 */
#include <linux/export.h>
#include <linux/errno.h>
#include <linux/err.h>
#include <linux/i2c.h>
#include <linux/interrupt.h>
#include <linux/io.h>
#include <linux/pm_runtime.h>
#include <linux/delay.h>
#include <linux/module.h>
#include "i2c-designware-core.h"

/*
 * Registers offset
 */
#define DW_IC_CON		0x0
#define DW_IC_TAR		0x4
#define DW_IC_DATA_CMD		0x10
#define DW_IC_SS_SCL_HCNT	0x14
#define DW_IC_SS_SCL_LCNT	0x18
#define DW_IC_FS_SCL_HCNT	0x1c
#define DW_IC_FS_SCL_LCNT	0x20
#define DW_IC_HS_SCL_HCNT	0x24
#define DW_IC_HS_SCL_LCNT	0x28
#define DW_IC_INTR_STAT		0x2c
#define DW_IC_INTR_MASK		0x30
#define DW_IC_RAW_INTR_STAT	0x34
#define DW_IC_RX_TL		0x38
#define DW_IC_TX_TL		0x3c
#define DW_IC_CLR_INTR		0x40
#define DW_IC_CLR_RX_UNDER	0x44
#define DW_IC_CLR_RX_OVER	0x48
#define DW_IC_CLR_TX_OVER	0x4c
#define DW_IC_CLR_RD_REQ	0x50
#define DW_IC_CLR_TX_ABRT	0x54
#define DW_IC_CLR_RX_DONE	0x58
#define DW_IC_CLR_ACTIVITY	0x5c
#define DW_IC_CLR_STOP_DET	0x60
#define DW_IC_CLR_START_DET	0x64
#define DW_IC_CLR_GEN_CALL	0x68
#define DW_IC_ENABLE		0x6c
#define DW_IC_STATUS		0x70
#define DW_IC_TXFLR		0x74
#define DW_IC_RXFLR		0x78
#define DW_IC_SDA_HOLD		0x7c
#define DW_IC_TX_ABRT_SOURCE	0x80
#define DW_IC_ENABLE_STATUS	0x9c
#define DW_IC_COMP_PARAM_1	0xf4
#define DW_IC_COMP_VERSION	0xf8
#define DW_IC_SDA_HOLD_MIN_VERS	0x3131312A
#define DW_IC_COMP_TYPE		0xfc
#define DW_IC_COMP_TYPE_VALUE	0x44570140

#define DW_IC_INTR_RX_UNDER	0x001
#define DW_IC_INTR_RX_OVER	0x002
#define DW_IC_INTR_RX_FULL	0x004
#define DW_IC_INTR_TX_OVER	0x008
#define DW_IC_INTR_TX_EMPTY	0x010
#define DW_IC_INTR_RD_REQ	0x020
#define DW_IC_INTR_TX_ABRT	0x040
#define DW_IC_INTR_RX_DONE	0x080
#define DW_IC_INTR_ACTIVITY	0x100
#define DW_IC_INTR_STOP_DET	0x200
#define DW_IC_INTR_START_DET	0x400
#define DW_IC_INTR_GEN_CALL	0x800

#define DW_IC_INTR_DEFAULT_MASK		(DW_IC_INTR_RX_FULL | \
					 DW_IC_INTR_TX_EMPTY | \
					 DW_IC_INTR_TX_ABRT | \
					 DW_IC_INTR_STOP_DET)

#define DW_IC_STATUS_ACTIVITY		0x1
#define DW_IC_STATUS_TFE		BIT(2)
#define DW_IC_STATUS_MST_ACTIVITY	BIT(5)

#define DW_IC_SDA_HOLD_RX_SHIFT		16
#define DW_IC_SDA_HOLD_RX_MASK		GENMASK(23, DW_IC_SDA_HOLD_RX_SHIFT)

#define DW_IC_SDA_HOLD_RX_SHIFT		16
#define DW_IC_SDA_HOLD_RX_MASK		GENMASK(23, DW_IC_SDA_HOLD_RX_SHIFT)

#define DW_IC_ERR_TX_ABRT	0x1

#define DW_IC_TAR_10BITADDR_MASTER BIT(12)

#define DW_IC_COMP_PARAM_1_SPEED_MODE_HIGH	(BIT(2) | BIT(3))
#define DW_IC_COMP_PARAM_1_SPEED_MODE_MASK	GENMASK(3, 2)

/*
 * status codes
 */
#define STATUS_IDLE			0x0
#define STATUS_WRITE_IN_PROGRESS	0x1
#define STATUS_READ_IN_PROGRESS		0x2

#define TIMEOUT			20 /* ms */

/*
 * hardware abort codes from the DW_IC_TX_ABRT_SOURCE register
 *
 * only expected abort codes are listed here
 * refer to the datasheet for the full list
 */
#define ABRT_7B_ADDR_NOACK	0
#define ABRT_10ADDR1_NOACK	1
#define ABRT_10ADDR2_NOACK	2
#define ABRT_TXDATA_NOACK	3
#define ABRT_GCALL_NOACK	4
#define ABRT_GCALL_READ		5
#define ABRT_SBYTE_ACKDET	7
#define ABRT_SBYTE_NORSTRT	9
#define ABRT_10B_RD_NORSTRT	10
#define ABRT_MASTER_DIS		11
#define ARB_LOST		12

#define DW_IC_TX_ABRT_7B_ADDR_NOACK	(1UL << ABRT_7B_ADDR_NOACK)
#define DW_IC_TX_ABRT_10ADDR1_NOACK	(1UL << ABRT_10ADDR1_NOACK)
#define DW_IC_TX_ABRT_10ADDR2_NOACK	(1UL << ABRT_10ADDR2_NOACK)
#define DW_IC_TX_ABRT_TXDATA_NOACK	(1UL << ABRT_TXDATA_NOACK)
#define DW_IC_TX_ABRT_GCALL_NOACK	(1UL << ABRT_GCALL_NOACK)
#define DW_IC_TX_ABRT_GCALL_READ	(1UL << ABRT_GCALL_READ)
#define DW_IC_TX_ABRT_SBYTE_ACKDET	(1UL << ABRT_SBYTE_ACKDET)
#define DW_IC_TX_ABRT_SBYTE_NORSTRT	(1UL << ABRT_SBYTE_NORSTRT)
#define DW_IC_TX_ABRT_10B_RD_NORSTRT	(1UL << ABRT_10B_RD_NORSTRT)
#define DW_IC_TX_ABRT_MASTER_DIS	(1UL << ABRT_MASTER_DIS)
#define DW_IC_TX_ARB_LOST		(1UL << ARB_LOST)

#define DW_IC_TX_ABRT_NOACK		(DW_IC_TX_ABRT_7B_ADDR_NOACK | \
					 DW_IC_TX_ABRT_10ADDR1_NOACK | \
					 DW_IC_TX_ABRT_10ADDR2_NOACK | \
					 DW_IC_TX_ABRT_TXDATA_NOACK | \
					 DW_IC_TX_ABRT_GCALL_NOACK)

static char *abort_sources[] = {
	[ABRT_7B_ADDR_NOACK] =
		"slave address not acknowledged (7bit mode)",
	[ABRT_10ADDR1_NOACK] =
		"first address byte not acknowledged (10bit mode)",
	[ABRT_10ADDR2_NOACK] =
		"second address byte not acknowledged (10bit mode)",
	[ABRT_TXDATA_NOACK] =
		"data not acknowledged",
	[ABRT_GCALL_NOACK] =
		"no acknowledgement for a general call",
	[ABRT_GCALL_READ] =
		"read after general call",
	[ABRT_SBYTE_ACKDET] =
		"start byte acknowledged",
	[ABRT_SBYTE_NORSTRT] =
		"trying to send start byte when restart is disabled",
	[ABRT_10B_RD_NORSTRT] =
		"trying to read when restart is disabled (10bit mode)",
	[ABRT_MASTER_DIS] =
		"trying to use disabled adapter",
	[ARB_LOST] =
		"lost arbitration",
};

static u32 dw_readl(struct dw_i2c_dev *dev, int offset)
{
	u32 value;

	if (dev->accessor_flags & ACCESS_16BIT)
		value = readw_relaxed(dev->base + offset) |
			(readw_relaxed(dev->base + offset + 2) << 16);
	else
		value = readl_relaxed(dev->base + offset);

	if (dev->accessor_flags & ACCESS_SWAP)
		return swab32(value);
	else
		return value;
}

static void dw_writel(struct dw_i2c_dev *dev, u32 b, int offset)
{
	if (dev->accessor_flags & ACCESS_SWAP)
		b = swab32(b);

	if (dev->accessor_flags & ACCESS_16BIT) {
		writew_relaxed((u16)b, dev->base + offset);
		writew_relaxed((u16)(b >> 16), dev->base + offset + 2);
	} else {
		writel_relaxed(b, dev->base + offset);
	}
}

static u32
i2c_dw_scl_hcnt(u32 ic_clk, u32 tSYMBOL, u32 tf, int cond, int offset)
{
	/*
	 * DesignWare I2C core doesn't seem to have solid strategy to meet
	 * the tHD;STA timing spec.  Configuring _HCNT based on tHIGH spec
	 * will result in violation of the tHD;STA spec.
	 */
	if (cond)
		/*
		 * Conditional expression:
		 *
		 *   IC_[FS]S_SCL_HCNT + (1+4+3) >= IC_CLK * tHIGH
		 *
		 * This is based on the DW manuals, and represents an ideal
		 * configuration.  The resulting I2C bus speed will be
		 * faster than any of the others.
		 *
		 * If your hardware is free from tHD;STA issue, try this one.
		 */
		return (ic_clk * tSYMBOL + 500000) / 1000000 - 8 + offset;
	else
		/*
		 * Conditional expression:
		 *
		 *   IC_[FS]S_SCL_HCNT + 3 >= IC_CLK * (tHD;STA + tf)
		 *
		 * This is just experimental rule; the tHD;STA period turned
		 * out to be proportinal to (_HCNT + 3).  With this setting,
		 * we could meet both tHIGH and tHD;STA timing specs.
		 *
		 * If unsure, you'd better to take this alternative.
		 *
		 * The reason why we need to take into account "tf" here,
		 * is the same as described in i2c_dw_scl_lcnt().
		 */
		return (ic_clk * (tSYMBOL + tf) + 500000) / 1000000
			- 3 + offset;
}

static u32 i2c_dw_scl_lcnt(u32 ic_clk, u32 tLOW, u32 tf, int offset)
{
	/*
	 * Conditional expression:
	 *
	 *   IC_[FS]S_SCL_LCNT + 1 >= IC_CLK * (tLOW + tf)
	 *
	 * DW I2C core starts counting the SCL CNTs for the LOW period
	 * of the SCL clock (tLOW) as soon as it pulls the SCL line.
	 * In order to meet the tLOW timing spec, we need to take into
	 * account the fall time of SCL signal (tf).  Default tf value
	 * should be 0.3 us, for safety.
	 */
	return ((ic_clk * (tLOW + tf) + 500000) / 1000000) - 1 + offset;
}

static void __i2c_dw_enable(struct dw_i2c_dev *dev, bool enable)
{
	dw_writel(dev, enable, DW_IC_ENABLE);
}

static void __i2c_dw_enable_and_wait(struct dw_i2c_dev *dev, bool enable)
{
	int timeout = 100;

	do {
		__i2c_dw_enable(dev, enable);
		if ((dw_readl(dev, DW_IC_ENABLE_STATUS) & 1) == enable)
			return;

		/*
		 * Wait 10 times the signaling period of the highest I2C
		 * transfer supported by the driver (for 400KHz this is
		 * 25us) as described in the DesignWare I2C databook.
		 */
		usleep_range(25, 250);
	} while (timeout--);

	dev_warn(dev->dev, "timeout in %sabling adapter\n",
		 enable ? "en" : "dis");
}

static unsigned long i2c_dw_clk_rate(struct dw_i2c_dev *dev)
{
	/*
	 * Clock is not necessary if we got LCNT/HCNT values directly from
	 * the platform code.
	 */
	if (WARN_ON_ONCE(!dev->get_clk_rate_khz))
		return 0;
	return dev->get_clk_rate_khz(dev);
}

static int i2c_dw_acquire_lock(struct dw_i2c_dev *dev)
{
	int ret;

	if (!dev->acquire_lock)
		return 0;

	ret = dev->acquire_lock(dev);
	if (!ret)
		return 0;

	dev_err(dev->dev, "couldn't acquire bus ownership\n");

	return ret;
}

static void i2c_dw_release_lock(struct dw_i2c_dev *dev)
{
	if (dev->release_lock)
		dev->release_lock(dev);
}

/**
 * i2c_dw_init() - initialize the designware i2c master hardware
 * @dev: device private data
 *
 * This functions configures and enables the I2C master.
 * This function is called during I2C init function, and in case of timeout at
 * run time.
 */
int i2c_dw_init(struct dw_i2c_dev *dev)
{
	u32 hcnt, lcnt;
	u32 reg, comp_param1;
	u32 sda_falling_time, scl_falling_time;
	int ret;

	ret = i2c_dw_acquire_lock(dev);
	if (ret)
		return ret;

	reg = dw_readl(dev, DW_IC_COMP_TYPE);
	if (reg == ___constant_swab32(DW_IC_COMP_TYPE_VALUE)) {
		/* Configure register endianess access */
		dev->accessor_flags |= ACCESS_SWAP;
	} else if (reg == (DW_IC_COMP_TYPE_VALUE & 0x0000ffff)) {
		/* Configure register access mode 16bit */
		dev->accessor_flags |= ACCESS_16BIT;
	} else if (reg != DW_IC_COMP_TYPE_VALUE) {
		dev_err(dev->dev, "Unknown Synopsys component type: "
			"0x%08x\n", reg);
		i2c_dw_release_lock(dev);
		return -ENODEV;
	}

	comp_param1 = dw_readl(dev, DW_IC_COMP_PARAM_1);

	/* Disable the adapter */
	__i2c_dw_enable_and_wait(dev, false);

	/* set standard and fast speed deviders for high/low periods */

	sda_falling_time = dev->sda_falling_time ?: 300; /* ns */
	scl_falling_time = dev->scl_falling_time ?: 300; /* ns */

	/* Set SCL timing parameters for standard-mode */
	if (dev->ss_hcnt && dev->ss_lcnt) {
		hcnt = dev->ss_hcnt;
		lcnt = dev->ss_lcnt;
	} else {
		hcnt = i2c_dw_scl_hcnt(i2c_dw_clk_rate(dev),
					4000,	/* tHD;STA = tHIGH = 4.0 us */
					sda_falling_time,
					0,	/* 0: DW default, 1: Ideal */
					0);	/* No offset */
		lcnt = i2c_dw_scl_lcnt(i2c_dw_clk_rate(dev),
					4700,	/* tLOW = 4.7 us */
					scl_falling_time,
					0);	/* No offset */
	}
	dw_writel(dev, hcnt, DW_IC_SS_SCL_HCNT);
	dw_writel(dev, lcnt, DW_IC_SS_SCL_LCNT);
	dev_dbg(dev->dev, "Standard-mode HCNT:LCNT = %d:%d\n", hcnt, lcnt);

	/* Set SCL timing parameters for fast-mode or fast-mode plus */
	if ((dev->clk_freq == 1000000) && dev->fp_hcnt && dev->fp_lcnt) {
		hcnt = dev->fp_hcnt;
		lcnt = dev->fp_lcnt;
	} else if (dev->fs_hcnt && dev->fs_lcnt) {
		hcnt = dev->fs_hcnt;
		lcnt = dev->fs_lcnt;
	} else {
		hcnt = i2c_dw_scl_hcnt(i2c_dw_clk_rate(dev),
					600,	/* tHD;STA = tHIGH = 0.6 us */
					sda_falling_time,
					0,	/* 0: DW default, 1: Ideal */
					0);	/* No offset */
		lcnt = i2c_dw_scl_lcnt(i2c_dw_clk_rate(dev),
					1300,	/* tLOW = 1.3 us */
					scl_falling_time,
					0);	/* No offset */
	}
	dw_writel(dev, hcnt, DW_IC_FS_SCL_HCNT);
	dw_writel(dev, lcnt, DW_IC_FS_SCL_LCNT);
	dev_dbg(dev->dev, "Fast-mode HCNT:LCNT = %d:%d\n", hcnt, lcnt);

	if ((dev->master_cfg & DW_IC_CON_SPEED_MASK) ==
		DW_IC_CON_SPEED_HIGH) {
		if ((comp_param1 & DW_IC_COMP_PARAM_1_SPEED_MODE_MASK)
			!= DW_IC_COMP_PARAM_1_SPEED_MODE_HIGH) {
			dev_err(dev->dev, "High Speed not supported!\n");
			dev->master_cfg &= ~DW_IC_CON_SPEED_MASK;
			dev->master_cfg |= DW_IC_CON_SPEED_FAST;
		} else if (dev->hs_hcnt && dev->hs_lcnt) {
			hcnt = dev->hs_hcnt;
			lcnt = dev->hs_lcnt;
			dw_writel(dev, hcnt, DW_IC_HS_SCL_HCNT);
			dw_writel(dev, lcnt, DW_IC_HS_SCL_LCNT);
			dev_dbg(dev->dev, "HighSpeed-mode HCNT:LCNT = %d:%d\n",
				hcnt, lcnt);
		}
	}

	/* Configure SDA Hold Time if required */
	reg = dw_readl(dev, DW_IC_COMP_VERSION);
	if (reg >= DW_IC_SDA_HOLD_MIN_VERS) {
		if (!dev->sda_hold_time) {
			/* Keep previous hold time setting if no one set it */
			dev->sda_hold_time = dw_readl(dev, DW_IC_SDA_HOLD);
		}
		/*
		 * Workaround for avoiding TX arbitration lost in case I2C
		 * slave pulls SDA down "too quickly" after falling egde of
		 * SCL by enabling non-zero SDA RX hold. Specification says it
		 * extends incoming SDA low to high transition while SCL is
		 * high but it apprears to help also above issue.
		 */
		if (!(dev->sda_hold_time & DW_IC_SDA_HOLD_RX_MASK))
			dev->sda_hold_time |= 1 << DW_IC_SDA_HOLD_RX_SHIFT;
		dw_writel(dev, dev->sda_hold_time, DW_IC_SDA_HOLD);
	} else {
		dev_warn(dev->dev,
			"Hardware too old to adjust SDA hold time.\n");
	}

	/* Configure Tx/Rx FIFO threshold levels */
	dw_writel(dev, dev->tx_fifo_depth / 2, DW_IC_TX_TL);
	dw_writel(dev, 0, DW_IC_RX_TL);

	/* configure the i2c master */
	dw_writel(dev, dev->master_cfg , DW_IC_CON);

	i2c_dw_release_lock(dev);

	return 0;
}
EXPORT_SYMBOL_GPL(i2c_dw_init);

/*
 * Waiting for bus not busy
 */
static int i2c_dw_wait_bus_not_busy(struct dw_i2c_dev *dev)
{
	int timeout = TIMEOUT;

	while (dw_readl(dev, DW_IC_STATUS) & DW_IC_STATUS_ACTIVITY) {
		if (timeout <= 0) {
			dev_warn(dev->dev, "timeout waiting for bus ready\n");
			return -ETIMEDOUT;
		}
		timeout--;
		usleep_range(1000, 1100);
	}

	return 0;
}

static void i2c_dw_xfer_init(struct dw_i2c_dev *dev)
{
	struct i2c_msg *msgs = dev->msgs;
	u32 ic_tar = 0;
<<<<<<< HEAD
	bool enabled;

	enabled = dw_readl(dev, DW_IC_ENABLE_STATUS) & 1;

	if (enabled) {
		u32 ic_status;

		/*
		 * Only disable adapter if ic_tar and ic_con can't be
		 * dynamically updated
		 */
		ic_status = dw_readl(dev, DW_IC_STATUS);
		if (!dev->dynamic_tar_update_enabled ||
		    (ic_status & DW_IC_STATUS_MST_ACTIVITY) ||
		    !(ic_status & DW_IC_STATUS_TFE)) {
			__i2c_dw_enable_and_wait(dev, false);
			enabled = false;
		}
	}
=======

	/* Disable the adapter */
	__i2c_dw_enable_and_wait(dev, false);
>>>>>>> 405182c2

	/* if the slave address is ten bit address, enable 10BITADDR */
	if (dev->dynamic_tar_update_enabled) {
		/*
		 * If I2C_DYNAMIC_TAR_UPDATE is set, the 10-bit addressing
		 * mode has to be enabled via bit 12 of IC_TAR register,
		 * otherwise bit 4 of IC_CON is used.
		 */
		if (msgs[dev->msg_write_idx].flags & I2C_M_TEN)
			ic_tar = DW_IC_TAR_10BITADDR_MASTER;
	} else {
		u32 ic_con = dw_readl(dev, DW_IC_CON);

		if (msgs[dev->msg_write_idx].flags & I2C_M_TEN)
			ic_con |= DW_IC_CON_10BITADDR_MASTER;
		else
			ic_con &= ~DW_IC_CON_10BITADDR_MASTER;
		dw_writel(dev, ic_con, DW_IC_CON);
	}

	/*
	 * Set the slave (target) address and enable 10-bit addressing mode
	 * if applicable.
	 */
	dw_writel(dev, msgs[dev->msg_write_idx].addr | ic_tar, DW_IC_TAR);

	/* enforce disabled interrupts (due to HW issues) */
	i2c_dw_disable_int(dev);

	if (!enabled)
		__i2c_dw_enable(dev, true);

	/* Clear and enable interrupts */
	dw_readl(dev, DW_IC_CLR_INTR);
	dw_writel(dev, DW_IC_INTR_DEFAULT_MASK, DW_IC_INTR_MASK);
}

/*
 * Initiate (and continue) low level master read/write transaction.
 * This function is only called from i2c_dw_isr, and pumping i2c_msg
 * messages into the tx buffer.  Even if the size of i2c_msg data is
 * longer than the size of the tx buffer, it handles everything.
 */
static void
i2c_dw_xfer_msg(struct dw_i2c_dev *dev)
{
	struct i2c_msg *msgs = dev->msgs;
	u32 intr_mask;
	int tx_limit, rx_limit;
	u32 addr = msgs[dev->msg_write_idx].addr;
	u32 buf_len = dev->tx_buf_len;
	u8 *buf = dev->tx_buf;
	bool need_restart = false;

	intr_mask = DW_IC_INTR_DEFAULT_MASK;

	for (; dev->msg_write_idx < dev->msgs_num; dev->msg_write_idx++) {
		/*
		 * if target address has changed, we need to
		 * reprogram the target address in the i2c
		 * adapter when we are done with this transfer
		 */
		if (msgs[dev->msg_write_idx].addr != addr) {
			dev_err(dev->dev,
				"%s: invalid target address\n", __func__);
			dev->msg_err = -EINVAL;
			break;
		}

		if (msgs[dev->msg_write_idx].len == 0) {
			dev_err(dev->dev,
				"%s: invalid message length\n", __func__);
			dev->msg_err = -EINVAL;
			break;
		}

		if (!(dev->status & STATUS_WRITE_IN_PROGRESS)) {
			/* new i2c_msg */
			buf = msgs[dev->msg_write_idx].buf;
			buf_len = msgs[dev->msg_write_idx].len;

			/* If both IC_EMPTYFIFO_HOLD_MASTER_EN and
			 * IC_RESTART_EN are set, we must manually
			 * set restart bit between messages.
			 */
			if ((dev->master_cfg & DW_IC_CON_RESTART_EN) &&
					(dev->msg_write_idx > 0))
				need_restart = true;
		}

		tx_limit = dev->tx_fifo_depth - dw_readl(dev, DW_IC_TXFLR);
		rx_limit = dev->rx_fifo_depth - dw_readl(dev, DW_IC_RXFLR);

		while (buf_len > 0 && tx_limit > 0 && rx_limit > 0) {
			u32 cmd = 0;

			/*
			 * If IC_EMPTYFIFO_HOLD_MASTER_EN is set we must
			 * manually set the stop bit. However, it cannot be
			 * detected from the registers so we set it always
			 * when writing/reading the last byte.
			 */
			if (dev->msg_write_idx == dev->msgs_num - 1 &&
			    buf_len == 1)
				cmd |= BIT(9);

			if (need_restart) {
				cmd |= BIT(10);
				need_restart = false;
			}

			if (msgs[dev->msg_write_idx].flags & I2C_M_RD) {

				/* avoid rx buffer overrun */
				if (dev->rx_outstanding >= dev->rx_fifo_depth)
					break;

				dw_writel(dev, cmd | 0x100, DW_IC_DATA_CMD);
				rx_limit--;
				dev->rx_outstanding++;
			} else
				dw_writel(dev, cmd | *buf++, DW_IC_DATA_CMD);
			tx_limit--; buf_len--;
		}

		dev->tx_buf = buf;
		dev->tx_buf_len = buf_len;

		if (buf_len > 0) {
			/* more bytes to be written */
			dev->status |= STATUS_WRITE_IN_PROGRESS;
			break;
		} else
			dev->status &= ~STATUS_WRITE_IN_PROGRESS;
	}

	/*
	 * If i2c_msg index search is completed, we don't need TX_EMPTY
	 * interrupt any more.
	 */
	if (dev->msg_write_idx == dev->msgs_num)
		intr_mask &= ~DW_IC_INTR_TX_EMPTY;

	if (dev->msg_err)
		intr_mask = 0;

	dw_writel(dev, intr_mask,  DW_IC_INTR_MASK);
}

static void
i2c_dw_read(struct dw_i2c_dev *dev)
{
	struct i2c_msg *msgs = dev->msgs;
	int rx_valid;

	for (; dev->msg_read_idx < dev->msgs_num; dev->msg_read_idx++) {
		u32 len;
		u8 *buf;

		if (!(msgs[dev->msg_read_idx].flags & I2C_M_RD))
			continue;

		if (!(dev->status & STATUS_READ_IN_PROGRESS)) {
			len = msgs[dev->msg_read_idx].len;
			buf = msgs[dev->msg_read_idx].buf;
		} else {
			len = dev->rx_buf_len;
			buf = dev->rx_buf;
		}

		rx_valid = dw_readl(dev, DW_IC_RXFLR);

		for (; len > 0 && rx_valid > 0; len--, rx_valid--) {
			*buf++ = dw_readl(dev, DW_IC_DATA_CMD);
			dev->rx_outstanding--;
		}

		if (len > 0) {
			dev->status |= STATUS_READ_IN_PROGRESS;
			dev->rx_buf_len = len;
			dev->rx_buf = buf;
			return;
		} else
			dev->status &= ~STATUS_READ_IN_PROGRESS;
	}
}

static int i2c_dw_handle_tx_abort(struct dw_i2c_dev *dev)
{
	unsigned long abort_source = dev->abort_source;
	int i;

	if (abort_source & DW_IC_TX_ABRT_NOACK) {
		for_each_set_bit(i, &abort_source, ARRAY_SIZE(abort_sources))
			dev_dbg(dev->dev,
				"%s: %s\n", __func__, abort_sources[i]);
		return -EREMOTEIO;
	}

	for_each_set_bit(i, &abort_source, ARRAY_SIZE(abort_sources))
		dev_err(dev->dev, "%s: %s\n", __func__, abort_sources[i]);

	if (abort_source & DW_IC_TX_ARB_LOST)
		return -EAGAIN;
	else if (abort_source & DW_IC_TX_ABRT_GCALL_READ)
		return -EINVAL; /* wrong msgs[] data */
	else
		return -EIO;
}

/*
 * Prepare controller for a transaction and start transfer by calling
 * i2c_dw_xfer_init()
 */
static int
i2c_dw_xfer(struct i2c_adapter *adap, struct i2c_msg msgs[], int num)
{
	struct dw_i2c_dev *dev = i2c_get_adapdata(adap);
	int ret;

	dev_dbg(dev->dev, "%s: msgs: %d\n", __func__, num);

	pm_runtime_get_sync(dev->dev);

	reinit_completion(&dev->cmd_complete);
	dev->msgs = msgs;
	dev->msgs_num = num;
	dev->cmd_err = 0;
	dev->msg_write_idx = 0;
	dev->msg_read_idx = 0;
	dev->msg_err = 0;
	dev->status = STATUS_IDLE;
	dev->abort_source = 0;
	dev->rx_outstanding = 0;

	ret = i2c_dw_acquire_lock(dev);
	if (ret)
		goto done_nolock;

	ret = i2c_dw_wait_bus_not_busy(dev);
	if (ret < 0)
		goto done;

	/* start the transfers */
	i2c_dw_xfer_init(dev);

	/* wait for tx to complete */
	if (!wait_for_completion_timeout(&dev->cmd_complete, adap->timeout)) {
		dev_err(dev->dev, "controller timed out\n");
		/* i2c_dw_init implicitly disables the adapter */
		i2c_dw_init(dev);
		ret = -ETIMEDOUT;
		goto done;
	}

	if (dev->msg_err) {
		ret = dev->msg_err;
		goto done;
	}

	/* no error */
	if (likely(!dev->cmd_err && !dev->status)) {
		ret = num;
		goto done;
	}

	/* We have an error */
	if (dev->cmd_err == DW_IC_ERR_TX_ABRT) {
		ret = i2c_dw_handle_tx_abort(dev);
		goto done;
	}

	if (dev->status)
		dev_err(dev->dev,
			"transfer terminated early - interrupt latency too high?\n");

	ret = -EIO;

done:
	i2c_dw_release_lock(dev);

done_nolock:
	pm_runtime_mark_last_busy(dev->dev);
	pm_runtime_put_autosuspend(dev->dev);

	return ret;
}

static u32 i2c_dw_func(struct i2c_adapter *adap)
{
	struct dw_i2c_dev *dev = i2c_get_adapdata(adap);
	return dev->functionality;
}

static struct i2c_algorithm i2c_dw_algo = {
	.master_xfer	= i2c_dw_xfer,
	.functionality	= i2c_dw_func,
};

static u32 i2c_dw_read_clear_intrbits(struct dw_i2c_dev *dev)
{
	u32 stat;

	/*
	 * The IC_INTR_STAT register just indicates "enabled" interrupts.
	 * Ths unmasked raw version of interrupt status bits are available
	 * in the IC_RAW_INTR_STAT register.
	 *
	 * That is,
	 *   stat = dw_readl(IC_INTR_STAT);
	 * equals to,
	 *   stat = dw_readl(IC_RAW_INTR_STAT) & dw_readl(IC_INTR_MASK);
	 *
	 * The raw version might be useful for debugging purposes.
	 */
	stat = dw_readl(dev, DW_IC_INTR_STAT);

	/*
	 * Do not use the IC_CLR_INTR register to clear interrupts, or
	 * you'll miss some interrupts, triggered during the period from
	 * dw_readl(IC_INTR_STAT) to dw_readl(IC_CLR_INTR).
	 *
	 * Instead, use the separately-prepared IC_CLR_* registers.
	 */
	if (stat & DW_IC_INTR_RX_UNDER)
		dw_readl(dev, DW_IC_CLR_RX_UNDER);
	if (stat & DW_IC_INTR_RX_OVER)
		dw_readl(dev, DW_IC_CLR_RX_OVER);
	if (stat & DW_IC_INTR_TX_OVER)
		dw_readl(dev, DW_IC_CLR_TX_OVER);
	if (stat & DW_IC_INTR_RD_REQ)
		dw_readl(dev, DW_IC_CLR_RD_REQ);
	if (stat & DW_IC_INTR_TX_ABRT) {
		/*
		 * The IC_TX_ABRT_SOURCE register is cleared whenever
		 * the IC_CLR_TX_ABRT is read.  Preserve it beforehand.
		 */
		dev->abort_source = dw_readl(dev, DW_IC_TX_ABRT_SOURCE);
		dw_readl(dev, DW_IC_CLR_TX_ABRT);
	}
	if (stat & DW_IC_INTR_RX_DONE)
		dw_readl(dev, DW_IC_CLR_RX_DONE);
	if (stat & DW_IC_INTR_ACTIVITY)
		dw_readl(dev, DW_IC_CLR_ACTIVITY);
	if (stat & DW_IC_INTR_STOP_DET)
		dw_readl(dev, DW_IC_CLR_STOP_DET);
	if (stat & DW_IC_INTR_START_DET)
		dw_readl(dev, DW_IC_CLR_START_DET);
	if (stat & DW_IC_INTR_GEN_CALL)
		dw_readl(dev, DW_IC_CLR_GEN_CALL);

	return stat;
}

/*
 * Interrupt service routine. This gets called whenever an I2C interrupt
 * occurs.
 */
static irqreturn_t i2c_dw_isr(int this_irq, void *dev_id)
{
	struct dw_i2c_dev *dev = dev_id;
	u32 stat, enabled;

	enabled = dw_readl(dev, DW_IC_ENABLE);
	stat = dw_readl(dev, DW_IC_RAW_INTR_STAT);
	dev_dbg(dev->dev, "%s: enabled=%#x stat=%#x\n", __func__, enabled, stat);
	if (!enabled || !(stat & ~DW_IC_INTR_ACTIVITY))
		return IRQ_NONE;

	stat = i2c_dw_read_clear_intrbits(dev);

	if (stat & DW_IC_INTR_TX_ABRT) {
		dev->cmd_err |= DW_IC_ERR_TX_ABRT;
		dev->status = STATUS_IDLE;

		/*
		 * Anytime TX_ABRT is set, the contents of the tx/rx
		 * buffers are flushed.  Make sure to skip them.
		 */
		dw_writel(dev, 0, DW_IC_INTR_MASK);
		goto tx_aborted;
	}

	if (stat & DW_IC_INTR_RX_FULL)
		i2c_dw_read(dev);

	if (stat & DW_IC_INTR_TX_EMPTY)
		i2c_dw_xfer_msg(dev);

	/*
	 * No need to modify or disable the interrupt mask here.
	 * i2c_dw_xfer_msg() will take care of it according to
	 * the current transmit status.
	 */

tx_aborted:
	if ((stat & (DW_IC_INTR_TX_ABRT | DW_IC_INTR_STOP_DET))
			|| dev->msg_err) {
		/*
		 * We must disable interruts before returning and signaling
		 * the end of the current transfer. Otherwise the hardware
		 * might continue generating interrupts for non-existent
		 * transfers.
		 */
		i2c_dw_disable_int(dev);
		dw_readl(dev, DW_IC_CLR_INTR);

		complete(&dev->cmd_complete);
	} else if (unlikely(dev->accessor_flags & ACCESS_INTR_MASK)) {
		/* workaround to trigger pending interrupt */
		stat = dw_readl(dev, DW_IC_INTR_MASK);
		i2c_dw_disable_int(dev);
		dw_writel(dev, stat, DW_IC_INTR_MASK);
	}

	return IRQ_HANDLED;
}

void i2c_dw_disable(struct dw_i2c_dev *dev)
{
	/* Disable controller */
	__i2c_dw_enable_and_wait(dev, false);

	/* Disable all interupts */
	dw_writel(dev, 0, DW_IC_INTR_MASK);
	dw_readl(dev, DW_IC_CLR_INTR);
}
EXPORT_SYMBOL_GPL(i2c_dw_disable);

void i2c_dw_disable_int(struct dw_i2c_dev *dev)
{
	dw_writel(dev, 0, DW_IC_INTR_MASK);
}
EXPORT_SYMBOL_GPL(i2c_dw_disable_int);

u32 i2c_dw_read_comp_param(struct dw_i2c_dev *dev)
{
	return dw_readl(dev, DW_IC_COMP_PARAM_1);
}
EXPORT_SYMBOL_GPL(i2c_dw_read_comp_param);

int i2c_dw_probe(struct dw_i2c_dev *dev)
{
	struct i2c_adapter *adap = &dev->adapter;
	int r;
	u32 reg;

	init_completion(&dev->cmd_complete);

	r = i2c_dw_init(dev);
	if (r)
		return r;

	r = i2c_dw_acquire_lock(dev);
	if (r)
		return r;

	/*
	 * Test if dynamic TAR update is enabled in this controller by writing
	 * to IC_10BITADDR_MASTER field in IC_CON: when it is enabled this
	 * field is read-only so it should not succeed
	 */
	reg = dw_readl(dev, DW_IC_CON);
	dw_writel(dev, reg ^ DW_IC_CON_10BITADDR_MASTER, DW_IC_CON);

	if ((dw_readl(dev, DW_IC_CON) & DW_IC_CON_10BITADDR_MASTER) ==
	    (reg & DW_IC_CON_10BITADDR_MASTER)) {
		dev->dynamic_tar_update_enabled = true;
		dev_dbg(dev->dev, "Dynamic TAR update enabled");
	}

	i2c_dw_release_lock(dev);

	snprintf(adap->name, sizeof(adap->name),
		 "Synopsys DesignWare I2C adapter");
	adap->retries = 3;
	adap->algo = &i2c_dw_algo;
	adap->dev.parent = dev->dev;
	i2c_set_adapdata(adap, dev);

	i2c_dw_disable_int(dev);
	r = devm_request_irq(dev->dev, dev->irq, i2c_dw_isr,
			     IRQF_SHARED | IRQF_COND_SUSPEND,
			     dev_name(dev->dev), dev);
	if (r) {
		dev_err(dev->dev, "failure requesting irq %i: %d\n",
			dev->irq, r);
		return r;
	}

	/*
	 * Increment PM usage count during adapter registration in order to
	 * avoid possible spurious runtime suspend when adapter device is
	 * registered to the device core and immediate resume in case bus has
	 * registered I2C slaves that do I2C transfers in their probe.
	 */
	pm_runtime_get_noresume(dev->dev);
	r = i2c_add_numbered_adapter(adap);
	if (r)
		dev_err(dev->dev, "failure adding adapter: %d\n", r);
	pm_runtime_put_noidle(dev->dev);

	return r;
}
EXPORT_SYMBOL_GPL(i2c_dw_probe);

MODULE_DESCRIPTION("Synopsys DesignWare I2C bus adapter core");
MODULE_LICENSE("GPL");<|MERGE_RESOLUTION|>--- conflicted
+++ resolved
@@ -91,12 +91,7 @@
 					 DW_IC_INTR_TX_ABRT | \
 					 DW_IC_INTR_STOP_DET)
 
-#define DW_IC_STATUS_ACTIVITY		0x1
-#define DW_IC_STATUS_TFE		BIT(2)
-#define DW_IC_STATUS_MST_ACTIVITY	BIT(5)
-
-#define DW_IC_SDA_HOLD_RX_SHIFT		16
-#define DW_IC_SDA_HOLD_RX_MASK		GENMASK(23, DW_IC_SDA_HOLD_RX_SHIFT)
+#define DW_IC_STATUS_ACTIVITY	0x1
 
 #define DW_IC_SDA_HOLD_RX_SHIFT		16
 #define DW_IC_SDA_HOLD_RX_MASK		GENMASK(23, DW_IC_SDA_HOLD_RX_SHIFT)
@@ -481,31 +476,9 @@
 {
 	struct i2c_msg *msgs = dev->msgs;
 	u32 ic_tar = 0;
-<<<<<<< HEAD
-	bool enabled;
-
-	enabled = dw_readl(dev, DW_IC_ENABLE_STATUS) & 1;
-
-	if (enabled) {
-		u32 ic_status;
-
-		/*
-		 * Only disable adapter if ic_tar and ic_con can't be
-		 * dynamically updated
-		 */
-		ic_status = dw_readl(dev, DW_IC_STATUS);
-		if (!dev->dynamic_tar_update_enabled ||
-		    (ic_status & DW_IC_STATUS_MST_ACTIVITY) ||
-		    !(ic_status & DW_IC_STATUS_TFE)) {
-			__i2c_dw_enable_and_wait(dev, false);
-			enabled = false;
-		}
-	}
-=======
 
 	/* Disable the adapter */
 	__i2c_dw_enable_and_wait(dev, false);
->>>>>>> 405182c2
 
 	/* if the slave address is ten bit address, enable 10BITADDR */
 	if (dev->dynamic_tar_update_enabled) {
@@ -535,8 +508,8 @@
 	/* enforce disabled interrupts (due to HW issues) */
 	i2c_dw_disable_int(dev);
 
-	if (!enabled)
-		__i2c_dw_enable(dev, true);
+	/* Enable the adapter */
+	__i2c_dw_enable(dev, true);
 
 	/* Clear and enable interrupts */
 	dw_readl(dev, DW_IC_CLR_INTR);
@@ -717,8 +690,7 @@
 }
 
 /*
- * Prepare controller for a transaction and start transfer by calling
- * i2c_dw_xfer_init()
+ * Prepare controller for a transaction and call i2c_dw_xfer_msg
  */
 static int
 i2c_dw_xfer(struct i2c_adapter *adap, struct i2c_msg msgs[], int num)
@@ -760,6 +732,16 @@
 		ret = -ETIMEDOUT;
 		goto done;
 	}
+
+	/*
+	 * We must disable the adapter before returning and signaling the end
+	 * of the current transfer. Otherwise the hardware might continue
+	 * generating interrupts which in turn causes a race condition with
+	 * the following transfer.  Needs some more investigation if the
+	 * additional interrupts are a hardware bug or this driver doesn't
+	 * handle them correctly yet.
+	 */
+	__i2c_dw_enable(dev, false);
 
 	if (dev->msg_err) {
 		ret = dev->msg_err;
@@ -902,19 +884,9 @@
 	 */
 
 tx_aborted:
-	if ((stat & (DW_IC_INTR_TX_ABRT | DW_IC_INTR_STOP_DET))
-			|| dev->msg_err) {
-		/*
-		 * We must disable interruts before returning and signaling
-		 * the end of the current transfer. Otherwise the hardware
-		 * might continue generating interrupts for non-existent
-		 * transfers.
-		 */
-		i2c_dw_disable_int(dev);
-		dw_readl(dev, DW_IC_CLR_INTR);
-
+	if ((stat & (DW_IC_INTR_TX_ABRT | DW_IC_INTR_STOP_DET)) || dev->msg_err)
 		complete(&dev->cmd_complete);
-	} else if (unlikely(dev->accessor_flags & ACCESS_INTR_MASK)) {
+	else if (unlikely(dev->accessor_flags & ACCESS_INTR_MASK)) {
 		/* workaround to trigger pending interrupt */
 		stat = dw_readl(dev, DW_IC_INTR_MASK);
 		i2c_dw_disable_int(dev);
