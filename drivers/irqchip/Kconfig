--- conflicted
+++ resolved
@@ -65,15 +65,12 @@
 	select GENERIC_IRQ_CHIP
 	select PCI_MSI_IRQ_DOMAIN if PCI_MSI
 
-<<<<<<< HEAD
-=======
 config ALPINE_MSI
 	bool
 	depends on PCI && PCI_MSI
 	select GENERIC_IRQ_CHIP
 	select PCI_MSI_IRQ_DOMAIN
 
->>>>>>> 42357f73
 config ATMEL_AIC_IRQ
 	bool
 	select GENERIC_IRQ_CHIP
