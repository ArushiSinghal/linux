--- conflicted
+++ resolved
@@ -246,18 +246,16 @@
 	bool
 	select GENERIC_MSI_IRQ_DOMAIN
 
-<<<<<<< HEAD
+config EZNPS_GIC
+	bool "NPS400 Global Interrupt Manager (GIM)"
+	select IRQ_DOMAIN
+	help
+	  Support the EZchip NPS400 global interrupt controller
+
 config LS_SCFG_MSI
 	def_bool y if SOC_LS1021A || ARCH_LAYERSCAPE
 	depends on PCI && PCI_MSI
 	select PCI_MSI_IRQ_DOMAIN
 
 config PARTITION_PERCPU
-	bool
-=======
-config EZNPS_GIC
-	bool "NPS400 Global Interrupt Manager (GIM)"
-	select IRQ_DOMAIN
-	help
-	  Support the EZchip NPS400 global interrupt controller
->>>>>>> 776d7f16
+	bool