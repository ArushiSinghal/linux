config IRQCHIP
	def_bool y
	depends on OF_IRQ

config ARM_GIC
	bool
	select IRQ_DOMAIN
	select IRQ_DOMAIN_HIERARCHY
	select MULTI_IRQ_HANDLER

config ARM_GIC_PM
	bool
	depends on PM
	select ARM_GIC
	select PM_CLK

config ARM_GIC_MAX_NR
	int
	default 2 if ARCH_REALVIEW
	default 1

config ARM_GIC_V2M
	bool
	depends on PCI
	select ARM_GIC
	select PCI_MSI

config GIC_NON_BANKED
	bool

config ARM_GIC_V3
	bool
	select IRQ_DOMAIN
	select MULTI_IRQ_HANDLER
	select IRQ_DOMAIN_HIERARCHY
	select PARTITION_PERCPU

config ARM_GIC_V3_ITS
	bool
	depends on PCI
	depends on PCI_MSI
<<<<<<< HEAD
=======
	select ACPI_IORT if ACPI
>>>>>>> 16217dc7

config ARM_NVIC
	bool
	select IRQ_DOMAIN
	select IRQ_DOMAIN_HIERARCHY
	select GENERIC_IRQ_CHIP

config ARM_VIC
	bool
	select IRQ_DOMAIN
	select MULTI_IRQ_HANDLER

config ARM_VIC_NR
	int
	default 4 if ARCH_S5PV210
	default 2
	depends on ARM_VIC
	help
	  The maximum number of VICs available in the system, for
	  power management.

config ARMADA_370_XP_IRQ
	bool
	select GENERIC_IRQ_CHIP
	select PCI_MSI if PCI

config ALPINE_MSI
	bool
	depends on PCI
	select PCI_MSI
	select GENERIC_IRQ_CHIP

config ATMEL_AIC_IRQ
	bool
	select GENERIC_IRQ_CHIP
	select IRQ_DOMAIN
	select MULTI_IRQ_HANDLER
	select SPARSE_IRQ

config ATMEL_AIC5_IRQ
	bool
	select GENERIC_IRQ_CHIP
	select IRQ_DOMAIN
	select MULTI_IRQ_HANDLER
	select SPARSE_IRQ

config I8259
	bool
	select IRQ_DOMAIN

config BCM6345_L1_IRQ
	bool
	select GENERIC_IRQ_CHIP
	select IRQ_DOMAIN

config BCM7038_L1_IRQ
	bool
	select GENERIC_IRQ_CHIP
	select IRQ_DOMAIN

config BCM7120_L2_IRQ
	bool
	select GENERIC_IRQ_CHIP
	select IRQ_DOMAIN

config BRCMSTB_L2_IRQ
	bool
	select GENERIC_IRQ_CHIP
	select IRQ_DOMAIN

config DW_APB_ICTL
	bool
	select GENERIC_IRQ_CHIP
	select IRQ_DOMAIN

config HISILICON_IRQ_MBIGEN
	bool
	select ARM_GIC_V3
	select ARM_GIC_V3_ITS

config IMGPDC_IRQ
	bool
	select GENERIC_IRQ_CHIP
	select IRQ_DOMAIN

config IRQ_MIPS_CPU
	bool
	select GENERIC_IRQ_CHIP
	select IRQ_DOMAIN

config CLPS711X_IRQCHIP
	bool
	depends on ARCH_CLPS711X
	select IRQ_DOMAIN
	select MULTI_IRQ_HANDLER
	select SPARSE_IRQ
	default y

config OR1K_PIC
	bool
	select IRQ_DOMAIN

config OMAP_IRQCHIP
	bool
	select GENERIC_IRQ_CHIP
	select IRQ_DOMAIN

config ORION_IRQCHIP
	bool
	select IRQ_DOMAIN
	select MULTI_IRQ_HANDLER

config PIC32_EVIC
	bool
	select GENERIC_IRQ_CHIP
	select IRQ_DOMAIN

config RENESAS_INTC_IRQPIN
	bool
	select IRQ_DOMAIN

config RENESAS_IRQC
	bool
	select GENERIC_IRQ_CHIP
	select IRQ_DOMAIN

config ST_IRQCHIP
	bool
	select REGMAP
	select MFD_SYSCON
	help
	  Enables SysCfg Controlled IRQs on STi based platforms.

config TANGO_IRQ
	bool
	select IRQ_DOMAIN
	select GENERIC_IRQ_CHIP

config TB10X_IRQC
	bool
	select IRQ_DOMAIN
	select GENERIC_IRQ_CHIP

config TS4800_IRQ
	tristate "TS-4800 IRQ controller"
	select IRQ_DOMAIN
	depends on HAS_IOMEM
	depends on SOC_IMX51 || COMPILE_TEST
	help
	  Support for the TS-4800 FPGA IRQ controller

config VERSATILE_FPGA_IRQ
	bool
	select IRQ_DOMAIN

config VERSATILE_FPGA_IRQ_NR
       int
       default 4
       depends on VERSATILE_FPGA_IRQ

config XTENSA_MX
	bool
	select IRQ_DOMAIN

config IRQ_CROSSBAR
	bool
	help
	  Support for a CROSSBAR ip that precedes the main interrupt controller.
	  The primary irqchip invokes the crossbar's callback which inturn allocates
	  a free irq and configures the IP. Thus the peripheral interrupts are
	  routed to one of the free irqchip interrupt lines.

config KEYSTONE_IRQ
	tristate "Keystone 2 IRQ controller IP"
	depends on ARCH_KEYSTONE
	help
		Support for Texas Instruments Keystone 2 IRQ controller IP which
		is part of the Keystone 2 IPC mechanism

config MIPS_GIC
	bool
	select GENERIC_IRQ_IPI
	select IRQ_DOMAIN_HIERARCHY
	select MIPS_CM

config INGENIC_IRQ
	bool
	depends on MACH_INGENIC
	default y

config RENESAS_H8300H_INTC
        bool
	select IRQ_DOMAIN

config RENESAS_H8S_INTC
        bool
	select IRQ_DOMAIN

config IMX_GPCV2
	bool
	select IRQ_DOMAIN
	help
	  Enables the wakeup IRQs for IMX platforms with GPCv2 block

config IRQ_MXS
	def_bool y if MACH_ASM9260 || ARCH_MXS
	select IRQ_DOMAIN
	select STMP_DEVICE

config MVEBU_ODMI
	bool

config LS_SCFG_MSI
	def_bool y if SOC_LS1021A || ARCH_LAYERSCAPE
	depends on PCI && PCI_MSI

config PARTITION_PERCPU
	bool

config EZNPS_GIC
	bool "NPS400 Global Interrupt Manager (GIM)"
	depends on ARC || (COMPILE_TEST && !64BIT)
	select IRQ_DOMAIN
	help
	  Support the EZchip NPS400 global interrupt controller<|MERGE_RESOLUTION|>--- conflicted
+++ resolved
@@ -39,10 +39,7 @@
 	bool
 	depends on PCI
 	depends on PCI_MSI
-<<<<<<< HEAD
-=======
 	select ACPI_IORT if ACPI
->>>>>>> 16217dc7
 
 config ARM_NVIC
 	bool
