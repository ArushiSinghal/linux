/*
 * This file is subject to the terms and conditions of the GNU General Public
 * License.  See the file "COPYING" in the main directory of this archive
 * for more details.
 *
 * Copyright (C) 2008 Ralf Baechle (ralf@linux-mips.org)
 * Copyright (C) 2012 MIPS Technologies, Inc.  All rights reserved.
 */
#include <linux/bitmap.h>
#include <linux/clocksource.h>
#include <linux/init.h>
#include <linux/interrupt.h>
#include <linux/irq.h>
#include <linux/irqchip.h>
#include <linux/irqchip/mips-gic.h>
#include <linux/of_address.h>
#include <linux/sched.h>
#include <linux/smp.h>

#include <asm/mips-cm.h>
#include <asm/setup.h>
#include <asm/traps.h>

#include <dt-bindings/interrupt-controller/mips-gic.h>

unsigned int gic_present;

struct gic_pcpu_mask {
	DECLARE_BITMAP(pcpu_mask, GIC_MAX_INTRS);
};

struct gic_irq_spec {
	enum {
		GIC_DEVICE,
		GIC_IPI
	} type;

	union {
		struct cpumask *ipimask;
		unsigned int hwirq;
	};
};

static unsigned long __gic_base_addr;

static void __iomem *gic_base;
static struct gic_pcpu_mask pcpu_masks[NR_CPUS];
static DEFINE_SPINLOCK(gic_lock);
static struct irq_domain *gic_irq_domain;
static struct irq_domain *gic_dev_domain;
static struct irq_domain *gic_ipi_domain;
static int gic_shared_intrs;
static int gic_vpes;
static unsigned int gic_cpu_pin;
static unsigned int timer_cpu_pin;
static struct irq_chip gic_level_irq_controller, gic_edge_irq_controller;
DECLARE_BITMAP(ipi_resrv, GIC_MAX_INTRS);

static void __gic_irq_dispatch(void);

static inline u32 gic_read32(unsigned int reg)
{
	return __raw_readl(gic_base + reg);
}

static inline u64 gic_read64(unsigned int reg)
{
	return __raw_readq(gic_base + reg);
}

static inline unsigned long gic_read(unsigned int reg)
{
	if (!mips_cm_is64)
		return gic_read32(reg);
	else
		return gic_read64(reg);
}

static inline void gic_write32(unsigned int reg, u32 val)
{
	return __raw_writel(val, gic_base + reg);
}

static inline void gic_write64(unsigned int reg, u64 val)
{
	return __raw_writeq(val, gic_base + reg);
}

static inline void gic_write(unsigned int reg, unsigned long val)
{
	if (!mips_cm_is64)
		return gic_write32(reg, (u32)val);
	else
		return gic_write64(reg, (u64)val);
}

static inline void gic_update_bits(unsigned int reg, unsigned long mask,
				   unsigned long val)
{
	unsigned long regval;

	regval = gic_read(reg);
	regval &= ~mask;
	regval |= val;
	gic_write(reg, regval);
}

static inline void gic_reset_mask(unsigned int intr)
{
	gic_write(GIC_REG(SHARED, GIC_SH_RMASK) + GIC_INTR_OFS(intr),
		  1ul << GIC_INTR_BIT(intr));
}

static inline void gic_set_mask(unsigned int intr)
{
	gic_write(GIC_REG(SHARED, GIC_SH_SMASK) + GIC_INTR_OFS(intr),
		  1ul << GIC_INTR_BIT(intr));
}

static inline void gic_set_polarity(unsigned int intr, unsigned int pol)
{
	gic_update_bits(GIC_REG(SHARED, GIC_SH_SET_POLARITY) +
			GIC_INTR_OFS(intr), 1ul << GIC_INTR_BIT(intr),
			(unsigned long)pol << GIC_INTR_BIT(intr));
}

static inline void gic_set_trigger(unsigned int intr, unsigned int trig)
{
	gic_update_bits(GIC_REG(SHARED, GIC_SH_SET_TRIGGER) +
			GIC_INTR_OFS(intr), 1ul << GIC_INTR_BIT(intr),
			(unsigned long)trig << GIC_INTR_BIT(intr));
}

static inline void gic_set_dual_edge(unsigned int intr, unsigned int dual)
{
	gic_update_bits(GIC_REG(SHARED, GIC_SH_SET_DUAL) + GIC_INTR_OFS(intr),
			1ul << GIC_INTR_BIT(intr),
			(unsigned long)dual << GIC_INTR_BIT(intr));
}

static inline void gic_map_to_pin(unsigned int intr, unsigned int pin)
{
	gic_write32(GIC_REG(SHARED, GIC_SH_INTR_MAP_TO_PIN_BASE) +
		    GIC_SH_MAP_TO_PIN(intr), GIC_MAP_TO_PIN_MSK | pin);
}

static inline void gic_map_to_vpe(unsigned int intr, unsigned int vpe)
{
	gic_write(GIC_REG(SHARED, GIC_SH_INTR_MAP_TO_VPE_BASE) +
		  GIC_SH_MAP_TO_VPE_REG_OFF(intr, vpe),
		  GIC_SH_MAP_TO_VPE_REG_BIT(vpe));
}

#ifdef CONFIG_CLKSRC_MIPS_GIC
cycle_t gic_read_count(void)
{
	unsigned int hi, hi2, lo;

	if (mips_cm_is64)
		return (cycle_t)gic_read(GIC_REG(SHARED, GIC_SH_COUNTER));

	do {
		hi = gic_read32(GIC_REG(SHARED, GIC_SH_COUNTER_63_32));
		lo = gic_read32(GIC_REG(SHARED, GIC_SH_COUNTER_31_00));
		hi2 = gic_read32(GIC_REG(SHARED, GIC_SH_COUNTER_63_32));
	} while (hi2 != hi);

	return (((cycle_t) hi) << 32) + lo;
}

unsigned int gic_get_count_width(void)
{
	unsigned int bits, config;

	config = gic_read(GIC_REG(SHARED, GIC_SH_CONFIG));
	bits = 32 + 4 * ((config & GIC_SH_CONFIG_COUNTBITS_MSK) >>
			 GIC_SH_CONFIG_COUNTBITS_SHF);

	return bits;
}

void gic_write_compare(cycle_t cnt)
{
	if (mips_cm_is64) {
		gic_write(GIC_REG(VPE_LOCAL, GIC_VPE_COMPARE), cnt);
	} else {
		gic_write32(GIC_REG(VPE_LOCAL, GIC_VPE_COMPARE_HI),
					(int)(cnt >> 32));
		gic_write32(GIC_REG(VPE_LOCAL, GIC_VPE_COMPARE_LO),
					(int)(cnt & 0xffffffff));
	}
}

void gic_write_cpu_compare(cycle_t cnt, int cpu)
{
	unsigned long flags;

	local_irq_save(flags);

	gic_write(GIC_REG(VPE_LOCAL, GIC_VPE_OTHER_ADDR), mips_cm_vp_id(cpu));

	if (mips_cm_is64) {
		gic_write(GIC_REG(VPE_OTHER, GIC_VPE_COMPARE), cnt);
	} else {
		gic_write32(GIC_REG(VPE_OTHER, GIC_VPE_COMPARE_HI),
					(int)(cnt >> 32));
		gic_write32(GIC_REG(VPE_OTHER, GIC_VPE_COMPARE_LO),
					(int)(cnt & 0xffffffff));
	}

	local_irq_restore(flags);
}

cycle_t gic_read_compare(void)
{
	unsigned int hi, lo;

	if (mips_cm_is64)
		return (cycle_t)gic_read(GIC_REG(VPE_LOCAL, GIC_VPE_COMPARE));

	hi = gic_read32(GIC_REG(VPE_LOCAL, GIC_VPE_COMPARE_HI));
	lo = gic_read32(GIC_REG(VPE_LOCAL, GIC_VPE_COMPARE_LO));

	return (((cycle_t) hi) << 32) + lo;
}

void gic_start_count(void)
{
	u32 gicconfig;

	/* Start the counter */
	gicconfig = gic_read(GIC_REG(SHARED, GIC_SH_CONFIG));
	gicconfig &= ~(1 << GIC_SH_CONFIG_COUNTSTOP_SHF);
	gic_write(GIC_REG(SHARED, GIC_SH_CONFIG), gicconfig);
}

void gic_stop_count(void)
{
	u32 gicconfig;

	/* Stop the counter */
	gicconfig = gic_read(GIC_REG(SHARED, GIC_SH_CONFIG));
	gicconfig |= 1 << GIC_SH_CONFIG_COUNTSTOP_SHF;
	gic_write(GIC_REG(SHARED, GIC_SH_CONFIG), gicconfig);
}

#endif

unsigned gic_read_local_vp_id(void)
{
	unsigned long ident;

	ident = gic_read(GIC_REG(VPE_LOCAL, GIC_VP_IDENT));
	return ident & GIC_VP_IDENT_VCNUM_MSK;
}

static bool gic_local_irq_is_routable(int intr)
{
	u32 vpe_ctl;

	/* All local interrupts are routable in EIC mode. */
	if (cpu_has_veic)
		return true;

	vpe_ctl = gic_read32(GIC_REG(VPE_LOCAL, GIC_VPE_CTL));
	switch (intr) {
	case GIC_LOCAL_INT_TIMER:
		return vpe_ctl & GIC_VPE_CTL_TIMER_RTBL_MSK;
	case GIC_LOCAL_INT_PERFCTR:
		return vpe_ctl & GIC_VPE_CTL_PERFCNT_RTBL_MSK;
	case GIC_LOCAL_INT_FDC:
		return vpe_ctl & GIC_VPE_CTL_FDC_RTBL_MSK;
	case GIC_LOCAL_INT_SWINT0:
	case GIC_LOCAL_INT_SWINT1:
		return vpe_ctl & GIC_VPE_CTL_SWINT_RTBL_MSK;
	default:
		return true;
	}
}

static void gic_bind_eic_interrupt(int irq, int set)
{
	/* Convert irq vector # to hw int # */
	irq -= GIC_PIN_TO_VEC_OFFSET;

	/* Set irq to use shadow set */
	gic_write(GIC_REG(VPE_LOCAL, GIC_VPE_EIC_SHADOW_SET_BASE) +
		  GIC_VPE_EIC_SS(irq), set);
}

static void gic_send_ipi(struct irq_data *d, unsigned int cpu)
{
	irq_hw_number_t hwirq = GIC_HWIRQ_TO_SHARED(irqd_to_hwirq(d));

	gic_write(GIC_REG(SHARED, GIC_SH_WEDGE), GIC_SH_WEDGE_SET(hwirq));
}

int gic_get_c0_compare_int(void)
{
	if (!gic_local_irq_is_routable(GIC_LOCAL_INT_TIMER))
		return MIPS_CPU_IRQ_BASE + cp0_compare_irq;
	return irq_create_mapping(gic_irq_domain,
				  GIC_LOCAL_TO_HWIRQ(GIC_LOCAL_INT_TIMER));
}

int gic_get_c0_perfcount_int(void)
{
	if (!gic_local_irq_is_routable(GIC_LOCAL_INT_PERFCTR)) {
		/* Is the performance counter shared with the timer? */
		if (cp0_perfcount_irq < 0)
			return -1;
		return MIPS_CPU_IRQ_BASE + cp0_perfcount_irq;
	}
	return irq_create_mapping(gic_irq_domain,
				  GIC_LOCAL_TO_HWIRQ(GIC_LOCAL_INT_PERFCTR));
}

int gic_get_c0_fdc_int(void)
{
	if (!gic_local_irq_is_routable(GIC_LOCAL_INT_FDC)) {
		/* Is the FDC IRQ even present? */
		if (cp0_fdc_irq < 0)
			return -1;
		return MIPS_CPU_IRQ_BASE + cp0_fdc_irq;
	}

	return irq_create_mapping(gic_irq_domain,
				  GIC_LOCAL_TO_HWIRQ(GIC_LOCAL_INT_FDC));
}

int gic_get_usm_range(struct resource *gic_usm_res)
{
	if (!gic_present)
		return -1;

	gic_usm_res->start = __gic_base_addr + USM_VISIBLE_SECTION_OFS;
	gic_usm_res->end = gic_usm_res->start + (USM_VISIBLE_SECTION_SIZE - 1);

	return 0;
}

static void gic_handle_shared_int(bool chained)
{
	unsigned int i, intr, virq, gic_reg_step = mips_cm_is64 ? 8 : 4;
	unsigned long *pcpu_mask;
	unsigned long pending_reg, intrmask_reg;
	DECLARE_BITMAP(pending, GIC_MAX_INTRS);
	DECLARE_BITMAP(intrmask, GIC_MAX_INTRS);

	/* Get per-cpu bitmaps */
	pcpu_mask = pcpu_masks[smp_processor_id()].pcpu_mask;

	pending_reg = GIC_REG(SHARED, GIC_SH_PEND);
	intrmask_reg = GIC_REG(SHARED, GIC_SH_MASK);

	for (i = 0; i < BITS_TO_LONGS(gic_shared_intrs); i++) {
		pending[i] = gic_read(pending_reg);
		intrmask[i] = gic_read(intrmask_reg);
		pending_reg += gic_reg_step;
		intrmask_reg += gic_reg_step;

		if (!IS_ENABLED(CONFIG_64BIT) || mips_cm_is64)
			continue;

		pending[i] |= (u64)gic_read(pending_reg) << 32;
		intrmask[i] |= (u64)gic_read(intrmask_reg) << 32;
		pending_reg += gic_reg_step;
		intrmask_reg += gic_reg_step;
	}

	bitmap_and(pending, pending, intrmask, gic_shared_intrs);
	bitmap_and(pending, pending, pcpu_mask, gic_shared_intrs);

	for_each_set_bit(intr, pending, gic_shared_intrs) {
		virq = irq_linear_revmap(gic_irq_domain,
					 GIC_SHARED_TO_HWIRQ(intr));
		if (chained)
			generic_handle_irq(virq);
		else
			do_IRQ(virq);
	}
}

static void gic_mask_irq(struct irq_data *d)
{
	gic_reset_mask(GIC_HWIRQ_TO_SHARED(d->hwirq));
}

static void gic_unmask_irq(struct irq_data *d)
{
	gic_set_mask(GIC_HWIRQ_TO_SHARED(d->hwirq));
}

static void gic_ack_irq(struct irq_data *d)
{
	unsigned int irq = GIC_HWIRQ_TO_SHARED(d->hwirq);

	gic_write(GIC_REG(SHARED, GIC_SH_WEDGE), GIC_SH_WEDGE_CLR(irq));
}

static int gic_set_type(struct irq_data *d, unsigned int type)
{
	unsigned int irq = GIC_HWIRQ_TO_SHARED(d->hwirq);
	unsigned long flags;
	bool is_edge;

	spin_lock_irqsave(&gic_lock, flags);
	switch (type & IRQ_TYPE_SENSE_MASK) {
	case IRQ_TYPE_EDGE_FALLING:
		gic_set_polarity(irq, GIC_POL_NEG);
		gic_set_trigger(irq, GIC_TRIG_EDGE);
		gic_set_dual_edge(irq, GIC_TRIG_DUAL_DISABLE);
		is_edge = true;
		break;
	case IRQ_TYPE_EDGE_RISING:
		gic_set_polarity(irq, GIC_POL_POS);
		gic_set_trigger(irq, GIC_TRIG_EDGE);
		gic_set_dual_edge(irq, GIC_TRIG_DUAL_DISABLE);
		is_edge = true;
		break;
	case IRQ_TYPE_EDGE_BOTH:
		/* polarity is irrelevant in this case */
		gic_set_trigger(irq, GIC_TRIG_EDGE);
		gic_set_dual_edge(irq, GIC_TRIG_DUAL_ENABLE);
		is_edge = true;
		break;
	case IRQ_TYPE_LEVEL_LOW:
		gic_set_polarity(irq, GIC_POL_NEG);
		gic_set_trigger(irq, GIC_TRIG_LEVEL);
		gic_set_dual_edge(irq, GIC_TRIG_DUAL_DISABLE);
		is_edge = false;
		break;
	case IRQ_TYPE_LEVEL_HIGH:
	default:
		gic_set_polarity(irq, GIC_POL_POS);
		gic_set_trigger(irq, GIC_TRIG_LEVEL);
		gic_set_dual_edge(irq, GIC_TRIG_DUAL_DISABLE);
		is_edge = false;
		break;
	}

	if (is_edge)
		irq_set_chip_handler_name_locked(d, &gic_edge_irq_controller,
						 handle_edge_irq, NULL);
	else
		irq_set_chip_handler_name_locked(d, &gic_level_irq_controller,
						 handle_level_irq, NULL);
	spin_unlock_irqrestore(&gic_lock, flags);

	return 0;
}

#ifdef CONFIG_SMP
static int gic_set_affinity(struct irq_data *d, const struct cpumask *cpumask,
			    bool force)
{
	unsigned int irq = GIC_HWIRQ_TO_SHARED(d->hwirq);
	cpumask_t	tmp = CPU_MASK_NONE;
	unsigned long	flags;
	int		i;

	cpumask_and(&tmp, cpumask, cpu_online_mask);
	if (cpumask_empty(&tmp))
		return -EINVAL;

	/* Assumption : cpumask refers to a single CPU */
	spin_lock_irqsave(&gic_lock, flags);

	/* Re-route this IRQ */
	gic_map_to_vpe(irq, mips_cm_vp_id(cpumask_first(&tmp)));

	/* Update the pcpu_masks */
	for (i = 0; i < min(gic_vpes, NR_CPUS); i++)
		clear_bit(irq, pcpu_masks[i].pcpu_mask);
	set_bit(irq, pcpu_masks[cpumask_first(&tmp)].pcpu_mask);

	cpumask_copy(irq_data_get_affinity_mask(d), cpumask);
	spin_unlock_irqrestore(&gic_lock, flags);

	return IRQ_SET_MASK_OK_NOCOPY;
}
#endif

static struct irq_chip gic_level_irq_controller = {
	.name			=	"MIPS GIC",
	.irq_mask		=	gic_mask_irq,
	.irq_unmask		=	gic_unmask_irq,
	.irq_set_type		=	gic_set_type,
#ifdef CONFIG_SMP
	.irq_set_affinity	=	gic_set_affinity,
#endif
};

static struct irq_chip gic_edge_irq_controller = {
	.name			=	"MIPS GIC",
	.irq_ack		=	gic_ack_irq,
	.irq_mask		=	gic_mask_irq,
	.irq_unmask		=	gic_unmask_irq,
	.irq_set_type		=	gic_set_type,
#ifdef CONFIG_SMP
	.irq_set_affinity	=	gic_set_affinity,
#endif
	.ipi_send_single	=	gic_send_ipi,
};

static void gic_handle_local_int(bool chained)
{
	unsigned long pending, masked;
	unsigned int intr, virq;

	pending = gic_read32(GIC_REG(VPE_LOCAL, GIC_VPE_PEND));
	masked = gic_read32(GIC_REG(VPE_LOCAL, GIC_VPE_MASK));

	bitmap_and(&pending, &pending, &masked, GIC_NUM_LOCAL_INTRS);

	for_each_set_bit(intr, &pending, GIC_NUM_LOCAL_INTRS) {
		virq = irq_linear_revmap(gic_irq_domain,
					 GIC_LOCAL_TO_HWIRQ(intr));
		if (chained)
			generic_handle_irq(virq);
		else
			do_IRQ(virq);
	}
}

static void gic_mask_local_irq(struct irq_data *d)
{
	int intr = GIC_HWIRQ_TO_LOCAL(d->hwirq);

	gic_write32(GIC_REG(VPE_LOCAL, GIC_VPE_RMASK), 1 << intr);
}

static void gic_unmask_local_irq(struct irq_data *d)
{
	int intr = GIC_HWIRQ_TO_LOCAL(d->hwirq);

	gic_write32(GIC_REG(VPE_LOCAL, GIC_VPE_SMASK), 1 << intr);
}

static struct irq_chip gic_local_irq_controller = {
	.name			=	"MIPS GIC Local",
	.irq_mask		=	gic_mask_local_irq,
	.irq_unmask		=	gic_unmask_local_irq,
};

static void gic_mask_local_irq_all_vpes(struct irq_data *d)
{
	int intr = GIC_HWIRQ_TO_LOCAL(d->hwirq);
	int i;
	unsigned long flags;

	spin_lock_irqsave(&gic_lock, flags);
	for (i = 0; i < gic_vpes; i++) {
		gic_write(GIC_REG(VPE_LOCAL, GIC_VPE_OTHER_ADDR),
			  mips_cm_vp_id(i));
		gic_write32(GIC_REG(VPE_OTHER, GIC_VPE_RMASK), 1 << intr);
	}
	spin_unlock_irqrestore(&gic_lock, flags);
}

static void gic_unmask_local_irq_all_vpes(struct irq_data *d)
{
	int intr = GIC_HWIRQ_TO_LOCAL(d->hwirq);
	int i;
	unsigned long flags;

	spin_lock_irqsave(&gic_lock, flags);
	for (i = 0; i < gic_vpes; i++) {
		gic_write(GIC_REG(VPE_LOCAL, GIC_VPE_OTHER_ADDR),
			  mips_cm_vp_id(i));
		gic_write32(GIC_REG(VPE_OTHER, GIC_VPE_SMASK), 1 << intr);
	}
	spin_unlock_irqrestore(&gic_lock, flags);
}

static struct irq_chip gic_all_vpes_local_irq_controller = {
	.name			=	"MIPS GIC Local",
	.irq_mask		=	gic_mask_local_irq_all_vpes,
	.irq_unmask		=	gic_unmask_local_irq_all_vpes,
};

static void __gic_irq_dispatch(void)
{
	gic_handle_local_int(false);
	gic_handle_shared_int(false);
}

static void gic_irq_dispatch(struct irq_desc *desc)
{
	gic_handle_local_int(true);
	gic_handle_shared_int(true);
}

static void __init gic_basic_init(void)
{
	unsigned int i;

	board_bind_eic_interrupt = &gic_bind_eic_interrupt;

	/* Setup defaults */
	for (i = 0; i < gic_shared_intrs; i++) {
		gic_set_polarity(i, GIC_POL_POS);
		gic_set_trigger(i, GIC_TRIG_LEVEL);
		gic_reset_mask(i);
	}

	for (i = 0; i < gic_vpes; i++) {
		unsigned int j;

		gic_write(GIC_REG(VPE_LOCAL, GIC_VPE_OTHER_ADDR),
			  mips_cm_vp_id(i));
		for (j = 0; j < GIC_NUM_LOCAL_INTRS; j++) {
			if (!gic_local_irq_is_routable(j))
				continue;
			gic_write32(GIC_REG(VPE_OTHER, GIC_VPE_RMASK), 1 << j);
		}
	}
}

static int gic_local_irq_domain_map(struct irq_domain *d, unsigned int virq,
				    irq_hw_number_t hw)
{
	int intr = GIC_HWIRQ_TO_LOCAL(hw);
	int ret = 0;
	int i;
	unsigned long flags;

	if (!gic_local_irq_is_routable(intr))
		return -EPERM;

	spin_lock_irqsave(&gic_lock, flags);
	for (i = 0; i < gic_vpes; i++) {
		u32 val = GIC_MAP_TO_PIN_MSK | gic_cpu_pin;

		gic_write(GIC_REG(VPE_LOCAL, GIC_VPE_OTHER_ADDR),
			  mips_cm_vp_id(i));

		switch (intr) {
		case GIC_LOCAL_INT_WD:
			gic_write32(GIC_REG(VPE_OTHER, GIC_VPE_WD_MAP), val);
			break;
		case GIC_LOCAL_INT_COMPARE:
			gic_write32(GIC_REG(VPE_OTHER, GIC_VPE_COMPARE_MAP),
				    val);
			break;
		case GIC_LOCAL_INT_TIMER:
			/* CONFIG_MIPS_CMP workaround (see __gic_init) */
			val = GIC_MAP_TO_PIN_MSK | timer_cpu_pin;
			gic_write32(GIC_REG(VPE_OTHER, GIC_VPE_TIMER_MAP),
				    val);
			break;
		case GIC_LOCAL_INT_PERFCTR:
			gic_write32(GIC_REG(VPE_OTHER, GIC_VPE_PERFCTR_MAP),
				    val);
			break;
		case GIC_LOCAL_INT_SWINT0:
			gic_write32(GIC_REG(VPE_OTHER, GIC_VPE_SWINT0_MAP),
				    val);
			break;
		case GIC_LOCAL_INT_SWINT1:
			gic_write32(GIC_REG(VPE_OTHER, GIC_VPE_SWINT1_MAP),
				    val);
			break;
		case GIC_LOCAL_INT_FDC:
			gic_write32(GIC_REG(VPE_OTHER, GIC_VPE_FDC_MAP), val);
			break;
		default:
			pr_err("Invalid local IRQ %d\n", intr);
			ret = -EINVAL;
			break;
		}
	}
	spin_unlock_irqrestore(&gic_lock, flags);

	return ret;
}

static int gic_shared_irq_domain_map(struct irq_domain *d, unsigned int virq,
				     irq_hw_number_t hw, unsigned int vpe)
{
	int intr = GIC_HWIRQ_TO_SHARED(hw);
	unsigned long flags;
	int i;

	spin_lock_irqsave(&gic_lock, flags);
	gic_map_to_pin(intr, gic_cpu_pin);
	gic_map_to_vpe(intr, mips_cm_vp_id(vpe));
	for (i = 0; i < min(gic_vpes, NR_CPUS); i++)
		clear_bit(intr, pcpu_masks[i].pcpu_mask);
	set_bit(intr, pcpu_masks[vpe].pcpu_mask);
	spin_unlock_irqrestore(&gic_lock, flags);

	return 0;
}

static int gic_setup_dev_chip(struct irq_domain *d, unsigned int virq,
			      unsigned int hwirq)
{
	struct irq_chip *chip;
	int err;

	if (hwirq >= GIC_SHARED_HWIRQ_BASE) {
		err = irq_domain_set_hwirq_and_chip(d, virq, hwirq,
						    &gic_level_irq_controller,
						    NULL);
	} else {
		switch (GIC_HWIRQ_TO_LOCAL(hwirq)) {
		case GIC_LOCAL_INT_TIMER:
		case GIC_LOCAL_INT_PERFCTR:
		case GIC_LOCAL_INT_FDC:
			/*
			 * HACK: These are all really percpu interrupts, but
			 * the rest of the MIPS kernel code does not use the
			 * percpu IRQ API for them.
			 */
			chip = &gic_all_vpes_local_irq_controller;
			irq_set_handler(virq, handle_percpu_irq);
			break;
<<<<<<< HEAD

		default:
			chip = &gic_local_irq_controller;
			irq_set_handler(virq, handle_percpu_devid_irq);
			irq_set_percpu_devid(virq);
			break;
		}

=======

		default:
			chip = &gic_local_irq_controller;
			irq_set_handler(virq, handle_percpu_devid_irq);
			irq_set_percpu_devid(virq);
			break;
		}

>>>>>>> 56c1bc3e
		err = irq_domain_set_hwirq_and_chip(d, virq, hwirq,
						    chip, NULL);
	}

	return err;
}

static int gic_irq_domain_alloc(struct irq_domain *d, unsigned int virq,
				unsigned int nr_irqs, void *arg)
{
	struct gic_irq_spec *spec = arg;
	irq_hw_number_t hwirq, base_hwirq;
	int cpu, ret, i;

	if (spec->type == GIC_DEVICE) {
		/* verify that shared irqs don't conflict with an IPI irq */
		if ((spec->hwirq >= GIC_SHARED_HWIRQ_BASE) &&
		    test_bit(GIC_HWIRQ_TO_SHARED(spec->hwirq), ipi_resrv))
			return -EBUSY;

		return gic_setup_dev_chip(d, virq, spec->hwirq);
	} else {
		base_hwirq = find_first_bit(ipi_resrv, gic_shared_intrs);
		if (base_hwirq == gic_shared_intrs) {
			return -ENOMEM;
		}

		/* check that we have enough space */
		for (i = base_hwirq; i < nr_irqs; i++) {
			if (!test_bit(i, ipi_resrv))
				return -EBUSY;
		}
		bitmap_clear(ipi_resrv, base_hwirq, nr_irqs);

		/* map the hwirq for each cpu consecutively */
		i = 0;
		for_each_cpu(cpu, spec->ipimask) {
			hwirq = GIC_SHARED_TO_HWIRQ(base_hwirq + i);

			ret = irq_domain_set_hwirq_and_chip(d, virq + i, hwirq,
							    &gic_level_irq_controller,
							    NULL);
			if (ret)
				goto error;

			irq_set_handler(virq + i, handle_level_irq);

			ret = gic_shared_irq_domain_map(d, virq + i, hwirq, cpu);
			if (ret)
				goto error;

			i++;
		}

		/*
		 * tell the parent about the base hwirq we allocated so it can
		 * set its own domain data
		 */
		spec->hwirq = base_hwirq;
	}

	return 0;
error:
	bitmap_set(ipi_resrv, base_hwirq, nr_irqs);
	return ret;
}

void gic_irq_domain_free(struct irq_domain *d, unsigned int virq,
			 unsigned int nr_irqs)
{
	irq_hw_number_t base_hwirq;
	struct irq_data *data;

	data = irq_get_irq_data(virq);
	if (!data)
		return;

	base_hwirq = GIC_HWIRQ_TO_SHARED(irqd_to_hwirq(data));
	bitmap_set(ipi_resrv, base_hwirq, nr_irqs);
}

int gic_irq_domain_match(struct irq_domain *d, struct device_node *node,
			 enum irq_domain_bus_token bus_token)
{
	/* this domain should'nt be accessed directly */
	return 0;
}

static const struct irq_domain_ops gic_irq_domain_ops = {
	.alloc = gic_irq_domain_alloc,
	.free = gic_irq_domain_free,
	.match = gic_irq_domain_match,
};

static int gic_dev_domain_xlate(struct irq_domain *d, struct device_node *ctrlr,
				const u32 *intspec, unsigned int intsize,
				irq_hw_number_t *out_hwirq,
				unsigned int *out_type)
{
	if (intsize != 3)
		return -EINVAL;

	if (intspec[0] == GIC_SHARED)
		*out_hwirq = GIC_SHARED_TO_HWIRQ(intspec[1]);
	else if (intspec[0] == GIC_LOCAL)
		*out_hwirq = GIC_LOCAL_TO_HWIRQ(intspec[1]);
	else
		return -EINVAL;
	*out_type = intspec[2] & IRQ_TYPE_SENSE_MASK;

	return 0;
}

static int gic_dev_domain_alloc(struct irq_domain *d, unsigned int virq,
				unsigned int nr_irqs, void *arg)
{
	struct irq_fwspec *fwspec = arg;
	struct gic_irq_spec spec = {
		.type = GIC_DEVICE,
	};
	int i, ret;

	if (fwspec->param[0] == GIC_SHARED)
		spec.hwirq = GIC_SHARED_TO_HWIRQ(fwspec->param[1]);
	else
		spec.hwirq = GIC_LOCAL_TO_HWIRQ(fwspec->param[1]);

	ret = irq_domain_alloc_irqs_parent(d, virq, nr_irqs, &spec);
	if (ret)
		return ret;

	for (i = 0; i < nr_irqs; i++) {
		ret = gic_setup_dev_chip(d, virq + i, spec.hwirq + i);
		if (ret)
			goto error;
	}

	return 0;

error:
	irq_domain_free_irqs_parent(d, virq, nr_irqs);
	return ret;
}

void gic_dev_domain_free(struct irq_domain *d, unsigned int virq,
			 unsigned int nr_irqs)
{
	/* no real allocation is done for dev irqs, so no need to free anything */
	return;
}

static void gic_dev_domain_activate(struct irq_domain *domain,
				    struct irq_data *d)
{
	if (GIC_HWIRQ_TO_LOCAL(d->hwirq) < GIC_NUM_LOCAL_INTRS)
		gic_local_irq_domain_map(domain, d->irq, d->hwirq);
	else
		gic_shared_irq_domain_map(domain, d->irq, d->hwirq, 0);
}

static struct irq_domain_ops gic_dev_domain_ops = {
	.xlate = gic_dev_domain_xlate,
	.alloc = gic_dev_domain_alloc,
	.free = gic_dev_domain_free,
	.activate = gic_dev_domain_activate,
};

static int gic_ipi_domain_xlate(struct irq_domain *d, struct device_node *ctrlr,
				const u32 *intspec, unsigned int intsize,
				irq_hw_number_t *out_hwirq,
				unsigned int *out_type)
{
	/*
	 * There's nothing to translate here. hwirq is dynamically allocated and
	 * the irq type is always edge triggered.
	 * */
	*out_hwirq = 0;
	*out_type = IRQ_TYPE_EDGE_RISING;

	return 0;
}

static int gic_ipi_domain_alloc(struct irq_domain *d, unsigned int virq,
				unsigned int nr_irqs, void *arg)
{
	struct cpumask *ipimask = arg;
	struct gic_irq_spec spec = {
		.type = GIC_IPI,
		.ipimask = ipimask
	};
	int ret, i;

	ret = irq_domain_alloc_irqs_parent(d, virq, nr_irqs, &spec);
	if (ret)
		return ret;

	/* the parent should have set spec.hwirq to the base_hwirq it allocated */
	for (i = 0; i < nr_irqs; i++) {
		ret = irq_domain_set_hwirq_and_chip(d, virq + i,
						    GIC_SHARED_TO_HWIRQ(spec.hwirq + i),
						    &gic_edge_irq_controller,
						    NULL);
		if (ret)
			goto error;

		ret = irq_set_irq_type(virq + i, IRQ_TYPE_EDGE_RISING);
		if (ret)
			goto error;
	}

	return 0;
error:
	irq_domain_free_irqs_parent(d, virq, nr_irqs);
	return ret;
}

void gic_ipi_domain_free(struct irq_domain *d, unsigned int virq,
			 unsigned int nr_irqs)
{
	irq_domain_free_irqs_parent(d, virq, nr_irqs);
}

int gic_ipi_domain_match(struct irq_domain *d, struct device_node *node,
			 enum irq_domain_bus_token bus_token)
{
	bool is_ipi;

	switch (bus_token) {
	case DOMAIN_BUS_IPI:
		is_ipi = d->bus_token == bus_token;
		return (!node || to_of_node(d->fwnode) == node) && is_ipi;
		break;
	default:
		return 0;
	}
}

static struct irq_domain_ops gic_ipi_domain_ops = {
	.xlate = gic_ipi_domain_xlate,
	.alloc = gic_ipi_domain_alloc,
	.free = gic_ipi_domain_free,
	.match = gic_ipi_domain_match,
};

static void __init __gic_init(unsigned long gic_base_addr,
			      unsigned long gic_addrspace_size,
			      unsigned int cpu_vec, unsigned int irqbase,
			      struct device_node *node)
{
	unsigned int gicconfig, cpu;
	unsigned int v[2];

	__gic_base_addr = gic_base_addr;

	gic_base = ioremap_nocache(gic_base_addr, gic_addrspace_size);

	gicconfig = gic_read(GIC_REG(SHARED, GIC_SH_CONFIG));
	gic_shared_intrs = (gicconfig & GIC_SH_CONFIG_NUMINTRS_MSK) >>
		   GIC_SH_CONFIG_NUMINTRS_SHF;
	gic_shared_intrs = ((gic_shared_intrs + 1) * 8);

	gic_vpes = (gicconfig & GIC_SH_CONFIG_NUMVPES_MSK) >>
		  GIC_SH_CONFIG_NUMVPES_SHF;
	gic_vpes = gic_vpes + 1;

	if (cpu_has_veic) {
		/* Set EIC mode for all VPEs */
		for_each_present_cpu(cpu) {
			gic_write(GIC_REG(VPE_LOCAL, GIC_VPE_OTHER_ADDR),
				  mips_cm_vp_id(cpu));
			gic_write(GIC_REG(VPE_OTHER, GIC_VPE_CTL),
				  GIC_VPE_CTL_EIC_MODE_MSK);
		}

		/* Always use vector 1 in EIC mode */
		gic_cpu_pin = 0;
		timer_cpu_pin = gic_cpu_pin;
		set_vi_handler(gic_cpu_pin + GIC_PIN_TO_VEC_OFFSET,
			       __gic_irq_dispatch);
	} else {
		gic_cpu_pin = cpu_vec - GIC_CPU_PIN_OFFSET;
		irq_set_chained_handler(MIPS_CPU_IRQ_BASE + cpu_vec,
					gic_irq_dispatch);
		/*
		 * With the CMP implementation of SMP (deprecated), other CPUs
		 * are started by the bootloader and put into a timer based
		 * waiting poll loop. We must not re-route those CPU's local
		 * timer interrupts as the wait instruction will never finish,
		 * so just handle whatever CPU interrupt it is routed to by
		 * default.
		 *
		 * This workaround should be removed when CMP support is
		 * dropped.
		 */
		if (IS_ENABLED(CONFIG_MIPS_CMP) &&
		    gic_local_irq_is_routable(GIC_LOCAL_INT_TIMER)) {
			timer_cpu_pin = gic_read32(GIC_REG(VPE_LOCAL,
							 GIC_VPE_TIMER_MAP)) &
					GIC_MAP_MSK;
			irq_set_chained_handler(MIPS_CPU_IRQ_BASE +
						GIC_CPU_PIN_OFFSET +
						timer_cpu_pin,
						gic_irq_dispatch);
		} else {
			timer_cpu_pin = gic_cpu_pin;
		}
	}

	gic_irq_domain = irq_domain_add_simple(node, GIC_NUM_LOCAL_INTRS +
					       gic_shared_intrs, irqbase,
					       &gic_irq_domain_ops, NULL);
	if (!gic_irq_domain)
		panic("Failed to add GIC IRQ domain");
	gic_irq_domain->name = "mips-gic-irq";

	gic_dev_domain = irq_domain_add_hierarchy(gic_irq_domain, 0,
						  GIC_NUM_LOCAL_INTRS + gic_shared_intrs,
						  node, &gic_dev_domain_ops, NULL);
	if (!gic_dev_domain)
		panic("Failed to add GIC DEV domain");
	gic_dev_domain->name = "mips-gic-dev";

	gic_ipi_domain = irq_domain_add_hierarchy(gic_irq_domain,
						  IRQ_DOMAIN_FLAG_IPI_PER_CPU,
						  GIC_NUM_LOCAL_INTRS + gic_shared_intrs,
						  node, &gic_ipi_domain_ops, NULL);
	if (!gic_ipi_domain)
		panic("Failed to add GIC IPI domain");

	gic_ipi_domain->name = "mips-gic-ipi";
	gic_ipi_domain->bus_token = DOMAIN_BUS_IPI;

	if (node &&
	    !of_property_read_u32_array(node, "mti,reserved-ipi-vectors", v, 2)) {
		bitmap_set(ipi_resrv, v[0], v[1]);
	} else {
		/* Make the last 2 * gic_vpes available for IPIs */
		bitmap_set(ipi_resrv,
			   gic_shared_intrs - 2 * gic_vpes,
			   2 * gic_vpes);
	}

	gic_basic_init();
}

void __init gic_init(unsigned long gic_base_addr,
		     unsigned long gic_addrspace_size,
		     unsigned int cpu_vec, unsigned int irqbase)
{
	__gic_init(gic_base_addr, gic_addrspace_size, cpu_vec, irqbase, NULL);
}

static int __init gic_of_init(struct device_node *node,
			      struct device_node *parent)
{
	struct resource res;
	unsigned int cpu_vec, i = 0, reserved = 0;
	phys_addr_t gic_base;
	size_t gic_len;

	/* Find the first available CPU vector. */
	while (!of_property_read_u32_index(node, "mti,reserved-cpu-vectors",
					   i++, &cpu_vec))
		reserved |= BIT(cpu_vec);
	for (cpu_vec = 2; cpu_vec < 8; cpu_vec++) {
		if (!(reserved & BIT(cpu_vec)))
			break;
	}
	if (cpu_vec == 8) {
		pr_err("No CPU vectors available for GIC\n");
		return -ENODEV;
	}

	if (of_address_to_resource(node, 0, &res)) {
		/*
		 * Probe the CM for the GIC base address if not specified
		 * in the device-tree.
		 */
		if (mips_cm_present()) {
			gic_base = read_gcr_gic_base() &
				~CM_GCR_GIC_BASE_GICEN_MSK;
			gic_len = 0x20000;
		} else {
			pr_err("Failed to get GIC memory range\n");
			return -ENODEV;
		}
	} else {
		gic_base = res.start;
		gic_len = resource_size(&res);
	}

	if (mips_cm_present())
		write_gcr_gic_base(gic_base | CM_GCR_GIC_BASE_GICEN_MSK);
	gic_present = true;

	__gic_init(gic_base, gic_len, cpu_vec, 0, node);

	return 0;
}
IRQCHIP_DECLARE(mips_gic, "mti,gic", gic_of_init);<|MERGE_RESOLUTION|>--- conflicted
+++ resolved
@@ -716,7 +716,6 @@
 			chip = &gic_all_vpes_local_irq_controller;
 			irq_set_handler(virq, handle_percpu_irq);
 			break;
-<<<<<<< HEAD
 
 		default:
 			chip = &gic_local_irq_controller;
@@ -725,16 +724,6 @@
 			break;
 		}
 
-=======
-
-		default:
-			chip = &gic_local_irq_controller;
-			irq_set_handler(virq, handle_percpu_devid_irq);
-			irq_set_percpu_devid(virq);
-			break;
-		}
-
->>>>>>> 56c1bc3e
 		err = irq_domain_set_hwirq_and_chip(d, virq, hwirq,
 						    chip, NULL);
 	}
