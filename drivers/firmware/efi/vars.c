/*
 * Originally from efivars.c
 *
 * Copyright (C) 2001,2003,2004 Dell <Matt_Domsch@dell.com>
 * Copyright (C) 2004 Intel Corporation <matthew.e.tolentino@intel.com>
 *
 *  This program is free software; you can redistribute it and/or modify
 *  it under the terms of the GNU General Public License as published by
 *  the Free Software Foundation; either version 2 of the License, or
 *  (at your option) any later version.
 *
 *  This program is distributed in the hope that it will be useful,
 *  but WITHOUT ANY WARRANTY; without even the implied warranty of
 *  MERCHANTABILITY or FITNESS FOR A PARTICULAR PURPOSE.  See the
 *  GNU General Public License for more details.
 *
 *  You should have received a copy of the GNU General Public License
 *  along with this program; if not, write to the Free Software
 *  Foundation, Inc., 59 Temple Place, Suite 330, Boston, MA  02111-1307  USA
 */

#include <linux/capability.h>
#include <linux/types.h>
#include <linux/errno.h>
#include <linux/init.h>
#include <linux/mm.h>
#include <linux/module.h>
#include <linux/string.h>
#include <linux/smp.h>
#include <linux/efi.h>
#include <linux/sysfs.h>
#include <linux/device.h>
#include <linux/slab.h>
#include <linux/ctype.h>
#include <linux/ucs2_string.h>

/* Private pointer to registered efivars */
static struct efivars *__efivars;

static bool efivar_wq_enabled = true;
DECLARE_WORK(efivar_work, NULL);
EXPORT_SYMBOL_GPL(efivar_work);

static bool
validate_device_path(efi_char16_t *var_name, int match, u8 *buffer,
		     unsigned long len)
{
	struct efi_generic_dev_path *node;
	int offset = 0;

	node = (struct efi_generic_dev_path *)buffer;

	if (len < sizeof(*node))
		return false;

	while (offset <= len - sizeof(*node) &&
	       node->length >= sizeof(*node) &&
		node->length <= len - offset) {
		offset += node->length;

		if ((node->type == EFI_DEV_END_PATH ||
		     node->type == EFI_DEV_END_PATH2) &&
		    node->sub_type == EFI_DEV_END_ENTIRE)
			return true;

		node = (struct efi_generic_dev_path *)(buffer + offset);
	}

	/*
	 * If we're here then either node->length pointed past the end
	 * of the buffer or we reached the end of the buffer without
	 * finding a device path end node.
	 */
	return false;
}

static bool
validate_boot_order(efi_char16_t *var_name, int match, u8 *buffer,
		    unsigned long len)
{
	/* An array of 16-bit integers */
	if ((len % 2) != 0)
		return false;

	return true;
}

static bool
validate_load_option(efi_char16_t *var_name, int match, u8 *buffer,
		     unsigned long len)
{
	u16 filepathlength;
	int i, desclength = 0, namelen;

	namelen = ucs2_strnlen(var_name, EFI_VAR_NAME_LEN);

	/* Either "Boot" or "Driver" followed by four digits of hex */
	for (i = match; i < match+4; i++) {
		if (var_name[i] > 127 ||
		    hex_to_bin(var_name[i] & 0xff) < 0)
			return true;
	}

	/* Reject it if there's 4 digits of hex and then further content */
	if (namelen > match + 4)
		return false;

	/* A valid entry must be at least 8 bytes */
	if (len < 8)
		return false;

	filepathlength = buffer[4] | buffer[5] << 8;

	/*
	 * There's no stored length for the description, so it has to be
	 * found by hand
	 */
	desclength = ucs2_strsize((efi_char16_t *)(buffer + 6), len - 6) + 2;

	/* Each boot entry must have a descriptor */
	if (!desclength)
		return false;

	/*
	 * If the sum of the length of the description, the claimed filepath
	 * length and the original header are greater than the length of the
	 * variable, it's malformed
	 */
	if ((desclength + filepathlength + 6) > len)
		return false;

	/*
	 * And, finally, check the filepath
	 */
	return validate_device_path(var_name, match, buffer + desclength + 6,
				    filepathlength);
}

static bool
validate_uint16(efi_char16_t *var_name, int match, u8 *buffer,
		unsigned long len)
{
	/* A single 16-bit integer */
	if (len != 2)
		return false;

	return true;
}

static bool
validate_ascii_string(efi_char16_t *var_name, int match, u8 *buffer,
		      unsigned long len)
{
	int i;

	for (i = 0; i < len; i++) {
		if (buffer[i] > 127)
			return false;

		if (buffer[i] == 0)
			return true;
	}

	return false;
}

struct variable_validate {
	efi_guid_t vendor;
	char *name;
	bool (*validate)(efi_char16_t *var_name, int match, u8 *data,
			 unsigned long len);
};

/*
 * This is the list of variables we need to validate, as well as the
 * whitelist for what we think is safe not to default to immutable.
 *
 * If it has a validate() method that's not NULL, it'll go into the
 * validation routine.  If not, it is assumed valid, but still used for
 * whitelisting.
 *
 * Note that it's sorted by {vendor,name}, but globbed names must come after
 * any other name with the same prefix.
 */
static const struct variable_validate variable_validate[] = {
	{ EFI_GLOBAL_VARIABLE_GUID, "BootNext", validate_uint16 },
	{ EFI_GLOBAL_VARIABLE_GUID, "BootOrder", validate_boot_order },
	{ EFI_GLOBAL_VARIABLE_GUID, "Boot*", validate_load_option },
	{ EFI_GLOBAL_VARIABLE_GUID, "DriverOrder", validate_boot_order },
	{ EFI_GLOBAL_VARIABLE_GUID, "Driver*", validate_load_option },
	{ EFI_GLOBAL_VARIABLE_GUID, "ConIn", validate_device_path },
	{ EFI_GLOBAL_VARIABLE_GUID, "ConInDev", validate_device_path },
	{ EFI_GLOBAL_VARIABLE_GUID, "ConOut", validate_device_path },
	{ EFI_GLOBAL_VARIABLE_GUID, "ConOutDev", validate_device_path },
	{ EFI_GLOBAL_VARIABLE_GUID, "ErrOut", validate_device_path },
	{ EFI_GLOBAL_VARIABLE_GUID, "ErrOutDev", validate_device_path },
	{ EFI_GLOBAL_VARIABLE_GUID, "Lang", validate_ascii_string },
	{ EFI_GLOBAL_VARIABLE_GUID, "OsIndications", NULL },
	{ EFI_GLOBAL_VARIABLE_GUID, "PlatformLang", validate_ascii_string },
	{ EFI_GLOBAL_VARIABLE_GUID, "Timeout", validate_uint16 },
	{ LINUX_EFI_CRASH_GUID, "*", NULL },
	{ NULL_GUID, "", NULL },
};

/*
 * Check if @var_name matches the pattern given in @match_name.
 *
 * @var_name: an array of @len non-NUL characters.
 * @match_name: a NUL-terminated pattern string, optionally ending in "*". A
 *              final "*" character matches any trailing characters @var_name,
 *              including the case when there are none left in @var_name.
 * @match: on output, the number of non-wildcard characters in @match_name
 *         that @var_name matches, regardless of the return value.
 * @return: whether @var_name fully matches @match_name.
 */
static bool
variable_matches(const char *var_name, size_t len, const char *match_name,
		 int *match)
{
	for (*match = 0; ; (*match)++) {
		char c = match_name[*match];

		switch (c) {
		case '*':
			/* Wildcard in @match_name means we've matched. */
			return true;

		case '\0':
			/* @match_name has ended. Has @var_name too? */
			return (*match == len);

		default:
			/*
			 * We've reached a non-wildcard char in @match_name.
			 * Continue only if there's an identical character in
			 * @var_name.
			 */
			if (*match < len && c == var_name[*match])
				continue;
			return false;
		}
	}
}

bool
efivar_validate(efi_guid_t vendor, efi_char16_t *var_name, u8 *data,
		unsigned long data_size)
{
	int i;
	unsigned long utf8_size;
	u8 *utf8_name;

	utf8_size = ucs2_utf8size(var_name);
	utf8_name = kmalloc(utf8_size + 1, GFP_KERNEL);
	if (!utf8_name)
		return false;

	ucs2_as_utf8(utf8_name, var_name, utf8_size);
	utf8_name[utf8_size] = '\0';

	for (i = 0; variable_validate[i].name[0] != '\0'; i++) {
		const char *name = variable_validate[i].name;
		int match = 0;

		if (efi_guidcmp(vendor, variable_validate[i].vendor))
			continue;

		if (variable_matches(utf8_name, utf8_size+1, name, &match)) {
			if (variable_validate[i].validate == NULL)
				break;
			kfree(utf8_name);
			return variable_validate[i].validate(var_name, match,
							     data, data_size);
		}
	}
	kfree(utf8_name);
	return true;
}
EXPORT_SYMBOL_GPL(efivar_validate);

bool
efivar_variable_is_removable(efi_guid_t vendor, const char *var_name,
			     size_t len)
{
	int i;
	bool found = false;
	int match = 0;

	/*
	 * Check if our variable is in the validated variables list
	 */
	for (i = 0; variable_validate[i].name[0] != '\0'; i++) {
		if (efi_guidcmp(variable_validate[i].vendor, vendor))
			continue;

		if (variable_matches(var_name, len,
				     variable_validate[i].name, &match)) {
			found = true;
			break;
		}
	}

	/*
	 * If it's in our list, it is removable.
	 */
	return found;
}
EXPORT_SYMBOL_GPL(efivar_variable_is_removable);

static efi_status_t
check_var_size(u32 attributes, unsigned long size)
{
	const struct efivar_operations *fops = __efivars->ops;

	if (!fops->query_variable_store)
		return EFI_UNSUPPORTED;

	return fops->query_variable_store(attributes, size, false);
<<<<<<< HEAD
}

static efi_status_t
check_var_size_nonblocking(u32 attributes, unsigned long size)
{
	const struct efivar_operations *fops = __efivars->ops;

	if (!fops->query_variable_store)
		return EFI_UNSUPPORTED;

	return fops->query_variable_store(attributes, size, true);
=======
>>>>>>> ed596a4a
}

static efi_status_t
check_var_size_nonblocking(u32 attributes, unsigned long size)
{
	const struct efivar_operations *fops = __efivars->ops;

	if (!fops->query_variable_store)
		return EFI_UNSUPPORTED;

	return fops->query_variable_store(attributes, size, true);
}

static bool variable_is_present(efi_char16_t *variable_name, efi_guid_t *vendor,
				struct list_head *head)
{
	struct efivar_entry *entry, *n;
	unsigned long strsize1, strsize2;
	bool found = false;

	strsize1 = ucs2_strsize(variable_name, 1024);
	list_for_each_entry_safe(entry, n, head, list) {
		strsize2 = ucs2_strsize(entry->var.VariableName, 1024);
		if (strsize1 == strsize2 &&
			!memcmp(variable_name, &(entry->var.VariableName),
				strsize2) &&
			!efi_guidcmp(entry->var.VendorGuid,
				*vendor)) {
			found = true;
			break;
		}
	}
	return found;
}

/*
 * Returns the size of variable_name, in bytes, including the
 * terminating NULL character, or variable_name_size if no NULL
 * character is found among the first variable_name_size bytes.
 */
static unsigned long var_name_strnsize(efi_char16_t *variable_name,
				       unsigned long variable_name_size)
{
	unsigned long len;
	efi_char16_t c;

	/*
	 * The variable name is, by definition, a NULL-terminated
	 * string, so make absolutely sure that variable_name_size is
	 * the value we expect it to be. If not, return the real size.
	 */
	for (len = 2; len <= variable_name_size; len += sizeof(c)) {
		c = variable_name[(len / sizeof(c)) - 1];
		if (!c)
			break;
	}

	return min(len, variable_name_size);
}

/*
 * Print a warning when duplicate EFI variables are encountered and
 * disable the sysfs workqueue since the firmware is buggy.
 */
static void dup_variable_bug(efi_char16_t *str16, efi_guid_t *vendor_guid,
			     unsigned long len16)
{
	size_t i, len8 = len16 / sizeof(efi_char16_t);
	char *str8;

	/*
	 * Disable the workqueue since the algorithm it uses for
	 * detecting new variables won't work with this buggy
	 * implementation of GetNextVariableName().
	 */
	efivar_wq_enabled = false;

	str8 = kzalloc(len8, GFP_KERNEL);
	if (!str8)
		return;

	for (i = 0; i < len8; i++)
		str8[i] = str16[i];

	printk(KERN_WARNING "efivars: duplicate variable: %s-%pUl\n",
	       str8, vendor_guid);
	kfree(str8);
}

/**
 * efivar_init - build the initial list of EFI variables
 * @func: callback function to invoke for every variable
 * @data: function-specific data to pass to @func
 * @atomic: do we need to execute the @func-loop atomically?
 * @duplicates: error if we encounter duplicates on @head?
 * @head: initialised head of variable list
 *
 * Get every EFI variable from the firmware and invoke @func. @func
 * should call efivar_entry_add() to build the list of variables.
 *
 * Returns 0 on success, or a kernel error code on failure.
 */
int efivar_init(int (*func)(efi_char16_t *, efi_guid_t, unsigned long, void *),
		void *data, bool duplicates, struct list_head *head)
{
	const struct efivar_operations *ops = __efivars->ops;
	unsigned long variable_name_size = 1024;
	efi_char16_t *variable_name;
	efi_status_t status;
	efi_guid_t vendor_guid;
	int err = 0;

	variable_name = kzalloc(variable_name_size, GFP_KERNEL);
	if (!variable_name) {
		printk(KERN_ERR "efivars: Memory allocation failed.\n");
		return -ENOMEM;
	}

	spin_lock_irq(&__efivars->lock);

	/*
	 * Per EFI spec, the maximum storage allocated for both
	 * the variable name and variable data is 1024 bytes.
	 */

	do {
		variable_name_size = 1024;

		status = ops->get_next_variable(&variable_name_size,
						variable_name,
						&vendor_guid);
		switch (status) {
		case EFI_SUCCESS:
			if (duplicates)
				spin_unlock_irq(&__efivars->lock);

			variable_name_size = var_name_strnsize(variable_name,
							       variable_name_size);

			/*
			 * Some firmware implementations return the
			 * same variable name on multiple calls to
			 * get_next_variable(). Terminate the loop
			 * immediately as there is no guarantee that
			 * we'll ever see a different variable name,
			 * and may end up looping here forever.
			 */
			if (duplicates &&
			    variable_is_present(variable_name, &vendor_guid,
						head)) {
				dup_variable_bug(variable_name, &vendor_guid,
						 variable_name_size);
				status = EFI_NOT_FOUND;
			} else {
				err = func(variable_name, vendor_guid,
					   variable_name_size, data);
				if (err)
					status = EFI_NOT_FOUND;
			}

			if (duplicates)
				spin_lock_irq(&__efivars->lock);

			break;
		case EFI_NOT_FOUND:
			break;
		default:
			printk(KERN_WARNING "efivars: get_next_variable: status=%lx\n",
				status);
			status = EFI_NOT_FOUND;
			break;
		}

	} while (status != EFI_NOT_FOUND);

	spin_unlock_irq(&__efivars->lock);

	kfree(variable_name);

	return err;
}
EXPORT_SYMBOL_GPL(efivar_init);

/**
 * efivar_entry_add - add entry to variable list
 * @entry: entry to add to list
 * @head: list head
 */
void efivar_entry_add(struct efivar_entry *entry, struct list_head *head)
{
	spin_lock_irq(&__efivars->lock);
	list_add(&entry->list, head);
	spin_unlock_irq(&__efivars->lock);
}
EXPORT_SYMBOL_GPL(efivar_entry_add);

/**
 * efivar_entry_remove - remove entry from variable list
 * @entry: entry to remove from list
 */
void efivar_entry_remove(struct efivar_entry *entry)
{
	spin_lock_irq(&__efivars->lock);
	list_del(&entry->list);
	spin_unlock_irq(&__efivars->lock);
}
EXPORT_SYMBOL_GPL(efivar_entry_remove);

/*
 * efivar_entry_list_del_unlock - remove entry from variable list
 * @entry: entry to remove
 *
 * Remove @entry from the variable list and release the list lock.
 *
 * NOTE: slightly weird locking semantics here - we expect to be
 * called with the efivars lock already held, and we release it before
 * returning. This is because this function is usually called after
 * set_variable() while the lock is still held.
 */
static void efivar_entry_list_del_unlock(struct efivar_entry *entry)
{
	lockdep_assert_held(&__efivars->lock);

	list_del(&entry->list);
	spin_unlock_irq(&__efivars->lock);
}

/**
 * __efivar_entry_delete - delete an EFI variable
 * @entry: entry containing EFI variable to delete
 *
 * Delete the variable from the firmware but leave @entry on the
 * variable list.
 *
 * This function differs from efivar_entry_delete() because it does
 * not remove @entry from the variable list. Also, it is safe to be
 * called from within a efivar_entry_iter_begin() and
 * efivar_entry_iter_end() region, unlike efivar_entry_delete().
 *
 * Returns 0 on success, or a converted EFI status code if
 * set_variable() fails.
 */
int __efivar_entry_delete(struct efivar_entry *entry)
{
	const struct efivar_operations *ops = __efivars->ops;
	efi_status_t status;

	lockdep_assert_held(&__efivars->lock);

	status = ops->set_variable(entry->var.VariableName,
				   &entry->var.VendorGuid,
				   0, 0, NULL);

	return efi_status_to_err(status);
}
EXPORT_SYMBOL_GPL(__efivar_entry_delete);

/**
 * efivar_entry_delete - delete variable and remove entry from list
 * @entry: entry containing variable to delete
 *
 * Delete the variable from the firmware and remove @entry from the
 * variable list. It is the caller's responsibility to free @entry
 * once we return.
 *
 * Returns 0 on success, or a converted EFI status code if
 * set_variable() fails.
 */
int efivar_entry_delete(struct efivar_entry *entry)
{
	const struct efivar_operations *ops = __efivars->ops;
	efi_status_t status;

	spin_lock_irq(&__efivars->lock);
	status = ops->set_variable(entry->var.VariableName,
				   &entry->var.VendorGuid,
				   0, 0, NULL);
	if (!(status == EFI_SUCCESS || status == EFI_NOT_FOUND)) {
		spin_unlock_irq(&__efivars->lock);
		return efi_status_to_err(status);
	}

	efivar_entry_list_del_unlock(entry);
	return 0;
}
EXPORT_SYMBOL_GPL(efivar_entry_delete);

/**
 * efivar_entry_set - call set_variable()
 * @entry: entry containing the EFI variable to write
 * @attributes: variable attributes
 * @size: size of @data buffer
 * @data: buffer containing variable data
 * @head: head of variable list
 *
 * Calls set_variable() for an EFI variable. If creating a new EFI
 * variable, this function is usually followed by efivar_entry_add().
 *
 * Before writing the variable, the remaining EFI variable storage
 * space is checked to ensure there is enough room available.
 *
 * If @head is not NULL a lookup is performed to determine whether
 * the entry is already on the list.
 *
 * Returns 0 on success, -EEXIST if a lookup is performed and the entry
 * already exists on the list, or a converted EFI status code if
 * set_variable() fails.
 */
int efivar_entry_set(struct efivar_entry *entry, u32 attributes,
		     unsigned long size, void *data, struct list_head *head)
{
	const struct efivar_operations *ops = __efivars->ops;
	efi_status_t status;
	efi_char16_t *name = entry->var.VariableName;
	efi_guid_t vendor = entry->var.VendorGuid;

	spin_lock_irq(&__efivars->lock);

	if (head && efivar_entry_find(name, vendor, head, false)) {
		spin_unlock_irq(&__efivars->lock);
		return -EEXIST;
	}

	status = check_var_size(attributes, size + ucs2_strsize(name, 1024));
	if (status == EFI_SUCCESS || status == EFI_UNSUPPORTED)
		status = ops->set_variable(name, &vendor,
					   attributes, size, data);

	spin_unlock_irq(&__efivars->lock);

	return efi_status_to_err(status);

}
EXPORT_SYMBOL_GPL(efivar_entry_set);

/*
 * efivar_entry_set_nonblocking - call set_variable_nonblocking()
 *
 * This function is guaranteed to not block and is suitable for calling
 * from crash/panic handlers.
 *
 * Crucially, this function will not block if it cannot acquire
 * __efivars->lock. Instead, it returns -EBUSY.
 */
static int
efivar_entry_set_nonblocking(efi_char16_t *name, efi_guid_t vendor,
			     u32 attributes, unsigned long size, void *data)
{
	const struct efivar_operations *ops = __efivars->ops;
	unsigned long flags;
	efi_status_t status;

	if (!spin_trylock_irqsave(&__efivars->lock, flags))
		return -EBUSY;

	status = check_var_size_nonblocking(attributes,
					    size + ucs2_strsize(name, 1024));
	if (status != EFI_SUCCESS) {
		spin_unlock_irqrestore(&__efivars->lock, flags);
		return -ENOSPC;
	}

	status = ops->set_variable_nonblocking(name, &vendor, attributes,
					       size, data);

	spin_unlock_irqrestore(&__efivars->lock, flags);
	return efi_status_to_err(status);
}

/**
 * efivar_entry_set_safe - call set_variable() if enough space in firmware
 * @name: buffer containing the variable name
 * @vendor: variable vendor guid
 * @attributes: variable attributes
 * @block: can we block in this context?
 * @size: size of @data buffer
 * @data: buffer containing variable data
 *
 * Ensures there is enough free storage in the firmware for this variable, and
 * if so, calls set_variable(). If creating a new EFI variable, this function
 * is usually followed by efivar_entry_add().
 *
 * Returns 0 on success, -ENOSPC if the firmware does not have enough
 * space for set_variable() to succeed, or a converted EFI status code
 * if set_variable() fails.
 */
int efivar_entry_set_safe(efi_char16_t *name, efi_guid_t vendor, u32 attributes,
			  bool block, unsigned long size, void *data)
{
	const struct efivar_operations *ops = __efivars->ops;
	unsigned long flags;
	efi_status_t status;

	if (!ops->query_variable_store)
		return -ENOSYS;

	/*
	 * If the EFI variable backend provides a non-blocking
	 * ->set_variable() operation and we're in a context where we
	 * cannot block, then we need to use it to avoid live-locks,
	 * since the implication is that the regular ->set_variable()
	 * will block.
	 *
	 * If no ->set_variable_nonblocking() is provided then
	 * ->set_variable() is assumed to be non-blocking.
	 */
	if (!block && ops->set_variable_nonblocking)
		return efivar_entry_set_nonblocking(name, vendor, attributes,
						    size, data);

	if (!block) {
		if (!spin_trylock_irqsave(&__efivars->lock, flags))
			return -EBUSY;
	} else {
		spin_lock_irqsave(&__efivars->lock, flags);
	}

	status = check_var_size(attributes, size + ucs2_strsize(name, 1024));
	if (status != EFI_SUCCESS) {
		spin_unlock_irqrestore(&__efivars->lock, flags);
		return -ENOSPC;
	}

	status = ops->set_variable(name, &vendor, attributes, size, data);

	spin_unlock_irqrestore(&__efivars->lock, flags);

	return efi_status_to_err(status);
}
EXPORT_SYMBOL_GPL(efivar_entry_set_safe);

/**
 * efivar_entry_find - search for an entry
 * @name: the EFI variable name
 * @guid: the EFI variable vendor's guid
 * @head: head of the variable list
 * @remove: should we remove the entry from the list?
 *
 * Search for an entry on the variable list that has the EFI variable
 * name @name and vendor guid @guid. If an entry is found on the list
 * and @remove is true, the entry is removed from the list.
 *
 * The caller MUST call efivar_entry_iter_begin() and
 * efivar_entry_iter_end() before and after the invocation of this
 * function, respectively.
 *
 * Returns the entry if found on the list, %NULL otherwise.
 */
struct efivar_entry *efivar_entry_find(efi_char16_t *name, efi_guid_t guid,
				       struct list_head *head, bool remove)
{
	struct efivar_entry *entry, *n;
	int strsize1, strsize2;
	bool found = false;

	lockdep_assert_held(&__efivars->lock);

	list_for_each_entry_safe(entry, n, head, list) {
		strsize1 = ucs2_strsize(name, 1024);
		strsize2 = ucs2_strsize(entry->var.VariableName, 1024);
		if (strsize1 == strsize2 &&
		    !memcmp(name, &(entry->var.VariableName), strsize1) &&
		    !efi_guidcmp(guid, entry->var.VendorGuid)) {
			found = true;
			break;
		}
	}

	if (!found)
		return NULL;

	if (remove) {
		if (entry->scanning) {
			/*
			 * The entry will be deleted
			 * after scanning is completed.
			 */
			entry->deleting = true;
		} else
			list_del(&entry->list);
	}

	return entry;
}
EXPORT_SYMBOL_GPL(efivar_entry_find);

/**
 * efivar_entry_size - obtain the size of a variable
 * @entry: entry for this variable
 * @size: location to store the variable's size
 */
int efivar_entry_size(struct efivar_entry *entry, unsigned long *size)
{
	const struct efivar_operations *ops = __efivars->ops;
	efi_status_t status;

	*size = 0;

	spin_lock_irq(&__efivars->lock);
	status = ops->get_variable(entry->var.VariableName,
				   &entry->var.VendorGuid, NULL, size, NULL);
	spin_unlock_irq(&__efivars->lock);

	if (status != EFI_BUFFER_TOO_SMALL)
		return efi_status_to_err(status);

	return 0;
}
EXPORT_SYMBOL_GPL(efivar_entry_size);

/**
 * __efivar_entry_get - call get_variable()
 * @entry: read data for this variable
 * @attributes: variable attributes
 * @size: size of @data buffer
 * @data: buffer to store variable data
 *
 * The caller MUST call efivar_entry_iter_begin() and
 * efivar_entry_iter_end() before and after the invocation of this
 * function, respectively.
 */
int __efivar_entry_get(struct efivar_entry *entry, u32 *attributes,
		       unsigned long *size, void *data)
{
	const struct efivar_operations *ops = __efivars->ops;
	efi_status_t status;

	lockdep_assert_held(&__efivars->lock);

	status = ops->get_variable(entry->var.VariableName,
				   &entry->var.VendorGuid,
				   attributes, size, data);

	return efi_status_to_err(status);
}
EXPORT_SYMBOL_GPL(__efivar_entry_get);

/**
 * efivar_entry_get - call get_variable()
 * @entry: read data for this variable
 * @attributes: variable attributes
 * @size: size of @data buffer
 * @data: buffer to store variable data
 */
int efivar_entry_get(struct efivar_entry *entry, u32 *attributes,
		     unsigned long *size, void *data)
{
	const struct efivar_operations *ops = __efivars->ops;
	efi_status_t status;

	spin_lock_irq(&__efivars->lock);
	status = ops->get_variable(entry->var.VariableName,
				   &entry->var.VendorGuid,
				   attributes, size, data);
	spin_unlock_irq(&__efivars->lock);

	return efi_status_to_err(status);
}
EXPORT_SYMBOL_GPL(efivar_entry_get);

/**
 * efivar_entry_set_get_size - call set_variable() and get new size (atomic)
 * @entry: entry containing variable to set and get
 * @attributes: attributes of variable to be written
 * @size: size of data buffer
 * @data: buffer containing data to write
 * @set: did the set_variable() call succeed?
 *
 * This is a pretty special (complex) function. See efivarfs_file_write().
 *
 * Atomically call set_variable() for @entry and if the call is
 * successful, return the new size of the variable from get_variable()
 * in @size. The success of set_variable() is indicated by @set.
 *
 * Returns 0 on success, -EINVAL if the variable data is invalid,
 * -ENOSPC if the firmware does not have enough available space, or a
 * converted EFI status code if either of set_variable() or
 * get_variable() fail.
 *
 * If the EFI variable does not exist when calling set_variable()
 * (EFI_NOT_FOUND), @entry is removed from the variable list.
 */
int efivar_entry_set_get_size(struct efivar_entry *entry, u32 attributes,
			      unsigned long *size, void *data, bool *set)
{
	const struct efivar_operations *ops = __efivars->ops;
	efi_char16_t *name = entry->var.VariableName;
	efi_guid_t *vendor = &entry->var.VendorGuid;
	efi_status_t status;
	int err;

	*set = false;

	if (efivar_validate(*vendor, name, data, *size) == false)
		return -EINVAL;

	/*
	 * The lock here protects the get_variable call, the conditional
	 * set_variable call, and removal of the variable from the efivars
	 * list (in the case of an authenticated delete).
	 */
	spin_lock_irq(&__efivars->lock);

	/*
	 * Ensure that the available space hasn't shrunk below the safe level
	 */
	status = check_var_size(attributes, *size + ucs2_strsize(name, 1024));
	if (status != EFI_SUCCESS) {
		if (status != EFI_UNSUPPORTED) {
			err = efi_status_to_err(status);
			goto out;
		}

		if (*size > 65536) {
			err = -ENOSPC;
			goto out;
		}
	}

	status = ops->set_variable(name, vendor, attributes, *size, data);
	if (status != EFI_SUCCESS) {
		err = efi_status_to_err(status);
		goto out;
	}

	*set = true;

	/*
	 * Writing to the variable may have caused a change in size (which
	 * could either be an append or an overwrite), or the variable to be
	 * deleted. Perform a GetVariable() so we can tell what actually
	 * happened.
	 */
	*size = 0;
	status = ops->get_variable(entry->var.VariableName,
				   &entry->var.VendorGuid,
				   NULL, size, NULL);

	if (status == EFI_NOT_FOUND)
		efivar_entry_list_del_unlock(entry);
	else
		spin_unlock_irq(&__efivars->lock);

	if (status && status != EFI_BUFFER_TOO_SMALL)
		return efi_status_to_err(status);

	return 0;

out:
	spin_unlock_irq(&__efivars->lock);
	return err;

}
EXPORT_SYMBOL_GPL(efivar_entry_set_get_size);

/**
 * efivar_entry_iter_begin - begin iterating the variable list
 *
 * Lock the variable list to prevent entry insertion and removal until
 * efivar_entry_iter_end() is called. This function is usually used in
 * conjunction with __efivar_entry_iter() or efivar_entry_iter().
 */
void efivar_entry_iter_begin(void)
{
	spin_lock_irq(&__efivars->lock);
}
EXPORT_SYMBOL_GPL(efivar_entry_iter_begin);

/**
 * efivar_entry_iter_end - finish iterating the variable list
 *
 * Unlock the variable list and allow modifications to the list again.
 */
void efivar_entry_iter_end(void)
{
	spin_unlock_irq(&__efivars->lock);
}
EXPORT_SYMBOL_GPL(efivar_entry_iter_end);

/**
 * __efivar_entry_iter - iterate over variable list
 * @func: callback function
 * @head: head of the variable list
 * @data: function-specific data to pass to callback
 * @prev: entry to begin iterating from
 *
 * Iterate over the list of EFI variables and call @func with every
 * entry on the list. It is safe for @func to remove entries in the
 * list via efivar_entry_delete().
 *
 * You MUST call efivar_enter_iter_begin() before this function, and
 * efivar_entry_iter_end() afterwards.
 *
 * It is possible to begin iteration from an arbitrary entry within
 * the list by passing @prev. @prev is updated on return to point to
 * the last entry passed to @func. To begin iterating from the
 * beginning of the list @prev must be %NULL.
 *
 * The restrictions for @func are the same as documented for
 * efivar_entry_iter().
 */
int __efivar_entry_iter(int (*func)(struct efivar_entry *, void *),
			struct list_head *head, void *data,
			struct efivar_entry **prev)
{
	struct efivar_entry *entry, *n;
	int err = 0;

	if (!prev || !*prev) {
		list_for_each_entry_safe(entry, n, head, list) {
			err = func(entry, data);
			if (err)
				break;
		}

		if (prev)
			*prev = entry;

		return err;
	}


	list_for_each_entry_safe_continue((*prev), n, head, list) {
		err = func(*prev, data);
		if (err)
			break;
	}

	return err;
}
EXPORT_SYMBOL_GPL(__efivar_entry_iter);

/**
 * efivar_entry_iter - iterate over variable list
 * @func: callback function
 * @head: head of variable list
 * @data: function-specific data to pass to callback
 *
 * Iterate over the list of EFI variables and call @func with every
 * entry on the list. It is safe for @func to remove entries in the
 * list via efivar_entry_delete() while iterating.
 *
 * Some notes for the callback function:
 *  - a non-zero return value indicates an error and terminates the loop
 *  - @func is called from atomic context
 */
int efivar_entry_iter(int (*func)(struct efivar_entry *, void *),
		      struct list_head *head, void *data)
{
	int err = 0;

	efivar_entry_iter_begin();
	err = __efivar_entry_iter(func, head, data, NULL);
	efivar_entry_iter_end();

	return err;
}
EXPORT_SYMBOL_GPL(efivar_entry_iter);

/**
 * efivars_kobject - get the kobject for the registered efivars
 *
 * If efivars_register() has not been called we return NULL,
 * otherwise return the kobject used at registration time.
 */
struct kobject *efivars_kobject(void)
{
	if (!__efivars)
		return NULL;

	return __efivars->kobject;
}
EXPORT_SYMBOL_GPL(efivars_kobject);

/**
 * efivar_run_worker - schedule the efivar worker thread
 */
void efivar_run_worker(void)
{
	if (efivar_wq_enabled)
		schedule_work(&efivar_work);
}
EXPORT_SYMBOL_GPL(efivar_run_worker);

/**
 * efivars_register - register an efivars
 * @efivars: efivars to register
 * @ops: efivars operations
 * @kobject: @efivars-specific kobject
 *
 * Only a single efivars can be registered at any time.
 */
int efivars_register(struct efivars *efivars,
		     const struct efivar_operations *ops,
		     struct kobject *kobject)
{
	spin_lock_init(&efivars->lock);
	efivars->ops = ops;
	efivars->kobject = kobject;

	__efivars = efivars;

	return 0;
}
EXPORT_SYMBOL_GPL(efivars_register);

/**
 * efivars_unregister - unregister an efivars
 * @efivars: efivars to unregister
 *
 * The caller must have already removed every entry from the list,
 * failure to do so is an error.
 */
int efivars_unregister(struct efivars *efivars)
{
	int rv;

	if (!__efivars) {
		printk(KERN_ERR "efivars not registered\n");
		rv = -EINVAL;
		goto out;
	}

	if (__efivars != efivars) {
		rv = -EINVAL;
		goto out;
	}

	__efivars = NULL;

	rv = 0;
out:
	return rv;
}
EXPORT_SYMBOL_GPL(efivars_unregister);<|MERGE_RESOLUTION|>--- conflicted
+++ resolved
@@ -316,20 +316,6 @@
 		return EFI_UNSUPPORTED;
 
 	return fops->query_variable_store(attributes, size, false);
-<<<<<<< HEAD
-}
-
-static efi_status_t
-check_var_size_nonblocking(u32 attributes, unsigned long size)
-{
-	const struct efivar_operations *fops = __efivars->ops;
-
-	if (!fops->query_variable_store)
-		return EFI_UNSUPPORTED;
-
-	return fops->query_variable_store(attributes, size, true);
-=======
->>>>>>> ed596a4a
 }
 
 static efi_status_t
