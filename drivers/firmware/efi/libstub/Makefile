--- conflicted
+++ resolved
@@ -23,12 +23,9 @@
 GCOV_PROFILE			:= n
 KASAN_SANITIZE			:= n
 UBSAN_SANITIZE			:= n
-<<<<<<< HEAD
 OBJECT_FILES_NON_STANDARD	:= y
-=======
 # Prevents link failures: __sanitizer_cov_trace_pc() is not linked in.
 KCOV_INSTRUMENT			:= n
->>>>>>> 7d1ac13b
 
 lib-y				:= efi-stub-helper.o
 
