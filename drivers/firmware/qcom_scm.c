--- conflicted
+++ resolved
@@ -118,7 +118,6 @@
 bool qcom_scm_hdcp_available(void)
 {
 	int ret = qcom_scm_clk_enable();
-<<<<<<< HEAD
 
 	if (ret)
 		return ret;
@@ -126,15 +125,6 @@
 	ret = __qcom_scm_is_call_available(__scm->dev, QCOM_SCM_SVC_HDCP,
 						QCOM_SCM_CMD_HDCP);
 
-=======
-
-	if (ret)
-		return ret;
-
-	ret = __qcom_scm_is_call_available(__scm->dev, QCOM_SCM_SVC_HDCP,
-						QCOM_SCM_CMD_HDCP);
-
->>>>>>> 2083e285
 	qcom_scm_clk_disable();
 
 	return ret > 0 ? true : false;
@@ -318,8 +308,6 @@
 	.deassert = qcom_scm_pas_reset_deassert,
 };
 
-<<<<<<< HEAD
-=======
 /**
  * qcom_scm_is_available() - Checks if SCM is available
  */
@@ -328,7 +316,6 @@
 	return !!__scm;
 }
 EXPORT_SYMBOL(qcom_scm_is_available);
->>>>>>> 2083e285
 
 static int qcom_scm_probe(struct platform_device *pdev)
 {
@@ -428,11 +415,7 @@
 	return platform_driver_register(&qcom_scm_driver);
 }
 
-<<<<<<< HEAD
-arch_initcall(qcom_scm_init);
-=======
 subsys_initcall(qcom_scm_init);
->>>>>>> 2083e285
 
 static void __exit qcom_scm_exit(void)
 {
