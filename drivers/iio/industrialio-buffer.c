/* The industrial I/O core
 *
 * Copyright (c) 2008 Jonathan Cameron
 *
 * This program is free software; you can redistribute it and/or modify it
 * under the terms of the GNU General Public License version 2 as published by
 * the Free Software Foundation.
 *
 * Handling of buffer allocation / resizing.
 *
 *
 * Things to look at here.
 * - Better memory allocation techniques?
 * - Alternative access techniques?
 */
#include <linux/kernel.h>
#include <linux/export.h>
#include <linux/device.h>
#include <linux/fs.h>
#include <linux/cdev.h>
#include <linux/slab.h>
#include <linux/poll.h>
#include <linux/sched.h>

#include <linux/iio/iio.h>
#include "iio_core.h"
#include <linux/iio/sysfs.h>
#include <linux/iio/buffer.h>

static const char * const iio_endian_prefix[] = {
	[IIO_BE] = "be",
	[IIO_LE] = "le",
};

static bool iio_buffer_is_active(struct iio_buffer *buf)
{
	return !list_empty(&buf->buffer_list);
}

static size_t iio_buffer_data_available(struct iio_buffer *buf)
{
	return buf->access->data_available(buf);
}

static int iio_buffer_flush_hwfifo(struct iio_dev *indio_dev,
				   struct iio_buffer *buf, size_t required)
{
	if (!indio_dev->info->hwfifo_flush_to_buffer)
		return -ENODEV;

	return indio_dev->info->hwfifo_flush_to_buffer(indio_dev, required);
}

static bool iio_buffer_ready(struct iio_dev *indio_dev, struct iio_buffer *buf,
			     size_t to_wait, int to_flush)
{
	size_t avail;
	int flushed = 0;

	/* wakeup if the device was unregistered */
	if (!indio_dev->info)
		return true;

	/* drain the buffer if it was disabled */
	if (!iio_buffer_is_active(buf)) {
		to_wait = min_t(size_t, to_wait, 1);
		to_flush = 0;
	}

	avail = iio_buffer_data_available(buf);

	if (avail >= to_wait) {
		/* force a flush for non-blocking reads */
		if (!to_wait && avail < to_flush)
			iio_buffer_flush_hwfifo(indio_dev, buf,
						to_flush - avail);
		return true;
	}

	if (to_flush)
		flushed = iio_buffer_flush_hwfifo(indio_dev, buf,
						  to_wait - avail);
	if (flushed <= 0)
		return false;

	if (avail + flushed >= to_wait)
		return true;

	return false;
}

/**
 * iio_buffer_read_first_n_outer() - chrdev read for buffer access
 * @filp:	File structure pointer for the char device
 * @buf:	Destination buffer for iio buffer read
 * @n:		First n bytes to read
 * @f_ps:	Long offset provided by the user as a seek position
 *
 * This function relies on all buffer implementations having an
 * iio_buffer as their first element.
 *
 * Return: negative values corresponding to error codes or ret != 0
 *	   for ending the reading activity
 **/
ssize_t iio_buffer_read_first_n_outer(struct file *filp, char __user *buf,
				      size_t n, loff_t *f_ps)
{
	struct iio_dev *indio_dev = filp->private_data;
	struct iio_buffer *rb = indio_dev->buffer;
	DEFINE_WAIT_FUNC(wait, woken_wake_function);
	size_t datum_size;
	size_t to_wait;
	int ret = 0;

	if (!indio_dev->info)
		return -ENODEV;

	if (!rb || !rb->access->read_first_n)
		return -EINVAL;

	datum_size = rb->bytes_per_datum;

	/*
	 * If datum_size is 0 there will never be anything to read from the
	 * buffer, so signal end of file now.
	 */
	if (!datum_size)
		return 0;

	if (filp->f_flags & O_NONBLOCK)
		to_wait = 0;
	else
		to_wait = min_t(size_t, n / datum_size, rb->watermark);

	add_wait_queue(&rb->pollq, &wait);
	do {
		if (!indio_dev->info) {
			ret = -ENODEV;
			break;
		}

		if (!iio_buffer_ready(indio_dev, rb, to_wait, n / datum_size)) {
			if (signal_pending(current)) {
				ret = -ERESTARTSYS;
				break;
			}

			wait_woken(&wait, TASK_INTERRUPTIBLE,
				   MAX_SCHEDULE_TIMEOUT);
			continue;
		}

		ret = rb->access->read_first_n(rb, n, buf);
		if (ret == 0 && (filp->f_flags & O_NONBLOCK))
			ret = -EAGAIN;
<<<<<<< HEAD
	 } while (ret == 0);
=======
	} while (ret == 0);
>>>>>>> b50fd0bd
	remove_wait_queue(&rb->pollq, &wait);

	return ret;
}

/**
 * iio_buffer_poll() - poll the buffer to find out if it has data
 * @filp:	File structure pointer for device access
 * @wait:	Poll table structure pointer for which the driver adds
 *		a wait queue
 *
 * Return: (POLLIN | POLLRDNORM) if data is available for reading
 *	   or 0 for other cases
 */
unsigned int iio_buffer_poll(struct file *filp,
			     struct poll_table_struct *wait)
{
	struct iio_dev *indio_dev = filp->private_data;
	struct iio_buffer *rb = indio_dev->buffer;

	if (!indio_dev->info)
		return 0;

	poll_wait(filp, &rb->pollq, wait);
	if (iio_buffer_ready(indio_dev, rb, rb->watermark, 0))
		return POLLIN | POLLRDNORM;
	return 0;
}

/**
 * iio_buffer_wakeup_poll - Wakes up the buffer waitqueue
 * @indio_dev: The IIO device
 *
 * Wakes up the event waitqueue used for poll(). Should usually
 * be called when the device is unregistered.
 */
void iio_buffer_wakeup_poll(struct iio_dev *indio_dev)
{
	if (!indio_dev->buffer)
		return;

	wake_up(&indio_dev->buffer->pollq);
}

void iio_buffer_init(struct iio_buffer *buffer)
{
	INIT_LIST_HEAD(&buffer->demux_list);
	INIT_LIST_HEAD(&buffer->buffer_list);
	init_waitqueue_head(&buffer->pollq);
	kref_init(&buffer->ref);
	if (!buffer->watermark)
		buffer->watermark = 1;
}
EXPORT_SYMBOL(iio_buffer_init);

static ssize_t iio_show_scan_index(struct device *dev,
				   struct device_attribute *attr,
				   char *buf)
{
	return sprintf(buf, "%u\n", to_iio_dev_attr(attr)->c->scan_index);
}

static ssize_t iio_show_fixed_type(struct device *dev,
				   struct device_attribute *attr,
				   char *buf)
{
	struct iio_dev_attr *this_attr = to_iio_dev_attr(attr);
	u8 type = this_attr->c->scan_type.endianness;

	if (type == IIO_CPU) {
#ifdef __LITTLE_ENDIAN
		type = IIO_LE;
#else
		type = IIO_BE;
#endif
	}
	if (this_attr->c->scan_type.repeat > 1)
		return sprintf(buf, "%s:%c%d/%dX%d>>%u\n",
		       iio_endian_prefix[type],
		       this_attr->c->scan_type.sign,
		       this_attr->c->scan_type.realbits,
		       this_attr->c->scan_type.storagebits,
		       this_attr->c->scan_type.repeat,
		       this_attr->c->scan_type.shift);
		else
			return sprintf(buf, "%s:%c%d/%d>>%u\n",
		       iio_endian_prefix[type],
		       this_attr->c->scan_type.sign,
		       this_attr->c->scan_type.realbits,
		       this_attr->c->scan_type.storagebits,
		       this_attr->c->scan_type.shift);
}

static ssize_t iio_scan_el_show(struct device *dev,
				struct device_attribute *attr,
				char *buf)
{
	int ret;
	struct iio_dev *indio_dev = dev_to_iio_dev(dev);

	/* Ensure ret is 0 or 1. */
	ret = !!test_bit(to_iio_dev_attr(attr)->address,
		       indio_dev->buffer->scan_mask);

	return sprintf(buf, "%d\n", ret);
}

/* Note NULL used as error indicator as it doesn't make sense. */
static const unsigned long *iio_scan_mask_match(const unsigned long *av_masks,
					  unsigned int masklength,
					  const unsigned long *mask,
					  bool strict)
{
	if (bitmap_empty(mask, masklength))
		return NULL;
	while (*av_masks) {
		if (strict) {
			if (bitmap_equal(mask, av_masks, masklength))
				return av_masks;
		} else {
			if (bitmap_subset(mask, av_masks, masklength))
				return av_masks;
		}
		av_masks += BITS_TO_LONGS(masklength);
	}
	return NULL;
}

static bool iio_validate_scan_mask(struct iio_dev *indio_dev,
	const unsigned long *mask)
{
	if (!indio_dev->setup_ops->validate_scan_mask)
		return true;

	return indio_dev->setup_ops->validate_scan_mask(indio_dev, mask);
}

/**
 * iio_scan_mask_set() - set particular bit in the scan mask
 * @indio_dev: the iio device
 * @buffer: the buffer whose scan mask we are interested in
 * @bit: the bit to be set.
 *
 * Note that at this point we have no way of knowing what other
 * buffers might request, hence this code only verifies that the
 * individual buffers request is plausible.
 */
static int iio_scan_mask_set(struct iio_dev *indio_dev,
		      struct iio_buffer *buffer, int bit)
{
	const unsigned long *mask;
	unsigned long *trialmask;

	trialmask = kmalloc(sizeof(*trialmask)*
			    BITS_TO_LONGS(indio_dev->masklength),
			    GFP_KERNEL);

	if (trialmask == NULL)
		return -ENOMEM;
	if (!indio_dev->masklength) {
		WARN(1, "Trying to set scanmask prior to registering buffer\n");
		goto err_invalid_mask;
	}
	bitmap_copy(trialmask, buffer->scan_mask, indio_dev->masklength);
	set_bit(bit, trialmask);

	if (!iio_validate_scan_mask(indio_dev, trialmask))
		goto err_invalid_mask;

	if (indio_dev->available_scan_masks) {
		mask = iio_scan_mask_match(indio_dev->available_scan_masks,
					   indio_dev->masklength,
					   trialmask, false);
		if (!mask)
			goto err_invalid_mask;
	}
	bitmap_copy(buffer->scan_mask, trialmask, indio_dev->masklength);

	kfree(trialmask);

	return 0;

err_invalid_mask:
	kfree(trialmask);
	return -EINVAL;
}

static int iio_scan_mask_clear(struct iio_buffer *buffer, int bit)
{
	clear_bit(bit, buffer->scan_mask);
	return 0;
}

static ssize_t iio_scan_el_store(struct device *dev,
				 struct device_attribute *attr,
				 const char *buf,
				 size_t len)
{
	int ret;
	bool state;
	struct iio_dev *indio_dev = dev_to_iio_dev(dev);
	struct iio_buffer *buffer = indio_dev->buffer;
	struct iio_dev_attr *this_attr = to_iio_dev_attr(attr);

	ret = strtobool(buf, &state);
	if (ret < 0)
		return ret;
	mutex_lock(&indio_dev->mlock);
	if (iio_buffer_is_active(indio_dev->buffer)) {
		ret = -EBUSY;
		goto error_ret;
	}
	ret = iio_scan_mask_query(indio_dev, buffer, this_attr->address);
	if (ret < 0)
		goto error_ret;
	if (!state && ret) {
		ret = iio_scan_mask_clear(buffer, this_attr->address);
		if (ret)
			goto error_ret;
	} else if (state && !ret) {
		ret = iio_scan_mask_set(indio_dev, buffer, this_attr->address);
		if (ret)
			goto error_ret;
	}

error_ret:
	mutex_unlock(&indio_dev->mlock);

	return ret < 0 ? ret : len;

}

static ssize_t iio_scan_el_ts_show(struct device *dev,
				   struct device_attribute *attr,
				   char *buf)
{
	struct iio_dev *indio_dev = dev_to_iio_dev(dev);
	return sprintf(buf, "%d\n", indio_dev->buffer->scan_timestamp);
}

static ssize_t iio_scan_el_ts_store(struct device *dev,
				    struct device_attribute *attr,
				    const char *buf,
				    size_t len)
{
	int ret;
	struct iio_dev *indio_dev = dev_to_iio_dev(dev);
	bool state;

	ret = strtobool(buf, &state);
	if (ret < 0)
		return ret;

	mutex_lock(&indio_dev->mlock);
	if (iio_buffer_is_active(indio_dev->buffer)) {
		ret = -EBUSY;
		goto error_ret;
	}
	indio_dev->buffer->scan_timestamp = state;
error_ret:
	mutex_unlock(&indio_dev->mlock);

	return ret ? ret : len;
}

static int iio_buffer_add_channel_sysfs(struct iio_dev *indio_dev,
					const struct iio_chan_spec *chan)
{
	int ret, attrcount = 0;
	struct iio_buffer *buffer = indio_dev->buffer;

	ret = __iio_add_chan_devattr("index",
				     chan,
				     &iio_show_scan_index,
				     NULL,
				     0,
				     IIO_SEPARATE,
				     &indio_dev->dev,
				     &buffer->scan_el_dev_attr_list);
	if (ret)
		return ret;
	attrcount++;
	ret = __iio_add_chan_devattr("type",
				     chan,
				     &iio_show_fixed_type,
				     NULL,
				     0,
				     0,
				     &indio_dev->dev,
				     &buffer->scan_el_dev_attr_list);
	if (ret)
		return ret;
	attrcount++;
	if (chan->type != IIO_TIMESTAMP)
		ret = __iio_add_chan_devattr("en",
					     chan,
					     &iio_scan_el_show,
					     &iio_scan_el_store,
					     chan->scan_index,
					     0,
					     &indio_dev->dev,
					     &buffer->scan_el_dev_attr_list);
	else
		ret = __iio_add_chan_devattr("en",
					     chan,
					     &iio_scan_el_ts_show,
					     &iio_scan_el_ts_store,
					     chan->scan_index,
					     0,
					     &indio_dev->dev,
					     &buffer->scan_el_dev_attr_list);
	if (ret)
		return ret;
	attrcount++;
	ret = attrcount;
	return ret;
}

static ssize_t iio_buffer_read_length(struct device *dev,
				      struct device_attribute *attr,
				      char *buf)
{
	struct iio_dev *indio_dev = dev_to_iio_dev(dev);
	struct iio_buffer *buffer = indio_dev->buffer;

	return sprintf(buf, "%d\n", buffer->length);
}

static ssize_t iio_buffer_write_length(struct device *dev,
				       struct device_attribute *attr,
				       const char *buf, size_t len)
{
	struct iio_dev *indio_dev = dev_to_iio_dev(dev);
	struct iio_buffer *buffer = indio_dev->buffer;
	unsigned int val;
	int ret;

	ret = kstrtouint(buf, 10, &val);
	if (ret)
		return ret;

	if (val == buffer->length)
		return len;

	mutex_lock(&indio_dev->mlock);
	if (iio_buffer_is_active(indio_dev->buffer)) {
		ret = -EBUSY;
	} else {
		buffer->access->set_length(buffer, val);
		ret = 0;
	}
	if (ret)
		goto out;
	if (buffer->length && buffer->length < buffer->watermark)
		buffer->watermark = buffer->length;
out:
	mutex_unlock(&indio_dev->mlock);

	return ret ? ret : len;
}

static ssize_t iio_buffer_show_enable(struct device *dev,
				      struct device_attribute *attr,
				      char *buf)
{
	struct iio_dev *indio_dev = dev_to_iio_dev(dev);
	return sprintf(buf, "%d\n", iio_buffer_is_active(indio_dev->buffer));
}

static unsigned int iio_storage_bytes_for_si(struct iio_dev *indio_dev,
					     unsigned int scan_index)
{
	const struct iio_chan_spec *ch;
	unsigned int bytes;

	ch = iio_find_channel_from_si(indio_dev, scan_index);
	bytes = ch->scan_type.storagebits / 8;
	if (ch->scan_type.repeat > 1)
		bytes *= ch->scan_type.repeat;
	return bytes;
}

static unsigned int iio_storage_bytes_for_timestamp(struct iio_dev *indio_dev)
{
	return iio_storage_bytes_for_si(indio_dev,
					indio_dev->scan_index_timestamp);
}

static int iio_compute_scan_bytes(struct iio_dev *indio_dev,
				const unsigned long *mask, bool timestamp)
{
	unsigned bytes = 0;
	int length, i;

	/* How much space will the demuxed element take? */
	for_each_set_bit(i, mask,
			 indio_dev->masklength) {
		length = iio_storage_bytes_for_si(indio_dev, i);
		bytes = ALIGN(bytes, length);
		bytes += length;
	}

	if (timestamp) {
		length = iio_storage_bytes_for_timestamp(indio_dev);
		bytes = ALIGN(bytes, length);
		bytes += length;
	}
	return bytes;
}

static void iio_buffer_activate(struct iio_dev *indio_dev,
	struct iio_buffer *buffer)
{
	iio_buffer_get(buffer);
	list_add(&buffer->buffer_list, &indio_dev->buffer_list);
}

static void iio_buffer_deactivate(struct iio_buffer *buffer)
{
	list_del_init(&buffer->buffer_list);
	wake_up_interruptible(&buffer->pollq);
	iio_buffer_put(buffer);
}

static void iio_buffer_deactivate_all(struct iio_dev *indio_dev)
{
	struct iio_buffer *buffer, *_buffer;

	list_for_each_entry_safe(buffer, _buffer,
			&indio_dev->buffer_list, buffer_list)
		iio_buffer_deactivate(buffer);
}

static int iio_buffer_enable(struct iio_buffer *buffer,
	struct iio_dev *indio_dev)
{
	if (!buffer->access->enable)
		return 0;
	return buffer->access->enable(buffer, indio_dev);
}

static int iio_buffer_disable(struct iio_buffer *buffer,
	struct iio_dev *indio_dev)
{
	if (!buffer->access->disable)
		return 0;
	return buffer->access->disable(buffer, indio_dev);
}

static void iio_buffer_update_bytes_per_datum(struct iio_dev *indio_dev,
	struct iio_buffer *buffer)
{
	unsigned int bytes;

	if (!buffer->access->set_bytes_per_datum)
		return;

	bytes = iio_compute_scan_bytes(indio_dev, buffer->scan_mask,
		buffer->scan_timestamp);

	buffer->access->set_bytes_per_datum(buffer, bytes);
}

static int iio_buffer_request_update(struct iio_dev *indio_dev,
	struct iio_buffer *buffer)
{
	int ret;

	iio_buffer_update_bytes_per_datum(indio_dev, buffer);
	if (buffer->access->request_update) {
		ret = buffer->access->request_update(buffer);
		if (ret) {
			dev_dbg(&indio_dev->dev,
			       "Buffer not started: buffer parameter update failed (%d)\n",
				ret);
			return ret;
		}
	}

	return 0;
}

static void iio_free_scan_mask(struct iio_dev *indio_dev,
	const unsigned long *mask)
{
	/* If the mask is dynamically allocated free it, otherwise do nothing */
	if (!indio_dev->available_scan_masks)
		kfree(mask);
}

struct iio_device_config {
	unsigned int mode;
	unsigned int watermark;
	const unsigned long *scan_mask;
	unsigned int scan_bytes;
	bool scan_timestamp;
};

static int iio_verify_update(struct iio_dev *indio_dev,
	struct iio_buffer *insert_buffer, struct iio_buffer *remove_buffer,
	struct iio_device_config *config)
{
	unsigned long *compound_mask;
	const unsigned long *scan_mask;
	bool strict_scanmask = false;
	struct iio_buffer *buffer;
	bool scan_timestamp;
	unsigned int modes;

	memset(config, 0, sizeof(*config));
	config->watermark = ~0;

	/*
	 * If there is just one buffer and we are removing it there is nothing
	 * to verify.
	 */
	if (remove_buffer && !insert_buffer &&
		list_is_singular(&indio_dev->buffer_list))
			return 0;

	modes = indio_dev->modes;

	list_for_each_entry(buffer, &indio_dev->buffer_list, buffer_list) {
		if (buffer == remove_buffer)
			continue;
		modes &= buffer->access->modes;
		config->watermark = min(config->watermark, buffer->watermark);
	}

	if (insert_buffer) {
		modes &= insert_buffer->access->modes;
		config->watermark = min(config->watermark,
			insert_buffer->watermark);
	}

	/* Definitely possible for devices to support both of these. */
	if ((modes & INDIO_BUFFER_TRIGGERED) && indio_dev->trig) {
		config->mode = INDIO_BUFFER_TRIGGERED;
	} else if (modes & INDIO_BUFFER_HARDWARE) {
		/*
		 * Keep things simple for now and only allow a single buffer to
		 * be connected in hardware mode.
		 */
		if (insert_buffer && !list_empty(&indio_dev->buffer_list))
			return -EINVAL;
		config->mode = INDIO_BUFFER_HARDWARE;
		strict_scanmask = true;
	} else if (modes & INDIO_BUFFER_SOFTWARE) {
		config->mode = INDIO_BUFFER_SOFTWARE;
	} else {
		/* Can only occur on first buffer */
		if (indio_dev->modes & INDIO_BUFFER_TRIGGERED)
			dev_dbg(&indio_dev->dev, "Buffer not started: no trigger\n");
		return -EINVAL;
	}

	/* What scan mask do we actually have? */
	compound_mask = kcalloc(BITS_TO_LONGS(indio_dev->masklength),
				sizeof(long), GFP_KERNEL);
	if (compound_mask == NULL)
		return -ENOMEM;

	scan_timestamp = false;

	list_for_each_entry(buffer, &indio_dev->buffer_list, buffer_list) {
		if (buffer == remove_buffer)
			continue;
		bitmap_or(compound_mask, compound_mask, buffer->scan_mask,
			  indio_dev->masklength);
		scan_timestamp |= buffer->scan_timestamp;
	}

	if (insert_buffer) {
		bitmap_or(compound_mask, compound_mask,
			  insert_buffer->scan_mask, indio_dev->masklength);
		scan_timestamp |= insert_buffer->scan_timestamp;
	}

	if (indio_dev->available_scan_masks) {
		scan_mask = iio_scan_mask_match(indio_dev->available_scan_masks,
				    indio_dev->masklength,
				    compound_mask,
				    strict_scanmask);
		kfree(compound_mask);
		if (scan_mask == NULL)
			return -EINVAL;
	} else {
	    scan_mask = compound_mask;
	}

	config->scan_bytes = iio_compute_scan_bytes(indio_dev,
				    scan_mask, scan_timestamp);
	config->scan_mask = scan_mask;
	config->scan_timestamp = scan_timestamp;

	return 0;
}

static int iio_enable_buffers(struct iio_dev *indio_dev,
	struct iio_device_config *config)
{
	struct iio_buffer *buffer;
	int ret;

	indio_dev->active_scan_mask = config->scan_mask;
	indio_dev->scan_timestamp = config->scan_timestamp;
	indio_dev->scan_bytes = config->scan_bytes;

	iio_update_demux(indio_dev);

	/* Wind up again */
	if (indio_dev->setup_ops->preenable) {
		ret = indio_dev->setup_ops->preenable(indio_dev);
		if (ret) {
			dev_dbg(&indio_dev->dev,
			       "Buffer not started: buffer preenable failed (%d)\n", ret);
			goto err_undo_config;
		}
	}

	if (indio_dev->info->update_scan_mode) {
		ret = indio_dev->info
			->update_scan_mode(indio_dev,
					   indio_dev->active_scan_mask);
		if (ret < 0) {
			dev_dbg(&indio_dev->dev,
				"Buffer not started: update scan mode failed (%d)\n",
				ret);
			goto err_run_postdisable;
		}
	}

	if (indio_dev->info->hwfifo_set_watermark)
		indio_dev->info->hwfifo_set_watermark(indio_dev,
			config->watermark);

	list_for_each_entry(buffer, &indio_dev->buffer_list, buffer_list) {
		ret = iio_buffer_enable(buffer, indio_dev);
		if (ret)
			goto err_disable_buffers;
	}

	indio_dev->currentmode = config->mode;

	if (indio_dev->setup_ops->postenable) {
		ret = indio_dev->setup_ops->postenable(indio_dev);
		if (ret) {
			dev_dbg(&indio_dev->dev,
			       "Buffer not started: postenable failed (%d)\n", ret);
			goto err_disable_buffers;
		}
	}

	return 0;

err_disable_buffers:
	list_for_each_entry_continue_reverse(buffer, &indio_dev->buffer_list,
					     buffer_list)
		iio_buffer_disable(buffer, indio_dev);
err_run_postdisable:
	indio_dev->currentmode = INDIO_DIRECT_MODE;
	if (indio_dev->setup_ops->postdisable)
		indio_dev->setup_ops->postdisable(indio_dev);
err_undo_config:
	indio_dev->active_scan_mask = NULL;

	return ret;
}

static int iio_disable_buffers(struct iio_dev *indio_dev)
{
	struct iio_buffer *buffer;
	int ret = 0;
	int ret2;

	/* Wind down existing buffers - iff there are any */
	if (list_empty(&indio_dev->buffer_list))
		return 0;

	/*
	 * If things go wrong at some step in disable we still need to continue
	 * to perform the other steps, otherwise we leave the device in a
	 * inconsistent state. We return the error code for the first error we
	 * encountered.
	 */

	if (indio_dev->setup_ops->predisable) {
		ret2 = indio_dev->setup_ops->predisable(indio_dev);
		if (ret2 && !ret)
			ret = ret2;
	}

	list_for_each_entry(buffer, &indio_dev->buffer_list, buffer_list) {
		ret2 = iio_buffer_disable(buffer, indio_dev);
		if (ret2 && !ret)
			ret = ret2;
	}

	indio_dev->currentmode = INDIO_DIRECT_MODE;

	if (indio_dev->setup_ops->postdisable) {
		ret2 = indio_dev->setup_ops->postdisable(indio_dev);
		if (ret2 && !ret)
			ret = ret2;
	}

	iio_free_scan_mask(indio_dev, indio_dev->active_scan_mask);
	indio_dev->active_scan_mask = NULL;

	return ret;
}

static int __iio_update_buffers(struct iio_dev *indio_dev,
		       struct iio_buffer *insert_buffer,
		       struct iio_buffer *remove_buffer)
{
	struct iio_device_config new_config;
	int ret;

	ret = iio_verify_update(indio_dev, insert_buffer, remove_buffer,
		&new_config);
	if (ret)
		return ret;

	if (insert_buffer) {
		ret = iio_buffer_request_update(indio_dev, insert_buffer);
		if (ret)
			goto err_free_config;
	}

	ret = iio_disable_buffers(indio_dev);
	if (ret)
		goto err_deactivate_all;

	if (remove_buffer)
		iio_buffer_deactivate(remove_buffer);
	if (insert_buffer)
		iio_buffer_activate(indio_dev, insert_buffer);

	/* If no buffers in list, we are done */
	if (list_empty(&indio_dev->buffer_list))
		return 0;

	ret = iio_enable_buffers(indio_dev, &new_config);
	if (ret)
		goto err_deactivate_all;

	return 0;

err_deactivate_all:
	/*
	 * We've already verified that the config is valid earlier. If things go
	 * wrong in either enable or disable the most likely reason is an IO
	 * error from the device. In this case there is no good recovery
	 * strategy. Just make sure to disable everything and leave the device
	 * in a sane state.  With a bit of luck the device might come back to
	 * life again later and userspace can try again.
	 */
	iio_buffer_deactivate_all(indio_dev);

err_free_config:
	iio_free_scan_mask(indio_dev, new_config.scan_mask);
	return ret;
}

int iio_update_buffers(struct iio_dev *indio_dev,
		       struct iio_buffer *insert_buffer,
		       struct iio_buffer *remove_buffer)
{
	int ret;

	if (insert_buffer == remove_buffer)
		return 0;

	mutex_lock(&indio_dev->info_exist_lock);
	mutex_lock(&indio_dev->mlock);

	if (insert_buffer && iio_buffer_is_active(insert_buffer))
		insert_buffer = NULL;

	if (remove_buffer && !iio_buffer_is_active(remove_buffer))
		remove_buffer = NULL;

	if (!insert_buffer && !remove_buffer) {
		ret = 0;
		goto out_unlock;
	}

	if (indio_dev->info == NULL) {
		ret = -ENODEV;
		goto out_unlock;
	}

	ret = __iio_update_buffers(indio_dev, insert_buffer, remove_buffer);

out_unlock:
	mutex_unlock(&indio_dev->mlock);
	mutex_unlock(&indio_dev->info_exist_lock);

	return ret;
}
EXPORT_SYMBOL_GPL(iio_update_buffers);

void iio_disable_all_buffers(struct iio_dev *indio_dev)
{
	iio_disable_buffers(indio_dev);
	iio_buffer_deactivate_all(indio_dev);
}

static ssize_t iio_buffer_store_enable(struct device *dev,
				       struct device_attribute *attr,
				       const char *buf,
				       size_t len)
{
	int ret;
	bool requested_state;
	struct iio_dev *indio_dev = dev_to_iio_dev(dev);
	bool inlist;

	ret = strtobool(buf, &requested_state);
	if (ret < 0)
		return ret;

	mutex_lock(&indio_dev->mlock);

	/* Find out if it is in the list */
	inlist = iio_buffer_is_active(indio_dev->buffer);
	/* Already in desired state */
	if (inlist == requested_state)
		goto done;

	if (requested_state)
		ret = __iio_update_buffers(indio_dev,
					 indio_dev->buffer, NULL);
	else
		ret = __iio_update_buffers(indio_dev,
					 NULL, indio_dev->buffer);

done:
	mutex_unlock(&indio_dev->mlock);
	return (ret < 0) ? ret : len;
}

static const char * const iio_scan_elements_group_name = "scan_elements";

static ssize_t iio_buffer_show_watermark(struct device *dev,
					 struct device_attribute *attr,
					 char *buf)
{
	struct iio_dev *indio_dev = dev_to_iio_dev(dev);
	struct iio_buffer *buffer = indio_dev->buffer;

	return sprintf(buf, "%u\n", buffer->watermark);
}

static ssize_t iio_buffer_store_watermark(struct device *dev,
					  struct device_attribute *attr,
					  const char *buf,
					  size_t len)
{
	struct iio_dev *indio_dev = dev_to_iio_dev(dev);
	struct iio_buffer *buffer = indio_dev->buffer;
	unsigned int val;
	int ret;

	ret = kstrtouint(buf, 10, &val);
	if (ret)
		return ret;
	if (!val)
		return -EINVAL;

	mutex_lock(&indio_dev->mlock);

	if (val > buffer->length) {
		ret = -EINVAL;
		goto out;
	}

	if (iio_buffer_is_active(indio_dev->buffer)) {
		ret = -EBUSY;
		goto out;
	}

	buffer->watermark = val;
out:
	mutex_unlock(&indio_dev->mlock);

	return ret ? ret : len;
}

static DEVICE_ATTR(length, S_IRUGO | S_IWUSR, iio_buffer_read_length,
		   iio_buffer_write_length);
static struct device_attribute dev_attr_length_ro = __ATTR(length,
	S_IRUGO, iio_buffer_read_length, NULL);
static DEVICE_ATTR(enable, S_IRUGO | S_IWUSR,
		   iio_buffer_show_enable, iio_buffer_store_enable);
static DEVICE_ATTR(watermark, S_IRUGO | S_IWUSR,
		   iio_buffer_show_watermark, iio_buffer_store_watermark);
static struct device_attribute dev_attr_watermark_ro = __ATTR(watermark,
	S_IRUGO, iio_buffer_show_watermark, NULL);

static struct attribute *iio_buffer_attrs[] = {
	&dev_attr_length.attr,
	&dev_attr_enable.attr,
	&dev_attr_watermark.attr,
};

int iio_buffer_alloc_sysfs_and_mask(struct iio_dev *indio_dev)
{
	struct iio_dev_attr *p;
	struct attribute **attr;
	struct iio_buffer *buffer = indio_dev->buffer;
	int ret, i, attrn, attrcount, attrcount_orig = 0;
	const struct iio_chan_spec *channels;

	channels = indio_dev->channels;
	if (channels) {
		int ml = indio_dev->masklength;

		for (i = 0; i < indio_dev->num_channels; i++)
			ml = max(ml, channels[i].scan_index + 1);
		indio_dev->masklength = ml;
	}

	if (!buffer)
		return 0;

	attrcount = 0;
	if (buffer->attrs) {
		while (buffer->attrs[attrcount] != NULL)
			attrcount++;
	}

	attr = kcalloc(attrcount + ARRAY_SIZE(iio_buffer_attrs) + 1,
		       sizeof(struct attribute *), GFP_KERNEL);
	if (!attr)
		return -ENOMEM;

	memcpy(attr, iio_buffer_attrs, sizeof(iio_buffer_attrs));
	if (!buffer->access->set_length)
		attr[0] = &dev_attr_length_ro.attr;

	if (buffer->access->flags & INDIO_BUFFER_FLAG_FIXED_WATERMARK)
		attr[2] = &dev_attr_watermark_ro.attr;

	if (buffer->attrs)
		memcpy(&attr[ARRAY_SIZE(iio_buffer_attrs)], buffer->attrs,
		       sizeof(struct attribute *) * attrcount);

	attr[attrcount + ARRAY_SIZE(iio_buffer_attrs)] = NULL;

	buffer->buffer_group.name = "buffer";
	buffer->buffer_group.attrs = attr;

	indio_dev->groups[indio_dev->groupcounter++] = &buffer->buffer_group;

	if (buffer->scan_el_attrs != NULL) {
		attr = buffer->scan_el_attrs->attrs;
		while (*attr++ != NULL)
			attrcount_orig++;
	}
	attrcount = attrcount_orig;
	INIT_LIST_HEAD(&buffer->scan_el_dev_attr_list);
	channels = indio_dev->channels;
	if (channels) {
		/* new magic */
		for (i = 0; i < indio_dev->num_channels; i++) {
			if (channels[i].scan_index < 0)
				continue;

			ret = iio_buffer_add_channel_sysfs(indio_dev,
							 &channels[i]);
			if (ret < 0)
				goto error_cleanup_dynamic;
			attrcount += ret;
			if (channels[i].type == IIO_TIMESTAMP)
				indio_dev->scan_index_timestamp =
					channels[i].scan_index;
		}
		if (indio_dev->masklength && buffer->scan_mask == NULL) {
			buffer->scan_mask = kcalloc(BITS_TO_LONGS(indio_dev->masklength),
						    sizeof(*buffer->scan_mask),
						    GFP_KERNEL);
			if (buffer->scan_mask == NULL) {
				ret = -ENOMEM;
				goto error_cleanup_dynamic;
			}
		}
	}

	buffer->scan_el_group.name = iio_scan_elements_group_name;

	buffer->scan_el_group.attrs = kcalloc(attrcount + 1,
					      sizeof(buffer->scan_el_group.attrs[0]),
					      GFP_KERNEL);
	if (buffer->scan_el_group.attrs == NULL) {
		ret = -ENOMEM;
		goto error_free_scan_mask;
	}
	if (buffer->scan_el_attrs)
		memcpy(buffer->scan_el_group.attrs, buffer->scan_el_attrs,
		       sizeof(buffer->scan_el_group.attrs[0])*attrcount_orig);
	attrn = attrcount_orig;

	list_for_each_entry(p, &buffer->scan_el_dev_attr_list, l)
		buffer->scan_el_group.attrs[attrn++] = &p->dev_attr.attr;
	indio_dev->groups[indio_dev->groupcounter++] = &buffer->scan_el_group;

	return 0;

error_free_scan_mask:
	kfree(buffer->scan_mask);
error_cleanup_dynamic:
	iio_free_chan_devattr_list(&buffer->scan_el_dev_attr_list);
	kfree(indio_dev->buffer->buffer_group.attrs);

	return ret;
}

void iio_buffer_free_sysfs_and_mask(struct iio_dev *indio_dev)
{
	if (!indio_dev->buffer)
		return;

	kfree(indio_dev->buffer->scan_mask);
	kfree(indio_dev->buffer->buffer_group.attrs);
	kfree(indio_dev->buffer->scan_el_group.attrs);
	iio_free_chan_devattr_list(&indio_dev->buffer->scan_el_dev_attr_list);
}

/**
 * iio_validate_scan_mask_onehot() - Validates that exactly one channel is selected
 * @indio_dev: the iio device
 * @mask: scan mask to be checked
 *
 * Return true if exactly one bit is set in the scan mask, false otherwise. It
 * can be used for devices where only one channel can be active for sampling at
 * a time.
 */
bool iio_validate_scan_mask_onehot(struct iio_dev *indio_dev,
	const unsigned long *mask)
{
	return bitmap_weight(mask, indio_dev->masklength) == 1;
}
EXPORT_SYMBOL_GPL(iio_validate_scan_mask_onehot);

int iio_scan_mask_query(struct iio_dev *indio_dev,
			struct iio_buffer *buffer, int bit)
{
	if (bit > indio_dev->masklength)
		return -EINVAL;

	if (!buffer->scan_mask)
		return 0;

	/* Ensure return value is 0 or 1. */
	return !!test_bit(bit, buffer->scan_mask);
};
EXPORT_SYMBOL_GPL(iio_scan_mask_query);

/**
 * struct iio_demux_table - table describing demux memcpy ops
 * @from:	index to copy from
 * @to:		index to copy to
 * @length:	how many bytes to copy
 * @l:		list head used for management
 */
struct iio_demux_table {
	unsigned from;
	unsigned to;
	unsigned length;
	struct list_head l;
};

static const void *iio_demux(struct iio_buffer *buffer,
				 const void *datain)
{
	struct iio_demux_table *t;

	if (list_empty(&buffer->demux_list))
		return datain;
	list_for_each_entry(t, &buffer->demux_list, l)
		memcpy(buffer->demux_bounce + t->to,
		       datain + t->from, t->length);

	return buffer->demux_bounce;
}

static int iio_push_to_buffer(struct iio_buffer *buffer, const void *data)
{
	const void *dataout = iio_demux(buffer, data);
	int ret;

	ret = buffer->access->store_to(buffer, dataout);
	if (ret)
		return ret;

	/*
	 * We can't just test for watermark to decide if we wake the poll queue
	 * because read may request less samples than the watermark.
	 */
	wake_up_interruptible_poll(&buffer->pollq, POLLIN | POLLRDNORM);
	return 0;
}

static void iio_buffer_demux_free(struct iio_buffer *buffer)
{
	struct iio_demux_table *p, *q;
	list_for_each_entry_safe(p, q, &buffer->demux_list, l) {
		list_del(&p->l);
		kfree(p);
	}
}


int iio_push_to_buffers(struct iio_dev *indio_dev, const void *data)
{
	int ret;
	struct iio_buffer *buf;

	list_for_each_entry(buf, &indio_dev->buffer_list, buffer_list) {
		ret = iio_push_to_buffer(buf, data);
		if (ret < 0)
			return ret;
	}

	return 0;
}
EXPORT_SYMBOL_GPL(iio_push_to_buffers);

static int iio_buffer_add_demux(struct iio_buffer *buffer,
	struct iio_demux_table **p, unsigned int in_loc, unsigned int out_loc,
	unsigned int length)
{

	if (*p && (*p)->from + (*p)->length == in_loc &&
		(*p)->to + (*p)->length == out_loc) {
		(*p)->length += length;
	} else {
		*p = kmalloc(sizeof(**p), GFP_KERNEL);
		if (*p == NULL)
			return -ENOMEM;
		(*p)->from = in_loc;
		(*p)->to = out_loc;
		(*p)->length = length;
		list_add_tail(&(*p)->l, &buffer->demux_list);
	}

	return 0;
}

static int iio_buffer_update_demux(struct iio_dev *indio_dev,
				   struct iio_buffer *buffer)
{
	int ret, in_ind = -1, out_ind, length;
	unsigned in_loc = 0, out_loc = 0;
	struct iio_demux_table *p = NULL;

	/* Clear out any old demux */
	iio_buffer_demux_free(buffer);
	kfree(buffer->demux_bounce);
	buffer->demux_bounce = NULL;

	/* First work out which scan mode we will actually have */
	if (bitmap_equal(indio_dev->active_scan_mask,
			 buffer->scan_mask,
			 indio_dev->masklength))
		return 0;

	/* Now we have the two masks, work from least sig and build up sizes */
	for_each_set_bit(out_ind,
			 buffer->scan_mask,
			 indio_dev->masklength) {
		in_ind = find_next_bit(indio_dev->active_scan_mask,
				       indio_dev->masklength,
				       in_ind + 1);
		while (in_ind != out_ind) {
			in_ind = find_next_bit(indio_dev->active_scan_mask,
					       indio_dev->masklength,
					       in_ind + 1);
			length = iio_storage_bytes_for_si(indio_dev, in_ind);
			/* Make sure we are aligned */
			in_loc = roundup(in_loc, length) + length;
		}
		length = iio_storage_bytes_for_si(indio_dev, in_ind);
		out_loc = roundup(out_loc, length);
		in_loc = roundup(in_loc, length);
		ret = iio_buffer_add_demux(buffer, &p, in_loc, out_loc, length);
		if (ret)
			goto error_clear_mux_table;
		out_loc += length;
		in_loc += length;
	}
	/* Relies on scan_timestamp being last */
	if (buffer->scan_timestamp) {
		length = iio_storage_bytes_for_timestamp(indio_dev);
		out_loc = roundup(out_loc, length);
		in_loc = roundup(in_loc, length);
		ret = iio_buffer_add_demux(buffer, &p, in_loc, out_loc, length);
		if (ret)
			goto error_clear_mux_table;
		out_loc += length;
		in_loc += length;
	}
	buffer->demux_bounce = kzalloc(out_loc, GFP_KERNEL);
	if (buffer->demux_bounce == NULL) {
		ret = -ENOMEM;
		goto error_clear_mux_table;
	}
	return 0;

error_clear_mux_table:
	iio_buffer_demux_free(buffer);

	return ret;
}

int iio_update_demux(struct iio_dev *indio_dev)
{
	struct iio_buffer *buffer;
	int ret;

	list_for_each_entry(buffer, &indio_dev->buffer_list, buffer_list) {
		ret = iio_buffer_update_demux(indio_dev, buffer);
		if (ret < 0)
			goto error_clear_mux_table;
	}
	return 0;

error_clear_mux_table:
	list_for_each_entry(buffer, &indio_dev->buffer_list, buffer_list)
		iio_buffer_demux_free(buffer);

	return ret;
}
EXPORT_SYMBOL_GPL(iio_update_demux);

/**
 * iio_buffer_release() - Free a buffer's resources
 * @ref: Pointer to the kref embedded in the iio_buffer struct
 *
 * This function is called when the last reference to the buffer has been
 * dropped. It will typically free all resources allocated by the buffer. Do not
 * call this function manually, always use iio_buffer_put() when done using a
 * buffer.
 */
static void iio_buffer_release(struct kref *ref)
{
	struct iio_buffer *buffer = container_of(ref, struct iio_buffer, ref);

	buffer->access->release(buffer);
}

/**
 * iio_buffer_get() - Grab a reference to the buffer
 * @buffer: The buffer to grab a reference for, may be NULL
 *
 * Returns the pointer to the buffer that was passed into the function.
 */
struct iio_buffer *iio_buffer_get(struct iio_buffer *buffer)
{
	if (buffer)
		kref_get(&buffer->ref);

	return buffer;
}
EXPORT_SYMBOL_GPL(iio_buffer_get);

/**
 * iio_buffer_put() - Release the reference to the buffer
 * @buffer: The buffer to release the reference for, may be NULL
 */
void iio_buffer_put(struct iio_buffer *buffer)
{
	if (buffer)
		kref_put(&buffer->ref, iio_buffer_release);
}
EXPORT_SYMBOL_GPL(iio_buffer_put);<|MERGE_RESOLUTION|>--- conflicted
+++ resolved
@@ -153,11 +153,7 @@
 		ret = rb->access->read_first_n(rb, n, buf);
 		if (ret == 0 && (filp->f_flags & O_NONBLOCK))
 			ret = -EAGAIN;
-<<<<<<< HEAD
-	 } while (ret == 0);
-=======
 	} while (ret == 0);
->>>>>>> b50fd0bd
 	remove_wait_queue(&rb->pollq, &wait);
 
 	return ret;
