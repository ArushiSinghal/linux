/*
* Copyright (C) 2015 Intel Corporation Inc.
*
* This software is licensed under the terms of the GNU General Public
* License version 2, as published by the Free Software Foundation, and
* may be copied, distributed, and modified under those terms.
*
* This program is distributed in the hope that it will be useful,
* but WITHOUT ANY WARRANTY; without even the implied warranty of
* MERCHANTABILITY or FITNESS FOR A PARTICULAR PURPOSE.  See the
* GNU General Public License for more details.
*/
#include <linux/module.h>
#include <linux/acpi.h>
#include <linux/spi/spi.h>
#include <linux/regmap.h>
#include <linux/iio/iio.h>
#include "inv_mpu_iio.h"

static const struct regmap_config inv_mpu_regmap_config = {
	.reg_bits = 8,
	.val_bits = 8,
};

static int inv_mpu_i2c_disable(struct iio_dev *indio_dev)
{
	struct inv_mpu6050_state *st = iio_priv(indio_dev);
	int ret = 0;

	ret = inv_mpu6050_set_power_itg(st, true);
	if (ret)
		return ret;

	ret = regmap_write(st->map, INV_MPU6050_REG_USER_CTRL,
			   INV_MPU6050_BIT_I2C_IF_DIS);
	if (ret) {
		inv_mpu6050_set_power_itg(st, false);
		return ret;
	}

	return inv_mpu6050_set_power_itg(st, false);
}

static int inv_mpu_probe(struct spi_device *spi)
{
	struct regmap *regmap;
<<<<<<< HEAD
	const struct spi_device_id *id = spi_get_device_id(spi);
	const char *name = id ? id->name : NULL;
	const int chip_type = id ? id->driver_data : 0;
=======
	const struct spi_device_id *spi_id;
	const struct acpi_device_id *acpi_id;
	const char *name = NULL;
	enum inv_devices chip_type;

	if ((spi_id = spi_get_device_id(spi))) {
		chip_type = (enum inv_devices)spi_id->driver_data;
		name = spi_id->name;
	} else if ((acpi_id = acpi_match_device(spi->dev.driver->acpi_match_table, &spi->dev))) {
		chip_type = (enum inv_devices)acpi_id->driver_data;
	} else {
		return -ENODEV;
	}
>>>>>>> a0ca97b8

	regmap = devm_regmap_init_spi(spi, &inv_mpu_regmap_config);
	if (IS_ERR(regmap)) {
		dev_err(&spi->dev, "Failed to register spi regmap %d\n",
			(int)PTR_ERR(regmap));
		return PTR_ERR(regmap);
	}

	return inv_mpu_core_probe(regmap, spi->irq, name,
				  inv_mpu_i2c_disable, chip_type);
}

static int inv_mpu_remove(struct spi_device *spi)
{
	return inv_mpu_core_remove(&spi->dev);
}

/*
 * device id table is used to identify what device can be
 * supported by this driver
 */
static const struct spi_device_id inv_mpu_id[] = {
	{"mpu6000", INV_MPU6000},
	{"mpu6500", INV_MPU6500},
	{"mpu9150", INV_MPU9150},
	{}
};

MODULE_DEVICE_TABLE(spi, inv_mpu_id);

static const struct acpi_device_id inv_acpi_match[] = {
	{"INVN6000", INV_MPU6000},
	{ },
};
MODULE_DEVICE_TABLE(acpi, inv_acpi_match);

static struct spi_driver inv_mpu_driver = {
	.probe		=	inv_mpu_probe,
	.remove		=	inv_mpu_remove,
	.id_table	=	inv_mpu_id,
	.driver = {
		.acpi_match_table = ACPI_PTR(inv_acpi_match),
		.name	=	"inv-mpu6000-spi",
		.pm     =       &inv_mpu_pmops,
	},
};

module_spi_driver(inv_mpu_driver);

MODULE_AUTHOR("Adriana Reus <adriana.reus@intel.com>");
MODULE_DESCRIPTION("Invensense device MPU6000 driver");
MODULE_LICENSE("GPL");<|MERGE_RESOLUTION|>--- conflicted
+++ resolved
@@ -44,11 +44,6 @@
 static int inv_mpu_probe(struct spi_device *spi)
 {
 	struct regmap *regmap;
-<<<<<<< HEAD
-	const struct spi_device_id *id = spi_get_device_id(spi);
-	const char *name = id ? id->name : NULL;
-	const int chip_type = id ? id->driver_data : 0;
-=======
 	const struct spi_device_id *spi_id;
 	const struct acpi_device_id *acpi_id;
 	const char *name = NULL;
@@ -62,7 +57,6 @@
 	} else {
 		return -ENODEV;
 	}
->>>>>>> a0ca97b8
 
 	regmap = devm_regmap_init_spi(spi, &inv_mpu_regmap_config);
 	if (IS_ERR(regmap)) {
