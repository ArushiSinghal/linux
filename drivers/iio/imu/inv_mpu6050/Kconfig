--- conflicted
+++ resolved
@@ -3,13 +3,6 @@
 #
 
 config INV_MPU6050_IIO
-<<<<<<< HEAD
-	tristate "Invensense MPU6050 devices"
-	depends on I2C && SYSFS
-	depends on I2C_MUX
-	select IIO_BUFFER
-	select IIO_TRIGGERED_BUFFER
-=======
 	tristate
 	select IIO_BUFFER
 	select IIO_TRIGGERED_BUFFER
@@ -20,7 +13,6 @@
 	select INV_MPU6050_IIO
 	select I2C_MUX
 	select REGMAP_I2C
->>>>>>> ecc24e72
 	help
 	  This driver supports the Invensense MPU6050 devices.
 	  This driver can also support MPU6500 in MPU6050 compatibility mode
