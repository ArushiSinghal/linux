/*
 * Copyright (c) 2015-2016 MediaTek Inc.
 * Author: Yong Wu <yong.wu@mediatek.com>
 *
 * This program is free software; you can redistribute it and/or modify
 * it under the terms of the GNU General Public License version 2 as
 * published by the Free Software Foundation.
 *
 * This program is distributed in the hope that it will be useful,
 * but WITHOUT ANY WARRANTY; without even the implied warranty of
 * MERCHANTABILITY or FITNESS FOR A PARTICULAR PURPOSE.  See the
 * GNU General Public License for more details.
 */
#include <linux/bootmem.h>
#include <linux/bug.h>
#include <linux/clk.h>
#include <linux/component.h>
#include <linux/device.h>
#include <linux/dma-iommu.h>
#include <linux/err.h>
#include <linux/interrupt.h>
#include <linux/io.h>
#include <linux/iommu.h>
#include <linux/iopoll.h>
#include <linux/list.h>
#include <linux/of_address.h>
#include <linux/of_component.h>
#include <linux/of_iommu.h>
#include <linux/of_irq.h>
#include <linux/of_platform.h>
#include <linux/platform_device.h>
#include <linux/slab.h>
#include <linux/spinlock.h>
#include <asm/barrier.h>
#include <dt-bindings/memory/mt8173-larb-port.h>
#include <soc/mediatek/smi.h>

#include "io-pgtable.h"

#define REG_MMU_PT_BASE_ADDR			0x000

#define REG_MMU_INVALIDATE			0x020
#define F_ALL_INVLD				0x2
#define F_MMU_INV_RANGE				0x1

#define REG_MMU_INVLD_START_A			0x024
#define REG_MMU_INVLD_END_A			0x028

#define REG_MMU_INV_SEL				0x038
#define F_INVLD_EN0				BIT(0)
#define F_INVLD_EN1				BIT(1)

#define REG_MMU_STANDARD_AXI_MODE		0x048
#define REG_MMU_DCM_DIS				0x050

#define REG_MMU_CTRL_REG			0x110
#define F_MMU_PREFETCH_RT_REPLACE_MOD		BIT(4)
#define F_MMU_TF_PROTECT_SEL(prot)		(((prot) & 0x3) << 5)

#define REG_MMU_IVRP_PADDR			0x114
#define F_MMU_IVRP_PA_SET(pa, ext)		(((pa) >> 1) | ((!!(ext)) << 31))

#define REG_MMU_INT_CONTROL0			0x120
#define F_L2_MULIT_HIT_EN			BIT(0)
#define F_TABLE_WALK_FAULT_INT_EN		BIT(1)
#define F_PREETCH_FIFO_OVERFLOW_INT_EN		BIT(2)
#define F_MISS_FIFO_OVERFLOW_INT_EN		BIT(3)
#define F_PREFETCH_FIFO_ERR_INT_EN		BIT(5)
#define F_MISS_FIFO_ERR_INT_EN			BIT(6)
#define F_INT_CLR_BIT				BIT(12)

#define REG_MMU_INT_MAIN_CONTROL		0x124
#define F_INT_TRANSLATION_FAULT			BIT(0)
#define F_INT_MAIN_MULTI_HIT_FAULT		BIT(1)
#define F_INT_INVALID_PA_FAULT			BIT(2)
#define F_INT_ENTRY_REPLACEMENT_FAULT		BIT(3)
#define F_INT_TLB_MISS_FAULT			BIT(4)
#define F_INT_MISS_TRANSACTION_FIFO_FAULT	BIT(5)
#define F_INT_PRETETCH_TRANSATION_FIFO_FAULT	BIT(6)

#define REG_MMU_CPE_DONE			0x12C

#define REG_MMU_FAULT_ST1			0x134

#define REG_MMU_FAULT_VA			0x13c
#define F_MMU_FAULT_VA_MSK			0xfffff000
#define F_MMU_FAULT_VA_WRITE_BIT		BIT(1)
#define F_MMU_FAULT_VA_LAYER_BIT		BIT(0)

#define REG_MMU_INVLD_PA			0x140
#define REG_MMU_INT_ID				0x150
#define F_MMU0_INT_ID_LARB_ID(a)		(((a) >> 7) & 0x7)
#define F_MMU0_INT_ID_PORT_ID(a)		(((a) >> 2) & 0x1f)

#define MTK_PROTECT_PA_ALIGN			128

struct mtk_iommu_suspend_reg {
	u32				standard_axi_mode;
	u32				dcm_dis;
	u32				ctrl_reg;
	u32				int_control0;
	u32				int_main_control;
};

struct mtk_iommu_client_priv {
	struct list_head		client;
	unsigned int			mtk_m4u_id;
	struct device			*m4udev;
};

struct mtk_iommu_domain {
	spinlock_t			pgtlock; /* lock for page table */

	struct io_pgtable_cfg		cfg;
	struct io_pgtable_ops		*iop;

	struct iommu_domain		domain;
};

struct mtk_iommu_data {
	void __iomem			*base;
	int				irq;
	struct device			*dev;
	struct clk			*bclk;
	phys_addr_t			protect_base; /* protect memory base */
	struct mtk_iommu_suspend_reg	reg;
	struct mtk_iommu_domain		*m4u_dom;
	struct iommu_group		*m4u_group;
	struct mtk_smi_iommu		smi_imu;      /* SMI larb iommu info */
	bool                            enable_4GB;
};

static struct iommu_ops mtk_iommu_ops;

static struct mtk_iommu_domain *to_mtk_domain(struct iommu_domain *dom)
{
	return container_of(dom, struct mtk_iommu_domain, domain);
}

static void mtk_iommu_tlb_flush_all(void *cookie)
{
	struct mtk_iommu_data *data = cookie;

	writel_relaxed(F_INVLD_EN1 | F_INVLD_EN0, data->base + REG_MMU_INV_SEL);
	writel_relaxed(F_ALL_INVLD, data->base + REG_MMU_INVALIDATE);
	wmb(); /* Make sure the tlb flush all done */
}

static void mtk_iommu_tlb_add_flush_nosync(unsigned long iova, size_t size,
					   size_t granule, bool leaf,
					   void *cookie)
{
	struct mtk_iommu_data *data = cookie;

	writel_relaxed(F_INVLD_EN1 | F_INVLD_EN0, data->base + REG_MMU_INV_SEL);

	writel_relaxed(iova, data->base + REG_MMU_INVLD_START_A);
	writel_relaxed(iova + size - 1, data->base + REG_MMU_INVLD_END_A);
	writel_relaxed(F_MMU_INV_RANGE, data->base + REG_MMU_INVALIDATE);
}

static void mtk_iommu_tlb_sync(void *cookie)
{
	struct mtk_iommu_data *data = cookie;
	int ret;
	u32 tmp;

	ret = readl_poll_timeout_atomic(data->base + REG_MMU_CPE_DONE, tmp,
					tmp != 0, 10, 100000);
	if (ret) {
		dev_warn(data->dev,
			 "Partial TLB flush timed out, falling back to full flush\n");
		mtk_iommu_tlb_flush_all(cookie);
	}
	/* Clear the CPE status */
	writel_relaxed(0, data->base + REG_MMU_CPE_DONE);
}

static const struct iommu_gather_ops mtk_iommu_gather_ops = {
	.tlb_flush_all = mtk_iommu_tlb_flush_all,
	.tlb_add_flush = mtk_iommu_tlb_add_flush_nosync,
	.tlb_sync = mtk_iommu_tlb_sync,
};

static irqreturn_t mtk_iommu_isr(int irq, void *dev_id)
{
	struct mtk_iommu_data *data = dev_id;
	struct mtk_iommu_domain *dom = data->m4u_dom;
	u32 int_state, regval, fault_iova, fault_pa;
	unsigned int fault_larb, fault_port;
	bool layer, write;

	/* Read error info from registers */
	int_state = readl_relaxed(data->base + REG_MMU_FAULT_ST1);
	fault_iova = readl_relaxed(data->base + REG_MMU_FAULT_VA);
	layer = fault_iova & F_MMU_FAULT_VA_LAYER_BIT;
	write = fault_iova & F_MMU_FAULT_VA_WRITE_BIT;
	fault_iova &= F_MMU_FAULT_VA_MSK;
	fault_pa = readl_relaxed(data->base + REG_MMU_INVLD_PA);
	regval = readl_relaxed(data->base + REG_MMU_INT_ID);
	fault_larb = F_MMU0_INT_ID_LARB_ID(regval);
	fault_port = F_MMU0_INT_ID_PORT_ID(regval);

	if (report_iommu_fault(&dom->domain, data->dev, fault_iova,
			       write ? IOMMU_FAULT_WRITE : IOMMU_FAULT_READ)) {
		dev_err_ratelimited(
			data->dev,
			"fault type=0x%x iova=0x%x pa=0x%x larb=%d port=%d layer=%d %s\n",
			int_state, fault_iova, fault_pa, fault_larb, fault_port,
			layer, write ? "write" : "read");
	}

	/* Interrupt clear */
	regval = readl_relaxed(data->base + REG_MMU_INT_CONTROL0);
	regval |= F_INT_CLR_BIT;
	writel_relaxed(regval, data->base + REG_MMU_INT_CONTROL0);

	mtk_iommu_tlb_flush_all(data);

	return IRQ_HANDLED;
}

static void mtk_iommu_config(struct mtk_iommu_data *data,
			     struct device *dev, bool enable)
{
	struct mtk_iommu_client_priv *head, *cur, *next;
	struct mtk_smi_larb_iommu    *larb_mmu;
	unsigned int                 larbid, portid;

	head = dev->archdata.iommu;
	list_for_each_entry_safe(cur, next, &head->client, client) {
		larbid = MTK_M4U_TO_LARB(cur->mtk_m4u_id);
		portid = MTK_M4U_TO_PORT(cur->mtk_m4u_id);
		larb_mmu = &data->smi_imu.larb_imu[larbid];

		dev_dbg(dev, "%s iommu port: %d\n",
			enable ? "enable" : "disable", portid);

		if (enable)
			larb_mmu->mmu |= MTK_SMI_MMU_EN(portid);
		else
			larb_mmu->mmu &= ~MTK_SMI_MMU_EN(portid);
	}
}

static int mtk_iommu_domain_finalise(struct mtk_iommu_data *data)
{
	struct mtk_iommu_domain *dom = data->m4u_dom;

	spin_lock_init(&dom->pgtlock);

	dom->cfg = (struct io_pgtable_cfg) {
		.quirks = IO_PGTABLE_QUIRK_ARM_NS |
			IO_PGTABLE_QUIRK_NO_PERMS |
			IO_PGTABLE_QUIRK_TLBI_ON_MAP,
		.pgsize_bitmap = mtk_iommu_ops.pgsize_bitmap,
		.ias = 32,
		.oas = 32,
		.tlb = &mtk_iommu_gather_ops,
		.iommu_dev = data->dev,
	};

	if (data->enable_4GB)
		dom->cfg.quirks |= IO_PGTABLE_QUIRK_ARM_MTK_4GB;

	dom->iop = alloc_io_pgtable_ops(ARM_V7S, &dom->cfg, data);
	if (!dom->iop) {
		dev_err(data->dev, "Failed to alloc io pgtable\n");
		return -EINVAL;
	}

	/* Update our support page sizes bitmap */
	dom->domain.pgsize_bitmap = dom->cfg.pgsize_bitmap;

	writel(data->m4u_dom->cfg.arm_v7s_cfg.ttbr[0],
	       data->base + REG_MMU_PT_BASE_ADDR);
	return 0;
}

static struct iommu_domain *mtk_iommu_domain_alloc(unsigned type)
{
	struct mtk_iommu_domain *dom;

	if (type != IOMMU_DOMAIN_DMA)
		return NULL;

	dom = kzalloc(sizeof(*dom), GFP_KERNEL);
	if (!dom)
		return NULL;

	if (iommu_get_dma_cookie(&dom->domain)) {
		kfree(dom);
		return NULL;
	}

	dom->domain.geometry.aperture_start = 0;
	dom->domain.geometry.aperture_end = DMA_BIT_MASK(32);
	dom->domain.geometry.force_aperture = true;

	return &dom->domain;
}

static void mtk_iommu_domain_free(struct iommu_domain *domain)
{
	iommu_put_dma_cookie(domain);
	kfree(to_mtk_domain(domain));
}

static int mtk_iommu_attach_device(struct iommu_domain *domain,
				   struct device *dev)
{
	struct mtk_iommu_domain *dom = to_mtk_domain(domain);
	struct mtk_iommu_client_priv *priv = dev->archdata.iommu;
	struct mtk_iommu_data *data;
	int ret;

	if (!priv)
		return -ENODEV;

	data = dev_get_drvdata(priv->m4udev);
	if (!data->m4u_dom) {
		data->m4u_dom = dom;
		ret = mtk_iommu_domain_finalise(data);
		if (ret) {
			data->m4u_dom = NULL;
			return ret;
		}
	} else if (data->m4u_dom != dom) {
		/* All the client devices should be in the same m4u domain */
		dev_err(dev, "try to attach into the error iommu domain\n");
		return -EPERM;
	}

	mtk_iommu_config(data, dev, true);
	return 0;
}

static void mtk_iommu_detach_device(struct iommu_domain *domain,
				    struct device *dev)
{
	struct mtk_iommu_client_priv *priv = dev->archdata.iommu;
	struct mtk_iommu_data *data;

	if (!priv)
		return;

	data = dev_get_drvdata(priv->m4udev);
	mtk_iommu_config(data, dev, false);
}

static int mtk_iommu_map(struct iommu_domain *domain, unsigned long iova,
			 phys_addr_t paddr, size_t size, int prot)
{
	struct mtk_iommu_domain *dom = to_mtk_domain(domain);
	unsigned long flags;
	int ret;

	spin_lock_irqsave(&dom->pgtlock, flags);
	ret = dom->iop->map(dom->iop, iova, paddr, size, prot);
	spin_unlock_irqrestore(&dom->pgtlock, flags);

	return ret;
}

static size_t mtk_iommu_unmap(struct iommu_domain *domain,
			      unsigned long iova, size_t size)
{
	struct mtk_iommu_domain *dom = to_mtk_domain(domain);
	unsigned long flags;
	size_t unmapsz;

	spin_lock_irqsave(&dom->pgtlock, flags);
	unmapsz = dom->iop->unmap(dom->iop, iova, size);
	spin_unlock_irqrestore(&dom->pgtlock, flags);

	return unmapsz;
}

static phys_addr_t mtk_iommu_iova_to_phys(struct iommu_domain *domain,
					  dma_addr_t iova)
{
	struct mtk_iommu_domain *dom = to_mtk_domain(domain);
	unsigned long flags;
	phys_addr_t pa;

	spin_lock_irqsave(&dom->pgtlock, flags);
	pa = dom->iop->iova_to_phys(dom->iop, iova);
	spin_unlock_irqrestore(&dom->pgtlock, flags);

	return pa;
}

static int mtk_iommu_add_device(struct device *dev)
{
	struct iommu_group *group;

	if (!dev->archdata.iommu) /* Not a iommu client device */
		return -ENODEV;

	group = iommu_group_get_for_dev(dev);
	if (IS_ERR(group))
		return PTR_ERR(group);

	iommu_group_put(group);
	return 0;
}

static void mtk_iommu_remove_device(struct device *dev)
{
	struct mtk_iommu_client_priv *head, *cur, *next;

	head = dev->archdata.iommu;
	if (!head)
		return;

	list_for_each_entry_safe(cur, next, &head->client, client) {
		list_del(&cur->client);
		kfree(cur);
	}
	kfree(head);
	dev->archdata.iommu = NULL;

	iommu_group_remove_device(dev);
}

static struct iommu_group *mtk_iommu_device_group(struct device *dev)
{
	struct mtk_iommu_data *data;
	struct mtk_iommu_client_priv *priv;

	priv = dev->archdata.iommu;
	if (!priv)
		return ERR_PTR(-ENODEV);

	/* All the client devices are in the same m4u iommu-group */
	data = dev_get_drvdata(priv->m4udev);
	if (!data->m4u_group) {
		data->m4u_group = iommu_group_alloc();
		if (IS_ERR(data->m4u_group))
			dev_err(dev, "Failed to allocate M4U IOMMU group\n");
	}
	return data->m4u_group;
}

static int mtk_iommu_of_xlate(struct device *dev, struct of_phandle_args *args)
{
	struct mtk_iommu_client_priv *head, *priv, *next;
	struct platform_device *m4updev;

	if (args->args_count != 1) {
		dev_err(dev, "invalid #iommu-cells(%d) property for IOMMU\n",
			args->args_count);
		return -EINVAL;
	}

	if (!dev->archdata.iommu) {
		/* Get the m4u device */
		m4updev = of_find_device_by_node(args->np);
		of_node_put(args->np);
		if (WARN_ON(!m4updev))
			return -EINVAL;

		head = kzalloc(sizeof(*head), GFP_KERNEL);
		if (!head)
			return -ENOMEM;

		dev->archdata.iommu = head;
		INIT_LIST_HEAD(&head->client);
		head->m4udev = &m4updev->dev;
	} else {
		head = dev->archdata.iommu;
	}

	priv = kzalloc(sizeof(*priv), GFP_KERNEL);
	if (!priv)
		goto err_free_mem;

	priv->mtk_m4u_id = args->args[0];
	list_add_tail(&priv->client, &head->client);

	return 0;

err_free_mem:
	list_for_each_entry_safe(priv, next, &head->client, client)
		kfree(priv);
	kfree(head);
	dev->archdata.iommu = NULL;
	return -ENOMEM;
}

static struct iommu_ops mtk_iommu_ops = {
	.domain_alloc	= mtk_iommu_domain_alloc,
	.domain_free	= mtk_iommu_domain_free,
	.attach_dev	= mtk_iommu_attach_device,
	.detach_dev	= mtk_iommu_detach_device,
	.map		= mtk_iommu_map,
	.unmap		= mtk_iommu_unmap,
	.map_sg		= default_iommu_map_sg,
	.iova_to_phys	= mtk_iommu_iova_to_phys,
	.add_device	= mtk_iommu_add_device,
	.remove_device	= mtk_iommu_remove_device,
	.device_group	= mtk_iommu_device_group,
	.of_xlate	= mtk_iommu_of_xlate,
	.pgsize_bitmap	= SZ_4K | SZ_64K | SZ_1M | SZ_16M,
};

static int mtk_iommu_hw_init(const struct mtk_iommu_data *data)
{
	u32 regval;
	int ret;

	ret = clk_prepare_enable(data->bclk);
	if (ret) {
		dev_err(data->dev, "Failed to enable iommu bclk(%d)\n", ret);
		return ret;
	}

	regval = F_MMU_PREFETCH_RT_REPLACE_MOD |
		F_MMU_TF_PROTECT_SEL(2);
	writel_relaxed(regval, data->base + REG_MMU_CTRL_REG);

	regval = F_L2_MULIT_HIT_EN |
		F_TABLE_WALK_FAULT_INT_EN |
		F_PREETCH_FIFO_OVERFLOW_INT_EN |
		F_MISS_FIFO_OVERFLOW_INT_EN |
		F_PREFETCH_FIFO_ERR_INT_EN |
		F_MISS_FIFO_ERR_INT_EN;
	writel_relaxed(regval, data->base + REG_MMU_INT_CONTROL0);

	regval = F_INT_TRANSLATION_FAULT |
		F_INT_MAIN_MULTI_HIT_FAULT |
		F_INT_INVALID_PA_FAULT |
		F_INT_ENTRY_REPLACEMENT_FAULT |
		F_INT_TLB_MISS_FAULT |
		F_INT_MISS_TRANSACTION_FIFO_FAULT |
		F_INT_PRETETCH_TRANSATION_FIFO_FAULT;
	writel_relaxed(regval, data->base + REG_MMU_INT_MAIN_CONTROL);

	writel_relaxed(F_MMU_IVRP_PA_SET(data->protect_base, data->enable_4GB),
		       data->base + REG_MMU_IVRP_PADDR);

	writel_relaxed(0, data->base + REG_MMU_DCM_DIS);
	writel_relaxed(0, data->base + REG_MMU_STANDARD_AXI_MODE);

	if (devm_request_irq(data->dev, data->irq, mtk_iommu_isr, 0,
			     dev_name(data->dev), (void *)data)) {
		writel_relaxed(0, data->base + REG_MMU_PT_BASE_ADDR);
		clk_disable_unprepare(data->bclk);
		dev_err(data->dev, "Failed @ IRQ-%d Request\n", data->irq);
		return -ENODEV;
	}

	return 0;
}

<<<<<<< HEAD
static int compare_of(struct device *dev, void *data)
{
	return dev->of_node == data;
}

static void release_of(struct device *dev, void *data)
{
	of_node_put(data);
}

=======
>>>>>>> da3189d1
static int mtk_iommu_bind(struct device *dev)
{
	struct mtk_iommu_data *data = dev_get_drvdata(dev);

	return component_bind_all(dev, &data->smi_imu);
}

static void mtk_iommu_unbind(struct device *dev)
{
	struct mtk_iommu_data *data = dev_get_drvdata(dev);

	component_unbind_all(dev, &data->smi_imu);
}

static const struct component_master_ops mtk_iommu_com_ops = {
	.bind		= mtk_iommu_bind,
	.unbind		= mtk_iommu_unbind,
};

static int mtk_iommu_probe(struct platform_device *pdev)
{
	struct mtk_iommu_data   *data;
	struct device           *dev = &pdev->dev;
	struct resource         *res;
	struct component_match  *match = NULL;
	void                    *protect;
	int                     i, larb_nr, ret;

	data = devm_kzalloc(dev, sizeof(*data), GFP_KERNEL);
	if (!data)
		return -ENOMEM;
	data->dev = dev;

	/* Protect memory. HW will access here while translation fault.*/
	protect = devm_kzalloc(dev, MTK_PROTECT_PA_ALIGN * 2, GFP_KERNEL);
	if (!protect)
		return -ENOMEM;
	data->protect_base = ALIGN(virt_to_phys(protect), MTK_PROTECT_PA_ALIGN);

	/* Whether the current dram is over 4GB */
	data->enable_4GB = !!(max_pfn > (0xffffffffUL >> PAGE_SHIFT));

	res = platform_get_resource(pdev, IORESOURCE_MEM, 0);
	data->base = devm_ioremap_resource(dev, res);
	if (IS_ERR(data->base))
		return PTR_ERR(data->base);

	data->irq = platform_get_irq(pdev, 0);
	if (data->irq < 0)
		return data->irq;

	data->bclk = devm_clk_get(dev, "bclk");
	if (IS_ERR(data->bclk))
		return PTR_ERR(data->bclk);

	larb_nr = of_count_phandle_with_args(dev->of_node,
					     "mediatek,larbs", NULL);
	if (larb_nr < 0)
		return larb_nr;
	data->smi_imu.larb_nr = larb_nr;

	for (i = 0; i < larb_nr; i++) {
		struct device_node *larbnode;
		struct platform_device *plarbdev;

		larbnode = of_parse_phandle(dev->of_node, "mediatek,larbs", i);
		if (!larbnode)
			return -EINVAL;

		if (!of_device_is_available(larbnode))
			continue;

		plarbdev = of_find_device_by_node(larbnode);
		if (!plarbdev) {
			plarbdev = of_platform_device_create(
						larbnode, NULL,
						platform_bus_type.dev_root);
			if (!plarbdev) {
				of_node_put(larbnode);
				return -EPROBE_DEFER;
			}
		}
		data->smi_imu.larb_imu[i].dev = &plarbdev->dev;

<<<<<<< HEAD
		component_match_add_release(dev, &match, release_of,
					    compare_of, larbnode);
=======
		component_match_add_of(dev, &match, larbnode);
		of_node_put(larbnode);
>>>>>>> da3189d1
	}

	platform_set_drvdata(pdev, data);

	ret = mtk_iommu_hw_init(data);
	if (ret)
		return ret;

	if (!iommu_present(&platform_bus_type))
		bus_set_iommu(&platform_bus_type, &mtk_iommu_ops);

	return component_master_add_with_match(dev, &mtk_iommu_com_ops, match);
}

static int mtk_iommu_remove(struct platform_device *pdev)
{
	struct mtk_iommu_data *data = platform_get_drvdata(pdev);

	if (iommu_present(&platform_bus_type))
		bus_set_iommu(&platform_bus_type, NULL);

	free_io_pgtable_ops(data->m4u_dom->iop);
	clk_disable_unprepare(data->bclk);
	devm_free_irq(&pdev->dev, data->irq, data);
	component_master_del(&pdev->dev, &mtk_iommu_com_ops);
	return 0;
}

static int __maybe_unused mtk_iommu_suspend(struct device *dev)
{
	struct mtk_iommu_data *data = dev_get_drvdata(dev);
	struct mtk_iommu_suspend_reg *reg = &data->reg;
	void __iomem *base = data->base;

	reg->standard_axi_mode = readl_relaxed(base +
					       REG_MMU_STANDARD_AXI_MODE);
	reg->dcm_dis = readl_relaxed(base + REG_MMU_DCM_DIS);
	reg->ctrl_reg = readl_relaxed(base + REG_MMU_CTRL_REG);
	reg->int_control0 = readl_relaxed(base + REG_MMU_INT_CONTROL0);
	reg->int_main_control = readl_relaxed(base + REG_MMU_INT_MAIN_CONTROL);
	return 0;
}

static int __maybe_unused mtk_iommu_resume(struct device *dev)
{
	struct mtk_iommu_data *data = dev_get_drvdata(dev);
	struct mtk_iommu_suspend_reg *reg = &data->reg;
	void __iomem *base = data->base;

	writel_relaxed(data->m4u_dom->cfg.arm_v7s_cfg.ttbr[0],
		       base + REG_MMU_PT_BASE_ADDR);
	writel_relaxed(reg->standard_axi_mode,
		       base + REG_MMU_STANDARD_AXI_MODE);
	writel_relaxed(reg->dcm_dis, base + REG_MMU_DCM_DIS);
	writel_relaxed(reg->ctrl_reg, base + REG_MMU_CTRL_REG);
	writel_relaxed(reg->int_control0, base + REG_MMU_INT_CONTROL0);
	writel_relaxed(reg->int_main_control, base + REG_MMU_INT_MAIN_CONTROL);
	writel_relaxed(F_MMU_IVRP_PA_SET(data->protect_base, data->enable_4GB),
		       base + REG_MMU_IVRP_PADDR);
	return 0;
}

const struct dev_pm_ops mtk_iommu_pm_ops = {
	SET_SYSTEM_SLEEP_PM_OPS(mtk_iommu_suspend, mtk_iommu_resume)
};

static const struct of_device_id mtk_iommu_of_ids[] = {
	{ .compatible = "mediatek,mt8173-m4u", },
	{}
};

static struct platform_driver mtk_iommu_driver = {
	.probe	= mtk_iommu_probe,
	.remove	= mtk_iommu_remove,
	.driver	= {
		.name = "mtk-iommu",
		.of_match_table = mtk_iommu_of_ids,
		.pm = &mtk_iommu_pm_ops,
	}
};

static int mtk_iommu_init_fn(struct device_node *np)
{
	int ret;
	struct platform_device *pdev;

	pdev = of_platform_device_create(np, NULL, platform_bus_type.dev_root);
	if (!pdev)
		return -ENOMEM;

	ret = platform_driver_register(&mtk_iommu_driver);
	if (ret) {
		pr_err("%s: Failed to register driver\n", __func__);
		return ret;
	}

	of_iommu_set_ops(np, &mtk_iommu_ops);
	return 0;
}

IOMMU_OF_DECLARE(mtkm4u, "mediatek,mt8173-m4u", mtk_iommu_init_fn);<|MERGE_RESOLUTION|>--- conflicted
+++ resolved
@@ -553,19 +553,6 @@
 	return 0;
 }
 
-<<<<<<< HEAD
-static int compare_of(struct device *dev, void *data)
-{
-	return dev->of_node == data;
-}
-
-static void release_of(struct device *dev, void *data)
-{
-	of_node_put(data);
-}
-
-=======
->>>>>>> da3189d1
 static int mtk_iommu_bind(struct device *dev)
 {
 	struct mtk_iommu_data *data = dev_get_drvdata(dev);
@@ -650,13 +637,8 @@
 		}
 		data->smi_imu.larb_imu[i].dev = &plarbdev->dev;
 
-<<<<<<< HEAD
-		component_match_add_release(dev, &match, release_of,
-					    compare_of, larbnode);
-=======
 		component_match_add_of(dev, &match, larbnode);
 		of_node_put(larbnode);
->>>>>>> da3189d1
 	}
 
 	platform_set_drvdata(pdev, data);
