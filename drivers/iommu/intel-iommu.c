/*
 * Copyright © 2006-2014 Intel Corporation.
 *
 * This program is free software; you can redistribute it and/or modify it
 * under the terms and conditions of the GNU General Public License,
 * version 2, as published by the Free Software Foundation.
 *
 * This program is distributed in the hope it will be useful, but WITHOUT
 * ANY WARRANTY; without even the implied warranty of MERCHANTABILITY or
 * FITNESS FOR A PARTICULAR PURPOSE.  See the GNU General Public License for
 * more details.
 *
 * Authors: David Woodhouse <dwmw2@infradead.org>,
 *          Ashok Raj <ashok.raj@intel.com>,
 *          Shaohua Li <shaohua.li@intel.com>,
 *          Anil S Keshavamurthy <anil.s.keshavamurthy@intel.com>,
 *          Fenghua Yu <fenghua.yu@intel.com>
 */

#include <linux/init.h>
#include <linux/bitmap.h>
#include <linux/debugfs.h>
#include <linux/export.h>
#include <linux/slab.h>
#include <linux/irq.h>
#include <linux/interrupt.h>
#include <linux/spinlock.h>
#include <linux/pci.h>
#include <linux/dmar.h>
#include <linux/dma-mapping.h>
#include <linux/mempool.h>
#include <linux/memory.h>
#include <linux/timer.h>
#include <linux/iova.h>
#include <linux/iommu.h>
#include <linux/intel-iommu.h>
#include <linux/syscore_ops.h>
#include <linux/tboot.h>
#include <linux/dmi.h>
#include <linux/pci-ats.h>
#include <linux/memblock.h>
#include <linux/dma-contiguous.h>
#include <asm/irq_remapping.h>
#include <asm/cacheflush.h>
#include <asm/iommu.h>

#include "irq_remapping.h"

#define ROOT_SIZE		VTD_PAGE_SIZE
#define CONTEXT_SIZE		VTD_PAGE_SIZE

#define IS_GFX_DEVICE(pdev) ((pdev->class >> 16) == PCI_BASE_CLASS_DISPLAY)
#define IS_USB_DEVICE(pdev) ((pdev->class >> 8) == PCI_CLASS_SERIAL_USB)
#define IS_ISA_DEVICE(pdev) ((pdev->class >> 8) == PCI_CLASS_BRIDGE_ISA)
#define IS_AZALIA(pdev) ((pdev)->vendor == 0x8086 && (pdev)->device == 0x3a3e)

#define IOAPIC_RANGE_START	(0xfee00000)
#define IOAPIC_RANGE_END	(0xfeefffff)
#define IOVA_START_ADDR		(0x1000)

#define DEFAULT_DOMAIN_ADDRESS_WIDTH 48

#define MAX_AGAW_WIDTH 64
#define MAX_AGAW_PFN_WIDTH	(MAX_AGAW_WIDTH - VTD_PAGE_SHIFT)

#define __DOMAIN_MAX_PFN(gaw)  ((((uint64_t)1) << (gaw-VTD_PAGE_SHIFT)) - 1)
#define __DOMAIN_MAX_ADDR(gaw) ((((uint64_t)1) << gaw) - 1)

/* We limit DOMAIN_MAX_PFN to fit in an unsigned long, and DOMAIN_MAX_ADDR
   to match. That way, we can use 'unsigned long' for PFNs with impunity. */
#define DOMAIN_MAX_PFN(gaw)	((unsigned long) min_t(uint64_t, \
				__DOMAIN_MAX_PFN(gaw), (unsigned long)-1))
#define DOMAIN_MAX_ADDR(gaw)	(((uint64_t)__DOMAIN_MAX_PFN(gaw)) << VTD_PAGE_SHIFT)

/* IO virtual address start page frame number */
#define IOVA_START_PFN		(1)

#define IOVA_PFN(addr)		((addr) >> PAGE_SHIFT)
#define DMA_32BIT_PFN		IOVA_PFN(DMA_BIT_MASK(32))
#define DMA_64BIT_PFN		IOVA_PFN(DMA_BIT_MASK(64))

/* page table handling */
#define LEVEL_STRIDE		(9)
#define LEVEL_MASK		(((u64)1 << LEVEL_STRIDE) - 1)

/*
 * This bitmap is used to advertise the page sizes our hardware support
 * to the IOMMU core, which will then use this information to split
 * physically contiguous memory regions it is mapping into page sizes
 * that we support.
 *
 * Traditionally the IOMMU core just handed us the mappings directly,
 * after making sure the size is an order of a 4KiB page and that the
 * mapping has natural alignment.
 *
 * To retain this behavior, we currently advertise that we support
 * all page sizes that are an order of 4KiB.
 *
 * If at some point we'd like to utilize the IOMMU core's new behavior,
 * we could change this to advertise the real page sizes we support.
 */
#define INTEL_IOMMU_PGSIZES	(~0xFFFUL)

static inline int agaw_to_level(int agaw)
{
	return agaw + 2;
}

static inline int agaw_to_width(int agaw)
{
	return min_t(int, 30 + agaw * LEVEL_STRIDE, MAX_AGAW_WIDTH);
}

static inline int width_to_agaw(int width)
{
	return DIV_ROUND_UP(width - 30, LEVEL_STRIDE);
}

static inline unsigned int level_to_offset_bits(int level)
{
	return (level - 1) * LEVEL_STRIDE;
}

static inline int pfn_level_offset(unsigned long pfn, int level)
{
	return (pfn >> level_to_offset_bits(level)) & LEVEL_MASK;
}

static inline unsigned long level_mask(int level)
{
	return -1UL << level_to_offset_bits(level);
}

static inline unsigned long level_size(int level)
{
	return 1UL << level_to_offset_bits(level);
}

static inline unsigned long align_to_level(unsigned long pfn, int level)
{
	return (pfn + level_size(level) - 1) & level_mask(level);
}

static inline unsigned long lvl_to_nr_pages(unsigned int lvl)
{
	return  1 << min_t(int, (lvl - 1) * LEVEL_STRIDE, MAX_AGAW_PFN_WIDTH);
}

/* VT-d pages must always be _smaller_ than MM pages. Otherwise things
   are never going to work. */
static inline unsigned long dma_to_mm_pfn(unsigned long dma_pfn)
{
	return dma_pfn >> (PAGE_SHIFT - VTD_PAGE_SHIFT);
}

static inline unsigned long mm_to_dma_pfn(unsigned long mm_pfn)
{
	return mm_pfn << (PAGE_SHIFT - VTD_PAGE_SHIFT);
}
static inline unsigned long page_to_dma_pfn(struct page *pg)
{
	return mm_to_dma_pfn(page_to_pfn(pg));
}
static inline unsigned long virt_to_dma_pfn(void *p)
{
	return page_to_dma_pfn(virt_to_page(p));
}

/* global iommu list, set NULL for ignored DMAR units */
static struct intel_iommu **g_iommus;

static void __init check_tylersburg_isoch(void);
static int rwbf_quirk;

/*
 * set to 1 to panic kernel if can't successfully enable VT-d
 * (used when kernel is launched w/ TXT)
 */
static int force_on = 0;

/*
 * 0: Present
 * 1-11: Reserved
 * 12-63: Context Ptr (12 - (haw-1))
 * 64-127: Reserved
 */
struct root_entry {
	u64	lo;
	u64	hi;
};
#define ROOT_ENTRY_NR (VTD_PAGE_SIZE/sizeof(struct root_entry))


/*
 * low 64 bits:
 * 0: present
 * 1: fault processing disable
 * 2-3: translation type
 * 12-63: address space root
 * high 64 bits:
 * 0-2: address width
 * 3-6: aval
 * 8-23: domain id
 */
struct context_entry {
	u64 lo;
	u64 hi;
};

static inline bool context_present(struct context_entry *context)
{
	return (context->lo & 1);
}
static inline void context_set_present(struct context_entry *context)
{
	context->lo |= 1;
}

static inline void context_set_fault_enable(struct context_entry *context)
{
	context->lo &= (((u64)-1) << 2) | 1;
}

static inline void context_set_translation_type(struct context_entry *context,
						unsigned long value)
{
	context->lo &= (((u64)-1) << 4) | 3;
	context->lo |= (value & 3) << 2;
}

static inline void context_set_address_root(struct context_entry *context,
					    unsigned long value)
{
	context->lo &= ~VTD_PAGE_MASK;
	context->lo |= value & VTD_PAGE_MASK;
}

static inline void context_set_address_width(struct context_entry *context,
					     unsigned long value)
{
	context->hi |= value & 7;
}

static inline void context_set_domain_id(struct context_entry *context,
					 unsigned long value)
{
	context->hi |= (value & ((1 << 16) - 1)) << 8;
}

static inline void context_clear_entry(struct context_entry *context)
{
	context->lo = 0;
	context->hi = 0;
}

/*
 * 0: readable
 * 1: writable
 * 2-6: reserved
 * 7: super page
 * 8-10: available
 * 11: snoop behavior
 * 12-63: Host physcial address
 */
struct dma_pte {
	u64 val;
};

static inline void dma_clear_pte(struct dma_pte *pte)
{
	pte->val = 0;
}

static inline u64 dma_pte_addr(struct dma_pte *pte)
{
#ifdef CONFIG_64BIT
	return pte->val & VTD_PAGE_MASK;
#else
	/* Must have a full atomic 64-bit read */
	return  __cmpxchg64(&pte->val, 0ULL, 0ULL) & VTD_PAGE_MASK;
#endif
}

static inline bool dma_pte_present(struct dma_pte *pte)
{
	return (pte->val & 3) != 0;
}

static inline bool dma_pte_superpage(struct dma_pte *pte)
{
	return (pte->val & DMA_PTE_LARGE_PAGE);
}

static inline int first_pte_in_page(struct dma_pte *pte)
{
	return !((unsigned long)pte & ~VTD_PAGE_MASK);
}

/*
 * This domain is a statically identity mapping domain.
 *	1. This domain creats a static 1:1 mapping to all usable memory.
 * 	2. It maps to each iommu if successful.
 *	3. Each iommu mapps to this domain if successful.
 */
static struct dmar_domain *si_domain;
static int hw_pass_through = 1;

/* domain represents a virtual machine, more than one devices
 * across iommus may be owned in one domain, e.g. kvm guest.
 */
#define DOMAIN_FLAG_VIRTUAL_MACHINE	(1 << 0)

/* si_domain contains mulitple devices */
#define DOMAIN_FLAG_STATIC_IDENTITY	(1 << 1)

struct dmar_domain {
	int	id;			/* domain id */
	int	nid;			/* node id */
	DECLARE_BITMAP(iommu_bmp, DMAR_UNITS_SUPPORTED);
					/* bitmap of iommus this domain uses*/

	struct list_head devices;	/* all devices' list */
	struct iova_domain iovad;	/* iova's that belong to this domain */

	struct dma_pte	*pgd;		/* virtual address */
	int		gaw;		/* max guest address width */

	/* adjusted guest address width, 0 is level 2 30-bit */
	int		agaw;

	int		flags;		/* flags to find out type of domain */

	int		iommu_coherency;/* indicate coherency of iommu access */
	int		iommu_snooping; /* indicate snooping control feature*/
	int		iommu_count;	/* reference count of iommu */
	int		iommu_superpage;/* Level of superpages supported:
					   0 == 4KiB (no superpages), 1 == 2MiB,
					   2 == 1GiB, 3 == 512GiB, 4 == 1TiB */
	spinlock_t	iommu_lock;	/* protect iommu set in domain */
	u64		max_addr;	/* maximum mapped address */

	struct iommu_domain domain;	/* generic domain data structure for
					   iommu core */
};

/* PCI domain-device relationship */
struct device_domain_info {
	struct list_head link;	/* link to domain siblings */
	struct list_head global; /* link to global list */
	u8 bus;			/* PCI bus number */
	u8 devfn;		/* PCI devfn number */
	struct device *dev; /* it's NULL for PCIe-to-PCI bridge */
	struct intel_iommu *iommu; /* IOMMU used by this device */
	struct dmar_domain *domain; /* pointer to domain */
};

struct dmar_rmrr_unit {
	struct list_head list;		/* list of rmrr units	*/
	struct acpi_dmar_header *hdr;	/* ACPI header		*/
	u64	base_address;		/* reserved base address*/
	u64	end_address;		/* reserved end address */
	struct dmar_dev_scope *devices;	/* target devices */
	int	devices_cnt;		/* target device count */
};

struct dmar_atsr_unit {
	struct list_head list;		/* list of ATSR units */
	struct acpi_dmar_header *hdr;	/* ACPI header */
	struct dmar_dev_scope *devices;	/* target devices */
	int devices_cnt;		/* target device count */
	u8 include_all:1;		/* include all ports */
};

static LIST_HEAD(dmar_atsr_units);
static LIST_HEAD(dmar_rmrr_units);

#define for_each_rmrr_units(rmrr) \
	list_for_each_entry(rmrr, &dmar_rmrr_units, list)

static void flush_unmaps_timeout(unsigned long data);

static DEFINE_TIMER(unmap_timer,  flush_unmaps_timeout, 0, 0);

#define HIGH_WATER_MARK 250
struct deferred_flush_tables {
	int next;
	struct iova *iova[HIGH_WATER_MARK];
	struct dmar_domain *domain[HIGH_WATER_MARK];
	struct page *freelist[HIGH_WATER_MARK];
};

static struct deferred_flush_tables *deferred_flush;

/* bitmap for indexing intel_iommus */
static int g_num_of_iommus;

static DEFINE_SPINLOCK(async_umap_flush_lock);
static LIST_HEAD(unmaps_to_do);

static int timer_on;
static long list_size;

static void domain_exit(struct dmar_domain *domain);
static void domain_remove_dev_info(struct dmar_domain *domain);
static void domain_remove_one_dev_info(struct dmar_domain *domain,
				       struct device *dev);
static void iommu_detach_dependent_devices(struct intel_iommu *iommu,
					   struct device *dev);
static int domain_detach_iommu(struct dmar_domain *domain,
			       struct intel_iommu *iommu);

#ifdef CONFIG_INTEL_IOMMU_DEFAULT_ON
int dmar_disabled = 0;
#else
int dmar_disabled = 1;
#endif /*CONFIG_INTEL_IOMMU_DEFAULT_ON*/

int intel_iommu_enabled = 0;
EXPORT_SYMBOL_GPL(intel_iommu_enabled);

static int dmar_map_gfx = 1;
static int dmar_forcedac;
static int intel_iommu_strict;
static int intel_iommu_superpage = 1;
static int intel_iommu_ecs = 1;

/* We only actually use ECS when PASID support (on the new bit 40)
 * is also advertised. Some early implementations — the ones with
 * PASID support on bit 28 — have issues even when we *only* use
 * extended root/context tables. */
#define ecs_enabled(iommu) (intel_iommu_ecs && ecap_ecs(iommu->ecap) && \
			    ecap_pasid(iommu->ecap))

int intel_iommu_gfx_mapped;
EXPORT_SYMBOL_GPL(intel_iommu_gfx_mapped);

#define DUMMY_DEVICE_DOMAIN_INFO ((struct device_domain_info *)(-1))
static DEFINE_SPINLOCK(device_domain_lock);
static LIST_HEAD(device_domain_list);

static const struct iommu_ops intel_iommu_ops;

/* Convert generic 'struct iommu_domain to private struct dmar_domain */
static struct dmar_domain *to_dmar_domain(struct iommu_domain *dom)
{
	return container_of(dom, struct dmar_domain, domain);
}

static int __init intel_iommu_setup(char *str)
{
	if (!str)
		return -EINVAL;
	while (*str) {
		if (!strncmp(str, "on", 2)) {
			dmar_disabled = 0;
			printk(KERN_INFO "Intel-IOMMU: enabled\n");
		} else if (!strncmp(str, "off", 3)) {
			dmar_disabled = 1;
			printk(KERN_INFO "Intel-IOMMU: disabled\n");
		} else if (!strncmp(str, "igfx_off", 8)) {
			dmar_map_gfx = 0;
			printk(KERN_INFO
				"Intel-IOMMU: disable GFX device mapping\n");
		} else if (!strncmp(str, "forcedac", 8)) {
			printk(KERN_INFO
				"Intel-IOMMU: Forcing DAC for PCI devices\n");
			dmar_forcedac = 1;
		} else if (!strncmp(str, "strict", 6)) {
			printk(KERN_INFO
				"Intel-IOMMU: disable batched IOTLB flush\n");
			intel_iommu_strict = 1;
		} else if (!strncmp(str, "sp_off", 6)) {
			printk(KERN_INFO
				"Intel-IOMMU: disable supported super page\n");
			intel_iommu_superpage = 0;
		} else if (!strncmp(str, "ecs_off", 7)) {
			printk(KERN_INFO
				"Intel-IOMMU: disable extended context table support\n");
			intel_iommu_ecs = 0;
		}

		str += strcspn(str, ",");
		while (*str == ',')
			str++;
	}
	return 0;
}
__setup("intel_iommu=", intel_iommu_setup);

static struct kmem_cache *iommu_domain_cache;
static struct kmem_cache *iommu_devinfo_cache;

static inline void *alloc_pgtable_page(int node)
{
	struct page *page;
	void *vaddr = NULL;

	page = alloc_pages_node(node, GFP_ATOMIC | __GFP_ZERO, 0);
	if (page)
		vaddr = page_address(page);
	return vaddr;
}

static inline void free_pgtable_page(void *vaddr)
{
	free_page((unsigned long)vaddr);
}

static inline void *alloc_domain_mem(void)
{
	return kmem_cache_alloc(iommu_domain_cache, GFP_ATOMIC);
}

static void free_domain_mem(void *vaddr)
{
	kmem_cache_free(iommu_domain_cache, vaddr);
}

static inline void * alloc_devinfo_mem(void)
{
	return kmem_cache_alloc(iommu_devinfo_cache, GFP_ATOMIC);
}

static inline void free_devinfo_mem(void *vaddr)
{
	kmem_cache_free(iommu_devinfo_cache, vaddr);
}

static inline int domain_type_is_vm(struct dmar_domain *domain)
{
	return domain->flags & DOMAIN_FLAG_VIRTUAL_MACHINE;
}

static inline int domain_type_is_vm_or_si(struct dmar_domain *domain)
{
	return domain->flags & (DOMAIN_FLAG_VIRTUAL_MACHINE |
				DOMAIN_FLAG_STATIC_IDENTITY);
}

static inline int domain_pfn_supported(struct dmar_domain *domain,
				       unsigned long pfn)
{
	int addr_width = agaw_to_width(domain->agaw) - VTD_PAGE_SHIFT;

	return !(addr_width < BITS_PER_LONG && pfn >> addr_width);
}

static int __iommu_calculate_agaw(struct intel_iommu *iommu, int max_gaw)
{
	unsigned long sagaw;
	int agaw = -1;

	sagaw = cap_sagaw(iommu->cap);
	for (agaw = width_to_agaw(max_gaw);
	     agaw >= 0; agaw--) {
		if (test_bit(agaw, &sagaw))
			break;
	}

	return agaw;
}

/*
 * Calculate max SAGAW for each iommu.
 */
int iommu_calculate_max_sagaw(struct intel_iommu *iommu)
{
	return __iommu_calculate_agaw(iommu, MAX_AGAW_WIDTH);
}

/*
 * calculate agaw for each iommu.
 * "SAGAW" may be different across iommus, use a default agaw, and
 * get a supported less agaw for iommus that don't support the default agaw.
 */
int iommu_calculate_agaw(struct intel_iommu *iommu)
{
	return __iommu_calculate_agaw(iommu, DEFAULT_DOMAIN_ADDRESS_WIDTH);
}

/* This functionin only returns single iommu in a domain */
static struct intel_iommu *domain_get_iommu(struct dmar_domain *domain)
{
	int iommu_id;

	/* si_domain and vm domain should not get here. */
	BUG_ON(domain_type_is_vm_or_si(domain));
	iommu_id = find_first_bit(domain->iommu_bmp, g_num_of_iommus);
	if (iommu_id < 0 || iommu_id >= g_num_of_iommus)
		return NULL;

	return g_iommus[iommu_id];
}

static void domain_update_iommu_coherency(struct dmar_domain *domain)
{
	struct dmar_drhd_unit *drhd;
	struct intel_iommu *iommu;
	bool found = false;
	int i;

	domain->iommu_coherency = 1;

	for_each_set_bit(i, domain->iommu_bmp, g_num_of_iommus) {
		found = true;
		if (!ecap_coherent(g_iommus[i]->ecap)) {
			domain->iommu_coherency = 0;
			break;
		}
	}
	if (found)
		return;

	/* No hardware attached; use lowest common denominator */
	rcu_read_lock();
	for_each_active_iommu(iommu, drhd) {
		if (!ecap_coherent(iommu->ecap)) {
			domain->iommu_coherency = 0;
			break;
		}
	}
	rcu_read_unlock();
}

static int domain_update_iommu_snooping(struct intel_iommu *skip)
{
	struct dmar_drhd_unit *drhd;
	struct intel_iommu *iommu;
	int ret = 1;

	rcu_read_lock();
	for_each_active_iommu(iommu, drhd) {
		if (iommu != skip) {
			if (!ecap_sc_support(iommu->ecap)) {
				ret = 0;
				break;
			}
		}
	}
	rcu_read_unlock();

	return ret;
}

static int domain_update_iommu_superpage(struct intel_iommu *skip)
{
	struct dmar_drhd_unit *drhd;
	struct intel_iommu *iommu;
	int mask = 0xf;

	if (!intel_iommu_superpage) {
		return 0;
	}

	/* set iommu_superpage to the smallest common denominator */
	rcu_read_lock();
	for_each_active_iommu(iommu, drhd) {
		if (iommu != skip) {
			mask &= cap_super_page_val(iommu->cap);
			if (!mask)
				break;
		}
	}
	rcu_read_unlock();

	return fls(mask);
}

/* Some capabilities may be different across iommus */
static void domain_update_iommu_cap(struct dmar_domain *domain)
{
	domain_update_iommu_coherency(domain);
	domain->iommu_snooping = domain_update_iommu_snooping(NULL);
	domain->iommu_superpage = domain_update_iommu_superpage(NULL);
}

static inline struct context_entry *iommu_context_addr(struct intel_iommu *iommu,
						       u8 bus, u8 devfn, int alloc)
{
	struct root_entry *root = &iommu->root_entry[bus];
	struct context_entry *context;
	u64 *entry;

<<<<<<< HEAD
	if (ecap_ecs(iommu->ecap)) {
=======
	if (ecs_enabled(iommu)) {
>>>>>>> 4b8a8262
		if (devfn >= 0x80) {
			devfn -= 0x80;
			entry = &root->hi;
		}
		devfn *= 2;
	}
	entry = &root->lo;
	if (*entry & 1)
		context = phys_to_virt(*entry & VTD_PAGE_MASK);
	else {
		unsigned long phy_addr;
		if (!alloc)
			return NULL;

		context = alloc_pgtable_page(iommu->node);
		if (!context)
			return NULL;

		__iommu_flush_cache(iommu, (void *)context, CONTEXT_SIZE);
		phy_addr = virt_to_phys((void *)context);
		*entry = phy_addr | 1;
		__iommu_flush_cache(iommu, entry, sizeof(*entry));
	}
	return &context[devfn];
}

<<<<<<< HEAD
=======
static int iommu_dummy(struct device *dev)
{
	return dev->archdata.iommu == DUMMY_DEVICE_DOMAIN_INFO;
}

>>>>>>> 4b8a8262
static struct intel_iommu *device_to_iommu(struct device *dev, u8 *bus, u8 *devfn)
{
	struct dmar_drhd_unit *drhd = NULL;
	struct intel_iommu *iommu;
	struct device *tmp;
	struct pci_dev *ptmp, *pdev = NULL;
	u16 segment = 0;
	int i;

	if (iommu_dummy(dev))
		return NULL;

	if (dev_is_pci(dev)) {
		pdev = to_pci_dev(dev);
		segment = pci_domain_nr(pdev->bus);
	} else if (has_acpi_companion(dev))
		dev = &ACPI_COMPANION(dev)->dev;

	rcu_read_lock();
	for_each_active_iommu(iommu, drhd) {
		if (pdev && segment != drhd->segment)
			continue;

		for_each_active_dev_scope(drhd->devices,
					  drhd->devices_cnt, i, tmp) {
			if (tmp == dev) {
				*bus = drhd->devices[i].bus;
				*devfn = drhd->devices[i].devfn;
				goto out;
			}

			if (!pdev || !dev_is_pci(tmp))
				continue;

			ptmp = to_pci_dev(tmp);
			if (ptmp->subordinate &&
			    ptmp->subordinate->number <= pdev->bus->number &&
			    ptmp->subordinate->busn_res.end >= pdev->bus->number)
				goto got_pdev;
		}

		if (pdev && drhd->include_all) {
		got_pdev:
			*bus = pdev->bus->number;
			*devfn = pdev->devfn;
			goto out;
		}
	}
	iommu = NULL;
 out:
	rcu_read_unlock();

	return iommu;
}

static void domain_flush_cache(struct dmar_domain *domain,
			       void *addr, int size)
{
	if (!domain->iommu_coherency)
		clflush_cache_range(addr, size);
}

static int device_context_mapped(struct intel_iommu *iommu, u8 bus, u8 devfn)
{
	struct context_entry *context;
	int ret = 0;
	unsigned long flags;

	spin_lock_irqsave(&iommu->lock, flags);
	context = iommu_context_addr(iommu, bus, devfn, 0);
	if (context)
		ret = context_present(context);
	spin_unlock_irqrestore(&iommu->lock, flags);
	return ret;
}

static void clear_context_table(struct intel_iommu *iommu, u8 bus, u8 devfn)
{
	struct context_entry *context;
	unsigned long flags;

	spin_lock_irqsave(&iommu->lock, flags);
	context = iommu_context_addr(iommu, bus, devfn, 0);
	if (context) {
		context_clear_entry(context);
		__iommu_flush_cache(iommu, context, sizeof(*context));
	}
	spin_unlock_irqrestore(&iommu->lock, flags);
}

static void free_context_table(struct intel_iommu *iommu)
{
	int i;
	unsigned long flags;
	struct context_entry *context;

	spin_lock_irqsave(&iommu->lock, flags);
	if (!iommu->root_entry) {
		goto out;
	}
	for (i = 0; i < ROOT_ENTRY_NR; i++) {
		context = iommu_context_addr(iommu, i, 0, 0);
<<<<<<< HEAD
		if (context)
			free_pgtable_page(context);

		if (!ecap_ecs(iommu->ecap))
			continue;

		context = iommu_context_addr(iommu, i, 0x80, 0);
		if (context)
			free_pgtable_page(context);

=======
		if (context)
			free_pgtable_page(context);

		if (!ecs_enabled(iommu))
			continue;

		context = iommu_context_addr(iommu, i, 0x80, 0);
		if (context)
			free_pgtable_page(context);

>>>>>>> 4b8a8262
	}
	free_pgtable_page(iommu->root_entry);
	iommu->root_entry = NULL;
out:
	spin_unlock_irqrestore(&iommu->lock, flags);
}

static struct dma_pte *pfn_to_dma_pte(struct dmar_domain *domain,
				      unsigned long pfn, int *target_level)
{
	struct dma_pte *parent, *pte = NULL;
	int level = agaw_to_level(domain->agaw);
	int offset;

	BUG_ON(!domain->pgd);

	if (!domain_pfn_supported(domain, pfn))
		/* Address beyond IOMMU's addressing capabilities. */
		return NULL;

	parent = domain->pgd;

	while (1) {
		void *tmp_page;

		offset = pfn_level_offset(pfn, level);
		pte = &parent[offset];
		if (!*target_level && (dma_pte_superpage(pte) || !dma_pte_present(pte)))
			break;
		if (level == *target_level)
			break;

		if (!dma_pte_present(pte)) {
			uint64_t pteval;

			tmp_page = alloc_pgtable_page(domain->nid);

			if (!tmp_page)
				return NULL;

			domain_flush_cache(domain, tmp_page, VTD_PAGE_SIZE);
			pteval = ((uint64_t)virt_to_dma_pfn(tmp_page) << VTD_PAGE_SHIFT) | DMA_PTE_READ | DMA_PTE_WRITE;
			if (cmpxchg64(&pte->val, 0ULL, pteval))
				/* Someone else set it while we were thinking; use theirs. */
				free_pgtable_page(tmp_page);
			else
				domain_flush_cache(domain, pte, sizeof(*pte));
		}
		if (level == 1)
			break;

		parent = phys_to_virt(dma_pte_addr(pte));
		level--;
	}

	if (!*target_level)
		*target_level = level;

	return pte;
}


/* return address's pte at specific level */
static struct dma_pte *dma_pfn_level_pte(struct dmar_domain *domain,
					 unsigned long pfn,
					 int level, int *large_page)
{
	struct dma_pte *parent, *pte = NULL;
	int total = agaw_to_level(domain->agaw);
	int offset;

	parent = domain->pgd;
	while (level <= total) {
		offset = pfn_level_offset(pfn, total);
		pte = &parent[offset];
		if (level == total)
			return pte;

		if (!dma_pte_present(pte)) {
			*large_page = total;
			break;
		}

		if (dma_pte_superpage(pte)) {
			*large_page = total;
			return pte;
		}

		parent = phys_to_virt(dma_pte_addr(pte));
		total--;
	}
	return NULL;
}

/* clear last level pte, a tlb flush should be followed */
static void dma_pte_clear_range(struct dmar_domain *domain,
				unsigned long start_pfn,
				unsigned long last_pfn)
{
	unsigned int large_page = 1;
	struct dma_pte *first_pte, *pte;

	BUG_ON(!domain_pfn_supported(domain, start_pfn));
	BUG_ON(!domain_pfn_supported(domain, last_pfn));
	BUG_ON(start_pfn > last_pfn);

	/* we don't need lock here; nobody else touches the iova range */
	do {
		large_page = 1;
		first_pte = pte = dma_pfn_level_pte(domain, start_pfn, 1, &large_page);
		if (!pte) {
			start_pfn = align_to_level(start_pfn + 1, large_page + 1);
			continue;
		}
		do {
			dma_clear_pte(pte);
			start_pfn += lvl_to_nr_pages(large_page);
			pte++;
		} while (start_pfn <= last_pfn && !first_pte_in_page(pte));

		domain_flush_cache(domain, first_pte,
				   (void *)pte - (void *)first_pte);

	} while (start_pfn && start_pfn <= last_pfn);
}

static void dma_pte_free_level(struct dmar_domain *domain, int level,
			       struct dma_pte *pte, unsigned long pfn,
			       unsigned long start_pfn, unsigned long last_pfn)
{
	pfn = max(start_pfn, pfn);
	pte = &pte[pfn_level_offset(pfn, level)];

	do {
		unsigned long level_pfn;
		struct dma_pte *level_pte;

		if (!dma_pte_present(pte) || dma_pte_superpage(pte))
			goto next;

		level_pfn = pfn & level_mask(level - 1);
		level_pte = phys_to_virt(dma_pte_addr(pte));

		if (level > 2)
			dma_pte_free_level(domain, level - 1, level_pte,
					   level_pfn, start_pfn, last_pfn);

		/* If range covers entire pagetable, free it */
		if (!(start_pfn > level_pfn ||
		      last_pfn < level_pfn + level_size(level) - 1)) {
			dma_clear_pte(pte);
			domain_flush_cache(domain, pte, sizeof(*pte));
			free_pgtable_page(level_pte);
		}
next:
		pfn += level_size(level);
	} while (!first_pte_in_page(++pte) && pfn <= last_pfn);
}

/* free page table pages. last level pte should already be cleared */
static void dma_pte_free_pagetable(struct dmar_domain *domain,
				   unsigned long start_pfn,
				   unsigned long last_pfn)
{
	BUG_ON(!domain_pfn_supported(domain, start_pfn));
	BUG_ON(!domain_pfn_supported(domain, last_pfn));
	BUG_ON(start_pfn > last_pfn);

	dma_pte_clear_range(domain, start_pfn, last_pfn);

	/* We don't need lock here; nobody else touches the iova range */
	dma_pte_free_level(domain, agaw_to_level(domain->agaw),
			   domain->pgd, 0, start_pfn, last_pfn);

	/* free pgd */
	if (start_pfn == 0 && last_pfn == DOMAIN_MAX_PFN(domain->gaw)) {
		free_pgtable_page(domain->pgd);
		domain->pgd = NULL;
	}
}

/* When a page at a given level is being unlinked from its parent, we don't
   need to *modify* it at all. All we need to do is make a list of all the
   pages which can be freed just as soon as we've flushed the IOTLB and we
   know the hardware page-walk will no longer touch them.
   The 'pte' argument is the *parent* PTE, pointing to the page that is to
   be freed. */
static struct page *dma_pte_list_pagetables(struct dmar_domain *domain,
					    int level, struct dma_pte *pte,
					    struct page *freelist)
{
	struct page *pg;

	pg = pfn_to_page(dma_pte_addr(pte) >> PAGE_SHIFT);
	pg->freelist = freelist;
	freelist = pg;

	if (level == 1)
		return freelist;

	pte = page_address(pg);
	do {
		if (dma_pte_present(pte) && !dma_pte_superpage(pte))
			freelist = dma_pte_list_pagetables(domain, level - 1,
							   pte, freelist);
		pte++;
	} while (!first_pte_in_page(pte));

	return freelist;
}

static struct page *dma_pte_clear_level(struct dmar_domain *domain, int level,
					struct dma_pte *pte, unsigned long pfn,
					unsigned long start_pfn,
					unsigned long last_pfn,
					struct page *freelist)
{
	struct dma_pte *first_pte = NULL, *last_pte = NULL;

	pfn = max(start_pfn, pfn);
	pte = &pte[pfn_level_offset(pfn, level)];

	do {
		unsigned long level_pfn;

		if (!dma_pte_present(pte))
			goto next;

		level_pfn = pfn & level_mask(level);

		/* If range covers entire pagetable, free it */
		if (start_pfn <= level_pfn &&
		    last_pfn >= level_pfn + level_size(level) - 1) {
			/* These suborbinate page tables are going away entirely. Don't
			   bother to clear them; we're just going to *free* them. */
			if (level > 1 && !dma_pte_superpage(pte))
				freelist = dma_pte_list_pagetables(domain, level - 1, pte, freelist);

			dma_clear_pte(pte);
			if (!first_pte)
				first_pte = pte;
			last_pte = pte;
		} else if (level > 1) {
			/* Recurse down into a level that isn't *entirely* obsolete */
			freelist = dma_pte_clear_level(domain, level - 1,
						       phys_to_virt(dma_pte_addr(pte)),
						       level_pfn, start_pfn, last_pfn,
						       freelist);
		}
next:
		pfn += level_size(level);
	} while (!first_pte_in_page(++pte) && pfn <= last_pfn);

	if (first_pte)
		domain_flush_cache(domain, first_pte,
				   (void *)++last_pte - (void *)first_pte);

	return freelist;
}

/* We can't just free the pages because the IOMMU may still be walking
   the page tables, and may have cached the intermediate levels. The
   pages can only be freed after the IOTLB flush has been done. */
struct page *domain_unmap(struct dmar_domain *domain,
			  unsigned long start_pfn,
			  unsigned long last_pfn)
{
	struct page *freelist = NULL;

	BUG_ON(!domain_pfn_supported(domain, start_pfn));
	BUG_ON(!domain_pfn_supported(domain, last_pfn));
	BUG_ON(start_pfn > last_pfn);

	/* we don't need lock here; nobody else touches the iova range */
	freelist = dma_pte_clear_level(domain, agaw_to_level(domain->agaw),
				       domain->pgd, 0, start_pfn, last_pfn, NULL);

	/* free pgd */
	if (start_pfn == 0 && last_pfn == DOMAIN_MAX_PFN(domain->gaw)) {
		struct page *pgd_page = virt_to_page(domain->pgd);
		pgd_page->freelist = freelist;
		freelist = pgd_page;

		domain->pgd = NULL;
	}

	return freelist;
}

void dma_free_pagelist(struct page *freelist)
{
	struct page *pg;

	while ((pg = freelist)) {
		freelist = pg->freelist;
		free_pgtable_page(page_address(pg));
	}
}

/* iommu handling */
static int iommu_alloc_root_entry(struct intel_iommu *iommu)
{
	struct root_entry *root;
	unsigned long flags;

	root = (struct root_entry *)alloc_pgtable_page(iommu->node);
	if (!root) {
		pr_err("IOMMU: allocating root entry for %s failed\n",
			iommu->name);
		return -ENOMEM;
	}

	__iommu_flush_cache(iommu, root, ROOT_SIZE);

	spin_lock_irqsave(&iommu->lock, flags);
	iommu->root_entry = root;
	spin_unlock_irqrestore(&iommu->lock, flags);

	return 0;
}

static void iommu_set_root_entry(struct intel_iommu *iommu)
{
	u64 addr;
	u32 sts;
	unsigned long flag;

	addr = virt_to_phys(iommu->root_entry);
<<<<<<< HEAD
	if (ecap_ecs(iommu->ecap))
=======
	if (ecs_enabled(iommu))
>>>>>>> 4b8a8262
		addr |= DMA_RTADDR_RTT;

	raw_spin_lock_irqsave(&iommu->register_lock, flag);
	dmar_writeq(iommu->reg + DMAR_RTADDR_REG, addr);

	writel(iommu->gcmd | DMA_GCMD_SRTP, iommu->reg + DMAR_GCMD_REG);

	/* Make sure hardware complete it */
	IOMMU_WAIT_OP(iommu, DMAR_GSTS_REG,
		      readl, (sts & DMA_GSTS_RTPS), sts);

	raw_spin_unlock_irqrestore(&iommu->register_lock, flag);
}

static void iommu_flush_write_buffer(struct intel_iommu *iommu)
{
	u32 val;
	unsigned long flag;

	if (!rwbf_quirk && !cap_rwbf(iommu->cap))
		return;

	raw_spin_lock_irqsave(&iommu->register_lock, flag);
	writel(iommu->gcmd | DMA_GCMD_WBF, iommu->reg + DMAR_GCMD_REG);

	/* Make sure hardware complete it */
	IOMMU_WAIT_OP(iommu, DMAR_GSTS_REG,
		      readl, (!(val & DMA_GSTS_WBFS)), val);

	raw_spin_unlock_irqrestore(&iommu->register_lock, flag);
}

/* return value determine if we need a write buffer flush */
static void __iommu_flush_context(struct intel_iommu *iommu,
				  u16 did, u16 source_id, u8 function_mask,
				  u64 type)
{
	u64 val = 0;
	unsigned long flag;

	switch (type) {
	case DMA_CCMD_GLOBAL_INVL:
		val = DMA_CCMD_GLOBAL_INVL;
		break;
	case DMA_CCMD_DOMAIN_INVL:
		val = DMA_CCMD_DOMAIN_INVL|DMA_CCMD_DID(did);
		break;
	case DMA_CCMD_DEVICE_INVL:
		val = DMA_CCMD_DEVICE_INVL|DMA_CCMD_DID(did)
			| DMA_CCMD_SID(source_id) | DMA_CCMD_FM(function_mask);
		break;
	default:
		BUG();
	}
	val |= DMA_CCMD_ICC;

	raw_spin_lock_irqsave(&iommu->register_lock, flag);
	dmar_writeq(iommu->reg + DMAR_CCMD_REG, val);

	/* Make sure hardware complete it */
	IOMMU_WAIT_OP(iommu, DMAR_CCMD_REG,
		dmar_readq, (!(val & DMA_CCMD_ICC)), val);

	raw_spin_unlock_irqrestore(&iommu->register_lock, flag);
}

/* return value determine if we need a write buffer flush */
static void __iommu_flush_iotlb(struct intel_iommu *iommu, u16 did,
				u64 addr, unsigned int size_order, u64 type)
{
	int tlb_offset = ecap_iotlb_offset(iommu->ecap);
	u64 val = 0, val_iva = 0;
	unsigned long flag;

	switch (type) {
	case DMA_TLB_GLOBAL_FLUSH:
		/* global flush doesn't need set IVA_REG */
		val = DMA_TLB_GLOBAL_FLUSH|DMA_TLB_IVT;
		break;
	case DMA_TLB_DSI_FLUSH:
		val = DMA_TLB_DSI_FLUSH|DMA_TLB_IVT|DMA_TLB_DID(did);
		break;
	case DMA_TLB_PSI_FLUSH:
		val = DMA_TLB_PSI_FLUSH|DMA_TLB_IVT|DMA_TLB_DID(did);
		/* IH bit is passed in as part of address */
		val_iva = size_order | addr;
		break;
	default:
		BUG();
	}
	/* Note: set drain read/write */
#if 0
	/*
	 * This is probably to be super secure.. Looks like we can
	 * ignore it without any impact.
	 */
	if (cap_read_drain(iommu->cap))
		val |= DMA_TLB_READ_DRAIN;
#endif
	if (cap_write_drain(iommu->cap))
		val |= DMA_TLB_WRITE_DRAIN;

	raw_spin_lock_irqsave(&iommu->register_lock, flag);
	/* Note: Only uses first TLB reg currently */
	if (val_iva)
		dmar_writeq(iommu->reg + tlb_offset, val_iva);
	dmar_writeq(iommu->reg + tlb_offset + 8, val);

	/* Make sure hardware complete it */
	IOMMU_WAIT_OP(iommu, tlb_offset + 8,
		dmar_readq, (!(val & DMA_TLB_IVT)), val);

	raw_spin_unlock_irqrestore(&iommu->register_lock, flag);

	/* check IOTLB invalidation granularity */
	if (DMA_TLB_IAIG(val) == 0)
		printk(KERN_ERR"IOMMU: flush IOTLB failed\n");
	if (DMA_TLB_IAIG(val) != DMA_TLB_IIRG(type))
		pr_debug("IOMMU: tlb flush request %Lx, actual %Lx\n",
			(unsigned long long)DMA_TLB_IIRG(type),
			(unsigned long long)DMA_TLB_IAIG(val));
}

static struct device_domain_info *
iommu_support_dev_iotlb (struct dmar_domain *domain, struct intel_iommu *iommu,
			 u8 bus, u8 devfn)
{
	bool found = false;
	unsigned long flags;
	struct device_domain_info *info;
	struct pci_dev *pdev;

	if (!ecap_dev_iotlb_support(iommu->ecap))
		return NULL;

	if (!iommu->qi)
		return NULL;

	spin_lock_irqsave(&device_domain_lock, flags);
	list_for_each_entry(info, &domain->devices, link)
		if (info->iommu == iommu && info->bus == bus &&
		    info->devfn == devfn) {
			found = true;
			break;
		}
	spin_unlock_irqrestore(&device_domain_lock, flags);

	if (!found || !info->dev || !dev_is_pci(info->dev))
		return NULL;

	pdev = to_pci_dev(info->dev);

	if (!pci_find_ext_capability(pdev, PCI_EXT_CAP_ID_ATS))
		return NULL;

	if (!dmar_find_matched_atsr_unit(pdev))
		return NULL;

	return info;
}

static void iommu_enable_dev_iotlb(struct device_domain_info *info)
{
	if (!info || !dev_is_pci(info->dev))
		return;

	pci_enable_ats(to_pci_dev(info->dev), VTD_PAGE_SHIFT);
}

static void iommu_disable_dev_iotlb(struct device_domain_info *info)
{
	if (!info->dev || !dev_is_pci(info->dev) ||
	    !pci_ats_enabled(to_pci_dev(info->dev)))
		return;

	pci_disable_ats(to_pci_dev(info->dev));
}

static void iommu_flush_dev_iotlb(struct dmar_domain *domain,
				  u64 addr, unsigned mask)
{
	u16 sid, qdep;
	unsigned long flags;
	struct device_domain_info *info;

	spin_lock_irqsave(&device_domain_lock, flags);
	list_for_each_entry(info, &domain->devices, link) {
		struct pci_dev *pdev;
		if (!info->dev || !dev_is_pci(info->dev))
			continue;

		pdev = to_pci_dev(info->dev);
		if (!pci_ats_enabled(pdev))
			continue;

		sid = info->bus << 8 | info->devfn;
		qdep = pci_ats_queue_depth(pdev);
		qi_flush_dev_iotlb(info->iommu, sid, qdep, addr, mask);
	}
	spin_unlock_irqrestore(&device_domain_lock, flags);
}

static void iommu_flush_iotlb_psi(struct intel_iommu *iommu, u16 did,
				  unsigned long pfn, unsigned int pages, int ih, int map)
{
	unsigned int mask = ilog2(__roundup_pow_of_two(pages));
	uint64_t addr = (uint64_t)pfn << VTD_PAGE_SHIFT;

	BUG_ON(pages == 0);

	if (ih)
		ih = 1 << 6;
	/*
	 * Fallback to domain selective flush if no PSI support or the size is
	 * too big.
	 * PSI requires page size to be 2 ^ x, and the base address is naturally
	 * aligned to the size
	 */
	if (!cap_pgsel_inv(iommu->cap) || mask > cap_max_amask_val(iommu->cap))
		iommu->flush.flush_iotlb(iommu, did, 0, 0,
						DMA_TLB_DSI_FLUSH);
	else
		iommu->flush.flush_iotlb(iommu, did, addr | ih, mask,
						DMA_TLB_PSI_FLUSH);

	/*
	 * In caching mode, changes of pages from non-present to present require
	 * flush. However, device IOTLB doesn't need to be flushed in this case.
	 */
	if (!cap_caching_mode(iommu->cap) || !map)
		iommu_flush_dev_iotlb(iommu->domains[did], addr, mask);
}

static void iommu_disable_protect_mem_regions(struct intel_iommu *iommu)
{
	u32 pmen;
	unsigned long flags;

	raw_spin_lock_irqsave(&iommu->register_lock, flags);
	pmen = readl(iommu->reg + DMAR_PMEN_REG);
	pmen &= ~DMA_PMEN_EPM;
	writel(pmen, iommu->reg + DMAR_PMEN_REG);

	/* wait for the protected region status bit to clear */
	IOMMU_WAIT_OP(iommu, DMAR_PMEN_REG,
		readl, !(pmen & DMA_PMEN_PRS), pmen);

	raw_spin_unlock_irqrestore(&iommu->register_lock, flags);
}

static void iommu_enable_translation(struct intel_iommu *iommu)
{
	u32 sts;
	unsigned long flags;

	raw_spin_lock_irqsave(&iommu->register_lock, flags);
	iommu->gcmd |= DMA_GCMD_TE;
	writel(iommu->gcmd, iommu->reg + DMAR_GCMD_REG);

	/* Make sure hardware complete it */
	IOMMU_WAIT_OP(iommu, DMAR_GSTS_REG,
		      readl, (sts & DMA_GSTS_TES), sts);

	raw_spin_unlock_irqrestore(&iommu->register_lock, flags);
}

static void iommu_disable_translation(struct intel_iommu *iommu)
{
	u32 sts;
	unsigned long flag;

	raw_spin_lock_irqsave(&iommu->register_lock, flag);
	iommu->gcmd &= ~DMA_GCMD_TE;
	writel(iommu->gcmd, iommu->reg + DMAR_GCMD_REG);

	/* Make sure hardware complete it */
	IOMMU_WAIT_OP(iommu, DMAR_GSTS_REG,
		      readl, (!(sts & DMA_GSTS_TES)), sts);

	raw_spin_unlock_irqrestore(&iommu->register_lock, flag);
}


static int iommu_init_domains(struct intel_iommu *iommu)
{
	unsigned long ndomains;
	unsigned long nlongs;

	ndomains = cap_ndoms(iommu->cap);
	pr_debug("IOMMU%d: Number of Domains supported <%ld>\n",
		 iommu->seq_id, ndomains);
	nlongs = BITS_TO_LONGS(ndomains);

	spin_lock_init(&iommu->lock);

	/* TBD: there might be 64K domains,
	 * consider other allocation for future chip
	 */
	iommu->domain_ids = kcalloc(nlongs, sizeof(unsigned long), GFP_KERNEL);
	if (!iommu->domain_ids) {
		pr_err("IOMMU%d: allocating domain id array failed\n",
		       iommu->seq_id);
		return -ENOMEM;
	}
	iommu->domains = kcalloc(ndomains, sizeof(struct dmar_domain *),
			GFP_KERNEL);
	if (!iommu->domains) {
		pr_err("IOMMU%d: allocating domain array failed\n",
		       iommu->seq_id);
		kfree(iommu->domain_ids);
		iommu->domain_ids = NULL;
		return -ENOMEM;
	}

	/*
	 * if Caching mode is set, then invalid translations are tagged
	 * with domainid 0. Hence we need to pre-allocate it.
	 */
	if (cap_caching_mode(iommu->cap))
		set_bit(0, iommu->domain_ids);
	return 0;
}

static void disable_dmar_iommu(struct intel_iommu *iommu)
{
	struct dmar_domain *domain;
	int i;

	if ((iommu->domains) && (iommu->domain_ids)) {
		for_each_set_bit(i, iommu->domain_ids, cap_ndoms(iommu->cap)) {
			/*
			 * Domain id 0 is reserved for invalid translation
			 * if hardware supports caching mode.
			 */
			if (cap_caching_mode(iommu->cap) && i == 0)
				continue;

			domain = iommu->domains[i];
			clear_bit(i, iommu->domain_ids);
			if (domain_detach_iommu(domain, iommu) == 0 &&
			    !domain_type_is_vm(domain))
				domain_exit(domain);
		}
	}

	if (iommu->gcmd & DMA_GCMD_TE)
		iommu_disable_translation(iommu);
}

static void free_dmar_iommu(struct intel_iommu *iommu)
{
	if ((iommu->domains) && (iommu->domain_ids)) {
		kfree(iommu->domains);
		kfree(iommu->domain_ids);
		iommu->domains = NULL;
		iommu->domain_ids = NULL;
	}

	g_iommus[iommu->seq_id] = NULL;

	/* free context mapping */
	free_context_table(iommu);
}

static struct dmar_domain *alloc_domain(int flags)
{
	/* domain id for virtual machine, it won't be set in context */
	static atomic_t vm_domid = ATOMIC_INIT(0);
	struct dmar_domain *domain;

	domain = alloc_domain_mem();
	if (!domain)
		return NULL;

	memset(domain, 0, sizeof(*domain));
	domain->nid = -1;
	domain->flags = flags;
	spin_lock_init(&domain->iommu_lock);
	INIT_LIST_HEAD(&domain->devices);
	if (flags & DOMAIN_FLAG_VIRTUAL_MACHINE)
		domain->id = atomic_inc_return(&vm_domid);

	return domain;
}

static int __iommu_attach_domain(struct dmar_domain *domain,
				 struct intel_iommu *iommu)
{
	int num;
	unsigned long ndomains;

	ndomains = cap_ndoms(iommu->cap);
	num = find_first_zero_bit(iommu->domain_ids, ndomains);
	if (num < ndomains) {
		set_bit(num, iommu->domain_ids);
		iommu->domains[num] = domain;
	} else {
		num = -ENOSPC;
	}

	return num;
}

static int iommu_attach_domain(struct dmar_domain *domain,
			       struct intel_iommu *iommu)
{
	int num;
	unsigned long flags;

	spin_lock_irqsave(&iommu->lock, flags);
	num = __iommu_attach_domain(domain, iommu);
	spin_unlock_irqrestore(&iommu->lock, flags);
	if (num < 0)
		pr_err("IOMMU: no free domain ids\n");

	return num;
}

static int iommu_attach_vm_domain(struct dmar_domain *domain,
				  struct intel_iommu *iommu)
{
	int num;
	unsigned long ndomains;

	ndomains = cap_ndoms(iommu->cap);
	for_each_set_bit(num, iommu->domain_ids, ndomains)
		if (iommu->domains[num] == domain)
			return num;

	return __iommu_attach_domain(domain, iommu);
}

static void iommu_detach_domain(struct dmar_domain *domain,
				struct intel_iommu *iommu)
{
	unsigned long flags;
	int num, ndomains;

	spin_lock_irqsave(&iommu->lock, flags);
	if (domain_type_is_vm_or_si(domain)) {
		ndomains = cap_ndoms(iommu->cap);
		for_each_set_bit(num, iommu->domain_ids, ndomains) {
			if (iommu->domains[num] == domain) {
				clear_bit(num, iommu->domain_ids);
				iommu->domains[num] = NULL;
				break;
			}
		}
	} else {
		clear_bit(domain->id, iommu->domain_ids);
		iommu->domains[domain->id] = NULL;
	}
	spin_unlock_irqrestore(&iommu->lock, flags);
}

static void domain_attach_iommu(struct dmar_domain *domain,
			       struct intel_iommu *iommu)
{
	unsigned long flags;

	spin_lock_irqsave(&domain->iommu_lock, flags);
	if (!test_and_set_bit(iommu->seq_id, domain->iommu_bmp)) {
		domain->iommu_count++;
		if (domain->iommu_count == 1)
			domain->nid = iommu->node;
		domain_update_iommu_cap(domain);
	}
	spin_unlock_irqrestore(&domain->iommu_lock, flags);
}

static int domain_detach_iommu(struct dmar_domain *domain,
			       struct intel_iommu *iommu)
{
	unsigned long flags;
	int count = INT_MAX;

	spin_lock_irqsave(&domain->iommu_lock, flags);
	if (test_and_clear_bit(iommu->seq_id, domain->iommu_bmp)) {
		count = --domain->iommu_count;
		domain_update_iommu_cap(domain);
	}
	spin_unlock_irqrestore(&domain->iommu_lock, flags);

	return count;
}

static struct iova_domain reserved_iova_list;
static struct lock_class_key reserved_rbtree_key;

static int dmar_init_reserved_ranges(void)
{
	struct pci_dev *pdev = NULL;
	struct iova *iova;
	int i;

	init_iova_domain(&reserved_iova_list, VTD_PAGE_SIZE, IOVA_START_PFN,
			DMA_32BIT_PFN);

	lockdep_set_class(&reserved_iova_list.iova_rbtree_lock,
		&reserved_rbtree_key);

	/* IOAPIC ranges shouldn't be accessed by DMA */
	iova = reserve_iova(&reserved_iova_list, IOVA_PFN(IOAPIC_RANGE_START),
		IOVA_PFN(IOAPIC_RANGE_END));
	if (!iova) {
		printk(KERN_ERR "Reserve IOAPIC range failed\n");
		return -ENODEV;
	}

	/* Reserve all PCI MMIO to avoid peer-to-peer access */
	for_each_pci_dev(pdev) {
		struct resource *r;

		for (i = 0; i < PCI_NUM_RESOURCES; i++) {
			r = &pdev->resource[i];
			if (!r->flags || !(r->flags & IORESOURCE_MEM))
				continue;
			iova = reserve_iova(&reserved_iova_list,
					    IOVA_PFN(r->start),
					    IOVA_PFN(r->end));
			if (!iova) {
				printk(KERN_ERR "Reserve iova failed\n");
				return -ENODEV;
			}
		}
	}
	return 0;
}

static void domain_reserve_special_ranges(struct dmar_domain *domain)
{
	copy_reserved_iova(&reserved_iova_list, &domain->iovad);
}

static inline int guestwidth_to_adjustwidth(int gaw)
{
	int agaw;
	int r = (gaw - 12) % 9;

	if (r == 0)
		agaw = gaw;
	else
		agaw = gaw + 9 - r;
	if (agaw > 64)
		agaw = 64;
	return agaw;
}

static int domain_init(struct dmar_domain *domain, int guest_width)
{
	struct intel_iommu *iommu;
	int adjust_width, agaw;
	unsigned long sagaw;

	init_iova_domain(&domain->iovad, VTD_PAGE_SIZE, IOVA_START_PFN,
			DMA_32BIT_PFN);
	domain_reserve_special_ranges(domain);

	/* calculate AGAW */
	iommu = domain_get_iommu(domain);
	if (guest_width > cap_mgaw(iommu->cap))
		guest_width = cap_mgaw(iommu->cap);
	domain->gaw = guest_width;
	adjust_width = guestwidth_to_adjustwidth(guest_width);
	agaw = width_to_agaw(adjust_width);
	sagaw = cap_sagaw(iommu->cap);
	if (!test_bit(agaw, &sagaw)) {
		/* hardware doesn't support it, choose a bigger one */
		pr_debug("IOMMU: hardware doesn't support agaw %d\n", agaw);
		agaw = find_next_bit(&sagaw, 5, agaw);
		if (agaw >= 5)
			return -ENODEV;
	}
	domain->agaw = agaw;

	if (ecap_coherent(iommu->ecap))
		domain->iommu_coherency = 1;
	else
		domain->iommu_coherency = 0;

	if (ecap_sc_support(iommu->ecap))
		domain->iommu_snooping = 1;
	else
		domain->iommu_snooping = 0;

	if (intel_iommu_superpage)
		domain->iommu_superpage = fls(cap_super_page_val(iommu->cap));
	else
		domain->iommu_superpage = 0;

	domain->nid = iommu->node;

	/* always allocate the top pgd */
	domain->pgd = (struct dma_pte *)alloc_pgtable_page(domain->nid);
	if (!domain->pgd)
		return -ENOMEM;
	__iommu_flush_cache(iommu, domain->pgd, PAGE_SIZE);
	return 0;
}

static void domain_exit(struct dmar_domain *domain)
{
	struct page *freelist = NULL;
	int i;

	/* Domain 0 is reserved, so dont process it */
	if (!domain)
		return;

	/* Flush any lazy unmaps that may reference this domain */
	if (!intel_iommu_strict)
		flush_unmaps_timeout(0);

	/* remove associated devices */
	domain_remove_dev_info(domain);

	/* destroy iovas */
	put_iova_domain(&domain->iovad);

	freelist = domain_unmap(domain, 0, DOMAIN_MAX_PFN(domain->gaw));

	/* clear attached or cached domains */
	rcu_read_lock();
	for_each_set_bit(i, domain->iommu_bmp, g_num_of_iommus)
		iommu_detach_domain(domain, g_iommus[i]);
	rcu_read_unlock();

	dma_free_pagelist(freelist);

	free_domain_mem(domain);
}

static int domain_context_mapping_one(struct dmar_domain *domain,
				      struct intel_iommu *iommu,
				      u8 bus, u8 devfn, int translation)
{
	struct context_entry *context;
	unsigned long flags;
	struct dma_pte *pgd;
	int id;
	int agaw;
	struct device_domain_info *info = NULL;

	pr_debug("Set context mapping for %02x:%02x.%d\n",
		bus, PCI_SLOT(devfn), PCI_FUNC(devfn));

	BUG_ON(!domain->pgd);
	BUG_ON(translation != CONTEXT_TT_PASS_THROUGH &&
	       translation != CONTEXT_TT_MULTI_LEVEL);

	spin_lock_irqsave(&iommu->lock, flags);
	context = iommu_context_addr(iommu, bus, devfn, 1);
	spin_unlock_irqrestore(&iommu->lock, flags);
	if (!context)
		return -ENOMEM;
	spin_lock_irqsave(&iommu->lock, flags);
	if (context_present(context)) {
		spin_unlock_irqrestore(&iommu->lock, flags);
		return 0;
	}

	id = domain->id;
	pgd = domain->pgd;

	if (domain_type_is_vm_or_si(domain)) {
		if (domain_type_is_vm(domain)) {
			id = iommu_attach_vm_domain(domain, iommu);
			if (id < 0) {
				spin_unlock_irqrestore(&iommu->lock, flags);
				pr_err("IOMMU: no free domain ids\n");
				return -EFAULT;
			}
		}

		/* Skip top levels of page tables for
		 * iommu which has less agaw than default.
		 * Unnecessary for PT mode.
		 */
		if (translation != CONTEXT_TT_PASS_THROUGH) {
			for (agaw = domain->agaw; agaw != iommu->agaw; agaw--) {
				pgd = phys_to_virt(dma_pte_addr(pgd));
				if (!dma_pte_present(pgd)) {
					spin_unlock_irqrestore(&iommu->lock, flags);
					return -ENOMEM;
				}
			}
		}
	}

	context_set_domain_id(context, id);

	if (translation != CONTEXT_TT_PASS_THROUGH) {
		info = iommu_support_dev_iotlb(domain, iommu, bus, devfn);
		translation = info ? CONTEXT_TT_DEV_IOTLB :
				     CONTEXT_TT_MULTI_LEVEL;
	}
	/*
	 * In pass through mode, AW must be programmed to indicate the largest
	 * AGAW value supported by hardware. And ASR is ignored by hardware.
	 */
	if (unlikely(translation == CONTEXT_TT_PASS_THROUGH))
		context_set_address_width(context, iommu->msagaw);
	else {
		context_set_address_root(context, virt_to_phys(pgd));
		context_set_address_width(context, iommu->agaw);
	}

	context_set_translation_type(context, translation);
	context_set_fault_enable(context);
	context_set_present(context);
	domain_flush_cache(domain, context, sizeof(*context));

	/*
	 * It's a non-present to present mapping. If hardware doesn't cache
	 * non-present entry we only need to flush the write-buffer. If the
	 * _does_ cache non-present entries, then it does so in the special
	 * domain #0, which we have to flush:
	 */
	if (cap_caching_mode(iommu->cap)) {
		iommu->flush.flush_context(iommu, 0,
					   (((u16)bus) << 8) | devfn,
					   DMA_CCMD_MASK_NOBIT,
					   DMA_CCMD_DEVICE_INVL);
		iommu->flush.flush_iotlb(iommu, id, 0, 0, DMA_TLB_DSI_FLUSH);
	} else {
		iommu_flush_write_buffer(iommu);
	}
	iommu_enable_dev_iotlb(info);
	spin_unlock_irqrestore(&iommu->lock, flags);

	domain_attach_iommu(domain, iommu);

	return 0;
}

struct domain_context_mapping_data {
	struct dmar_domain *domain;
	struct intel_iommu *iommu;
	int translation;
};

static int domain_context_mapping_cb(struct pci_dev *pdev,
				     u16 alias, void *opaque)
{
	struct domain_context_mapping_data *data = opaque;

	return domain_context_mapping_one(data->domain, data->iommu,
					  PCI_BUS_NUM(alias), alias & 0xff,
					  data->translation);
}

static int
domain_context_mapping(struct dmar_domain *domain, struct device *dev,
		       int translation)
{
	struct intel_iommu *iommu;
	u8 bus, devfn;
	struct domain_context_mapping_data data;

	iommu = device_to_iommu(dev, &bus, &devfn);
	if (!iommu)
		return -ENODEV;

	if (!dev_is_pci(dev))
		return domain_context_mapping_one(domain, iommu, bus, devfn,
						  translation);

	data.domain = domain;
	data.iommu = iommu;
	data.translation = translation;

	return pci_for_each_dma_alias(to_pci_dev(dev),
				      &domain_context_mapping_cb, &data);
}

static int domain_context_mapped_cb(struct pci_dev *pdev,
				    u16 alias, void *opaque)
{
	struct intel_iommu *iommu = opaque;

	return !device_context_mapped(iommu, PCI_BUS_NUM(alias), alias & 0xff);
}

static int domain_context_mapped(struct device *dev)
{
	struct intel_iommu *iommu;
	u8 bus, devfn;

	iommu = device_to_iommu(dev, &bus, &devfn);
	if (!iommu)
		return -ENODEV;

	if (!dev_is_pci(dev))
		return device_context_mapped(iommu, bus, devfn);

	return !pci_for_each_dma_alias(to_pci_dev(dev),
				       domain_context_mapped_cb, iommu);
}

/* Returns a number of VTD pages, but aligned to MM page size */
static inline unsigned long aligned_nrpages(unsigned long host_addr,
					    size_t size)
{
	host_addr &= ~PAGE_MASK;
	return PAGE_ALIGN(host_addr + size) >> VTD_PAGE_SHIFT;
}

/* Return largest possible superpage level for a given mapping */
static inline int hardware_largepage_caps(struct dmar_domain *domain,
					  unsigned long iov_pfn,
					  unsigned long phy_pfn,
					  unsigned long pages)
{
	int support, level = 1;
	unsigned long pfnmerge;

	support = domain->iommu_superpage;

	/* To use a large page, the virtual *and* physical addresses
	   must be aligned to 2MiB/1GiB/etc. Lower bits set in either
	   of them will mean we have to use smaller pages. So just
	   merge them and check both at once. */
	pfnmerge = iov_pfn | phy_pfn;

	while (support && !(pfnmerge & ~VTD_STRIDE_MASK)) {
		pages >>= VTD_STRIDE_SHIFT;
		if (!pages)
			break;
		pfnmerge >>= VTD_STRIDE_SHIFT;
		level++;
		support--;
	}
	return level;
}

static int __domain_mapping(struct dmar_domain *domain, unsigned long iov_pfn,
			    struct scatterlist *sg, unsigned long phys_pfn,
			    unsigned long nr_pages, int prot)
{
	struct dma_pte *first_pte = NULL, *pte = NULL;
	phys_addr_t uninitialized_var(pteval);
	unsigned long sg_res = 0;
	unsigned int largepage_lvl = 0;
	unsigned long lvl_pages = 0;

	BUG_ON(!domain_pfn_supported(domain, iov_pfn + nr_pages - 1));

	if ((prot & (DMA_PTE_READ|DMA_PTE_WRITE)) == 0)
		return -EINVAL;

	prot &= DMA_PTE_READ | DMA_PTE_WRITE | DMA_PTE_SNP;

	if (!sg) {
		sg_res = nr_pages;
		pteval = ((phys_addr_t)phys_pfn << VTD_PAGE_SHIFT) | prot;
	}

	while (nr_pages > 0) {
		uint64_t tmp;

		if (!sg_res) {
			sg_res = aligned_nrpages(sg->offset, sg->length);
			sg->dma_address = ((dma_addr_t)iov_pfn << VTD_PAGE_SHIFT) + sg->offset;
			sg->dma_length = sg->length;
			pteval = page_to_phys(sg_page(sg)) | prot;
			phys_pfn = pteval >> VTD_PAGE_SHIFT;
		}

		if (!pte) {
			largepage_lvl = hardware_largepage_caps(domain, iov_pfn, phys_pfn, sg_res);

			first_pte = pte = pfn_to_dma_pte(domain, iov_pfn, &largepage_lvl);
			if (!pte)
				return -ENOMEM;
			/* It is large page*/
			if (largepage_lvl > 1) {
				pteval |= DMA_PTE_LARGE_PAGE;
				lvl_pages = lvl_to_nr_pages(largepage_lvl);
				/*
				 * Ensure that old small page tables are
				 * removed to make room for superpage,
				 * if they exist.
				 */
				dma_pte_free_pagetable(domain, iov_pfn,
						       iov_pfn + lvl_pages - 1);
			} else {
				pteval &= ~(uint64_t)DMA_PTE_LARGE_PAGE;
			}

		}
		/* We don't need lock here, nobody else
		 * touches the iova range
		 */
		tmp = cmpxchg64_local(&pte->val, 0ULL, pteval);
		if (tmp) {
			static int dumps = 5;
			printk(KERN_CRIT "ERROR: DMA PTE for vPFN 0x%lx already set (to %llx not %llx)\n",
			       iov_pfn, tmp, (unsigned long long)pteval);
			if (dumps) {
				dumps--;
				debug_dma_dump_mappings(NULL);
			}
			WARN_ON(1);
		}

		lvl_pages = lvl_to_nr_pages(largepage_lvl);

		BUG_ON(nr_pages < lvl_pages);
		BUG_ON(sg_res < lvl_pages);

		nr_pages -= lvl_pages;
		iov_pfn += lvl_pages;
		phys_pfn += lvl_pages;
		pteval += lvl_pages * VTD_PAGE_SIZE;
		sg_res -= lvl_pages;

		/* If the next PTE would be the first in a new page, then we
		   need to flush the cache on the entries we've just written.
		   And then we'll need to recalculate 'pte', so clear it and
		   let it get set again in the if (!pte) block above.

		   If we're done (!nr_pages) we need to flush the cache too.

		   Also if we've been setting superpages, we may need to
		   recalculate 'pte' and switch back to smaller pages for the
		   end of the mapping, if the trailing size is not enough to
		   use another superpage (i.e. sg_res < lvl_pages). */
		pte++;
		if (!nr_pages || first_pte_in_page(pte) ||
		    (largepage_lvl > 1 && sg_res < lvl_pages)) {
			domain_flush_cache(domain, first_pte,
					   (void *)pte - (void *)first_pte);
			pte = NULL;
		}

		if (!sg_res && nr_pages)
			sg = sg_next(sg);
	}
	return 0;
}

static inline int domain_sg_mapping(struct dmar_domain *domain, unsigned long iov_pfn,
				    struct scatterlist *sg, unsigned long nr_pages,
				    int prot)
{
	return __domain_mapping(domain, iov_pfn, sg, 0, nr_pages, prot);
}

static inline int domain_pfn_mapping(struct dmar_domain *domain, unsigned long iov_pfn,
				     unsigned long phys_pfn, unsigned long nr_pages,
				     int prot)
{
	return __domain_mapping(domain, iov_pfn, NULL, phys_pfn, nr_pages, prot);
}

static void iommu_detach_dev(struct intel_iommu *iommu, u8 bus, u8 devfn)
{
	if (!iommu)
		return;

	clear_context_table(iommu, bus, devfn);
	iommu->flush.flush_context(iommu, 0, 0, 0,
					   DMA_CCMD_GLOBAL_INVL);
	iommu->flush.flush_iotlb(iommu, 0, 0, 0, DMA_TLB_GLOBAL_FLUSH);
}

static inline void unlink_domain_info(struct device_domain_info *info)
{
	assert_spin_locked(&device_domain_lock);
	list_del(&info->link);
	list_del(&info->global);
	if (info->dev)
		info->dev->archdata.iommu = NULL;
}

static void domain_remove_dev_info(struct dmar_domain *domain)
{
	struct device_domain_info *info, *tmp;
	unsigned long flags;

	spin_lock_irqsave(&device_domain_lock, flags);
	list_for_each_entry_safe(info, tmp, &domain->devices, link) {
		unlink_domain_info(info);
		spin_unlock_irqrestore(&device_domain_lock, flags);

		iommu_disable_dev_iotlb(info);
		iommu_detach_dev(info->iommu, info->bus, info->devfn);

		if (domain_type_is_vm(domain)) {
			iommu_detach_dependent_devices(info->iommu, info->dev);
			domain_detach_iommu(domain, info->iommu);
		}

		free_devinfo_mem(info);
		spin_lock_irqsave(&device_domain_lock, flags);
	}
	spin_unlock_irqrestore(&device_domain_lock, flags);
}

/*
 * find_domain
 * Note: we use struct device->archdata.iommu stores the info
 */
static struct dmar_domain *find_domain(struct device *dev)
{
	struct device_domain_info *info;

	/* No lock here, assumes no domain exit in normal case */
	info = dev->archdata.iommu;
	if (info)
		return info->domain;
	return NULL;
}

static inline struct device_domain_info *
dmar_search_domain_by_dev_info(int segment, int bus, int devfn)
{
	struct device_domain_info *info;

	list_for_each_entry(info, &device_domain_list, global)
		if (info->iommu->segment == segment && info->bus == bus &&
		    info->devfn == devfn)
			return info;

	return NULL;
}

static struct dmar_domain *dmar_insert_dev_info(struct intel_iommu *iommu,
						int bus, int devfn,
						struct device *dev,
						struct dmar_domain *domain)
{
	struct dmar_domain *found = NULL;
	struct device_domain_info *info;
	unsigned long flags;

	info = alloc_devinfo_mem();
	if (!info)
		return NULL;

	info->bus = bus;
	info->devfn = devfn;
	info->dev = dev;
	info->domain = domain;
	info->iommu = iommu;

	spin_lock_irqsave(&device_domain_lock, flags);
	if (dev)
		found = find_domain(dev);
	else {
		struct device_domain_info *info2;
		info2 = dmar_search_domain_by_dev_info(iommu->segment, bus, devfn);
		if (info2)
			found = info2->domain;
	}
	if (found) {
		spin_unlock_irqrestore(&device_domain_lock, flags);
		free_devinfo_mem(info);
		/* Caller must free the original domain */
		return found;
	}

	list_add(&info->link, &domain->devices);
	list_add(&info->global, &device_domain_list);
	if (dev)
		dev->archdata.iommu = info;
	spin_unlock_irqrestore(&device_domain_lock, flags);

	return domain;
}

static int get_last_alias(struct pci_dev *pdev, u16 alias, void *opaque)
{
	*(u16 *)opaque = alias;
	return 0;
}

/* domain is initialized */
static struct dmar_domain *get_domain_for_dev(struct device *dev, int gaw)
{
	struct dmar_domain *domain, *tmp;
	struct intel_iommu *iommu;
	struct device_domain_info *info;
	u16 dma_alias;
	unsigned long flags;
	u8 bus, devfn;

	domain = find_domain(dev);
	if (domain)
		return domain;

	iommu = device_to_iommu(dev, &bus, &devfn);
	if (!iommu)
		return NULL;

	if (dev_is_pci(dev)) {
		struct pci_dev *pdev = to_pci_dev(dev);

		pci_for_each_dma_alias(pdev, get_last_alias, &dma_alias);

		spin_lock_irqsave(&device_domain_lock, flags);
		info = dmar_search_domain_by_dev_info(pci_domain_nr(pdev->bus),
						      PCI_BUS_NUM(dma_alias),
						      dma_alias & 0xff);
		if (info) {
			iommu = info->iommu;
			domain = info->domain;
		}
		spin_unlock_irqrestore(&device_domain_lock, flags);

		/* DMA alias already has a domain, uses it */
		if (info)
			goto found_domain;
	}

	/* Allocate and initialize new domain for the device */
	domain = alloc_domain(0);
	if (!domain)
		return NULL;
	domain->id = iommu_attach_domain(domain, iommu);
	if (domain->id < 0) {
		free_domain_mem(domain);
		return NULL;
	}
	domain_attach_iommu(domain, iommu);
	if (domain_init(domain, gaw)) {
		domain_exit(domain);
		return NULL;
	}

	/* register PCI DMA alias device */
	if (dev_is_pci(dev)) {
		tmp = dmar_insert_dev_info(iommu, PCI_BUS_NUM(dma_alias),
					   dma_alias & 0xff, NULL, domain);

		if (!tmp || tmp != domain) {
			domain_exit(domain);
			domain = tmp;
		}

		if (!domain)
			return NULL;
	}

found_domain:
	tmp = dmar_insert_dev_info(iommu, bus, devfn, dev, domain);

	if (!tmp || tmp != domain) {
		domain_exit(domain);
		domain = tmp;
	}

	return domain;
}

static int iommu_identity_mapping;
#define IDENTMAP_ALL		1
#define IDENTMAP_GFX		2
#define IDENTMAP_AZALIA		4

static int iommu_domain_identity_map(struct dmar_domain *domain,
				     unsigned long long start,
				     unsigned long long end)
{
	unsigned long first_vpfn = start >> VTD_PAGE_SHIFT;
	unsigned long last_vpfn = end >> VTD_PAGE_SHIFT;

	if (!reserve_iova(&domain->iovad, dma_to_mm_pfn(first_vpfn),
			  dma_to_mm_pfn(last_vpfn))) {
		printk(KERN_ERR "IOMMU: reserve iova failed\n");
		return -ENOMEM;
	}

	pr_debug("Mapping reserved region %llx-%llx for domain %d\n",
		 start, end, domain->id);
	/*
	 * RMRR range might have overlap with physical memory range,
	 * clear it first
	 */
	dma_pte_clear_range(domain, first_vpfn, last_vpfn);

	return domain_pfn_mapping(domain, first_vpfn, first_vpfn,
				  last_vpfn - first_vpfn + 1,
				  DMA_PTE_READ|DMA_PTE_WRITE);
}

static int iommu_prepare_identity_map(struct device *dev,
				      unsigned long long start,
				      unsigned long long end)
{
	struct dmar_domain *domain;
	int ret;

	domain = get_domain_for_dev(dev, DEFAULT_DOMAIN_ADDRESS_WIDTH);
	if (!domain)
		return -ENOMEM;

	/* For _hardware_ passthrough, don't bother. But for software
	   passthrough, we do it anyway -- it may indicate a memory
	   range which is reserved in E820, so which didn't get set
	   up to start with in si_domain */
	if (domain == si_domain && hw_pass_through) {
		printk("Ignoring identity map for HW passthrough device %s [0x%Lx - 0x%Lx]\n",
		       dev_name(dev), start, end);
		return 0;
	}

	printk(KERN_INFO
	       "IOMMU: Setting identity map for device %s [0x%Lx - 0x%Lx]\n",
	       dev_name(dev), start, end);
	
	if (end < start) {
		WARN(1, "Your BIOS is broken; RMRR ends before it starts!\n"
			"BIOS vendor: %s; Ver: %s; Product Version: %s\n",
			dmi_get_system_info(DMI_BIOS_VENDOR),
			dmi_get_system_info(DMI_BIOS_VERSION),
		     dmi_get_system_info(DMI_PRODUCT_VERSION));
		ret = -EIO;
		goto error;
	}

	if (end >> agaw_to_width(domain->agaw)) {
		WARN(1, "Your BIOS is broken; RMRR exceeds permitted address width (%d bits)\n"
		     "BIOS vendor: %s; Ver: %s; Product Version: %s\n",
		     agaw_to_width(domain->agaw),
		     dmi_get_system_info(DMI_BIOS_VENDOR),
		     dmi_get_system_info(DMI_BIOS_VERSION),
		     dmi_get_system_info(DMI_PRODUCT_VERSION));
		ret = -EIO;
		goto error;
	}

	ret = iommu_domain_identity_map(domain, start, end);
	if (ret)
		goto error;

	/* context entry init */
	ret = domain_context_mapping(domain, dev, CONTEXT_TT_MULTI_LEVEL);
	if (ret)
		goto error;

	return 0;

 error:
	domain_exit(domain);
	return ret;
}

static inline int iommu_prepare_rmrr_dev(struct dmar_rmrr_unit *rmrr,
					 struct device *dev)
{
	if (dev->archdata.iommu == DUMMY_DEVICE_DOMAIN_INFO)
		return 0;
	return iommu_prepare_identity_map(dev, rmrr->base_address,
					  rmrr->end_address);
}

#ifdef CONFIG_INTEL_IOMMU_FLOPPY_WA
static inline void iommu_prepare_isa(void)
{
	struct pci_dev *pdev;
	int ret;

	pdev = pci_get_class(PCI_CLASS_BRIDGE_ISA << 8, NULL);
	if (!pdev)
		return;

	printk(KERN_INFO "IOMMU: Prepare 0-16MiB unity mapping for LPC\n");
	ret = iommu_prepare_identity_map(&pdev->dev, 0, 16*1024*1024 - 1);

	if (ret)
		printk(KERN_ERR "IOMMU: Failed to create 0-16MiB identity map; "
		       "floppy might not work\n");

	pci_dev_put(pdev);
}
#else
static inline void iommu_prepare_isa(void)
{
	return;
}
#endif /* !CONFIG_INTEL_IOMMU_FLPY_WA */

static int md_domain_init(struct dmar_domain *domain, int guest_width);

static int __init si_domain_init(int hw)
{
	struct dmar_drhd_unit *drhd;
	struct intel_iommu *iommu;
	int nid, ret = 0;
	bool first = true;

	si_domain = alloc_domain(DOMAIN_FLAG_STATIC_IDENTITY);
	if (!si_domain)
		return -EFAULT;

	for_each_active_iommu(iommu, drhd) {
		ret = iommu_attach_domain(si_domain, iommu);
		if (ret < 0) {
			domain_exit(si_domain);
			return -EFAULT;
		} else if (first) {
			si_domain->id = ret;
			first = false;
		} else if (si_domain->id != ret) {
			domain_exit(si_domain);
			return -EFAULT;
		}
		domain_attach_iommu(si_domain, iommu);
	}

	if (md_domain_init(si_domain, DEFAULT_DOMAIN_ADDRESS_WIDTH)) {
		domain_exit(si_domain);
		return -EFAULT;
	}

	pr_debug("IOMMU: identity mapping domain is domain %d\n",
		 si_domain->id);

	if (hw)
		return 0;

	for_each_online_node(nid) {
		unsigned long start_pfn, end_pfn;
		int i;

		for_each_mem_pfn_range(i, nid, &start_pfn, &end_pfn, NULL) {
			ret = iommu_domain_identity_map(si_domain,
					PFN_PHYS(start_pfn), PFN_PHYS(end_pfn));
			if (ret)
				return ret;
		}
	}

	return 0;
}

static int identity_mapping(struct device *dev)
{
	struct device_domain_info *info;

	if (likely(!iommu_identity_mapping))
		return 0;

	info = dev->archdata.iommu;
	if (info && info != DUMMY_DEVICE_DOMAIN_INFO)
		return (info->domain == si_domain);

	return 0;
}

static int domain_add_dev_info(struct dmar_domain *domain,
			       struct device *dev, int translation)
{
	struct dmar_domain *ndomain;
	struct intel_iommu *iommu;
	u8 bus, devfn;
	int ret;

	iommu = device_to_iommu(dev, &bus, &devfn);
	if (!iommu)
		return -ENODEV;

	ndomain = dmar_insert_dev_info(iommu, bus, devfn, dev, domain);
	if (ndomain != domain)
		return -EBUSY;

	ret = domain_context_mapping(domain, dev, translation);
	if (ret) {
		domain_remove_one_dev_info(domain, dev);
		return ret;
	}

	return 0;
}

static bool device_has_rmrr(struct device *dev)
{
	struct dmar_rmrr_unit *rmrr;
	struct device *tmp;
	int i;

	rcu_read_lock();
	for_each_rmrr_units(rmrr) {
		/*
		 * Return TRUE if this RMRR contains the device that
		 * is passed in.
		 */
		for_each_active_dev_scope(rmrr->devices,
					  rmrr->devices_cnt, i, tmp)
			if (tmp == dev) {
				rcu_read_unlock();
				return true;
			}
	}
	rcu_read_unlock();
	return false;
}

/*
 * There are a couple cases where we need to restrict the functionality of
 * devices associated with RMRRs.  The first is when evaluating a device for
 * identity mapping because problems exist when devices are moved in and out
 * of domains and their respective RMRR information is lost.  This means that
 * a device with associated RMRRs will never be in a "passthrough" domain.
 * The second is use of the device through the IOMMU API.  This interface
 * expects to have full control of the IOVA space for the device.  We cannot
 * satisfy both the requirement that RMRR access is maintained and have an
 * unencumbered IOVA space.  We also have no ability to quiesce the device's
 * use of the RMRR space or even inform the IOMMU API user of the restriction.
 * We therefore prevent devices associated with an RMRR from participating in
 * the IOMMU API, which eliminates them from device assignment.
 *
 * In both cases we assume that PCI USB devices with RMRRs have them largely
 * for historical reasons and that the RMRR space is not actively used post
 * boot.  This exclusion may change if vendors begin to abuse it.
 *
 * The same exception is made for graphics devices, with the requirement that
 * any use of the RMRR regions will be torn down before assigning the device
 * to a guest.
 */
static bool device_is_rmrr_locked(struct device *dev)
{
	if (!device_has_rmrr(dev))
		return false;

	if (dev_is_pci(dev)) {
		struct pci_dev *pdev = to_pci_dev(dev);

		if (IS_USB_DEVICE(pdev) || IS_GFX_DEVICE(pdev))
			return false;
	}

	return true;
}

static int iommu_should_identity_map(struct device *dev, int startup)
{

	if (dev_is_pci(dev)) {
		struct pci_dev *pdev = to_pci_dev(dev);

		if (device_is_rmrr_locked(dev))
			return 0;

		if ((iommu_identity_mapping & IDENTMAP_AZALIA) && IS_AZALIA(pdev))
			return 1;

		if ((iommu_identity_mapping & IDENTMAP_GFX) && IS_GFX_DEVICE(pdev))
			return 1;

		if (!(iommu_identity_mapping & IDENTMAP_ALL))
			return 0;

		/*
		 * We want to start off with all devices in the 1:1 domain, and
		 * take them out later if we find they can't access all of memory.
		 *
		 * However, we can't do this for PCI devices behind bridges,
		 * because all PCI devices behind the same bridge will end up
		 * with the same source-id on their transactions.
		 *
		 * Practically speaking, we can't change things around for these
		 * devices at run-time, because we can't be sure there'll be no
		 * DMA transactions in flight for any of their siblings.
		 *
		 * So PCI devices (unless they're on the root bus) as well as
		 * their parent PCI-PCI or PCIe-PCI bridges must be left _out_ of
		 * the 1:1 domain, just in _case_ one of their siblings turns out
		 * not to be able to map all of memory.
		 */
		if (!pci_is_pcie(pdev)) {
			if (!pci_is_root_bus(pdev->bus))
				return 0;
			if (pdev->class >> 8 == PCI_CLASS_BRIDGE_PCI)
				return 0;
		} else if (pci_pcie_type(pdev) == PCI_EXP_TYPE_PCI_BRIDGE)
			return 0;
	} else {
		if (device_has_rmrr(dev))
			return 0;
	}

	/*
	 * At boot time, we don't yet know if devices will be 64-bit capable.
	 * Assume that they will — if they turn out not to be, then we can
	 * take them out of the 1:1 domain later.
	 */
	if (!startup) {
		/*
		 * If the device's dma_mask is less than the system's memory
		 * size then this is not a candidate for identity mapping.
		 */
		u64 dma_mask = *dev->dma_mask;

		if (dev->coherent_dma_mask &&
		    dev->coherent_dma_mask < dma_mask)
			dma_mask = dev->coherent_dma_mask;

		return dma_mask >= dma_get_required_mask(dev);
	}

	return 1;
}

static int __init dev_prepare_static_identity_mapping(struct device *dev, int hw)
{
	int ret;

	if (!iommu_should_identity_map(dev, 1))
		return 0;

	ret = domain_add_dev_info(si_domain, dev,
				  hw ? CONTEXT_TT_PASS_THROUGH :
				       CONTEXT_TT_MULTI_LEVEL);
	if (!ret)
		pr_info("IOMMU: %s identity mapping for device %s\n",
			hw ? "hardware" : "software", dev_name(dev));
	else if (ret == -ENODEV)
		/* device not associated with an iommu */
		ret = 0;

	return ret;
}


static int __init iommu_prepare_static_identity_mapping(int hw)
{
	struct pci_dev *pdev = NULL;
	struct dmar_drhd_unit *drhd;
	struct intel_iommu *iommu;
	struct device *dev;
	int i;
	int ret = 0;

	ret = si_domain_init(hw);
	if (ret)
		return -EFAULT;

	for_each_pci_dev(pdev) {
		ret = dev_prepare_static_identity_mapping(&pdev->dev, hw);
		if (ret)
			return ret;
	}

	for_each_active_iommu(iommu, drhd)
		for_each_active_dev_scope(drhd->devices, drhd->devices_cnt, i, dev) {
			struct acpi_device_physical_node *pn;
			struct acpi_device *adev;

			if (dev->bus != &acpi_bus_type)
				continue;
				
			adev= to_acpi_device(dev);
			mutex_lock(&adev->physical_node_lock);
			list_for_each_entry(pn, &adev->physical_node_list, node) {
				ret = dev_prepare_static_identity_mapping(pn->dev, hw);
				if (ret)
					break;
			}
			mutex_unlock(&adev->physical_node_lock);
			if (ret)
				return ret;
		}

	return 0;
}

static void intel_iommu_init_qi(struct intel_iommu *iommu)
{
	/*
	 * Start from the sane iommu hardware state.
	 * If the queued invalidation is already initialized by us
	 * (for example, while enabling interrupt-remapping) then
	 * we got the things already rolling from a sane state.
	 */
	if (!iommu->qi) {
		/*
		 * Clear any previous faults.
		 */
		dmar_fault(-1, iommu);
		/*
		 * Disable queued invalidation if supported and already enabled
		 * before OS handover.
		 */
		dmar_disable_qi(iommu);
	}

	if (dmar_enable_qi(iommu)) {
		/*
		 * Queued Invalidate not enabled, use Register Based Invalidate
		 */
		iommu->flush.flush_context = __iommu_flush_context;
		iommu->flush.flush_iotlb = __iommu_flush_iotlb;
		pr_info("IOMMU: %s using Register based invalidation\n",
			iommu->name);
	} else {
		iommu->flush.flush_context = qi_flush_context;
		iommu->flush.flush_iotlb = qi_flush_iotlb;
		pr_info("IOMMU: %s using Queued invalidation\n", iommu->name);
	}
}

static int __init init_dmars(void)
{
	struct dmar_drhd_unit *drhd;
	struct dmar_rmrr_unit *rmrr;
	struct device *dev;
	struct intel_iommu *iommu;
	int i, ret;

	/*
	 * for each drhd
	 *    allocate root
	 *    initialize and program root entry to not present
	 * endfor
	 */
	for_each_drhd_unit(drhd) {
		/*
		 * lock not needed as this is only incremented in the single
		 * threaded kernel __init code path all other access are read
		 * only
		 */
		if (g_num_of_iommus < DMAR_UNITS_SUPPORTED) {
			g_num_of_iommus++;
			continue;
		}
		printk_once(KERN_ERR "intel-iommu: exceeded %d IOMMUs\n",
			  DMAR_UNITS_SUPPORTED);
	}

	/* Preallocate enough resources for IOMMU hot-addition */
	if (g_num_of_iommus < DMAR_UNITS_SUPPORTED)
		g_num_of_iommus = DMAR_UNITS_SUPPORTED;

	g_iommus = kcalloc(g_num_of_iommus, sizeof(struct intel_iommu *),
			GFP_KERNEL);
	if (!g_iommus) {
		printk(KERN_ERR "Allocating global iommu array failed\n");
		ret = -ENOMEM;
		goto error;
	}

	deferred_flush = kzalloc(g_num_of_iommus *
		sizeof(struct deferred_flush_tables), GFP_KERNEL);
	if (!deferred_flush) {
		ret = -ENOMEM;
		goto free_g_iommus;
	}

	for_each_active_iommu(iommu, drhd) {
		g_iommus[iommu->seq_id] = iommu;

		ret = iommu_init_domains(iommu);
		if (ret)
			goto free_iommu;

		/*
		 * TBD:
		 * we could share the same root & context tables
		 * among all IOMMU's. Need to Split it later.
		 */
		ret = iommu_alloc_root_entry(iommu);
		if (ret)
			goto free_iommu;
		if (!ecap_pass_through(iommu->ecap))
			hw_pass_through = 0;
	}

	for_each_active_iommu(iommu, drhd)
		intel_iommu_init_qi(iommu);

	if (iommu_pass_through)
		iommu_identity_mapping |= IDENTMAP_ALL;

#ifdef CONFIG_INTEL_IOMMU_BROKEN_GFX_WA
	iommu_identity_mapping |= IDENTMAP_GFX;
#endif

	check_tylersburg_isoch();

	/*
	 * If pass through is not set or not enabled, setup context entries for
	 * identity mappings for rmrr, gfx, and isa and may fall back to static
	 * identity mapping if iommu_identity_mapping is set.
	 */
	if (iommu_identity_mapping) {
		ret = iommu_prepare_static_identity_mapping(hw_pass_through);
		if (ret) {
			printk(KERN_CRIT "Failed to setup IOMMU pass-through\n");
			goto free_iommu;
		}
	}
	/*
	 * For each rmrr
	 *   for each dev attached to rmrr
	 *   do
	 *     locate drhd for dev, alloc domain for dev
	 *     allocate free domain
	 *     allocate page table entries for rmrr
	 *     if context not allocated for bus
	 *           allocate and init context
	 *           set present in root table for this bus
	 *     init context with domain, translation etc
	 *    endfor
	 * endfor
	 */
	printk(KERN_INFO "IOMMU: Setting RMRR:\n");
	for_each_rmrr_units(rmrr) {
		/* some BIOS lists non-exist devices in DMAR table. */
		for_each_active_dev_scope(rmrr->devices, rmrr->devices_cnt,
					  i, dev) {
			ret = iommu_prepare_rmrr_dev(rmrr, dev);
			if (ret)
				printk(KERN_ERR
				       "IOMMU: mapping reserved region failed\n");
		}
	}

	iommu_prepare_isa();

	/*
	 * for each drhd
	 *   enable fault log
	 *   global invalidate context cache
	 *   global invalidate iotlb
	 *   enable translation
	 */
	for_each_iommu(iommu, drhd) {
		if (drhd->ignored) {
			/*
			 * we always have to disable PMRs or DMA may fail on
			 * this device
			 */
			if (force_on)
				iommu_disable_protect_mem_regions(iommu);
			continue;
		}

		iommu_flush_write_buffer(iommu);

		ret = dmar_set_interrupt(iommu);
		if (ret)
			goto free_iommu;

		iommu_set_root_entry(iommu);

		iommu->flush.flush_context(iommu, 0, 0, 0, DMA_CCMD_GLOBAL_INVL);
		iommu->flush.flush_iotlb(iommu, 0, 0, 0, DMA_TLB_GLOBAL_FLUSH);
		iommu_enable_translation(iommu);
		iommu_disable_protect_mem_regions(iommu);
	}

	return 0;

free_iommu:
	for_each_active_iommu(iommu, drhd) {
		disable_dmar_iommu(iommu);
		free_dmar_iommu(iommu);
	}
	kfree(deferred_flush);
free_g_iommus:
	kfree(g_iommus);
error:
	return ret;
}

/* This takes a number of _MM_ pages, not VTD pages */
static struct iova *intel_alloc_iova(struct device *dev,
				     struct dmar_domain *domain,
				     unsigned long nrpages, uint64_t dma_mask)
{
	struct iova *iova = NULL;

	/* Restrict dma_mask to the width that the iommu can handle */
	dma_mask = min_t(uint64_t, DOMAIN_MAX_ADDR(domain->gaw), dma_mask);

	if (!dmar_forcedac && dma_mask > DMA_BIT_MASK(32)) {
		/*
		 * First try to allocate an io virtual address in
		 * DMA_BIT_MASK(32) and if that fails then try allocating
		 * from higher range
		 */
		iova = alloc_iova(&domain->iovad, nrpages,
				  IOVA_PFN(DMA_BIT_MASK(32)), 1);
		if (iova)
			return iova;
	}
	iova = alloc_iova(&domain->iovad, nrpages, IOVA_PFN(dma_mask), 1);
	if (unlikely(!iova)) {
		printk(KERN_ERR "Allocating %ld-page iova for %s failed",
		       nrpages, dev_name(dev));
		return NULL;
	}

	return iova;
}

static struct dmar_domain *__get_valid_domain_for_dev(struct device *dev)
{
	struct dmar_domain *domain;
	int ret;

	domain = get_domain_for_dev(dev, DEFAULT_DOMAIN_ADDRESS_WIDTH);
	if (!domain) {
		printk(KERN_ERR "Allocating domain for %s failed",
		       dev_name(dev));
		return NULL;
	}

	/* make sure context mapping is ok */
	if (unlikely(!domain_context_mapped(dev))) {
		ret = domain_context_mapping(domain, dev, CONTEXT_TT_MULTI_LEVEL);
		if (ret) {
			printk(KERN_ERR "Domain context map for %s failed",
			       dev_name(dev));
			return NULL;
		}
	}

	return domain;
}

static inline struct dmar_domain *get_valid_domain_for_dev(struct device *dev)
{
	struct device_domain_info *info;

	/* No lock here, assumes no domain exit in normal case */
	info = dev->archdata.iommu;
	if (likely(info))
		return info->domain;

	return __get_valid_domain_for_dev(dev);
}

/* Check if the dev needs to go through non-identity map and unmap process.*/
static int iommu_no_mapping(struct device *dev)
{
	int found;

	if (iommu_dummy(dev))
		return 1;

	if (!iommu_identity_mapping)
		return 0;

	found = identity_mapping(dev);
	if (found) {
		if (iommu_should_identity_map(dev, 0))
			return 1;
		else {
			/*
			 * 32 bit DMA is removed from si_domain and fall back
			 * to non-identity mapping.
			 */
			domain_remove_one_dev_info(si_domain, dev);
			printk(KERN_INFO "32bit %s uses non-identity mapping\n",
			       dev_name(dev));
			return 0;
		}
	} else {
		/*
		 * In case of a detached 64 bit DMA device from vm, the device
		 * is put into si_domain for identity mapping.
		 */
		if (iommu_should_identity_map(dev, 0)) {
			int ret;
			ret = domain_add_dev_info(si_domain, dev,
						  hw_pass_through ?
						  CONTEXT_TT_PASS_THROUGH :
						  CONTEXT_TT_MULTI_LEVEL);
			if (!ret) {
				printk(KERN_INFO "64bit %s uses identity mapping\n",
				       dev_name(dev));
				return 1;
			}
		}
	}

	return 0;
}

static dma_addr_t __intel_map_single(struct device *dev, phys_addr_t paddr,
				     size_t size, int dir, u64 dma_mask)
{
	struct dmar_domain *domain;
	phys_addr_t start_paddr;
	struct iova *iova;
	int prot = 0;
	int ret;
	struct intel_iommu *iommu;
	unsigned long paddr_pfn = paddr >> PAGE_SHIFT;

	BUG_ON(dir == DMA_NONE);

	if (iommu_no_mapping(dev))
		return paddr;

	domain = get_valid_domain_for_dev(dev);
	if (!domain)
		return 0;

	iommu = domain_get_iommu(domain);
	size = aligned_nrpages(paddr, size);

	iova = intel_alloc_iova(dev, domain, dma_to_mm_pfn(size), dma_mask);
	if (!iova)
		goto error;

	/*
	 * Check if DMAR supports zero-length reads on write only
	 * mappings..
	 */
	if (dir == DMA_TO_DEVICE || dir == DMA_BIDIRECTIONAL || \
			!cap_zlr(iommu->cap))
		prot |= DMA_PTE_READ;
	if (dir == DMA_FROM_DEVICE || dir == DMA_BIDIRECTIONAL)
		prot |= DMA_PTE_WRITE;
	/*
	 * paddr - (paddr + size) might be partial page, we should map the whole
	 * page.  Note: if two part of one page are separately mapped, we
	 * might have two guest_addr mapping to the same host paddr, but this
	 * is not a big problem
	 */
	ret = domain_pfn_mapping(domain, mm_to_dma_pfn(iova->pfn_lo),
				 mm_to_dma_pfn(paddr_pfn), size, prot);
	if (ret)
		goto error;

	/* it's a non-present to present mapping. Only flush if caching mode */
	if (cap_caching_mode(iommu->cap))
		iommu_flush_iotlb_psi(iommu, domain->id, mm_to_dma_pfn(iova->pfn_lo), size, 0, 1);
	else
		iommu_flush_write_buffer(iommu);

	start_paddr = (phys_addr_t)iova->pfn_lo << PAGE_SHIFT;
	start_paddr += paddr & ~PAGE_MASK;
	return start_paddr;

error:
	if (iova)
		__free_iova(&domain->iovad, iova);
	printk(KERN_ERR"Device %s request: %zx@%llx dir %d --- failed\n",
		dev_name(dev), size, (unsigned long long)paddr, dir);
	return 0;
}

static dma_addr_t intel_map_page(struct device *dev, struct page *page,
				 unsigned long offset, size_t size,
				 enum dma_data_direction dir,
				 struct dma_attrs *attrs)
{
	return __intel_map_single(dev, page_to_phys(page) + offset, size,
				  dir, *dev->dma_mask);
}

static void flush_unmaps(void)
{
	int i, j;

	timer_on = 0;

	/* just flush them all */
	for (i = 0; i < g_num_of_iommus; i++) {
		struct intel_iommu *iommu = g_iommus[i];
		if (!iommu)
			continue;

		if (!deferred_flush[i].next)
			continue;

		/* In caching mode, global flushes turn emulation expensive */
		if (!cap_caching_mode(iommu->cap))
			iommu->flush.flush_iotlb(iommu, 0, 0, 0,
					 DMA_TLB_GLOBAL_FLUSH);
		for (j = 0; j < deferred_flush[i].next; j++) {
			unsigned long mask;
			struct iova *iova = deferred_flush[i].iova[j];
			struct dmar_domain *domain = deferred_flush[i].domain[j];

			/* On real hardware multiple invalidations are expensive */
			if (cap_caching_mode(iommu->cap))
				iommu_flush_iotlb_psi(iommu, domain->id,
					iova->pfn_lo, iova_size(iova),
					!deferred_flush[i].freelist[j], 0);
			else {
				mask = ilog2(mm_to_dma_pfn(iova_size(iova)));
				iommu_flush_dev_iotlb(deferred_flush[i].domain[j],
						(uint64_t)iova->pfn_lo << PAGE_SHIFT, mask);
			}
			__free_iova(&deferred_flush[i].domain[j]->iovad, iova);
			if (deferred_flush[i].freelist[j])
				dma_free_pagelist(deferred_flush[i].freelist[j]);
		}
		deferred_flush[i].next = 0;
	}

	list_size = 0;
}

static void flush_unmaps_timeout(unsigned long data)
{
	unsigned long flags;

	spin_lock_irqsave(&async_umap_flush_lock, flags);
	flush_unmaps();
	spin_unlock_irqrestore(&async_umap_flush_lock, flags);
}

static void add_unmap(struct dmar_domain *dom, struct iova *iova, struct page *freelist)
{
	unsigned long flags;
	int next, iommu_id;
	struct intel_iommu *iommu;

	spin_lock_irqsave(&async_umap_flush_lock, flags);
	if (list_size == HIGH_WATER_MARK)
		flush_unmaps();

	iommu = domain_get_iommu(dom);
	iommu_id = iommu->seq_id;

	next = deferred_flush[iommu_id].next;
	deferred_flush[iommu_id].domain[next] = dom;
	deferred_flush[iommu_id].iova[next] = iova;
	deferred_flush[iommu_id].freelist[next] = freelist;
	deferred_flush[iommu_id].next++;

	if (!timer_on) {
		mod_timer(&unmap_timer, jiffies + msecs_to_jiffies(10));
		timer_on = 1;
	}
	list_size++;
	spin_unlock_irqrestore(&async_umap_flush_lock, flags);
}

static void intel_unmap(struct device *dev, dma_addr_t dev_addr)
{
	struct dmar_domain *domain;
	unsigned long start_pfn, last_pfn;
	struct iova *iova;
	struct intel_iommu *iommu;
	struct page *freelist;

	if (iommu_no_mapping(dev))
		return;

	domain = find_domain(dev);
	BUG_ON(!domain);

	iommu = domain_get_iommu(domain);

	iova = find_iova(&domain->iovad, IOVA_PFN(dev_addr));
	if (WARN_ONCE(!iova, "Driver unmaps unmatched page at PFN %llx\n",
		      (unsigned long long)dev_addr))
		return;

	start_pfn = mm_to_dma_pfn(iova->pfn_lo);
	last_pfn = mm_to_dma_pfn(iova->pfn_hi + 1) - 1;

	pr_debug("Device %s unmapping: pfn %lx-%lx\n",
		 dev_name(dev), start_pfn, last_pfn);

	freelist = domain_unmap(domain, start_pfn, last_pfn);

	if (intel_iommu_strict) {
		iommu_flush_iotlb_psi(iommu, domain->id, start_pfn,
				      last_pfn - start_pfn + 1, !freelist, 0);
		/* free iova */
		__free_iova(&domain->iovad, iova);
		dma_free_pagelist(freelist);
	} else {
		add_unmap(domain, iova, freelist);
		/*
		 * queue up the release of the unmap to save the 1/6th of the
		 * cpu used up by the iotlb flush operation...
		 */
	}
}

static void intel_unmap_page(struct device *dev, dma_addr_t dev_addr,
			     size_t size, enum dma_data_direction dir,
			     struct dma_attrs *attrs)
{
	intel_unmap(dev, dev_addr);
}

static void *intel_alloc_coherent(struct device *dev, size_t size,
				  dma_addr_t *dma_handle, gfp_t flags,
				  struct dma_attrs *attrs)
{
	struct page *page = NULL;
	int order;

	size = PAGE_ALIGN(size);
	order = get_order(size);

	if (!iommu_no_mapping(dev))
		flags &= ~(GFP_DMA | GFP_DMA32);
	else if (dev->coherent_dma_mask < dma_get_required_mask(dev)) {
		if (dev->coherent_dma_mask < DMA_BIT_MASK(32))
			flags |= GFP_DMA;
		else
			flags |= GFP_DMA32;
	}

	if (flags & __GFP_WAIT) {
		unsigned int count = size >> PAGE_SHIFT;

		page = dma_alloc_from_contiguous(dev, count, order);
		if (page && iommu_no_mapping(dev) &&
		    page_to_phys(page) + size > dev->coherent_dma_mask) {
			dma_release_from_contiguous(dev, page, count);
			page = NULL;
		}
	}

	if (!page)
		page = alloc_pages(flags, order);
	if (!page)
		return NULL;
	memset(page_address(page), 0, size);

	*dma_handle = __intel_map_single(dev, page_to_phys(page), size,
					 DMA_BIDIRECTIONAL,
					 dev->coherent_dma_mask);
	if (*dma_handle)
		return page_address(page);
	if (!dma_release_from_contiguous(dev, page, size >> PAGE_SHIFT))
		__free_pages(page, order);

	return NULL;
}

static void intel_free_coherent(struct device *dev, size_t size, void *vaddr,
				dma_addr_t dma_handle, struct dma_attrs *attrs)
{
	int order;
	struct page *page = virt_to_page(vaddr);

	size = PAGE_ALIGN(size);
	order = get_order(size);

	intel_unmap(dev, dma_handle);
	if (!dma_release_from_contiguous(dev, page, size >> PAGE_SHIFT))
		__free_pages(page, order);
}

static void intel_unmap_sg(struct device *dev, struct scatterlist *sglist,
			   int nelems, enum dma_data_direction dir,
			   struct dma_attrs *attrs)
{
	intel_unmap(dev, sglist[0].dma_address);
}

static int intel_nontranslate_map_sg(struct device *hddev,
	struct scatterlist *sglist, int nelems, int dir)
{
	int i;
	struct scatterlist *sg;

	for_each_sg(sglist, sg, nelems, i) {
		BUG_ON(!sg_page(sg));
		sg->dma_address = page_to_phys(sg_page(sg)) + sg->offset;
		sg->dma_length = sg->length;
	}
	return nelems;
}

static int intel_map_sg(struct device *dev, struct scatterlist *sglist, int nelems,
			enum dma_data_direction dir, struct dma_attrs *attrs)
{
	int i;
	struct dmar_domain *domain;
	size_t size = 0;
	int prot = 0;
	struct iova *iova = NULL;
	int ret;
	struct scatterlist *sg;
	unsigned long start_vpfn;
	struct intel_iommu *iommu;

	BUG_ON(dir == DMA_NONE);
	if (iommu_no_mapping(dev))
		return intel_nontranslate_map_sg(dev, sglist, nelems, dir);

	domain = get_valid_domain_for_dev(dev);
	if (!domain)
		return 0;

	iommu = domain_get_iommu(domain);

	for_each_sg(sglist, sg, nelems, i)
		size += aligned_nrpages(sg->offset, sg->length);

	iova = intel_alloc_iova(dev, domain, dma_to_mm_pfn(size),
				*dev->dma_mask);
	if (!iova) {
		sglist->dma_length = 0;
		return 0;
	}

	/*
	 * Check if DMAR supports zero-length reads on write only
	 * mappings..
	 */
	if (dir == DMA_TO_DEVICE || dir == DMA_BIDIRECTIONAL || \
			!cap_zlr(iommu->cap))
		prot |= DMA_PTE_READ;
	if (dir == DMA_FROM_DEVICE || dir == DMA_BIDIRECTIONAL)
		prot |= DMA_PTE_WRITE;

	start_vpfn = mm_to_dma_pfn(iova->pfn_lo);

	ret = domain_sg_mapping(domain, start_vpfn, sglist, size, prot);
	if (unlikely(ret)) {
		dma_pte_free_pagetable(domain, start_vpfn,
				       start_vpfn + size - 1);
		__free_iova(&domain->iovad, iova);
		return 0;
	}

	/* it's a non-present to present mapping. Only flush if caching mode */
	if (cap_caching_mode(iommu->cap))
		iommu_flush_iotlb_psi(iommu, domain->id, start_vpfn, size, 0, 1);
	else
		iommu_flush_write_buffer(iommu);

	return nelems;
}

static int intel_mapping_error(struct device *dev, dma_addr_t dma_addr)
{
	return !dma_addr;
}

struct dma_map_ops intel_dma_ops = {
	.alloc = intel_alloc_coherent,
	.free = intel_free_coherent,
	.map_sg = intel_map_sg,
	.unmap_sg = intel_unmap_sg,
	.map_page = intel_map_page,
	.unmap_page = intel_unmap_page,
	.mapping_error = intel_mapping_error,
};

static inline int iommu_domain_cache_init(void)
{
	int ret = 0;

	iommu_domain_cache = kmem_cache_create("iommu_domain",
					 sizeof(struct dmar_domain),
					 0,
					 SLAB_HWCACHE_ALIGN,

					 NULL);
	if (!iommu_domain_cache) {
		printk(KERN_ERR "Couldn't create iommu_domain cache\n");
		ret = -ENOMEM;
	}

	return ret;
}

static inline int iommu_devinfo_cache_init(void)
{
	int ret = 0;

	iommu_devinfo_cache = kmem_cache_create("iommu_devinfo",
					 sizeof(struct device_domain_info),
					 0,
					 SLAB_HWCACHE_ALIGN,
					 NULL);
	if (!iommu_devinfo_cache) {
		printk(KERN_ERR "Couldn't create devinfo cache\n");
		ret = -ENOMEM;
	}

	return ret;
}

static int __init iommu_init_mempool(void)
{
	int ret;
	ret = iommu_iova_cache_init();
	if (ret)
		return ret;

	ret = iommu_domain_cache_init();
	if (ret)
		goto domain_error;

	ret = iommu_devinfo_cache_init();
	if (!ret)
		return ret;

	kmem_cache_destroy(iommu_domain_cache);
domain_error:
	iommu_iova_cache_destroy();

	return -ENOMEM;
}

static void __init iommu_exit_mempool(void)
{
	kmem_cache_destroy(iommu_devinfo_cache);
	kmem_cache_destroy(iommu_domain_cache);
	iommu_iova_cache_destroy();
}

static void quirk_ioat_snb_local_iommu(struct pci_dev *pdev)
{
	struct dmar_drhd_unit *drhd;
	u32 vtbar;
	int rc;

	/* We know that this device on this chipset has its own IOMMU.
	 * If we find it under a different IOMMU, then the BIOS is lying
	 * to us. Hope that the IOMMU for this device is actually
	 * disabled, and it needs no translation...
	 */
	rc = pci_bus_read_config_dword(pdev->bus, PCI_DEVFN(0, 0), 0xb0, &vtbar);
	if (rc) {
		/* "can't" happen */
		dev_info(&pdev->dev, "failed to run vt-d quirk\n");
		return;
	}
	vtbar &= 0xffff0000;

	/* we know that the this iommu should be at offset 0xa000 from vtbar */
	drhd = dmar_find_matched_drhd_unit(pdev);
	if (WARN_TAINT_ONCE(!drhd || drhd->reg_base_addr - vtbar != 0xa000,
			    TAINT_FIRMWARE_WORKAROUND,
			    "BIOS assigned incorrect VT-d unit for Intel(R) QuickData Technology device\n"))
		pdev->dev.archdata.iommu = DUMMY_DEVICE_DOMAIN_INFO;
}
DECLARE_PCI_FIXUP_ENABLE(PCI_VENDOR_ID_INTEL, PCI_DEVICE_ID_INTEL_IOAT_SNB, quirk_ioat_snb_local_iommu);

static void __init init_no_remapping_devices(void)
{
	struct dmar_drhd_unit *drhd;
	struct device *dev;
	int i;

	for_each_drhd_unit(drhd) {
		if (!drhd->include_all) {
			for_each_active_dev_scope(drhd->devices,
						  drhd->devices_cnt, i, dev)
				break;
			/* ignore DMAR unit if no devices exist */
			if (i == drhd->devices_cnt)
				drhd->ignored = 1;
		}
	}

	for_each_active_drhd_unit(drhd) {
		if (drhd->include_all)
			continue;

		for_each_active_dev_scope(drhd->devices,
					  drhd->devices_cnt, i, dev)
			if (!dev_is_pci(dev) || !IS_GFX_DEVICE(to_pci_dev(dev)))
				break;
		if (i < drhd->devices_cnt)
			continue;

		/* This IOMMU has *only* gfx devices. Either bypass it or
		   set the gfx_mapped flag, as appropriate */
		if (dmar_map_gfx) {
			intel_iommu_gfx_mapped = 1;
		} else {
			drhd->ignored = 1;
			for_each_active_dev_scope(drhd->devices,
						  drhd->devices_cnt, i, dev)
				dev->archdata.iommu = DUMMY_DEVICE_DOMAIN_INFO;
		}
	}
}

#ifdef CONFIG_SUSPEND
static int init_iommu_hw(void)
{
	struct dmar_drhd_unit *drhd;
	struct intel_iommu *iommu = NULL;

	for_each_active_iommu(iommu, drhd)
		if (iommu->qi)
			dmar_reenable_qi(iommu);

	for_each_iommu(iommu, drhd) {
		if (drhd->ignored) {
			/*
			 * we always have to disable PMRs or DMA may fail on
			 * this device
			 */
			if (force_on)
				iommu_disable_protect_mem_regions(iommu);
			continue;
		}
	
		iommu_flush_write_buffer(iommu);

		iommu_set_root_entry(iommu);

		iommu->flush.flush_context(iommu, 0, 0, 0,
					   DMA_CCMD_GLOBAL_INVL);
		iommu->flush.flush_iotlb(iommu, 0, 0, 0, DMA_TLB_GLOBAL_FLUSH);
		iommu_enable_translation(iommu);
		iommu_disable_protect_mem_regions(iommu);
	}

	return 0;
}

static void iommu_flush_all(void)
{
	struct dmar_drhd_unit *drhd;
	struct intel_iommu *iommu;

	for_each_active_iommu(iommu, drhd) {
		iommu->flush.flush_context(iommu, 0, 0, 0,
					   DMA_CCMD_GLOBAL_INVL);
		iommu->flush.flush_iotlb(iommu, 0, 0, 0,
					 DMA_TLB_GLOBAL_FLUSH);
	}
}

static int iommu_suspend(void)
{
	struct dmar_drhd_unit *drhd;
	struct intel_iommu *iommu = NULL;
	unsigned long flag;

	for_each_active_iommu(iommu, drhd) {
		iommu->iommu_state = kzalloc(sizeof(u32) * MAX_SR_DMAR_REGS,
						 GFP_ATOMIC);
		if (!iommu->iommu_state)
			goto nomem;
	}

	iommu_flush_all();

	for_each_active_iommu(iommu, drhd) {
		iommu_disable_translation(iommu);

		raw_spin_lock_irqsave(&iommu->register_lock, flag);

		iommu->iommu_state[SR_DMAR_FECTL_REG] =
			readl(iommu->reg + DMAR_FECTL_REG);
		iommu->iommu_state[SR_DMAR_FEDATA_REG] =
			readl(iommu->reg + DMAR_FEDATA_REG);
		iommu->iommu_state[SR_DMAR_FEADDR_REG] =
			readl(iommu->reg + DMAR_FEADDR_REG);
		iommu->iommu_state[SR_DMAR_FEUADDR_REG] =
			readl(iommu->reg + DMAR_FEUADDR_REG);

		raw_spin_unlock_irqrestore(&iommu->register_lock, flag);
	}
	return 0;

nomem:
	for_each_active_iommu(iommu, drhd)
		kfree(iommu->iommu_state);

	return -ENOMEM;
}

static void iommu_resume(void)
{
	struct dmar_drhd_unit *drhd;
	struct intel_iommu *iommu = NULL;
	unsigned long flag;

	if (init_iommu_hw()) {
		if (force_on)
			panic("tboot: IOMMU setup failed, DMAR can not resume!\n");
		else
			WARN(1, "IOMMU setup failed, DMAR can not resume!\n");
		return;
	}

	for_each_active_iommu(iommu, drhd) {

		raw_spin_lock_irqsave(&iommu->register_lock, flag);

		writel(iommu->iommu_state[SR_DMAR_FECTL_REG],
			iommu->reg + DMAR_FECTL_REG);
		writel(iommu->iommu_state[SR_DMAR_FEDATA_REG],
			iommu->reg + DMAR_FEDATA_REG);
		writel(iommu->iommu_state[SR_DMAR_FEADDR_REG],
			iommu->reg + DMAR_FEADDR_REG);
		writel(iommu->iommu_state[SR_DMAR_FEUADDR_REG],
			iommu->reg + DMAR_FEUADDR_REG);

		raw_spin_unlock_irqrestore(&iommu->register_lock, flag);
	}

	for_each_active_iommu(iommu, drhd)
		kfree(iommu->iommu_state);
}

static struct syscore_ops iommu_syscore_ops = {
	.resume		= iommu_resume,
	.suspend	= iommu_suspend,
};

static void __init init_iommu_pm_ops(void)
{
	register_syscore_ops(&iommu_syscore_ops);
}

#else
static inline void init_iommu_pm_ops(void) {}
#endif	/* CONFIG_PM */


int __init dmar_parse_one_rmrr(struct acpi_dmar_header *header, void *arg)
{
	struct acpi_dmar_reserved_memory *rmrr;
	struct dmar_rmrr_unit *rmrru;

	rmrru = kzalloc(sizeof(*rmrru), GFP_KERNEL);
	if (!rmrru)
		return -ENOMEM;

	rmrru->hdr = header;
	rmrr = (struct acpi_dmar_reserved_memory *)header;
	rmrru->base_address = rmrr->base_address;
	rmrru->end_address = rmrr->end_address;
	rmrru->devices = dmar_alloc_dev_scope((void *)(rmrr + 1),
				((void *)rmrr) + rmrr->header.length,
				&rmrru->devices_cnt);
	if (rmrru->devices_cnt && rmrru->devices == NULL) {
		kfree(rmrru);
		return -ENOMEM;
	}

	list_add(&rmrru->list, &dmar_rmrr_units);

	return 0;
}

static struct dmar_atsr_unit *dmar_find_atsr(struct acpi_dmar_atsr *atsr)
{
	struct dmar_atsr_unit *atsru;
	struct acpi_dmar_atsr *tmp;

	list_for_each_entry_rcu(atsru, &dmar_atsr_units, list) {
		tmp = (struct acpi_dmar_atsr *)atsru->hdr;
		if (atsr->segment != tmp->segment)
			continue;
		if (atsr->header.length != tmp->header.length)
			continue;
		if (memcmp(atsr, tmp, atsr->header.length) == 0)
			return atsru;
	}

	return NULL;
}

int dmar_parse_one_atsr(struct acpi_dmar_header *hdr, void *arg)
{
	struct acpi_dmar_atsr *atsr;
	struct dmar_atsr_unit *atsru;

	if (system_state != SYSTEM_BOOTING && !intel_iommu_enabled)
		return 0;

	atsr = container_of(hdr, struct acpi_dmar_atsr, header);
	atsru = dmar_find_atsr(atsr);
	if (atsru)
		return 0;

	atsru = kzalloc(sizeof(*atsru) + hdr->length, GFP_KERNEL);
	if (!atsru)
		return -ENOMEM;

	/*
	 * If memory is allocated from slab by ACPI _DSM method, we need to
	 * copy the memory content because the memory buffer will be freed
	 * on return.
	 */
	atsru->hdr = (void *)(atsru + 1);
	memcpy(atsru->hdr, hdr, hdr->length);
	atsru->include_all = atsr->flags & 0x1;
	if (!atsru->include_all) {
		atsru->devices = dmar_alloc_dev_scope((void *)(atsr + 1),
				(void *)atsr + atsr->header.length,
				&atsru->devices_cnt);
		if (atsru->devices_cnt && atsru->devices == NULL) {
			kfree(atsru);
			return -ENOMEM;
		}
	}

	list_add_rcu(&atsru->list, &dmar_atsr_units);

	return 0;
}

static void intel_iommu_free_atsr(struct dmar_atsr_unit *atsru)
{
	dmar_free_dev_scope(&atsru->devices, &atsru->devices_cnt);
	kfree(atsru);
}

int dmar_release_one_atsr(struct acpi_dmar_header *hdr, void *arg)
{
	struct acpi_dmar_atsr *atsr;
	struct dmar_atsr_unit *atsru;

	atsr = container_of(hdr, struct acpi_dmar_atsr, header);
	atsru = dmar_find_atsr(atsr);
	if (atsru) {
		list_del_rcu(&atsru->list);
		synchronize_rcu();
		intel_iommu_free_atsr(atsru);
	}

	return 0;
}

int dmar_check_one_atsr(struct acpi_dmar_header *hdr, void *arg)
{
	int i;
	struct device *dev;
	struct acpi_dmar_atsr *atsr;
	struct dmar_atsr_unit *atsru;

	atsr = container_of(hdr, struct acpi_dmar_atsr, header);
	atsru = dmar_find_atsr(atsr);
	if (!atsru)
		return 0;

	if (!atsru->include_all && atsru->devices && atsru->devices_cnt)
		for_each_active_dev_scope(atsru->devices, atsru->devices_cnt,
					  i, dev)
			return -EBUSY;

	return 0;
}

static int intel_iommu_add(struct dmar_drhd_unit *dmaru)
{
	int sp, ret = 0;
	struct intel_iommu *iommu = dmaru->iommu;

	if (g_iommus[iommu->seq_id])
		return 0;

	if (hw_pass_through && !ecap_pass_through(iommu->ecap)) {
		pr_warn("IOMMU: %s doesn't support hardware pass through.\n",
			iommu->name);
		return -ENXIO;
	}
	if (!ecap_sc_support(iommu->ecap) &&
	    domain_update_iommu_snooping(iommu)) {
		pr_warn("IOMMU: %s doesn't support snooping.\n",
			iommu->name);
		return -ENXIO;
	}
	sp = domain_update_iommu_superpage(iommu) - 1;
	if (sp >= 0 && !(cap_super_page_val(iommu->cap) & (1 << sp))) {
		pr_warn("IOMMU: %s doesn't support large page.\n",
			iommu->name);
		return -ENXIO;
	}

	/*
	 * Disable translation if already enabled prior to OS handover.
	 */
	if (iommu->gcmd & DMA_GCMD_TE)
		iommu_disable_translation(iommu);

	g_iommus[iommu->seq_id] = iommu;
	ret = iommu_init_domains(iommu);
	if (ret == 0)
		ret = iommu_alloc_root_entry(iommu);
	if (ret)
		goto out;

	if (dmaru->ignored) {
		/*
		 * we always have to disable PMRs or DMA may fail on this device
		 */
		if (force_on)
			iommu_disable_protect_mem_regions(iommu);
		return 0;
	}

	intel_iommu_init_qi(iommu);
	iommu_flush_write_buffer(iommu);
	ret = dmar_set_interrupt(iommu);
	if (ret)
		goto disable_iommu;

	iommu_set_root_entry(iommu);
	iommu->flush.flush_context(iommu, 0, 0, 0, DMA_CCMD_GLOBAL_INVL);
	iommu->flush.flush_iotlb(iommu, 0, 0, 0, DMA_TLB_GLOBAL_FLUSH);
	iommu_enable_translation(iommu);

	if (si_domain) {
		ret = iommu_attach_domain(si_domain, iommu);
		if (ret < 0 || si_domain->id != ret)
			goto disable_iommu;
		domain_attach_iommu(si_domain, iommu);
	}

	iommu_disable_protect_mem_regions(iommu);
	return 0;

disable_iommu:
	disable_dmar_iommu(iommu);
out:
	free_dmar_iommu(iommu);
	return ret;
}

int dmar_iommu_hotplug(struct dmar_drhd_unit *dmaru, bool insert)
{
	int ret = 0;
	struct intel_iommu *iommu = dmaru->iommu;

	if (!intel_iommu_enabled)
		return 0;
	if (iommu == NULL)
		return -EINVAL;

	if (insert) {
		ret = intel_iommu_add(dmaru);
	} else {
		disable_dmar_iommu(iommu);
		free_dmar_iommu(iommu);
	}

	return ret;
}

static void intel_iommu_free_dmars(void)
{
	struct dmar_rmrr_unit *rmrru, *rmrr_n;
	struct dmar_atsr_unit *atsru, *atsr_n;

	list_for_each_entry_safe(rmrru, rmrr_n, &dmar_rmrr_units, list) {
		list_del(&rmrru->list);
		dmar_free_dev_scope(&rmrru->devices, &rmrru->devices_cnt);
		kfree(rmrru);
	}

	list_for_each_entry_safe(atsru, atsr_n, &dmar_atsr_units, list) {
		list_del(&atsru->list);
		intel_iommu_free_atsr(atsru);
	}
}

int dmar_find_matched_atsr_unit(struct pci_dev *dev)
{
	int i, ret = 1;
	struct pci_bus *bus;
	struct pci_dev *bridge = NULL;
	struct device *tmp;
	struct acpi_dmar_atsr *atsr;
	struct dmar_atsr_unit *atsru;

	dev = pci_physfn(dev);
	for (bus = dev->bus; bus; bus = bus->parent) {
		bridge = bus->self;
		if (!bridge || !pci_is_pcie(bridge) ||
		    pci_pcie_type(bridge) == PCI_EXP_TYPE_PCI_BRIDGE)
			return 0;
		if (pci_pcie_type(bridge) == PCI_EXP_TYPE_ROOT_PORT)
			break;
	}
	if (!bridge)
		return 0;

	rcu_read_lock();
	list_for_each_entry_rcu(atsru, &dmar_atsr_units, list) {
		atsr = container_of(atsru->hdr, struct acpi_dmar_atsr, header);
		if (atsr->segment != pci_domain_nr(dev->bus))
			continue;

		for_each_dev_scope(atsru->devices, atsru->devices_cnt, i, tmp)
			if (tmp == &bridge->dev)
				goto out;

		if (atsru->include_all)
			goto out;
	}
	ret = 0;
out:
	rcu_read_unlock();

	return ret;
}

int dmar_iommu_notify_scope_dev(struct dmar_pci_notify_info *info)
{
	int ret = 0;
	struct dmar_rmrr_unit *rmrru;
	struct dmar_atsr_unit *atsru;
	struct acpi_dmar_atsr *atsr;
	struct acpi_dmar_reserved_memory *rmrr;

	if (!intel_iommu_enabled && system_state != SYSTEM_BOOTING)
		return 0;

	list_for_each_entry(rmrru, &dmar_rmrr_units, list) {
		rmrr = container_of(rmrru->hdr,
				    struct acpi_dmar_reserved_memory, header);
		if (info->event == BUS_NOTIFY_ADD_DEVICE) {
			ret = dmar_insert_dev_scope(info, (void *)(rmrr + 1),
				((void *)rmrr) + rmrr->header.length,
				rmrr->segment, rmrru->devices,
				rmrru->devices_cnt);
			if(ret < 0)
				return ret;
		} else if (info->event == BUS_NOTIFY_DEL_DEVICE) {
			dmar_remove_dev_scope(info, rmrr->segment,
				rmrru->devices, rmrru->devices_cnt);
		}
	}

	list_for_each_entry(atsru, &dmar_atsr_units, list) {
		if (atsru->include_all)
			continue;

		atsr = container_of(atsru->hdr, struct acpi_dmar_atsr, header);
		if (info->event == BUS_NOTIFY_ADD_DEVICE) {
			ret = dmar_insert_dev_scope(info, (void *)(atsr + 1),
					(void *)atsr + atsr->header.length,
					atsr->segment, atsru->devices,
					atsru->devices_cnt);
			if (ret > 0)
				break;
			else if(ret < 0)
				return ret;
		} else if (info->event == BUS_NOTIFY_DEL_DEVICE) {
			if (dmar_remove_dev_scope(info, atsr->segment,
					atsru->devices, atsru->devices_cnt))
				break;
		}
	}

	return 0;
}

/*
 * Here we only respond to action of unbound device from driver.
 *
 * Added device is not attached to its DMAR domain here yet. That will happen
 * when mapping the device to iova.
 */
static int device_notifier(struct notifier_block *nb,
				  unsigned long action, void *data)
{
	struct device *dev = data;
	struct dmar_domain *domain;

	if (iommu_dummy(dev))
		return 0;

	if (action != BUS_NOTIFY_REMOVED_DEVICE)
		return 0;

	domain = find_domain(dev);
	if (!domain)
		return 0;

	down_read(&dmar_global_lock);
	domain_remove_one_dev_info(domain, dev);
	if (!domain_type_is_vm_or_si(domain) && list_empty(&domain->devices))
		domain_exit(domain);
	up_read(&dmar_global_lock);

	return 0;
}

static struct notifier_block device_nb = {
	.notifier_call = device_notifier,
};

static int intel_iommu_memory_notifier(struct notifier_block *nb,
				       unsigned long val, void *v)
{
	struct memory_notify *mhp = v;
	unsigned long long start, end;
	unsigned long start_vpfn, last_vpfn;

	switch (val) {
	case MEM_GOING_ONLINE:
		start = mhp->start_pfn << PAGE_SHIFT;
		end = ((mhp->start_pfn + mhp->nr_pages) << PAGE_SHIFT) - 1;
		if (iommu_domain_identity_map(si_domain, start, end)) {
			pr_warn("dmar: failed to build identity map for [%llx-%llx]\n",
				start, end);
			return NOTIFY_BAD;
		}
		break;

	case MEM_OFFLINE:
	case MEM_CANCEL_ONLINE:
		start_vpfn = mm_to_dma_pfn(mhp->start_pfn);
		last_vpfn = mm_to_dma_pfn(mhp->start_pfn + mhp->nr_pages - 1);
		while (start_vpfn <= last_vpfn) {
			struct iova *iova;
			struct dmar_drhd_unit *drhd;
			struct intel_iommu *iommu;
			struct page *freelist;

			iova = find_iova(&si_domain->iovad, start_vpfn);
			if (iova == NULL) {
				pr_debug("dmar: failed get IOVA for PFN %lx\n",
					 start_vpfn);
				break;
			}

			iova = split_and_remove_iova(&si_domain->iovad, iova,
						     start_vpfn, last_vpfn);
			if (iova == NULL) {
				pr_warn("dmar: failed to split IOVA PFN [%lx-%lx]\n",
					start_vpfn, last_vpfn);
				return NOTIFY_BAD;
			}

			freelist = domain_unmap(si_domain, iova->pfn_lo,
					       iova->pfn_hi);

			rcu_read_lock();
			for_each_active_iommu(iommu, drhd)
				iommu_flush_iotlb_psi(iommu, si_domain->id,
					iova->pfn_lo, iova_size(iova),
					!freelist, 0);
			rcu_read_unlock();
			dma_free_pagelist(freelist);

			start_vpfn = iova->pfn_hi + 1;
			free_iova_mem(iova);
		}
		break;
	}

	return NOTIFY_OK;
}

static struct notifier_block intel_iommu_memory_nb = {
	.notifier_call = intel_iommu_memory_notifier,
	.priority = 0
};


static ssize_t intel_iommu_show_version(struct device *dev,
					struct device_attribute *attr,
					char *buf)
{
	struct intel_iommu *iommu = dev_get_drvdata(dev);
	u32 ver = readl(iommu->reg + DMAR_VER_REG);
	return sprintf(buf, "%d:%d\n",
		       DMAR_VER_MAJOR(ver), DMAR_VER_MINOR(ver));
}
static DEVICE_ATTR(version, S_IRUGO, intel_iommu_show_version, NULL);

static ssize_t intel_iommu_show_address(struct device *dev,
					struct device_attribute *attr,
					char *buf)
{
	struct intel_iommu *iommu = dev_get_drvdata(dev);
	return sprintf(buf, "%llx\n", iommu->reg_phys);
}
static DEVICE_ATTR(address, S_IRUGO, intel_iommu_show_address, NULL);

static ssize_t intel_iommu_show_cap(struct device *dev,
				    struct device_attribute *attr,
				    char *buf)
{
	struct intel_iommu *iommu = dev_get_drvdata(dev);
	return sprintf(buf, "%llx\n", iommu->cap);
}
static DEVICE_ATTR(cap, S_IRUGO, intel_iommu_show_cap, NULL);

static ssize_t intel_iommu_show_ecap(struct device *dev,
				    struct device_attribute *attr,
				    char *buf)
{
	struct intel_iommu *iommu = dev_get_drvdata(dev);
	return sprintf(buf, "%llx\n", iommu->ecap);
}
static DEVICE_ATTR(ecap, S_IRUGO, intel_iommu_show_ecap, NULL);

static struct attribute *intel_iommu_attrs[] = {
	&dev_attr_version.attr,
	&dev_attr_address.attr,
	&dev_attr_cap.attr,
	&dev_attr_ecap.attr,
	NULL,
};

static struct attribute_group intel_iommu_group = {
	.name = "intel-iommu",
	.attrs = intel_iommu_attrs,
};

const struct attribute_group *intel_iommu_groups[] = {
	&intel_iommu_group,
	NULL,
};

int __init intel_iommu_init(void)
{
	int ret = -ENODEV;
	struct dmar_drhd_unit *drhd;
	struct intel_iommu *iommu;

	/* VT-d is required for a TXT/tboot launch, so enforce that */
	force_on = tboot_force_iommu();

	if (iommu_init_mempool()) {
		if (force_on)
			panic("tboot: Failed to initialize iommu memory\n");
		return -ENOMEM;
	}

	down_write(&dmar_global_lock);
	if (dmar_table_init()) {
		if (force_on)
			panic("tboot: Failed to initialize DMAR table\n");
		goto out_free_dmar;
	}

	/*
	 * Disable translation if already enabled prior to OS handover.
	 */
	for_each_active_iommu(iommu, drhd)
		if (iommu->gcmd & DMA_GCMD_TE)
			iommu_disable_translation(iommu);

	if (dmar_dev_scope_init() < 0) {
		if (force_on)
			panic("tboot: Failed to initialize DMAR device scope\n");
		goto out_free_dmar;
	}

	if (no_iommu || dmar_disabled)
		goto out_free_dmar;

	if (list_empty(&dmar_rmrr_units))
		printk(KERN_INFO "DMAR: No RMRR found\n");

	if (list_empty(&dmar_atsr_units))
		printk(KERN_INFO "DMAR: No ATSR found\n");

	if (dmar_init_reserved_ranges()) {
		if (force_on)
			panic("tboot: Failed to reserve iommu ranges\n");
		goto out_free_reserved_range;
	}

	init_no_remapping_devices();

	ret = init_dmars();
	if (ret) {
		if (force_on)
			panic("tboot: Failed to initialize DMARs\n");
		printk(KERN_ERR "IOMMU: dmar init failed\n");
		goto out_free_reserved_range;
	}
	up_write(&dmar_global_lock);
	printk(KERN_INFO
	"PCI-DMA: Intel(R) Virtualization Technology for Directed I/O\n");

	init_timer(&unmap_timer);
#ifdef CONFIG_SWIOTLB
	swiotlb = 0;
#endif
	dma_ops = &intel_dma_ops;

	init_iommu_pm_ops();

	for_each_active_iommu(iommu, drhd)
		iommu->iommu_dev = iommu_device_create(NULL, iommu,
						       intel_iommu_groups,
						       iommu->name);

	bus_set_iommu(&pci_bus_type, &intel_iommu_ops);
	bus_register_notifier(&pci_bus_type, &device_nb);
	if (si_domain && !hw_pass_through)
		register_memory_notifier(&intel_iommu_memory_nb);

	intel_iommu_enabled = 1;

	return 0;

out_free_reserved_range:
	put_iova_domain(&reserved_iova_list);
out_free_dmar:
	intel_iommu_free_dmars();
	up_write(&dmar_global_lock);
	iommu_exit_mempool();
	return ret;
}

static int iommu_detach_dev_cb(struct pci_dev *pdev, u16 alias, void *opaque)
{
	struct intel_iommu *iommu = opaque;

	iommu_detach_dev(iommu, PCI_BUS_NUM(alias), alias & 0xff);
	return 0;
}

/*
 * NB - intel-iommu lacks any sort of reference counting for the users of
 * dependent devices.  If multiple endpoints have intersecting dependent
 * devices, unbinding the driver from any one of them will possibly leave
 * the others unable to operate.
 */
static void iommu_detach_dependent_devices(struct intel_iommu *iommu,
					   struct device *dev)
{
	if (!iommu || !dev || !dev_is_pci(dev))
		return;

	pci_for_each_dma_alias(to_pci_dev(dev), &iommu_detach_dev_cb, iommu);
}

static void domain_remove_one_dev_info(struct dmar_domain *domain,
				       struct device *dev)
{
	struct device_domain_info *info, *tmp;
	struct intel_iommu *iommu;
	unsigned long flags;
	bool found = false;
	u8 bus, devfn;

	iommu = device_to_iommu(dev, &bus, &devfn);
	if (!iommu)
		return;

	spin_lock_irqsave(&device_domain_lock, flags);
	list_for_each_entry_safe(info, tmp, &domain->devices, link) {
		if (info->iommu == iommu && info->bus == bus &&
		    info->devfn == devfn) {
			unlink_domain_info(info);
			spin_unlock_irqrestore(&device_domain_lock, flags);

			iommu_disable_dev_iotlb(info);
			iommu_detach_dev(iommu, info->bus, info->devfn);
			iommu_detach_dependent_devices(iommu, dev);
			free_devinfo_mem(info);

			spin_lock_irqsave(&device_domain_lock, flags);

			if (found)
				break;
			else
				continue;
		}

		/* if there is no other devices under the same iommu
		 * owned by this domain, clear this iommu in iommu_bmp
		 * update iommu count and coherency
		 */
		if (info->iommu == iommu)
			found = true;
	}

	spin_unlock_irqrestore(&device_domain_lock, flags);

	if (found == 0) {
		domain_detach_iommu(domain, iommu);
		if (!domain_type_is_vm_or_si(domain))
			iommu_detach_domain(domain, iommu);
	}
}

static int md_domain_init(struct dmar_domain *domain, int guest_width)
{
	int adjust_width;

	init_iova_domain(&domain->iovad, VTD_PAGE_SIZE, IOVA_START_PFN,
			DMA_32BIT_PFN);
	domain_reserve_special_ranges(domain);

	/* calculate AGAW */
	domain->gaw = guest_width;
	adjust_width = guestwidth_to_adjustwidth(guest_width);
	domain->agaw = width_to_agaw(adjust_width);

	domain->iommu_coherency = 0;
	domain->iommu_snooping = 0;
	domain->iommu_superpage = 0;
	domain->max_addr = 0;

	/* always allocate the top pgd */
	domain->pgd = (struct dma_pte *)alloc_pgtable_page(domain->nid);
	if (!domain->pgd)
		return -ENOMEM;
	domain_flush_cache(domain, domain->pgd, PAGE_SIZE);
	return 0;
}

static struct iommu_domain *intel_iommu_domain_alloc(unsigned type)
{
	struct dmar_domain *dmar_domain;
	struct iommu_domain *domain;

	if (type != IOMMU_DOMAIN_UNMANAGED)
		return NULL;

	dmar_domain = alloc_domain(DOMAIN_FLAG_VIRTUAL_MACHINE);
	if (!dmar_domain) {
		printk(KERN_ERR
			"intel_iommu_domain_init: dmar_domain == NULL\n");
		return NULL;
	}
	if (md_domain_init(dmar_domain, DEFAULT_DOMAIN_ADDRESS_WIDTH)) {
		printk(KERN_ERR
			"intel_iommu_domain_init() failed\n");
		domain_exit(dmar_domain);
		return NULL;
	}
	domain_update_iommu_cap(dmar_domain);

	domain = &dmar_domain->domain;
	domain->geometry.aperture_start = 0;
	domain->geometry.aperture_end   = __DOMAIN_MAX_ADDR(dmar_domain->gaw);
	domain->geometry.force_aperture = true;

	return domain;
}

static void intel_iommu_domain_free(struct iommu_domain *domain)
{
	domain_exit(to_dmar_domain(domain));
}

static int intel_iommu_attach_device(struct iommu_domain *domain,
				     struct device *dev)
{
	struct dmar_domain *dmar_domain = to_dmar_domain(domain);
	struct intel_iommu *iommu;
	int addr_width;
	u8 bus, devfn;

	if (device_is_rmrr_locked(dev)) {
		dev_warn(dev, "Device is ineligible for IOMMU domain attach due to platform RMRR requirement.  Contact your platform vendor.\n");
		return -EPERM;
	}

	/* normally dev is not mapped */
	if (unlikely(domain_context_mapped(dev))) {
		struct dmar_domain *old_domain;

		old_domain = find_domain(dev);
		if (old_domain) {
			if (domain_type_is_vm_or_si(dmar_domain))
				domain_remove_one_dev_info(old_domain, dev);
			else
				domain_remove_dev_info(old_domain);

			if (!domain_type_is_vm_or_si(old_domain) &&
			     list_empty(&old_domain->devices))
				domain_exit(old_domain);
		}
	}

	iommu = device_to_iommu(dev, &bus, &devfn);
	if (!iommu)
		return -ENODEV;

	/* check if this iommu agaw is sufficient for max mapped address */
	addr_width = agaw_to_width(iommu->agaw);
	if (addr_width > cap_mgaw(iommu->cap))
		addr_width = cap_mgaw(iommu->cap);

	if (dmar_domain->max_addr > (1LL << addr_width)) {
		printk(KERN_ERR "%s: iommu width (%d) is not "
		       "sufficient for the mapped address (%llx)\n",
		       __func__, addr_width, dmar_domain->max_addr);
		return -EFAULT;
	}
	dmar_domain->gaw = addr_width;

	/*
	 * Knock out extra levels of page tables if necessary
	 */
	while (iommu->agaw < dmar_domain->agaw) {
		struct dma_pte *pte;

		pte = dmar_domain->pgd;
		if (dma_pte_present(pte)) {
			dmar_domain->pgd = (struct dma_pte *)
				phys_to_virt(dma_pte_addr(pte));
			free_pgtable_page(pte);
		}
		dmar_domain->agaw--;
	}

	return domain_add_dev_info(dmar_domain, dev, CONTEXT_TT_MULTI_LEVEL);
}

static void intel_iommu_detach_device(struct iommu_domain *domain,
				      struct device *dev)
{
	domain_remove_one_dev_info(to_dmar_domain(domain), dev);
}

static int intel_iommu_map(struct iommu_domain *domain,
			   unsigned long iova, phys_addr_t hpa,
			   size_t size, int iommu_prot)
{
	struct dmar_domain *dmar_domain = to_dmar_domain(domain);
	u64 max_addr;
	int prot = 0;
	int ret;

	if (iommu_prot & IOMMU_READ)
		prot |= DMA_PTE_READ;
	if (iommu_prot & IOMMU_WRITE)
		prot |= DMA_PTE_WRITE;
	if ((iommu_prot & IOMMU_CACHE) && dmar_domain->iommu_snooping)
		prot |= DMA_PTE_SNP;

	max_addr = iova + size;
	if (dmar_domain->max_addr < max_addr) {
		u64 end;

		/* check if minimum agaw is sufficient for mapped address */
		end = __DOMAIN_MAX_ADDR(dmar_domain->gaw) + 1;
		if (end < max_addr) {
			printk(KERN_ERR "%s: iommu width (%d) is not "
			       "sufficient for the mapped address (%llx)\n",
			       __func__, dmar_domain->gaw, max_addr);
			return -EFAULT;
		}
		dmar_domain->max_addr = max_addr;
	}
	/* Round up size to next multiple of PAGE_SIZE, if it and
	   the low bits of hpa would take us onto the next page */
	size = aligned_nrpages(hpa, size);
	ret = domain_pfn_mapping(dmar_domain, iova >> VTD_PAGE_SHIFT,
				 hpa >> VTD_PAGE_SHIFT, size, prot);
	return ret;
}

static size_t intel_iommu_unmap(struct iommu_domain *domain,
				unsigned long iova, size_t size)
{
	struct dmar_domain *dmar_domain = to_dmar_domain(domain);
	struct page *freelist = NULL;
	struct intel_iommu *iommu;
	unsigned long start_pfn, last_pfn;
	unsigned int npages;
	int iommu_id, num, ndomains, level = 0;

	/* Cope with horrid API which requires us to unmap more than the
	   size argument if it happens to be a large-page mapping. */
	if (!pfn_to_dma_pte(dmar_domain, iova >> VTD_PAGE_SHIFT, &level))
		BUG();

	if (size < VTD_PAGE_SIZE << level_to_offset_bits(level))
		size = VTD_PAGE_SIZE << level_to_offset_bits(level);

	start_pfn = iova >> VTD_PAGE_SHIFT;
	last_pfn = (iova + size - 1) >> VTD_PAGE_SHIFT;

	freelist = domain_unmap(dmar_domain, start_pfn, last_pfn);

	npages = last_pfn - start_pfn + 1;

	for_each_set_bit(iommu_id, dmar_domain->iommu_bmp, g_num_of_iommus) {
               iommu = g_iommus[iommu_id];

               /*
                * find bit position of dmar_domain
                */
               ndomains = cap_ndoms(iommu->cap);
               for_each_set_bit(num, iommu->domain_ids, ndomains) {
                       if (iommu->domains[num] == dmar_domain)
                               iommu_flush_iotlb_psi(iommu, num, start_pfn,
						     npages, !freelist, 0);
	       }

	}

	dma_free_pagelist(freelist);

	if (dmar_domain->max_addr == iova + size)
		dmar_domain->max_addr = iova;

	return size;
}

static phys_addr_t intel_iommu_iova_to_phys(struct iommu_domain *domain,
					    dma_addr_t iova)
{
	struct dmar_domain *dmar_domain = to_dmar_domain(domain);
	struct dma_pte *pte;
	int level = 0;
	u64 phys = 0;

	pte = pfn_to_dma_pte(dmar_domain, iova >> VTD_PAGE_SHIFT, &level);
	if (pte)
		phys = dma_pte_addr(pte);

	return phys;
}

static bool intel_iommu_capable(enum iommu_cap cap)
{
	if (cap == IOMMU_CAP_CACHE_COHERENCY)
		return domain_update_iommu_snooping(NULL) == 1;
	if (cap == IOMMU_CAP_INTR_REMAP)
		return irq_remapping_enabled == 1;

	return false;
}

static int intel_iommu_add_device(struct device *dev)
{
	struct intel_iommu *iommu;
	struct iommu_group *group;
	u8 bus, devfn;

	iommu = device_to_iommu(dev, &bus, &devfn);
	if (!iommu)
		return -ENODEV;

	iommu_device_link(iommu->iommu_dev, dev);

	group = iommu_group_get_for_dev(dev);

	if (IS_ERR(group))
		return PTR_ERR(group);

	iommu_group_put(group);
	return 0;
}

static void intel_iommu_remove_device(struct device *dev)
{
	struct intel_iommu *iommu;
	u8 bus, devfn;

	iommu = device_to_iommu(dev, &bus, &devfn);
	if (!iommu)
		return;

	iommu_group_remove_device(dev);

	iommu_device_unlink(iommu->iommu_dev, dev);
}

static const struct iommu_ops intel_iommu_ops = {
	.capable	= intel_iommu_capable,
	.domain_alloc	= intel_iommu_domain_alloc,
	.domain_free	= intel_iommu_domain_free,
	.attach_dev	= intel_iommu_attach_device,
	.detach_dev	= intel_iommu_detach_device,
	.map		= intel_iommu_map,
	.unmap		= intel_iommu_unmap,
	.map_sg		= default_iommu_map_sg,
	.iova_to_phys	= intel_iommu_iova_to_phys,
	.add_device	= intel_iommu_add_device,
	.remove_device	= intel_iommu_remove_device,
	.pgsize_bitmap	= INTEL_IOMMU_PGSIZES,
};

static void quirk_iommu_g4x_gfx(struct pci_dev *dev)
{
	/* G4x/GM45 integrated gfx dmar support is totally busted. */
	printk(KERN_INFO "DMAR: Disabling IOMMU for graphics on this chipset\n");
	dmar_map_gfx = 0;
}

DECLARE_PCI_FIXUP_HEADER(PCI_VENDOR_ID_INTEL, 0x2a40, quirk_iommu_g4x_gfx);
DECLARE_PCI_FIXUP_HEADER(PCI_VENDOR_ID_INTEL, 0x2e00, quirk_iommu_g4x_gfx);
DECLARE_PCI_FIXUP_HEADER(PCI_VENDOR_ID_INTEL, 0x2e10, quirk_iommu_g4x_gfx);
DECLARE_PCI_FIXUP_HEADER(PCI_VENDOR_ID_INTEL, 0x2e20, quirk_iommu_g4x_gfx);
DECLARE_PCI_FIXUP_HEADER(PCI_VENDOR_ID_INTEL, 0x2e30, quirk_iommu_g4x_gfx);
DECLARE_PCI_FIXUP_HEADER(PCI_VENDOR_ID_INTEL, 0x2e40, quirk_iommu_g4x_gfx);
DECLARE_PCI_FIXUP_HEADER(PCI_VENDOR_ID_INTEL, 0x2e90, quirk_iommu_g4x_gfx);

static void quirk_iommu_rwbf(struct pci_dev *dev)
{
	/*
	 * Mobile 4 Series Chipset neglects to set RWBF capability,
	 * but needs it. Same seems to hold for the desktop versions.
	 */
	printk(KERN_INFO "DMAR: Forcing write-buffer flush capability\n");
	rwbf_quirk = 1;
}

DECLARE_PCI_FIXUP_HEADER(PCI_VENDOR_ID_INTEL, 0x2a40, quirk_iommu_rwbf);
DECLARE_PCI_FIXUP_HEADER(PCI_VENDOR_ID_INTEL, 0x2e00, quirk_iommu_rwbf);
DECLARE_PCI_FIXUP_HEADER(PCI_VENDOR_ID_INTEL, 0x2e10, quirk_iommu_rwbf);
DECLARE_PCI_FIXUP_HEADER(PCI_VENDOR_ID_INTEL, 0x2e20, quirk_iommu_rwbf);
DECLARE_PCI_FIXUP_HEADER(PCI_VENDOR_ID_INTEL, 0x2e30, quirk_iommu_rwbf);
DECLARE_PCI_FIXUP_HEADER(PCI_VENDOR_ID_INTEL, 0x2e40, quirk_iommu_rwbf);
DECLARE_PCI_FIXUP_HEADER(PCI_VENDOR_ID_INTEL, 0x2e90, quirk_iommu_rwbf);

#define GGC 0x52
#define GGC_MEMORY_SIZE_MASK	(0xf << 8)
#define GGC_MEMORY_SIZE_NONE	(0x0 << 8)
#define GGC_MEMORY_SIZE_1M	(0x1 << 8)
#define GGC_MEMORY_SIZE_2M	(0x3 << 8)
#define GGC_MEMORY_VT_ENABLED	(0x8 << 8)
#define GGC_MEMORY_SIZE_2M_VT	(0x9 << 8)
#define GGC_MEMORY_SIZE_3M_VT	(0xa << 8)
#define GGC_MEMORY_SIZE_4M_VT	(0xb << 8)

static void quirk_calpella_no_shadow_gtt(struct pci_dev *dev)
{
	unsigned short ggc;

	if (pci_read_config_word(dev, GGC, &ggc))
		return;

	if (!(ggc & GGC_MEMORY_VT_ENABLED)) {
		printk(KERN_INFO "DMAR: BIOS has allocated no shadow GTT; disabling IOMMU for graphics\n");
		dmar_map_gfx = 0;
	} else if (dmar_map_gfx) {
		/* we have to ensure the gfx device is idle before we flush */
		printk(KERN_INFO "DMAR: Disabling batched IOTLB flush on Ironlake\n");
		intel_iommu_strict = 1;
       }
}
DECLARE_PCI_FIXUP_HEADER(PCI_VENDOR_ID_INTEL, 0x0040, quirk_calpella_no_shadow_gtt);
DECLARE_PCI_FIXUP_HEADER(PCI_VENDOR_ID_INTEL, 0x0044, quirk_calpella_no_shadow_gtt);
DECLARE_PCI_FIXUP_HEADER(PCI_VENDOR_ID_INTEL, 0x0062, quirk_calpella_no_shadow_gtt);
DECLARE_PCI_FIXUP_HEADER(PCI_VENDOR_ID_INTEL, 0x006a, quirk_calpella_no_shadow_gtt);

/* On Tylersburg chipsets, some BIOSes have been known to enable the
   ISOCH DMAR unit for the Azalia sound device, but not give it any
   TLB entries, which causes it to deadlock. Check for that.  We do
   this in a function called from init_dmars(), instead of in a PCI
   quirk, because we don't want to print the obnoxious "BIOS broken"
   message if VT-d is actually disabled.
*/
static void __init check_tylersburg_isoch(void)
{
	struct pci_dev *pdev;
	uint32_t vtisochctrl;

	/* If there's no Azalia in the system anyway, forget it. */
	pdev = pci_get_device(PCI_VENDOR_ID_INTEL, 0x3a3e, NULL);
	if (!pdev)
		return;
	pci_dev_put(pdev);

	/* System Management Registers. Might be hidden, in which case
	   we can't do the sanity check. But that's OK, because the
	   known-broken BIOSes _don't_ actually hide it, so far. */
	pdev = pci_get_device(PCI_VENDOR_ID_INTEL, 0x342e, NULL);
	if (!pdev)
		return;

	if (pci_read_config_dword(pdev, 0x188, &vtisochctrl)) {
		pci_dev_put(pdev);
		return;
	}

	pci_dev_put(pdev);

	/* If Azalia DMA is routed to the non-isoch DMAR unit, fine. */
	if (vtisochctrl & 1)
		return;

	/* Drop all bits other than the number of TLB entries */
	vtisochctrl &= 0x1c;

	/* If we have the recommended number of TLB entries (16), fine. */
	if (vtisochctrl == 0x10)
		return;

	/* Zero TLB entries? You get to ride the short bus to school. */
	if (!vtisochctrl) {
		WARN(1, "Your BIOS is broken; DMA routed to ISOCH DMAR unit but no TLB space.\n"
		     "BIOS vendor: %s; Ver: %s; Product Version: %s\n",
		     dmi_get_system_info(DMI_BIOS_VENDOR),
		     dmi_get_system_info(DMI_BIOS_VERSION),
		     dmi_get_system_info(DMI_PRODUCT_VERSION));
		iommu_identity_mapping |= IDENTMAP_AZALIA;
		return;
	}
	
	printk(KERN_WARNING "DMAR: Recommended TLB entries for ISOCH unit is 16; your BIOS set %d\n",
	       vtisochctrl);
}<|MERGE_RESOLUTION|>--- conflicted
+++ resolved
@@ -681,11 +681,7 @@
 	struct context_entry *context;
 	u64 *entry;
 
-<<<<<<< HEAD
-	if (ecap_ecs(iommu->ecap)) {
-=======
 	if (ecs_enabled(iommu)) {
->>>>>>> 4b8a8262
 		if (devfn >= 0x80) {
 			devfn -= 0x80;
 			entry = &root->hi;
@@ -712,14 +708,11 @@
 	return &context[devfn];
 }
 
-<<<<<<< HEAD
-=======
 static int iommu_dummy(struct device *dev)
 {
 	return dev->archdata.iommu == DUMMY_DEVICE_DOMAIN_INFO;
 }
 
->>>>>>> 4b8a8262
 static struct intel_iommu *device_to_iommu(struct device *dev, u8 *bus, u8 *devfn)
 {
 	struct dmar_drhd_unit *drhd = NULL;
@@ -822,29 +815,16 @@
 	}
 	for (i = 0; i < ROOT_ENTRY_NR; i++) {
 		context = iommu_context_addr(iommu, i, 0, 0);
-<<<<<<< HEAD
 		if (context)
 			free_pgtable_page(context);
 
-		if (!ecap_ecs(iommu->ecap))
+		if (!ecs_enabled(iommu))
 			continue;
 
 		context = iommu_context_addr(iommu, i, 0x80, 0);
 		if (context)
 			free_pgtable_page(context);
 
-=======
-		if (context)
-			free_pgtable_page(context);
-
-		if (!ecs_enabled(iommu))
-			continue;
-
-		context = iommu_context_addr(iommu, i, 0x80, 0);
-		if (context)
-			free_pgtable_page(context);
-
->>>>>>> 4b8a8262
 	}
 	free_pgtable_page(iommu->root_entry);
 	iommu->root_entry = NULL;
@@ -1173,11 +1153,7 @@
 	unsigned long flag;
 
 	addr = virt_to_phys(iommu->root_entry);
-<<<<<<< HEAD
-	if (ecap_ecs(iommu->ecap))
-=======
 	if (ecs_enabled(iommu))
->>>>>>> 4b8a8262
 		addr |= DMA_RTADDR_RTT;
 
 	raw_spin_lock_irqsave(&iommu->register_lock, flag);
