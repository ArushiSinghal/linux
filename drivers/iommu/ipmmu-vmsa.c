--- conflicted
+++ resolved
@@ -851,10 +851,7 @@
 
 static const struct of_device_id ipmmu_of_ids[] = {
 	{ .compatible = "renesas,ipmmu-vmsa", },
-<<<<<<< HEAD
-=======
 	{ }
->>>>>>> 007760cf
 };
 
 static struct platform_driver ipmmu_driver = {
