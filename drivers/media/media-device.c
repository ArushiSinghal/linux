/*
 * Media device
 *
 * Copyright (C) 2010 Nokia Corporation
 *
 * Contacts: Laurent Pinchart <laurent.pinchart@ideasonboard.com>
 *	     Sakari Ailus <sakari.ailus@iki.fi>
 *
 * This program is free software; you can redistribute it and/or modify
 * it under the terms of the GNU General Public License version 2 as
 * published by the Free Software Foundation.
 *
 * This program is distributed in the hope that it will be useful,
 * but WITHOUT ANY WARRANTY; without even the implied warranty of
 * MERCHANTABILITY or FITNESS FOR A PARTICULAR PURPOSE.  See the
 * GNU General Public License for more details.
 *
 * You should have received a copy of the GNU General Public License
 * along with this program; if not, write to the Free Software
 * Foundation, Inc., 59 Temple Place, Suite 330, Boston, MA  02111-1307  USA
 */

/* We need to access legacy defines from linux/media.h */
#define __NEED_MEDIA_LEGACY_API

#include <linux/compat.h>
#include <linux/export.h>
#include <linux/idr.h>
#include <linux/ioctl.h>
#include <linux/media.h>
#include <linux/slab.h>
#include <linux/types.h>
#include <linux/pci.h>
#include <linux/usb.h>

#include <media/media-device.h>
#include <media/media-devnode.h>
#include <media/media-entity.h>

#ifdef CONFIG_MEDIA_CONTROLLER

/* -----------------------------------------------------------------------------
 * Userspace API
 */

static inline void __user *media_get_uptr(__u64 arg)
{
	return (void __user *)(uintptr_t)arg;
}

static int media_device_open(struct file *filp)
{
	return 0;
}

static int media_device_close(struct file *filp)
{
	return 0;
}

static int media_device_get_info(struct media_device *dev,
				 struct media_device_info __user *__info)
{
	struct media_device_info info;

	memset(&info, 0, sizeof(info));

	if (dev->driver_name[0])
		strlcpy(info.driver, dev->driver_name, sizeof(info.driver));
	else
		strlcpy(info.driver, dev->dev->driver->name, sizeof(info.driver));

	strlcpy(info.model, dev->model, sizeof(info.model));
	strlcpy(info.serial, dev->serial, sizeof(info.serial));
	strlcpy(info.bus_info, dev->bus_info, sizeof(info.bus_info));

	info.media_version = MEDIA_API_VERSION;
	info.hw_revision = dev->hw_revision;
	info.driver_version = dev->driver_version;

	if (copy_to_user(__info, &info, sizeof(*__info)))
		return -EFAULT;
	return 0;
}

static struct media_entity *find_entity(struct media_device *mdev, u32 id)
{
	struct media_entity *entity;
	int next = id & MEDIA_ENT_ID_FLAG_NEXT;

	id &= ~MEDIA_ENT_ID_FLAG_NEXT;

	mutex_lock(&mdev->graph_mutex);

	media_device_for_each_entity(entity, mdev) {
		if (((media_entity_id(entity) == id) && !next) ||
		    ((media_entity_id(entity) > id) && next)) {
			mutex_unlock(&mdev->graph_mutex);
			return entity;
		}
	}

	mutex_unlock(&mdev->graph_mutex);

	return NULL;
}

static long media_device_enum_entities(struct media_device *mdev,
				       struct media_entity_desc __user *uent)
{
	struct media_entity *ent;
	struct media_entity_desc u_ent;

	memset(&u_ent, 0, sizeof(u_ent));
	if (copy_from_user(&u_ent.id, &uent->id, sizeof(u_ent.id)))
		return -EFAULT;

	ent = find_entity(mdev, u_ent.id);

	if (ent == NULL)
		return -EINVAL;

	u_ent.id = media_entity_id(ent);
	if (ent->name)
		strlcpy(u_ent.name, ent->name, sizeof(u_ent.name));
	u_ent.type = ent->function;
	u_ent.revision = 0;		/* Unused */
	u_ent.flags = ent->flags;
	u_ent.group_id = 0;		/* Unused */
	u_ent.pads = ent->num_pads;
	u_ent.links = ent->num_links - ent->num_backlinks;

	/*
	 * Workaround for a bug at media-ctl <= v1.10 that makes it to
	 * do the wrong thing if the entity function doesn't belong to
	 * either MEDIA_ENT_F_OLD_BASE or MEDIA_ENT_F_OLD_SUBDEV_BASE
	 * Ranges.
	 *
	 * Non-subdevices are expected to be at the MEDIA_ENT_F_OLD_BASE,
	 * or, otherwise, will be silently ignored by media-ctl when
	 * printing the graphviz diagram. So, map them into the devnode
	 * old range.
	 */
	if (ent->function < MEDIA_ENT_F_OLD_BASE ||
	    ent->function > MEDIA_ENT_T_DEVNODE_UNKNOWN) {
		if (is_media_entity_v4l2_subdev(ent))
			u_ent.type = MEDIA_ENT_F_V4L2_SUBDEV_UNKNOWN;
		else if (ent->function != MEDIA_ENT_F_IO_V4L)
			u_ent.type = MEDIA_ENT_T_DEVNODE_UNKNOWN;
	}

	memcpy(&u_ent.raw, &ent->info, sizeof(ent->info));
	if (copy_to_user(uent, &u_ent, sizeof(u_ent)))
		return -EFAULT;
	return 0;
}

static void media_device_kpad_to_upad(const struct media_pad *kpad,
				      struct media_pad_desc *upad)
{
	upad->entity = media_entity_id(kpad->entity);
	upad->index = kpad->index;
	upad->flags = kpad->flags;
}

static long __media_device_enum_links(struct media_device *mdev,
				      struct media_links_enum *links)
{
	struct media_entity *entity;

	entity = find_entity(mdev, links->entity);
	if (entity == NULL)
		return -EINVAL;

	if (links->pads) {
		unsigned int p;

		for (p = 0; p < entity->num_pads; p++) {
			struct media_pad_desc pad;

			memset(&pad, 0, sizeof(pad));
			media_device_kpad_to_upad(&entity->pads[p], &pad);
			if (copy_to_user(&links->pads[p], &pad, sizeof(pad)))
				return -EFAULT;
		}
	}

	if (links->links) {
		struct media_link *link;
		struct media_link_desc __user *ulink_desc = links->links;

		list_for_each_entry(link, &entity->links, list) {
			struct media_link_desc klink_desc;

			/* Ignore backlinks. */
			if (link->source->entity != entity)
				continue;
			memset(&klink_desc, 0, sizeof(klink_desc));
			media_device_kpad_to_upad(link->source,
						  &klink_desc.source);
			media_device_kpad_to_upad(link->sink,
						  &klink_desc.sink);
			klink_desc.flags = link->flags;
			if (copy_to_user(ulink_desc, &klink_desc,
					 sizeof(*ulink_desc)))
				return -EFAULT;
			ulink_desc++;
		}
	}

	return 0;
}

static long media_device_enum_links(struct media_device *mdev,
				    struct media_links_enum __user *ulinks)
{
	struct media_links_enum links;
	int rval;

	if (copy_from_user(&links, ulinks, sizeof(links)))
		return -EFAULT;

	rval = __media_device_enum_links(mdev, &links);
	if (rval < 0)
		return rval;

	if (copy_to_user(ulinks, &links, sizeof(*ulinks)))
		return -EFAULT;

	return 0;
}

static long media_device_setup_link(struct media_device *mdev,
				    struct media_link_desc __user *_ulink)
{
	struct media_link *link = NULL;
	struct media_link_desc ulink;
	struct media_entity *source;
	struct media_entity *sink;
	int ret;

	if (copy_from_user(&ulink, _ulink, sizeof(ulink)))
		return -EFAULT;

	/* Find the source and sink entities and link.
	 */
	source = find_entity(mdev, ulink.source.entity);
	sink = find_entity(mdev, ulink.sink.entity);

	if (source == NULL || sink == NULL)
		return -EINVAL;

	if (ulink.source.index >= source->num_pads ||
	    ulink.sink.index >= sink->num_pads)
		return -EINVAL;

	link = media_entity_find_link(&source->pads[ulink.source.index],
				      &sink->pads[ulink.sink.index]);
	if (link == NULL)
		return -EINVAL;

	/* Setup the link on both entities. */
	ret = __media_entity_setup_link(link, ulink.flags);

	if (copy_to_user(_ulink, &ulink, sizeof(ulink)))
		return -EFAULT;

	return ret;
}

static long __media_device_get_topology(struct media_device *mdev,
				      struct media_v2_topology *topo)
{
	struct media_entity *entity;
	struct media_interface *intf;
	struct media_pad *pad;
	struct media_link *link;
	struct media_v2_entity kentity, __user *uentity;
	struct media_v2_interface kintf, __user *uintf;
	struct media_v2_pad kpad, __user *upad;
	struct media_v2_link klink, __user *ulink;
	unsigned int i;
	int ret = 0;

	topo->topology_version = mdev->topology_version;

	/* Get entities and number of entities */
	i = 0;
	uentity = media_get_uptr(topo->ptr_entities);
	media_device_for_each_entity(entity, mdev) {
		i++;
		if (ret || !uentity)
			continue;

		if (i > topo->num_entities) {
			ret = -ENOSPC;
			continue;
		}

		/* Copy fields to userspace struct if not error */
		memset(&kentity, 0, sizeof(kentity));
		kentity.id = entity->graph_obj.id;
		kentity.function = entity->function;
		strncpy(kentity.name, entity->name,
			sizeof(kentity.name));

		if (copy_to_user(uentity, &kentity, sizeof(kentity)))
			ret = -EFAULT;
		uentity++;
	}
	topo->num_entities = i;

	/* Get interfaces and number of interfaces */
	i = 0;
	uintf = media_get_uptr(topo->ptr_interfaces);
	media_device_for_each_intf(intf, mdev) {
		i++;
		if (ret || !uintf)
			continue;

		if (i > topo->num_interfaces) {
			ret = -ENOSPC;
			continue;
		}

		memset(&kintf, 0, sizeof(kintf));

		/* Copy intf fields to userspace struct */
		kintf.id = intf->graph_obj.id;
		kintf.intf_type = intf->type;
		kintf.flags = intf->flags;

		if (media_type(&intf->graph_obj) == MEDIA_GRAPH_INTF_DEVNODE) {
			struct media_intf_devnode *devnode;

			devnode = intf_to_devnode(intf);

			kintf.devnode.major = devnode->major;
			kintf.devnode.minor = devnode->minor;
		}

		if (copy_to_user(uintf, &kintf, sizeof(kintf)))
			ret = -EFAULT;
		uintf++;
	}
	topo->num_interfaces = i;

	/* Get pads and number of pads */
	i = 0;
	upad = media_get_uptr(topo->ptr_pads);
	media_device_for_each_pad(pad, mdev) {
		i++;
		if (ret || !upad)
			continue;

		if (i > topo->num_pads) {
			ret = -ENOSPC;
			continue;
		}

		memset(&kpad, 0, sizeof(kpad));

		/* Copy pad fields to userspace struct */
		kpad.id = pad->graph_obj.id;
		kpad.entity_id = pad->entity->graph_obj.id;
		kpad.flags = pad->flags;

		if (copy_to_user(upad, &kpad, sizeof(kpad)))
			ret = -EFAULT;
		upad++;
	}
	topo->num_pads = i;

	/* Get links and number of links */
	i = 0;
	ulink = media_get_uptr(topo->ptr_links);
	media_device_for_each_link(link, mdev) {
		if (link->is_backlink)
			continue;

		i++;

		if (ret || !ulink)
			continue;

		if (i > topo->num_links) {
			ret = -ENOSPC;
			continue;
		}

		memset(&klink, 0, sizeof(klink));

		/* Copy link fields to userspace struct */
		klink.id = link->graph_obj.id;
		klink.source_id = link->gobj0->id;
		klink.sink_id = link->gobj1->id;
		klink.flags = link->flags;

		if (copy_to_user(ulink, &klink, sizeof(klink)))
			ret = -EFAULT;
		ulink++;
	}
	topo->num_links = i;

	return ret;
}

static long media_device_get_topology(struct media_device *mdev,
				      struct media_v2_topology __user *utopo)
{
	struct media_v2_topology ktopo;
	int ret;

	if (copy_from_user(&ktopo, utopo, sizeof(ktopo)))
		return -EFAULT;

	ret = __media_device_get_topology(mdev, &ktopo);
	if (ret < 0)
		return ret;

	if (copy_to_user(utopo, &ktopo, sizeof(*utopo)))
		return -EFAULT;

	return 0;
}

static long media_device_ioctl(struct file *filp, unsigned int cmd,
			       unsigned long arg)
{
	struct media_devnode *devnode = media_devnode_data(filp);
	struct media_device *dev = to_media_device(devnode);
	long ret;

	switch (cmd) {
	case MEDIA_IOC_DEVICE_INFO:
		ret = media_device_get_info(dev,
				(struct media_device_info __user *)arg);
		break;

	case MEDIA_IOC_ENUM_ENTITIES:
		ret = media_device_enum_entities(dev,
				(struct media_entity_desc __user *)arg);
		break;

	case MEDIA_IOC_ENUM_LINKS:
		mutex_lock(&dev->graph_mutex);
		ret = media_device_enum_links(dev,
				(struct media_links_enum __user *)arg);
		mutex_unlock(&dev->graph_mutex);
		break;

	case MEDIA_IOC_SETUP_LINK:
		mutex_lock(&dev->graph_mutex);
		ret = media_device_setup_link(dev,
				(struct media_link_desc __user *)arg);
		mutex_unlock(&dev->graph_mutex);
		break;

	case MEDIA_IOC_G_TOPOLOGY:
		mutex_lock(&dev->graph_mutex);
		ret = media_device_get_topology(dev,
				(struct media_v2_topology __user *)arg);
		mutex_unlock(&dev->graph_mutex);
		break;

	default:
		ret = -ENOIOCTLCMD;
	}

	return ret;
}

#ifdef CONFIG_COMPAT

struct media_links_enum32 {
	__u32 entity;
	compat_uptr_t pads; /* struct media_pad_desc * */
	compat_uptr_t links; /* struct media_link_desc * */
	__u32 reserved[4];
};

static long media_device_enum_links32(struct media_device *mdev,
				      struct media_links_enum32 __user *ulinks)
{
	struct media_links_enum links;
	compat_uptr_t pads_ptr, links_ptr;

	memset(&links, 0, sizeof(links));

	if (get_user(links.entity, &ulinks->entity)
	    || get_user(pads_ptr, &ulinks->pads)
	    || get_user(links_ptr, &ulinks->links))
		return -EFAULT;

	links.pads = compat_ptr(pads_ptr);
	links.links = compat_ptr(links_ptr);

	return __media_device_enum_links(mdev, &links);
}

#define MEDIA_IOC_ENUM_LINKS32		_IOWR('|', 0x02, struct media_links_enum32)

static long media_device_compat_ioctl(struct file *filp, unsigned int cmd,
				      unsigned long arg)
{
	struct media_devnode *devnode = media_devnode_data(filp);
	struct media_device *dev = to_media_device(devnode);
	long ret;

	switch (cmd) {
	case MEDIA_IOC_DEVICE_INFO:
	case MEDIA_IOC_ENUM_ENTITIES:
	case MEDIA_IOC_SETUP_LINK:
	case MEDIA_IOC_G_TOPOLOGY:
		return media_device_ioctl(filp, cmd, arg);

	case MEDIA_IOC_ENUM_LINKS32:
		mutex_lock(&dev->graph_mutex);
		ret = media_device_enum_links32(dev,
				(struct media_links_enum32 __user *)arg);
		mutex_unlock(&dev->graph_mutex);
		break;

	default:
		ret = -ENOIOCTLCMD;
	}

	return ret;
}
#endif /* CONFIG_COMPAT */

static const struct media_file_operations media_device_fops = {
	.owner = THIS_MODULE,
	.open = media_device_open,
	.ioctl = media_device_ioctl,
#ifdef CONFIG_COMPAT
	.compat_ioctl = media_device_compat_ioctl,
#endif /* CONFIG_COMPAT */
	.release = media_device_close,
};

/* -----------------------------------------------------------------------------
 * sysfs
 */

static ssize_t show_model(struct device *cd,
			  struct device_attribute *attr, char *buf)
{
	struct media_device *mdev = to_media_device(to_media_devnode(cd));

	return sprintf(buf, "%.*s\n", (int)sizeof(mdev->model), mdev->model);
}

static DEVICE_ATTR(model, S_IRUGO, show_model, NULL);

/* -----------------------------------------------------------------------------
 * Registration/unregistration
 */

static void media_device_release(struct media_devnode *mdev)
{
	dev_dbg(mdev->parent, "Media device released\n");
}

/**
 * media_device_register_entity - Register an entity with a media device
 * @mdev:	The media device
 * @entity:	The entity
 */
int __must_check media_device_register_entity(struct media_device *mdev,
					      struct media_entity *entity)
{
	struct media_entity_notify *notify, *next;
	unsigned int i;
	int ret;

	if (entity->function == MEDIA_ENT_F_V4L2_SUBDEV_UNKNOWN ||
	    entity->function == MEDIA_ENT_F_UNKNOWN)
		dev_warn(mdev->dev,
			 "Entity type for entity %s was not initialized!\n",
			 entity->name);

	/* Warn if we apparently re-register an entity */
	WARN_ON(entity->graph_obj.mdev != NULL);
	entity->graph_obj.mdev = mdev;
	INIT_LIST_HEAD(&entity->links);
	entity->num_links = 0;
	entity->num_backlinks = 0;

	if (!ida_pre_get(&mdev->entity_internal_idx, GFP_KERNEL))
		return -ENOMEM;

	mutex_lock(&mdev->graph_mutex);

	ret = ida_get_new_above(&mdev->entity_internal_idx, 1,
				&entity->internal_idx);
	if (ret < 0) {
		mutex_unlock(&mdev->graph_mutex);
		return ret;
	}

	mdev->entity_internal_idx_max =
		max(mdev->entity_internal_idx_max, entity->internal_idx);

	/* Initialize media_gobj embedded at the entity */
	media_gobj_create(mdev, MEDIA_GRAPH_ENTITY, &entity->graph_obj);

	/* Initialize objects at the pads */
	for (i = 0; i < entity->num_pads; i++)
		media_gobj_create(mdev, MEDIA_GRAPH_PAD,
			       &entity->pads[i].graph_obj);

	/* invoke entity_notify callbacks */
	list_for_each_entry_safe(notify, next, &mdev->entity_notify, list) {
		(notify)->notify(entity, notify->notify_data);
	}

<<<<<<< HEAD
	spin_unlock(&mdev->lock);
=======
	if (mdev->entity_internal_idx_max
	    >= mdev->pm_count_walk.ent_enum.idx_max) {
		struct media_entity_graph new = { .top = 0 };

		/*
		 * Initialise the new graph walk before cleaning up
		 * the old one in order not to spoil the graph walk
		 * object of the media device if graph walk init fails.
		 */
		ret = media_entity_graph_walk_init(&new, mdev);
		if (ret) {
			mutex_unlock(&mdev->graph_mutex);
			return ret;
		}
		media_entity_graph_walk_cleanup(&mdev->pm_count_walk);
		mdev->pm_count_walk = new;
	}
	mutex_unlock(&mdev->graph_mutex);
>>>>>>> 26f2b92c

	mutex_lock(&mdev->graph_mutex);
	if (mdev->entity_internal_idx_max
	    >= mdev->pm_count_walk.ent_enum.idx_max) {
		struct media_entity_graph new = { .top = 0 };

		/*
		 * Initialise the new graph walk before cleaning up
		 * the old one in order not to spoil the graph walk
		 * object of the media device if graph walk init fails.
		 */
		ret = media_entity_graph_walk_init(&new, mdev);
		if (ret) {
			mutex_unlock(&mdev->graph_mutex);
			return ret;
		}
		media_entity_graph_walk_cleanup(&mdev->pm_count_walk);
		mdev->pm_count_walk = new;
	}
	mutex_unlock(&mdev->graph_mutex);

	return 0;
}
EXPORT_SYMBOL_GPL(media_device_register_entity);

static void __media_device_unregister_entity(struct media_entity *entity)
{
	struct media_device *mdev = entity->graph_obj.mdev;
	struct media_link *link, *tmp;
	struct media_interface *intf;
	unsigned int i;

	ida_simple_remove(&mdev->entity_internal_idx, entity->internal_idx);

	/* Remove all interface links pointing to this entity */
	list_for_each_entry(intf, &mdev->interfaces, graph_obj.list) {
		list_for_each_entry_safe(link, tmp, &intf->links, list) {
			if (link->entity == entity)
				__media_remove_intf_link(link);
		}
	}

	/* Remove all data links that belong to this entity */
	__media_entity_remove_links(entity);

	/* Remove all pads that belong to this entity */
	for (i = 0; i < entity->num_pads; i++)
		media_gobj_destroy(&entity->pads[i].graph_obj);

	/* Remove the entity */
	media_gobj_destroy(&entity->graph_obj);

	/* invoke entity_notify callbacks to handle entity removal?? */

	entity->graph_obj.mdev = NULL;
}

void media_device_unregister_entity(struct media_entity *entity)
{
	struct media_device *mdev = entity->graph_obj.mdev;

	if (mdev == NULL)
		return;

	mutex_lock(&mdev->graph_mutex);
	__media_device_unregister_entity(entity);
	mutex_unlock(&mdev->graph_mutex);
}
EXPORT_SYMBOL_GPL(media_device_unregister_entity);

/**
 * media_device_init() - initialize a media device
 * @mdev:	The media device
 *
 * The caller is responsible for initializing the media device before
 * registration. The following fields must be set:
 *
 * - dev must point to the parent device
 * - model must be filled with the device model name
 */
void media_device_init(struct media_device *mdev)
{
	INIT_LIST_HEAD(&mdev->entities);
	INIT_LIST_HEAD(&mdev->interfaces);
	INIT_LIST_HEAD(&mdev->pads);
	INIT_LIST_HEAD(&mdev->links);
	INIT_LIST_HEAD(&mdev->entity_notify);
<<<<<<< HEAD
	spin_lock_init(&mdev->lock);
=======
>>>>>>> 26f2b92c
	mutex_init(&mdev->graph_mutex);
	ida_init(&mdev->entity_internal_idx);

	dev_dbg(mdev->dev, "Media device initialized\n");
}
EXPORT_SYMBOL_GPL(media_device_init);

void media_device_cleanup(struct media_device *mdev)
{
	ida_destroy(&mdev->entity_internal_idx);
	mdev->entity_internal_idx_max = 0;
	media_entity_graph_walk_cleanup(&mdev->pm_count_walk);
	mutex_destroy(&mdev->graph_mutex);
}
EXPORT_SYMBOL_GPL(media_device_cleanup);

int __must_check __media_device_register(struct media_device *mdev,
					 struct module *owner)
{
	int ret;

	/* Register the device node. */
	mdev->devnode.fops = &media_device_fops;
	mdev->devnode.parent = mdev->dev;
	mdev->devnode.release = media_device_release;

	/* Set version 0 to indicate user-space that the graph is static */
	mdev->topology_version = 0;

	ret = media_devnode_register(&mdev->devnode, owner);
	if (ret < 0)
		return ret;

	ret = device_create_file(&mdev->devnode.dev, &dev_attr_model);
	if (ret < 0) {
		media_devnode_unregister(&mdev->devnode);
		return ret;
	}

	dev_dbg(mdev->dev, "Media device registered\n");

	return 0;
}
EXPORT_SYMBOL_GPL(__media_device_register);

int __must_check media_device_register_entity_notify(struct media_device *mdev,
					struct media_entity_notify *nptr)
{
<<<<<<< HEAD
	spin_lock(&mdev->lock);
	list_add_tail(&nptr->list, &mdev->entity_notify);
	spin_unlock(&mdev->lock);
=======
	mutex_lock(&mdev->graph_mutex);
	list_add_tail(&nptr->list, &mdev->entity_notify);
	mutex_unlock(&mdev->graph_mutex);
>>>>>>> 26f2b92c
	return 0;
}
EXPORT_SYMBOL_GPL(media_device_register_entity_notify);

/*
 * Note: Should be called with mdev->lock held.
 */
static void __media_device_unregister_entity_notify(struct media_device *mdev,
					struct media_entity_notify *nptr)
{
	list_del(&nptr->list);
}

void media_device_unregister_entity_notify(struct media_device *mdev,
					struct media_entity_notify *nptr)
{
<<<<<<< HEAD
	spin_lock(&mdev->lock);
	__media_device_unregister_entity_notify(mdev, nptr);
	spin_unlock(&mdev->lock);
=======
	mutex_lock(&mdev->graph_mutex);
	__media_device_unregister_entity_notify(mdev, nptr);
	mutex_unlock(&mdev->graph_mutex);
>>>>>>> 26f2b92c
}
EXPORT_SYMBOL_GPL(media_device_unregister_entity_notify);

void media_device_unregister(struct media_device *mdev)
{
	struct media_entity *entity;
	struct media_entity *next;
	struct media_interface *intf, *tmp_intf;
	struct media_entity_notify *notify, *nextp;

	if (mdev == NULL)
		return;

	mutex_lock(&mdev->graph_mutex);

	/* Check if mdev was ever registered at all */
	if (!media_devnode_is_registered(&mdev->devnode)) {
		mutex_unlock(&mdev->graph_mutex);
		return;
	}

	/* Remove all entities from the media device */
	list_for_each_entry_safe(entity, next, &mdev->entities, graph_obj.list)
		__media_device_unregister_entity(entity);

	/* Remove all entity_notify callbacks from the media device */
	list_for_each_entry_safe(notify, nextp, &mdev->entity_notify, list)
		__media_device_unregister_entity_notify(mdev, notify);

	/* Remove all interfaces from the media device */
	list_for_each_entry_safe(intf, tmp_intf, &mdev->interfaces,
				 graph_obj.list) {
		__media_remove_intf_links(intf);
		media_gobj_destroy(&intf->graph_obj);
		kfree(intf);
	}

	mutex_unlock(&mdev->graph_mutex);

	device_remove_file(&mdev->devnode.dev, &dev_attr_model);
	media_devnode_unregister(&mdev->devnode);

	dev_dbg(mdev->dev, "Media device unregistered\n");
}
EXPORT_SYMBOL_GPL(media_device_unregister);

static void media_device_release_devres(struct device *dev, void *res)
{
}

struct media_device *media_device_get_devres(struct device *dev)
{
	struct media_device *mdev;

	mdev = devres_find(dev, media_device_release_devres, NULL, NULL);
	if (mdev)
		return mdev;

	mdev = devres_alloc(media_device_release_devres,
				sizeof(struct media_device), GFP_KERNEL);
	if (!mdev)
		return NULL;
	return devres_get(dev, mdev, NULL, NULL);
}
EXPORT_SYMBOL_GPL(media_device_get_devres);

struct media_device *media_device_find_devres(struct device *dev)
{
	return devres_find(dev, media_device_release_devres, NULL, NULL);
}
EXPORT_SYMBOL_GPL(media_device_find_devres);

void media_device_pci_init(struct media_device *mdev,
			   struct pci_dev *pci_dev,
			   const char *name)
{
#ifdef CONFIG_PCI
	mdev->dev = &pci_dev->dev;

	if (name)
		strlcpy(mdev->model, name, sizeof(mdev->model));
	else
		strlcpy(mdev->model, pci_name(pci_dev), sizeof(mdev->model));

	sprintf(mdev->bus_info, "PCI:%s", pci_name(pci_dev));

	mdev->hw_revision = (pci_dev->subsystem_vendor << 16)
			    | pci_dev->subsystem_device;

	mdev->driver_version = LINUX_VERSION_CODE;

	media_device_init(mdev);
#endif
}
EXPORT_SYMBOL_GPL(media_device_pci_init);

void __media_device_usb_init(struct media_device *mdev,
			     struct usb_device *udev,
			     const char *board_name,
			     const char *driver_name)
{
#ifdef CONFIG_USB
	mdev->dev = &udev->dev;

	if (driver_name)
		strlcpy(mdev->driver_name, driver_name,
			sizeof(mdev->driver_name));

	if (board_name)
		strlcpy(mdev->model, board_name, sizeof(mdev->model));
	else if (udev->product)
		strlcpy(mdev->model, udev->product, sizeof(mdev->model));
	else
		strlcpy(mdev->model, "unknown model", sizeof(mdev->model));
	if (udev->serial)
		strlcpy(mdev->serial, udev->serial, sizeof(mdev->serial));
	usb_make_path(udev, mdev->bus_info, sizeof(mdev->bus_info));
	mdev->hw_revision = le16_to_cpu(udev->descriptor.bcdDevice);
	mdev->driver_version = LINUX_VERSION_CODE;

	media_device_init(mdev);
#endif
}
EXPORT_SYMBOL_GPL(__media_device_usb_init);


#endif /* CONFIG_MEDIA_CONTROLLER */<|MERGE_RESOLUTION|>--- conflicted
+++ resolved
@@ -615,30 +615,6 @@
 		(notify)->notify(entity, notify->notify_data);
 	}
 
-<<<<<<< HEAD
-	spin_unlock(&mdev->lock);
-=======
-	if (mdev->entity_internal_idx_max
-	    >= mdev->pm_count_walk.ent_enum.idx_max) {
-		struct media_entity_graph new = { .top = 0 };
-
-		/*
-		 * Initialise the new graph walk before cleaning up
-		 * the old one in order not to spoil the graph walk
-		 * object of the media device if graph walk init fails.
-		 */
-		ret = media_entity_graph_walk_init(&new, mdev);
-		if (ret) {
-			mutex_unlock(&mdev->graph_mutex);
-			return ret;
-		}
-		media_entity_graph_walk_cleanup(&mdev->pm_count_walk);
-		mdev->pm_count_walk = new;
-	}
-	mutex_unlock(&mdev->graph_mutex);
->>>>>>> 26f2b92c
-
-	mutex_lock(&mdev->graph_mutex);
 	if (mdev->entity_internal_idx_max
 	    >= mdev->pm_count_walk.ent_enum.idx_max) {
 		struct media_entity_graph new = { .top = 0 };
@@ -724,10 +700,6 @@
 	INIT_LIST_HEAD(&mdev->pads);
 	INIT_LIST_HEAD(&mdev->links);
 	INIT_LIST_HEAD(&mdev->entity_notify);
-<<<<<<< HEAD
-	spin_lock_init(&mdev->lock);
-=======
->>>>>>> 26f2b92c
 	mutex_init(&mdev->graph_mutex);
 	ida_init(&mdev->entity_internal_idx);
 
@@ -776,15 +748,9 @@
 int __must_check media_device_register_entity_notify(struct media_device *mdev,
 					struct media_entity_notify *nptr)
 {
-<<<<<<< HEAD
-	spin_lock(&mdev->lock);
-	list_add_tail(&nptr->list, &mdev->entity_notify);
-	spin_unlock(&mdev->lock);
-=======
 	mutex_lock(&mdev->graph_mutex);
 	list_add_tail(&nptr->list, &mdev->entity_notify);
 	mutex_unlock(&mdev->graph_mutex);
->>>>>>> 26f2b92c
 	return 0;
 }
 EXPORT_SYMBOL_GPL(media_device_register_entity_notify);
@@ -801,15 +767,9 @@
 void media_device_unregister_entity_notify(struct media_device *mdev,
 					struct media_entity_notify *nptr)
 {
-<<<<<<< HEAD
-	spin_lock(&mdev->lock);
-	__media_device_unregister_entity_notify(mdev, nptr);
-	spin_unlock(&mdev->lock);
-=======
 	mutex_lock(&mdev->graph_mutex);
 	__media_device_unregister_entity_notify(mdev, nptr);
 	mutex_unlock(&mdev->graph_mutex);
->>>>>>> 26f2b92c
 }
 EXPORT_SYMBOL_GPL(media_device_unregister_entity_notify);
 
