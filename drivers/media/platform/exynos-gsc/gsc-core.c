--- conflicted
+++ resolved
@@ -1123,17 +1123,7 @@
 	if (ret < 0)
 		goto err_m2m;
 
-<<<<<<< HEAD
-	/* Initialize continious memory allocator */
 	vb2_dma_contig_set_max_seg_size(dev, DMA_BIT_MASK(32));
-	gsc->alloc_ctx = vb2_dma_contig_init_ctx(dev);
-	if (IS_ERR(gsc->alloc_ctx)) {
-		ret = PTR_ERR(gsc->alloc_ctx);
-		goto err_pm;
-	}
-=======
-	vb2_dma_contig_set_max_seg_size(dev, DMA_BIT_MASK(32));
->>>>>>> bcbadf9d
 
 	dev_dbg(dev, "gsc-%d registered successfully\n", gsc->id);
 
@@ -1156,10 +1146,6 @@
 	gsc_unregister_m2m_device(gsc);
 	v4l2_device_unregister(&gsc->v4l2_dev);
 
-<<<<<<< HEAD
-	vb2_dma_contig_cleanup_ctx(gsc->alloc_ctx);
-=======
->>>>>>> bcbadf9d
 	vb2_dma_contig_clear_max_seg_size(&pdev->dev);
 	pm_runtime_disable(&pdev->dev);
 	gsc_clk_put(gsc);
