#
# Platform drivers
#	Most drivers here are currently for webcam support

menuconfig V4L_PLATFORM_DRIVERS
	bool "V4L platform devices"
	depends on MEDIA_CAMERA_SUPPORT
	default n
	---help---
	  Say Y here to enable support for platform-specific V4L drivers.

if V4L_PLATFORM_DRIVERS

source "drivers/media/platform/marvell-ccic/Kconfig"

config VIDEO_VIA_CAMERA
	tristate "VIAFB camera controller support"
	depends on FB_VIA
	select VIDEOBUF_DMA_SG
	select VIDEO_OV7670
	help
	   Driver support for the integrated camera controller in VIA
	   Chrome9 chipsets.  Currently only tested on OLPC xo-1.5 systems
	   with ov7670 sensors.

#
# Platform multimedia device configuration
#

source "drivers/media/platform/davinci/Kconfig"

source "drivers/media/platform/omap/Kconfig"

source "drivers/media/platform/blackfin/Kconfig"

config VIDEO_SH_VOU
	tristate "SuperH VOU video output driver"
	depends on MEDIA_CAMERA_SUPPORT
	depends on VIDEO_DEV && I2C && HAS_DMA
	depends on ARCH_SHMOBILE || COMPILE_TEST
	select VIDEOBUF2_DMA_CONTIG
	help
	  Support for the Video Output Unit (VOU) on SuperH SoCs.

config VIDEO_VIU
	tristate "Freescale VIU Video Driver"
	depends on VIDEO_V4L2 && PPC_MPC512x
	select VIDEOBUF_DMA_CONTIG
	default y
	---help---
	  Support for Freescale VIU video driver. This device captures
	  video data, or overlays video on DIU frame buffer.

	  Say Y here if you want to enable VIU device on MPC5121e Rev2+.
	  In doubt, say N.

config VIDEO_M32R_AR
	tristate "AR devices"
	depends on VIDEO_V4L2
	depends on M32R || COMPILE_TEST
	---help---
	  This is a video4linux driver for the Renesas AR (Artificial Retina)
	  camera module.

config VIDEO_M32R_AR_M64278
	tristate "AR device with color module M64278(VGA)"
	depends on PLAT_M32700UT
	select VIDEO_M32R_AR
	---help---
	  This is a video4linux driver for the Renesas AR (Artificial
	  Retina) with M64278E-800 camera module.
	  This module supports VGA(640x480 pixels) resolutions.

	  To compile this driver as a module, choose M here: the
	  module will be called arv.

config VIDEO_OMAP3
	tristate "OMAP 3 Camera support"
	depends on VIDEO_V4L2 && I2C && VIDEO_V4L2_SUBDEV_API && ARCH_OMAP3
	depends on HAS_DMA && OF
	depends on OMAP_IOMMU
	select ARM_DMA_USE_IOMMU
	select VIDEOBUF2_DMA_CONTIG
	select MFD_SYSCON
	---help---
	  Driver for an OMAP 3 camera controller.

config VIDEO_OMAP3_DEBUG
	bool "OMAP 3 Camera debug messages"
	depends on VIDEO_OMAP3
	---help---
	  Enable debug messages on OMAP 3 camera controller driver.

config VIDEO_S3C_CAMIF
	tristate "Samsung S3C24XX/S3C64XX SoC Camera Interface driver"
	depends on VIDEO_V4L2 && I2C && VIDEO_V4L2_SUBDEV_API
	depends on PM
	depends on ARCH_S3C64XX || PLAT_S3C24XX || COMPILE_TEST
	depends on HAS_DMA
	select VIDEOBUF2_DMA_CONTIG
	---help---
	  This is a v4l2 driver for s3c24xx and s3c64xx SoC series camera
	  host interface (CAMIF).

	  To compile this driver as a module, choose M here: the module
	  will be called s3c-camif.

source "drivers/media/platform/soc_camera/Kconfig"
source "drivers/media/platform/exynos4-is/Kconfig"
source "drivers/media/platform/s5p-tv/Kconfig"
source "drivers/media/platform/am437x/Kconfig"
source "drivers/media/platform/xilinx/Kconfig"
source "drivers/media/platform/rcar-vin/Kconfig"

config VIDEO_TI_CAL
	tristate "TI CAL (Camera Adaptation Layer) driver"
	depends on VIDEO_DEV && VIDEO_V4L2 && VIDEO_V4L2_SUBDEV_API
	depends on SOC_DRA7XX || COMPILE_TEST
	depends on HAS_DMA
	select VIDEOBUF2_DMA_CONTIG
	default n
	---help---
	  Support for the TI CAL (Camera Adaptation Layer) block
	  found on DRA72X SoC.
	  In TI Technical Reference Manual this module is referred as
	  Camera Interface Subsystem (CAMSS).

endif # V4L_PLATFORM_DRIVERS

menuconfig V4L_MEM2MEM_DRIVERS
	bool "Memory-to-memory multimedia devices"
	depends on VIDEO_V4L2
	depends on MEDIA_CAMERA_SUPPORT
	default n
	---help---
	  Say Y here to enable selecting drivers for V4L devices that
	  use system memory for both source and destination buffers, as opposed
	  to capture and output drivers, which use memory buffers for just
	  one of those.

if V4L_MEM2MEM_DRIVERS

config VIDEO_CODA
	tristate "Chips&Media Coda multi-standard codec IP"
	depends on VIDEO_DEV && VIDEO_V4L2 && ARCH_MXC
	depends on HAS_DMA
	select SRAM
	select VIDEOBUF2_DMA_CONTIG
	select VIDEOBUF2_VMALLOC
	select V4L2_MEM2MEM_DEV
	select GENERIC_ALLOCATOR
	---help---
	   Coda is a range of video codec IPs that supports
	   H.264, MPEG-4, and other video formats.

config VIDEO_MEDIATEK_VPU
	tristate "Mediatek Video Processor Unit"
	depends on VIDEO_DEV && VIDEO_V4L2
	depends on ARCH_MEDIATEK || COMPILE_TEST
	---help---
	    This driver provides downloading VPU firmware and
	    communicating with VPU. This driver for hw video
	    codec embedded in Mediatek's MT8173 SOCs. It is able
	    to handle video decoding/encoding in a range of formats.

	    To compile this driver as a module, choose M here: the
	    module will be called mtk-vpu.

config VIDEO_MEDIATEK_VCODEC
	tristate "Mediatek Video Codec driver"
	depends on MTK_IOMMU || COMPILE_TEST
	depends on VIDEO_DEV && VIDEO_V4L2
	depends on ARCH_MEDIATEK || COMPILE_TEST
	select VIDEOBUF2_DMA_CONTIG
	select V4L2_MEM2MEM_DEV
	select VIDEO_MEDIATEK_VPU
	default n
	---help---
	    Mediatek video codec driver provides HW capability to
	    encode and decode in a range of video formats
	    This driver rely on VPU driver to communicate with VPU.

	    To compile this driver as a module, choose M here: the
	    module will be called mtk-vcodec

config VIDEO_MEM2MEM_DEINTERLACE
	tristate "Deinterlace support"
	depends on VIDEO_DEV && VIDEO_V4L2 && DMA_ENGINE
	depends on HAS_DMA
	select VIDEOBUF2_DMA_CONTIG
	select V4L2_MEM2MEM_DEV
	help
	    Generic deinterlacing V4L2 driver.

config VIDEO_SAMSUNG_S5P_G2D
	tristate "Samsung S5P and EXYNOS4 G2D 2d graphics accelerator driver"
	depends on VIDEO_DEV && VIDEO_V4L2
	depends on ARCH_S5PV210 || ARCH_EXYNOS || COMPILE_TEST
	depends on HAS_DMA
	select VIDEOBUF2_DMA_CONTIG
	select V4L2_MEM2MEM_DEV
	default n
	---help---
	  This is a v4l2 driver for Samsung S5P and EXYNOS4 G2D
	  2d graphics accelerator.

config VIDEO_SAMSUNG_S5P_JPEG
	tristate "Samsung S5P/Exynos3250/Exynos4 JPEG codec driver"
	depends on VIDEO_DEV && VIDEO_V4L2
	depends on ARCH_S5PV210 || ARCH_EXYNOS || COMPILE_TEST
	depends on HAS_DMA
	select VIDEOBUF2_DMA_CONTIG
	select V4L2_MEM2MEM_DEV
	---help---
	  This is a v4l2 driver for Samsung S5P, EXYNOS3250
	  and EXYNOS4 JPEG codec

config VIDEO_SAMSUNG_S5P_MFC
	tristate "Samsung S5P MFC Video Codec"
	depends on VIDEO_DEV && VIDEO_V4L2
	depends on ARCH_S5PV210 || ARCH_EXYNOS || COMPILE_TEST
	depends on HAS_DMA
	select VIDEOBUF2_DMA_CONTIG
	default n
	help
	    MFC 5.1 and 6.x driver for V4L2

config VIDEO_MX2_EMMAPRP
	tristate "MX2 eMMa-PrP support"
	depends on VIDEO_DEV && VIDEO_V4L2
	depends on SOC_IMX27 || COMPILE_TEST
	depends on HAS_DMA
	select VIDEOBUF2_DMA_CONTIG
	select V4L2_MEM2MEM_DEV
	help
	    MX2X chips have a PrP that can be used to process buffers from
	    memory to memory. Operations include resizing and format
	    conversion.

config VIDEO_SAMSUNG_EXYNOS_GSC
	tristate "Samsung Exynos G-Scaler driver"
	depends on VIDEO_DEV && VIDEO_V4L2
	depends on ARCH_EXYNOS5 || COMPILE_TEST
	depends on HAS_DMA
	select VIDEOBUF2_DMA_CONTIG
	select V4L2_MEM2MEM_DEV
	help
	  This is a v4l2 driver for Samsung EXYNOS5 SoC G-Scaler.

config VIDEO_STI_BDISP
	tristate "STMicroelectronics BDISP 2D blitter driver"
	depends on VIDEO_DEV && VIDEO_V4L2
	depends on HAS_DMA
	depends on ARCH_STI || COMPILE_TEST
	select VIDEOBUF2_DMA_CONTIG
	select V4L2_MEM2MEM_DEV
	help
	  This v4l2 mem2mem driver is a 2D blitter for STMicroelectronics SoC.

config VIDEO_SH_VEU
	tristate "SuperH VEU mem2mem video processing driver"
	depends on VIDEO_DEV && VIDEO_V4L2 && HAS_DMA
	select VIDEOBUF2_DMA_CONTIG
	select V4L2_MEM2MEM_DEV
	help
	    Support for the Video Engine Unit (VEU) on SuperH and
	    SH-Mobile SoCs.

config VIDEO_RENESAS_JPU
	tristate "Renesas JPEG Processing Unit"
	depends on VIDEO_DEV && VIDEO_V4L2 && HAS_DMA
	depends on ARCH_RENESAS || COMPILE_TEST
	select VIDEOBUF2_DMA_CONTIG
	select V4L2_MEM2MEM_DEV
	---help---
	  This is a V4L2 driver for the Renesas JPEG Processing Unit.

	  To compile this driver as a module, choose M here: the module
	  will be called rcar_jpu.

config VIDEO_RENESAS_FCP
	tristate "Renesas Frame Compression Processor"
	depends on ARCH_RENESAS || COMPILE_TEST
	depends on OF
	---help---
	  This is a driver for the Renesas Frame Compression Processor (FCP).
	  The FCP is a companion module of video processing modules in the
	  Renesas R-Car Gen3 SoCs. It handles memory access for the codec,
	  VSP and FDP modules.

	  To compile this driver as a module, choose M here: the module
	  will be called rcar-fcp.

config VIDEO_RENESAS_VSP1
	tristate "Renesas VSP1 Video Processing Engine"
	depends on VIDEO_V4L2 && VIDEO_V4L2_SUBDEV_API && HAS_DMA
	depends on (ARCH_RENESAS && OF) || COMPILE_TEST
<<<<<<< HEAD
	depends on !ARM64 || VIDEO_RENESAS_FCP
=======
	depends on (!ARM64 && !VIDEO_RENESAS_FCP) || VIDEO_RENESAS_FCP
>>>>>>> eca2d34b
	select VIDEOBUF2_DMA_CONTIG
	---help---
	  This is a V4L2 driver for the Renesas VSP1 video processing engine.

	  To compile this driver as a module, choose M here: the module
	  will be called vsp1.

config VIDEO_TI_VPE
	tristate "TI VPE (Video Processing Engine) driver"
	depends on VIDEO_DEV && VIDEO_V4L2
	depends on SOC_DRA7XX || COMPILE_TEST
	depends on HAS_DMA
	select VIDEOBUF2_DMA_CONTIG
	select V4L2_MEM2MEM_DEV
	default n
	---help---
	  Support for the TI VPE(Video Processing Engine) block
	  found on DRA7XX SoC.

config VIDEO_TI_VPE_DEBUG
	bool "VPE debug messages"
	depends on VIDEO_TI_VPE
	---help---
	  Enable debug messages on VPE driver.

endif # V4L_MEM2MEM_DRIVERS

menuconfig V4L_TEST_DRIVERS
	bool "Media test drivers"
	depends on MEDIA_CAMERA_SUPPORT

if V4L_TEST_DRIVERS

source "drivers/media/platform/vivid/Kconfig"

config VIDEO_VIM2M
	tristate "Virtual Memory-to-Memory Driver"
	depends on VIDEO_DEV && VIDEO_V4L2
	select VIDEOBUF2_VMALLOC
	select V4L2_MEM2MEM_DEV
	default n
	---help---
	  This is a virtual test device for the memory-to-memory driver
	  framework.
endif #V4L_TEST_DRIVERS

menuconfig DVB_PLATFORM_DRIVERS
	bool "DVB platform devices"
	depends on MEDIA_DIGITAL_TV_SUPPORT
	default n
	---help---
	  Say Y here to enable support for platform-specific Digital TV drivers.

if DVB_PLATFORM_DRIVERS
source "drivers/media/platform/sti/c8sectpfe/Kconfig"
endif #DVB_PLATFORM_DRIVERS<|MERGE_RESOLUTION|>--- conflicted
+++ resolved
@@ -295,11 +295,7 @@
 	tristate "Renesas VSP1 Video Processing Engine"
 	depends on VIDEO_V4L2 && VIDEO_V4L2_SUBDEV_API && HAS_DMA
 	depends on (ARCH_RENESAS && OF) || COMPILE_TEST
-<<<<<<< HEAD
-	depends on !ARM64 || VIDEO_RENESAS_FCP
-=======
 	depends on (!ARM64 && !VIDEO_RENESAS_FCP) || VIDEO_RENESAS_FCP
->>>>>>> eca2d34b
 	select VIDEOBUF2_DMA_CONTIG
 	---help---
 	  This is a V4L2 driver for the Renesas VSP1 video processing engine.
