--- conflicted
+++ resolved
@@ -130,16 +130,10 @@
 	if (pipe->bru) {
 		const struct v4l2_rect *compose;
 
-<<<<<<< HEAD
-		compose = vsp1_entity_get_pad_compose(pipe->bru,
-						      pipe->bru->config,
-						      rpf->bru_input);
-=======
 		compose = vsp1_entity_get_pad_selection(pipe->bru,
 							pipe->bru->config,
 							rpf->bru_input,
 							V4L2_SEL_TGT_COMPOSE);
->>>>>>> ed5883b7
 		left = compose->left;
 		top = compose->top;
 	}
