/*
 * vsp1_pipe.c  --  R-Car VSP1 Pipeline
 *
 * Copyright (C) 2013-2015 Renesas Electronics Corporation
 *
 * Contact: Laurent Pinchart (laurent.pinchart@ideasonboard.com)
 *
 * This program is free software; you can redistribute it and/or modify
 * it under the terms of the GNU General Public License as published by
 * the Free Software Foundation; either version 2 of the License, or
 * (at your option) any later version.
 */

#include <linux/delay.h>
#include <linux/list.h>
#include <linux/sched.h>
#include <linux/wait.h>

#include <media/media-entity.h>
#include <media/v4l2-subdev.h>

#include "vsp1.h"
#include "vsp1_bru.h"
#include "vsp1_dl.h"
#include "vsp1_entity.h"
#include "vsp1_pipe.h"
#include "vsp1_rwpf.h"
#include "vsp1_uds.h"

/* -----------------------------------------------------------------------------
 * Helper Functions
 */

static const struct vsp1_format_info vsp1_video_formats[] = {
	{ V4L2_PIX_FMT_RGB332, MEDIA_BUS_FMT_ARGB8888_1X32,
	  VI6_FMT_RGB_332, VI6_RPF_DSWAP_P_LLS | VI6_RPF_DSWAP_P_LWS |
	  VI6_RPF_DSWAP_P_WDS | VI6_RPF_DSWAP_P_BTS,
	  1, { 8, 0, 0 }, false, false, 1, 1, false },
	{ V4L2_PIX_FMT_ARGB444, MEDIA_BUS_FMT_ARGB8888_1X32,
	  VI6_FMT_ARGB_4444, VI6_RPF_DSWAP_P_LLS | VI6_RPF_DSWAP_P_LWS |
	  VI6_RPF_DSWAP_P_WDS,
	  1, { 16, 0, 0 }, false, false, 1, 1, true },
	{ V4L2_PIX_FMT_XRGB444, MEDIA_BUS_FMT_ARGB8888_1X32,
	  VI6_FMT_XRGB_4444, VI6_RPF_DSWAP_P_LLS | VI6_RPF_DSWAP_P_LWS |
	  VI6_RPF_DSWAP_P_WDS,
	  1, { 16, 0, 0 }, false, false, 1, 1, false },
	{ V4L2_PIX_FMT_ARGB555, MEDIA_BUS_FMT_ARGB8888_1X32,
	  VI6_FMT_ARGB_1555, VI6_RPF_DSWAP_P_LLS | VI6_RPF_DSWAP_P_LWS |
	  VI6_RPF_DSWAP_P_WDS,
	  1, { 16, 0, 0 }, false, false, 1, 1, true },
	{ V4L2_PIX_FMT_XRGB555, MEDIA_BUS_FMT_ARGB8888_1X32,
	  VI6_FMT_XRGB_1555, VI6_RPF_DSWAP_P_LLS | VI6_RPF_DSWAP_P_LWS |
	  VI6_RPF_DSWAP_P_WDS,
	  1, { 16, 0, 0 }, false, false, 1, 1, false },
	{ V4L2_PIX_FMT_RGB565, MEDIA_BUS_FMT_ARGB8888_1X32,
	  VI6_FMT_RGB_565, VI6_RPF_DSWAP_P_LLS | VI6_RPF_DSWAP_P_LWS |
	  VI6_RPF_DSWAP_P_WDS,
	  1, { 16, 0, 0 }, false, false, 1, 1, false },
	{ V4L2_PIX_FMT_BGR24, MEDIA_BUS_FMT_ARGB8888_1X32,
	  VI6_FMT_BGR_888, VI6_RPF_DSWAP_P_LLS | VI6_RPF_DSWAP_P_LWS |
	  VI6_RPF_DSWAP_P_WDS | VI6_RPF_DSWAP_P_BTS,
	  1, { 24, 0, 0 }, false, false, 1, 1, false },
	{ V4L2_PIX_FMT_RGB24, MEDIA_BUS_FMT_ARGB8888_1X32,
	  VI6_FMT_RGB_888, VI6_RPF_DSWAP_P_LLS | VI6_RPF_DSWAP_P_LWS |
	  VI6_RPF_DSWAP_P_WDS | VI6_RPF_DSWAP_P_BTS,
	  1, { 24, 0, 0 }, false, false, 1, 1, false },
	{ V4L2_PIX_FMT_ABGR32, MEDIA_BUS_FMT_ARGB8888_1X32,
	  VI6_FMT_ARGB_8888, VI6_RPF_DSWAP_P_LLS | VI6_RPF_DSWAP_P_LWS,
	  1, { 32, 0, 0 }, false, false, 1, 1, true },
	{ V4L2_PIX_FMT_XBGR32, MEDIA_BUS_FMT_ARGB8888_1X32,
	  VI6_FMT_ARGB_8888, VI6_RPF_DSWAP_P_LLS | VI6_RPF_DSWAP_P_LWS,
	  1, { 32, 0, 0 }, false, false, 1, 1, false },
	{ V4L2_PIX_FMT_ARGB32, MEDIA_BUS_FMT_ARGB8888_1X32,
	  VI6_FMT_ARGB_8888, VI6_RPF_DSWAP_P_LLS | VI6_RPF_DSWAP_P_LWS |
	  VI6_RPF_DSWAP_P_WDS | VI6_RPF_DSWAP_P_BTS,
	  1, { 32, 0, 0 }, false, false, 1, 1, true },
	{ V4L2_PIX_FMT_XRGB32, MEDIA_BUS_FMT_ARGB8888_1X32,
	  VI6_FMT_ARGB_8888, VI6_RPF_DSWAP_P_LLS | VI6_RPF_DSWAP_P_LWS |
	  VI6_RPF_DSWAP_P_WDS | VI6_RPF_DSWAP_P_BTS,
	  1, { 32, 0, 0 }, false, false, 1, 1, false },
	{ V4L2_PIX_FMT_UYVY, MEDIA_BUS_FMT_AYUV8_1X32,
	  VI6_FMT_YUYV_422, VI6_RPF_DSWAP_P_LLS | VI6_RPF_DSWAP_P_LWS |
	  VI6_RPF_DSWAP_P_WDS | VI6_RPF_DSWAP_P_BTS,
	  1, { 16, 0, 0 }, false, false, 2, 1, false },
	{ V4L2_PIX_FMT_VYUY, MEDIA_BUS_FMT_AYUV8_1X32,
	  VI6_FMT_YUYV_422, VI6_RPF_DSWAP_P_LLS | VI6_RPF_DSWAP_P_LWS |
	  VI6_RPF_DSWAP_P_WDS | VI6_RPF_DSWAP_P_BTS,
	  1, { 16, 0, 0 }, false, true, 2, 1, false },
	{ V4L2_PIX_FMT_YUYV, MEDIA_BUS_FMT_AYUV8_1X32,
	  VI6_FMT_YUYV_422, VI6_RPF_DSWAP_P_LLS | VI6_RPF_DSWAP_P_LWS |
	  VI6_RPF_DSWAP_P_WDS | VI6_RPF_DSWAP_P_BTS,
	  1, { 16, 0, 0 }, true, false, 2, 1, false },
	{ V4L2_PIX_FMT_YVYU, MEDIA_BUS_FMT_AYUV8_1X32,
	  VI6_FMT_YUYV_422, VI6_RPF_DSWAP_P_LLS | VI6_RPF_DSWAP_P_LWS |
	  VI6_RPF_DSWAP_P_WDS | VI6_RPF_DSWAP_P_BTS,
	  1, { 16, 0, 0 }, true, true, 2, 1, false },
	{ V4L2_PIX_FMT_NV12M, MEDIA_BUS_FMT_AYUV8_1X32,
	  VI6_FMT_Y_UV_420, VI6_RPF_DSWAP_P_LLS | VI6_RPF_DSWAP_P_LWS |
	  VI6_RPF_DSWAP_P_WDS | VI6_RPF_DSWAP_P_BTS,
	  2, { 8, 16, 0 }, false, false, 2, 2, false },
	{ V4L2_PIX_FMT_NV21M, MEDIA_BUS_FMT_AYUV8_1X32,
	  VI6_FMT_Y_UV_420, VI6_RPF_DSWAP_P_LLS | VI6_RPF_DSWAP_P_LWS |
	  VI6_RPF_DSWAP_P_WDS | VI6_RPF_DSWAP_P_BTS,
	  2, { 8, 16, 0 }, false, true, 2, 2, false },
	{ V4L2_PIX_FMT_NV16M, MEDIA_BUS_FMT_AYUV8_1X32,
	  VI6_FMT_Y_UV_422, VI6_RPF_DSWAP_P_LLS | VI6_RPF_DSWAP_P_LWS |
	  VI6_RPF_DSWAP_P_WDS | VI6_RPF_DSWAP_P_BTS,
	  2, { 8, 16, 0 }, false, false, 2, 1, false },
	{ V4L2_PIX_FMT_NV61M, MEDIA_BUS_FMT_AYUV8_1X32,
	  VI6_FMT_Y_UV_422, VI6_RPF_DSWAP_P_LLS | VI6_RPF_DSWAP_P_LWS |
	  VI6_RPF_DSWAP_P_WDS | VI6_RPF_DSWAP_P_BTS,
	  2, { 8, 16, 0 }, false, true, 2, 1, false },
	{ V4L2_PIX_FMT_YUV420M, MEDIA_BUS_FMT_AYUV8_1X32,
	  VI6_FMT_Y_U_V_420, VI6_RPF_DSWAP_P_LLS | VI6_RPF_DSWAP_P_LWS |
	  VI6_RPF_DSWAP_P_WDS | VI6_RPF_DSWAP_P_BTS,
	  3, { 8, 8, 8 }, false, false, 2, 2, false },
	{ V4L2_PIX_FMT_YVU420M, MEDIA_BUS_FMT_AYUV8_1X32,
	  VI6_FMT_Y_U_V_420, VI6_RPF_DSWAP_P_LLS | VI6_RPF_DSWAP_P_LWS |
	  VI6_RPF_DSWAP_P_WDS | VI6_RPF_DSWAP_P_BTS,
	  3, { 8, 8, 8 }, false, true, 2, 2, false },
	{ V4L2_PIX_FMT_YUV422M, MEDIA_BUS_FMT_AYUV8_1X32,
	  VI6_FMT_Y_U_V_422, VI6_RPF_DSWAP_P_LLS | VI6_RPF_DSWAP_P_LWS |
	  VI6_RPF_DSWAP_P_WDS | VI6_RPF_DSWAP_P_BTS,
	  3, { 8, 8, 8 }, false, false, 2, 1, false },
	{ V4L2_PIX_FMT_YVU422M, MEDIA_BUS_FMT_AYUV8_1X32,
	  VI6_FMT_Y_U_V_422, VI6_RPF_DSWAP_P_LLS | VI6_RPF_DSWAP_P_LWS |
	  VI6_RPF_DSWAP_P_WDS | VI6_RPF_DSWAP_P_BTS,
	  3, { 8, 8, 8 }, false, true, 2, 1, false },
	{ V4L2_PIX_FMT_YUV444M, MEDIA_BUS_FMT_AYUV8_1X32,
	  VI6_FMT_Y_U_V_444, VI6_RPF_DSWAP_P_LLS | VI6_RPF_DSWAP_P_LWS |
	  VI6_RPF_DSWAP_P_WDS | VI6_RPF_DSWAP_P_BTS,
	  3, { 8, 8, 8 }, false, false, 1, 1, false },
	{ V4L2_PIX_FMT_YVU444M, MEDIA_BUS_FMT_AYUV8_1X32,
	  VI6_FMT_Y_U_V_444, VI6_RPF_DSWAP_P_LLS | VI6_RPF_DSWAP_P_LWS |
	  VI6_RPF_DSWAP_P_WDS | VI6_RPF_DSWAP_P_BTS,
	  3, { 8, 8, 8 }, false, true, 1, 1, false },
};

/*
 * vsp1_get_format_info - Retrieve format information for a 4CC
 * @fourcc: the format 4CC
 *
 * Return a pointer to the format information structure corresponding to the
 * given V4L2 format 4CC, or NULL if no corresponding format can be found.
 */
const struct vsp1_format_info *vsp1_get_format_info(u32 fourcc)
{
	unsigned int i;

	for (i = 0; i < ARRAY_SIZE(vsp1_video_formats); ++i) {
		const struct vsp1_format_info *info = &vsp1_video_formats[i];

		if (info->fourcc == fourcc)
			return info;
	}

	return NULL;
}

/* -----------------------------------------------------------------------------
 * Pipeline Management
 */

void vsp1_pipeline_reset(struct vsp1_pipeline *pipe)
{
	unsigned int i;

	if (pipe->bru) {
		struct vsp1_bru *bru = to_bru(&pipe->bru->subdev);

		for (i = 0; i < ARRAY_SIZE(bru->inputs); ++i)
			bru->inputs[i].rpf = NULL;
	}

	for (i = 0; i < pipe->num_inputs; ++i) {
		pipe->inputs[i]->pipe = NULL;
		pipe->inputs[i] = NULL;
	}

	pipe->output->pipe = NULL;
	pipe->output = NULL;

	INIT_LIST_HEAD(&pipe->entities);
	pipe->state = VSP1_PIPELINE_STOPPED;
	pipe->buffers_ready = 0;
	pipe->num_inputs = 0;
	pipe->bru = NULL;
	pipe->lif = NULL;
	pipe->uds = NULL;
}

void vsp1_pipeline_init(struct vsp1_pipeline *pipe)
{
	mutex_init(&pipe->lock);
	spin_lock_init(&pipe->irqlock);
	init_waitqueue_head(&pipe->wq);
	kref_init(&pipe->kref);

	INIT_LIST_HEAD(&pipe->entities);
	pipe->state = VSP1_PIPELINE_STOPPED;
}

/* Must be called with the pipe irqlock held. */
void vsp1_pipeline_run(struct vsp1_pipeline *pipe)
{
	struct vsp1_device *vsp1 = pipe->output->entity.vsp1;

	if (pipe->state == VSP1_PIPELINE_STOPPED) {
		vsp1_write(vsp1, VI6_CMD(pipe->output->entity.index),
			   VI6_CMD_STRCMD);
		pipe->state = VSP1_PIPELINE_RUNNING;
	}

	pipe->buffers_ready = 0;
}

bool vsp1_pipeline_stopped(struct vsp1_pipeline *pipe)
{
	unsigned long flags;
	bool stopped;

	spin_lock_irqsave(&pipe->irqlock, flags);
	stopped = pipe->state == VSP1_PIPELINE_STOPPED;
	spin_unlock_irqrestore(&pipe->irqlock, flags);

	return stopped;
}

int vsp1_pipeline_stop(struct vsp1_pipeline *pipe)
{
	struct vsp1_entity *entity;
	unsigned long flags;
	int ret;

	if (pipe->lif) {
		/* When using display lists in continuous frame mode the only
		 * way to stop the pipeline is to reset the hardware.
		 */
		ret = vsp1_reset_wpf(pipe->output->entity.vsp1,
				     pipe->output->entity.index);
		if (ret == 0) {
			spin_lock_irqsave(&pipe->irqlock, flags);
			pipe->state = VSP1_PIPELINE_STOPPED;
			spin_unlock_irqrestore(&pipe->irqlock, flags);
		}
	} else {
		/* Otherwise just request a stop and wait. */
		spin_lock_irqsave(&pipe->irqlock, flags);
		if (pipe->state == VSP1_PIPELINE_RUNNING)
			pipe->state = VSP1_PIPELINE_STOPPING;
		spin_unlock_irqrestore(&pipe->irqlock, flags);

		ret = wait_event_timeout(pipe->wq, vsp1_pipeline_stopped(pipe),
					 msecs_to_jiffies(500));
		ret = ret == 0 ? -ETIMEDOUT : 0;
	}

	list_for_each_entry(entity, &pipe->entities, list_pipe) {
		if (entity->route && entity->route->reg)
			vsp1_write(entity->vsp1, entity->route->reg,
				   VI6_DPR_NODE_UNUSED);
	}

	v4l2_subdev_call(&pipe->output->entity.subdev, video, s_stream, 0);

	return ret;
}

bool vsp1_pipeline_ready(struct vsp1_pipeline *pipe)
{
	unsigned int mask;

	mask = ((1 << pipe->num_inputs) - 1) << 1;
	if (!pipe->lif)
		mask |= 1 << 0;

	return pipe->buffers_ready == mask;
}

void vsp1_pipeline_frame_end(struct vsp1_pipeline *pipe)
{
	if (pipe == NULL)
		return;

	vsp1_dlm_irq_frame_end(pipe->output->dlm);

	if (pipe->frame_end)
		pipe->frame_end(pipe);
<<<<<<< HEAD
=======

	pipe->sequence++;
>>>>>>> ed5883b7
}

/*
 * Propagate the alpha value through the pipeline.
 *
 * As the UDS has restricted scaling capabilities when the alpha component needs
 * to be scaled, we disable alpha scaling when the UDS input has a fixed alpha
 * value. The UDS then outputs a fixed alpha value which needs to be programmed
 * from the input RPF alpha.
 *
 * This function can only be called from a subdev s_stream handler as it
 * requires a valid display list context.
 */
void vsp1_pipeline_propagate_alpha(struct vsp1_pipeline *pipe,
				   struct vsp1_entity *input,
				   struct vsp1_dl_list *dl,
				   unsigned int alpha)
{
	struct vsp1_entity *entity;
	struct media_pad *pad;

	pad = media_entity_remote_pad(&input->pads[RWPF_PAD_SOURCE]);

	while (pad) {
		if (!is_media_entity_v4l2_subdev(pad->entity))
			break;

		entity = to_vsp1_entity(media_entity_to_v4l2_subdev(pad->entity));

		/* The BRU background color has a fixed alpha value set to 255,
		 * the output alpha value is thus always equal to 255.
		 */
		if (entity->type == VSP1_ENTITY_BRU)
			alpha = 255;

		if (entity->type == VSP1_ENTITY_UDS) {
			struct vsp1_uds *uds = to_uds(&entity->subdev);

			vsp1_uds_set_alpha(uds, dl, alpha);
			break;
		}

		pad = &entity->pads[entity->source_pad];
		pad = media_entity_remote_pad(pad);
	}
}

void vsp1_pipelines_suspend(struct vsp1_device *vsp1)
{
	unsigned long flags;
	unsigned int i;
	int ret;

	/* To avoid increasing the system suspend time needlessly, loop over the
	 * pipelines twice, first to set them all to the stopping state, and
	 * then to wait for the stop to complete.
	 */
	for (i = 0; i < vsp1->info->wpf_count; ++i) {
		struct vsp1_rwpf *wpf = vsp1->wpf[i];
		struct vsp1_pipeline *pipe;

		if (wpf == NULL)
			continue;

		pipe = wpf->pipe;
		if (pipe == NULL)
			continue;

		spin_lock_irqsave(&pipe->irqlock, flags);
		if (pipe->state == VSP1_PIPELINE_RUNNING)
			pipe->state = VSP1_PIPELINE_STOPPING;
		spin_unlock_irqrestore(&pipe->irqlock, flags);
	}

	for (i = 0; i < vsp1->info->wpf_count; ++i) {
		struct vsp1_rwpf *wpf = vsp1->wpf[i];
		struct vsp1_pipeline *pipe;

		if (wpf == NULL)
			continue;

		pipe = wpf->pipe;
		if (pipe == NULL)
			continue;

		ret = wait_event_timeout(pipe->wq, vsp1_pipeline_stopped(pipe),
					 msecs_to_jiffies(500));
		if (ret == 0)
			dev_warn(vsp1->dev, "pipeline %u stop timeout\n",
				 wpf->entity.index);
	}
}

void vsp1_pipelines_resume(struct vsp1_device *vsp1)
{
	unsigned int i;

	/* Resume all running pipelines. */
	for (i = 0; i < vsp1->info->wpf_count; ++i) {
		struct vsp1_rwpf *wpf = vsp1->wpf[i];
		struct vsp1_pipeline *pipe;

		if (wpf == NULL)
			continue;

		pipe = wpf->pipe;
		if (pipe == NULL)
			continue;

		if (vsp1_pipeline_ready(pipe))
			vsp1_pipeline_run(pipe);
	}
}<|MERGE_RESOLUTION|>--- conflicted
+++ resolved
@@ -286,11 +286,8 @@
 
 	if (pipe->frame_end)
 		pipe->frame_end(pipe);
-<<<<<<< HEAD
-=======
 
 	pipe->sequence++;
->>>>>>> ed5883b7
 }
 
 /*
