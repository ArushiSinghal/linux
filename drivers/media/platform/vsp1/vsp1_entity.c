--- conflicted
+++ resolved
@@ -22,15 +22,12 @@
 #include "vsp1_dl.h"
 #include "vsp1_entity.h"
 
-<<<<<<< HEAD
-=======
 static inline struct vsp1_entity *
 media_entity_to_vsp1_entity(struct media_entity *entity)
 {
 	return container_of(entity, struct vsp1_entity, subdev.entity);
 }
 
->>>>>>> ed5883b7
 void vsp1_entity_route_setup(struct vsp1_entity *source,
 			     struct vsp1_dl_list *dl)
 {
@@ -39,11 +36,7 @@
 	if (source->route->reg == 0)
 		return;
 
-<<<<<<< HEAD
-	sink = container_of(source->sink, struct vsp1_entity, subdev.entity);
-=======
 	sink = media_entity_to_vsp1_entity(source->sink);
->>>>>>> ed5883b7
 	vsp1_dl_list_write(dl, source->route->reg,
 			   sink->route->inputs[source->sink_pad]);
 }
@@ -72,8 +65,6 @@
 	case V4L2_SUBDEV_FORMAT_ACTIVE:
 		return entity->config;
 	case V4L2_SUBDEV_FORMAT_TRY:
-<<<<<<< HEAD
-=======
 	default:
 		return cfg;
 	}
@@ -117,35 +108,9 @@
 		return v4l2_subdev_get_try_compose(&entity->subdev, cfg, pad);
 	case V4L2_SEL_TGT_CROP:
 		return v4l2_subdev_get_try_crop(&entity->subdev, cfg, pad);
->>>>>>> ed5883b7
 	default:
-		return cfg;
-	}
-}
-
-/**
- * vsp1_entity_get_pad_format - Get a pad format from storage for an entity
- * @entity: the entity
- * @cfg: the configuration storage
- * @pad: the pad number
- *
- * Return the format stored in the given configuration for an entity's pad. The
- * configuration can be an ACTIVE or TRY configuration.
- */
-struct v4l2_mbus_framefmt *
-vsp1_entity_get_pad_format(struct vsp1_entity *entity,
-			   struct v4l2_subdev_pad_config *cfg,
-			   unsigned int pad)
-{
-	return v4l2_subdev_get_try_format(&entity->subdev, cfg, pad);
-}
-
-struct v4l2_rect *
-vsp1_entity_get_pad_compose(struct vsp1_entity *entity,
-			    struct v4l2_subdev_pad_config *cfg,
-			    unsigned int pad)
-{
-	return v4l2_subdev_get_try_compose(&entity->subdev, cfg, pad);
+		return NULL;
+	}
 }
 
 /*
@@ -353,26 +318,6 @@
 	{ VSP1_ENTITY_BRU, 0, VI6_DPR_BRU_ROUTE,
 	  { VI6_DPR_NODE_BRU_IN(0), VI6_DPR_NODE_BRU_IN(1),
 	    VI6_DPR_NODE_BRU_IN(2), VI6_DPR_NODE_BRU_IN(3),
-<<<<<<< HEAD
-	    VI6_DPR_NODE_BRU_IN(4) } },
-	{ VSP1_ENTITY_HSI, 0, VI6_DPR_HSI_ROUTE, { VI6_DPR_NODE_HSI, } },
-	{ VSP1_ENTITY_HST, 0, VI6_DPR_HST_ROUTE, { VI6_DPR_NODE_HST, } },
-	{ VSP1_ENTITY_LIF, 0, 0, { VI6_DPR_NODE_LIF, } },
-	{ VSP1_ENTITY_LUT, 0, VI6_DPR_LUT_ROUTE, { VI6_DPR_NODE_LUT, } },
-	{ VSP1_ENTITY_RPF, 0, VI6_DPR_RPF_ROUTE(0), { 0, } },
-	{ VSP1_ENTITY_RPF, 1, VI6_DPR_RPF_ROUTE(1), { 0, } },
-	{ VSP1_ENTITY_RPF, 2, VI6_DPR_RPF_ROUTE(2), { 0, } },
-	{ VSP1_ENTITY_RPF, 3, VI6_DPR_RPF_ROUTE(3), { 0, } },
-	{ VSP1_ENTITY_RPF, 4, VI6_DPR_RPF_ROUTE(4), { 0, } },
-	{ VSP1_ENTITY_SRU, 0, VI6_DPR_SRU_ROUTE, { VI6_DPR_NODE_SRU, } },
-	{ VSP1_ENTITY_UDS, 0, VI6_DPR_UDS_ROUTE(0), { VI6_DPR_NODE_UDS(0), } },
-	{ VSP1_ENTITY_UDS, 1, VI6_DPR_UDS_ROUTE(1), { VI6_DPR_NODE_UDS(1), } },
-	{ VSP1_ENTITY_UDS, 2, VI6_DPR_UDS_ROUTE(2), { VI6_DPR_NODE_UDS(2), } },
-	{ VSP1_ENTITY_WPF, 0, 0, { VI6_DPR_NODE_WPF(0), } },
-	{ VSP1_ENTITY_WPF, 1, 0, { VI6_DPR_NODE_WPF(1), } },
-	{ VSP1_ENTITY_WPF, 2, 0, { VI6_DPR_NODE_WPF(2), } },
-	{ VSP1_ENTITY_WPF, 3, 0, { VI6_DPR_NODE_WPF(3), } },
-=======
 	    VI6_DPR_NODE_BRU_IN(4) }, VI6_DPR_NODE_BRU_OUT },
 	VSP1_ENTITY_ROUTE(HSI),
 	VSP1_ENTITY_ROUTE(HST),
@@ -391,7 +336,6 @@
 	VSP1_ENTITY_ROUTE_WPF(1),
 	VSP1_ENTITY_ROUTE_WPF(2),
 	VSP1_ENTITY_ROUTE_WPF(3),
->>>>>>> ed5883b7
 };
 
 int vsp1_entity_init(struct vsp1_device *vsp1, struct vsp1_entity *entity,
