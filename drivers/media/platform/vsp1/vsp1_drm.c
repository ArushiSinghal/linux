/*
 * vsp1_drm.c  --  R-Car VSP1 DRM API
 *
 * Copyright (C) 2015 Renesas Electronics Corporation
 *
 * Contact: Laurent Pinchart (laurent.pinchart@ideasonboard.com)
 *
 * This program is free software; you can redistribute it and/or modify
 * it under the terms of the GNU General Public License as published by
 * the Free Software Foundation; either version 2 of the License, or
 * (at your option) any later version.
 */

#include <linux/device.h>
#include <linux/slab.h>

#include <media/media-entity.h>
#include <media/v4l2-subdev.h>
#include <media/vsp1.h>

#include "vsp1.h"
#include "vsp1_bru.h"
#include "vsp1_dl.h"
#include "vsp1_drm.h"
#include "vsp1_lif.h"
#include "vsp1_pipe.h"
#include "vsp1_rwpf.h"


/* -----------------------------------------------------------------------------
 * Interrupt Handling
 */

void vsp1_drm_display_start(struct vsp1_device *vsp1)
{
	vsp1_dlm_irq_display_start(vsp1->drm->pipe.output->dlm);
}

/* -----------------------------------------------------------------------------
 * DU Driver API
 */

int vsp1_du_init(struct device *dev)
{
	struct vsp1_device *vsp1 = dev_get_drvdata(dev);

	if (!vsp1)
		return -EPROBE_DEFER;

	return 0;
}
EXPORT_SYMBOL_GPL(vsp1_du_init);

/**
 * vsp1_du_setup_lif - Setup the output part of the VSP pipeline
 * @dev: the VSP device
 * @width: output frame width in pixels
 * @height: output frame height in pixels
 *
 * Configure the output part of VSP DRM pipeline for the given frame @width and
 * @height. This sets up formats on the BRU source pad, the WPF0 sink and source
 * pads, and the LIF sink pad.
 *
 * As the media bus code on the BRU source pad is conditioned by the
 * configuration of the BRU sink 0 pad, we also set up the formats on all BRU
 * sinks, even if the configuration will be overwritten later by
 * vsp1_du_setup_rpf(). This ensures that the BRU configuration is set to a well
 * defined state.
 *
 * Return 0 on success or a negative error code on failure.
 */
int vsp1_du_setup_lif(struct device *dev, unsigned int width,
		      unsigned int height)
{
	struct vsp1_device *vsp1 = dev_get_drvdata(dev);
	struct vsp1_pipeline *pipe = &vsp1->drm->pipe;
	struct vsp1_bru *bru = vsp1->bru;
	struct v4l2_subdev_format format;
	unsigned int i;
	int ret;

	dev_dbg(vsp1->dev, "%s: configuring LIF with format %ux%u\n",
		__func__, width, height);

	if (width == 0 || height == 0) {
		/* Zero width or height means the CRTC is being disabled, stop
		 * the pipeline and turn the light off.
		 */
		ret = vsp1_pipeline_stop(pipe);
		if (ret == -ETIMEDOUT)
			dev_err(vsp1->dev, "DRM pipeline stop timeout\n");

		media_entity_pipeline_stop(&pipe->output->entity.subdev.entity);

		for (i = 0; i < bru->entity.source_pad; ++i) {
			vsp1->drm->inputs[i].enabled = false;
			bru->inputs[i].rpf = NULL;
			pipe->inputs[i] = NULL;
		}

		pipe->num_inputs = 0;

		vsp1_dlm_reset(pipe->output->dlm);
		vsp1_device_put(vsp1);

		dev_dbg(vsp1->dev, "%s: pipeline disabled\n", __func__);

		return 0;
	}

	/* Configure the format at the BRU sinks and propagate it through the
	 * pipeline.
	 */
	memset(&format, 0, sizeof(format));
	format.which = V4L2_SUBDEV_FORMAT_ACTIVE;

	for (i = 0; i < bru->entity.source_pad; ++i) {
		format.pad = i;

		format.format.width = width;
		format.format.height = height;
		format.format.code = MEDIA_BUS_FMT_ARGB8888_1X32;
		format.format.field = V4L2_FIELD_NONE;

		ret = v4l2_subdev_call(&bru->entity.subdev, pad,
				       set_fmt, NULL, &format);
		if (ret < 0)
			return ret;

		dev_dbg(vsp1->dev, "%s: set format %ux%u (%x) on BRU pad %u\n",
			__func__, format.format.width, format.format.height,
			format.format.code, i);
	}

	format.pad = bru->entity.source_pad;
	format.format.width = width;
	format.format.height = height;
	format.format.code = MEDIA_BUS_FMT_ARGB8888_1X32;
	format.format.field = V4L2_FIELD_NONE;

	ret = v4l2_subdev_call(&bru->entity.subdev, pad, set_fmt, NULL,
			       &format);
	if (ret < 0)
		return ret;

	dev_dbg(vsp1->dev, "%s: set format %ux%u (%x) on BRU pad %u\n",
		__func__, format.format.width, format.format.height,
		format.format.code, i);

	format.pad = RWPF_PAD_SINK;
	ret = v4l2_subdev_call(&vsp1->wpf[0]->entity.subdev, pad, set_fmt, NULL,
			       &format);
	if (ret < 0)
		return ret;

	dev_dbg(vsp1->dev, "%s: set format %ux%u (%x) on WPF0 sink\n",
		__func__, format.format.width, format.format.height,
		format.format.code);

	format.pad = RWPF_PAD_SOURCE;
	ret = v4l2_subdev_call(&vsp1->wpf[0]->entity.subdev, pad, get_fmt, NULL,
			       &format);
	if (ret < 0)
		return ret;

	dev_dbg(vsp1->dev, "%s: got format %ux%u (%x) on WPF0 source\n",
		__func__, format.format.width, format.format.height,
		format.format.code);

	format.pad = LIF_PAD_SINK;
	ret = v4l2_subdev_call(&vsp1->lif->entity.subdev, pad, set_fmt, NULL,
			       &format);
	if (ret < 0)
		return ret;

	dev_dbg(vsp1->dev, "%s: set format %ux%u (%x) on LIF sink\n",
		__func__, format.format.width, format.format.height,
		format.format.code);

	/* Verify that the format at the output of the pipeline matches the
	 * requested frame size and media bus code.
	 */
	if (format.format.width != width || format.format.height != height ||
	    format.format.code != MEDIA_BUS_FMT_ARGB8888_1X32) {
		dev_dbg(vsp1->dev, "%s: format mismatch\n", __func__);
		return -EPIPE;
	}

	/* Mark the pipeline as streaming and enable the VSP1. This will store
	 * the pipeline pointer in all entities, which the s_stream handlers
	 * will need. We don't start the entities themselves right at this point
	 * as there's no plane configured yet, so we can't start processing
	 * buffers.
	 */
	ret = vsp1_device_get(vsp1);
	if (ret < 0)
		return ret;

	ret = media_entity_pipeline_start(&pipe->output->entity.subdev.entity,
					  &pipe->pipe);
	if (ret < 0) {
		dev_dbg(vsp1->dev, "%s: pipeline start failed\n", __func__);
		vsp1_device_put(vsp1);
		return ret;
	}

	dev_dbg(vsp1->dev, "%s: pipeline enabled\n", __func__);

	return 0;
}
EXPORT_SYMBOL_GPL(vsp1_du_setup_lif);

/**
 * vsp1_du_atomic_begin - Prepare for an atomic update
 * @dev: the VSP device
 */
void vsp1_du_atomic_begin(struct device *dev)
{
	struct vsp1_device *vsp1 = dev_get_drvdata(dev);
	struct vsp1_pipeline *pipe = &vsp1->drm->pipe;

	vsp1->drm->num_inputs = pipe->num_inputs;

	/* Prepare the display list. */
	pipe->dl = vsp1_dl_list_get(pipe->output->dlm);
}
EXPORT_SYMBOL_GPL(vsp1_du_atomic_begin);

/**
 * vsp1_du_atomic_update - Setup one RPF input of the VSP pipeline
 * @dev: the VSP device
 * @rpf_index: index of the RPF to setup (0-based)
<<<<<<< HEAD
 * @pixelformat: V4L2 pixel format for the RPF memory input
 * @pitch: number of bytes per line in the image stored in memory
 * @mem: DMA addresses of the memory buffers (one per plane)
 * @src: the source crop rectangle for the RPF
 * @dst: the destination compose rectangle for the BRU input
 * @alpha: global alpha value for the input
 * @zpos: the Z-order position of the input
 *
 * Configure the VSP to perform composition of the image referenced by @mem
 * through RPF @rpf_index, using the @src crop rectangle and the @dst
=======
 * @cfg: the RPF configuration
 *
 * Configure the VSP to perform image composition through RPF @rpf_index as
 * described by the @cfg configuration. The image to compose is referenced by
 * @cfg.mem and composed using the @cfg.src crop rectangle and the @cfg.dst
>>>>>>> ed5883b7
 * composition rectangle. The Z-order is configurable with higher @zpos values
 * displayed on top.
 *
 * If the @cfg configuration is NULL, the RPF will be disabled. Calling the
 * function on a disabled RPF is allowed.
 *
 * Image format as stored in memory is expressed as a V4L2 @cfg.pixelformat
 * value. The memory pitch is configurable to allow for padding at end of lines,
 * or simply for images that extend beyond the crop rectangle boundaries. The
 * @cfg.pitch value is expressed in bytes and applies to all planes for
 * multiplanar formats.
 *
 * The source memory buffer is referenced by the DMA address of its planes in
 * the @cfg.mem array. Up to two planes are supported. The second plane DMA
 * address is ignored for formats using a single plane.
 *
 * This function isn't reentrant, the caller needs to serialize calls.
 *
 * Return 0 on success or a negative error code on failure.
 */
<<<<<<< HEAD
int vsp1_du_atomic_update_ext(struct device *dev, unsigned int rpf_index,
			      u32 pixelformat, unsigned int pitch,
			      dma_addr_t mem[2], const struct v4l2_rect *src,
			      const struct v4l2_rect *dst, unsigned int alpha,
			      unsigned int zpos)
=======
int vsp1_du_atomic_update(struct device *dev, unsigned int rpf_index,
			  const struct vsp1_du_atomic_config *cfg)
>>>>>>> ed5883b7
{
	struct vsp1_device *vsp1 = dev_get_drvdata(dev);
	const struct vsp1_format_info *fmtinfo;
	struct vsp1_rwpf *rpf;

	if (rpf_index >= vsp1->info->rpf_count)
		return -EINVAL;

	rpf = vsp1->rpf[rpf_index];

	if (!cfg) {
		dev_dbg(vsp1->dev, "%s: RPF%u: disable requested\n", __func__,
			rpf_index);

		vsp1->drm->inputs[rpf_index].enabled = false;
		return 0;
	}

	dev_dbg(vsp1->dev,
		"%s: RPF%u: (%u,%u)/%ux%u -> (%u,%u)/%ux%u (%08x), pitch %u dma { %pad, %pad } zpos %u\n",
		__func__, rpf_index,
<<<<<<< HEAD
		src->left, src->top, src->width, src->height,
		dst->left, dst->top, dst->width, dst->height,
		pixelformat, pitch, &mem[0], &mem[1], zpos);
=======
		cfg->src.left, cfg->src.top, cfg->src.width, cfg->src.height,
		cfg->dst.left, cfg->dst.top, cfg->dst.width, cfg->dst.height,
		cfg->pixelformat, cfg->pitch, &cfg->mem[0], &cfg->mem[1],
		cfg->zpos);
>>>>>>> ed5883b7

	/* Store the format, stride, memory buffer address, crop and compose
	 * rectangles and Z-order position and for the input.
	 */
<<<<<<< HEAD
	fmtinfo = vsp1_get_format_info(pixelformat);
=======
	fmtinfo = vsp1_get_format_info(cfg->pixelformat);
>>>>>>> ed5883b7
	if (!fmtinfo) {
		dev_dbg(vsp1->dev, "Unsupport pixel format %08x for RPF\n",
			cfg->pixelformat);
		return -EINVAL;
	}

	rpf->fmtinfo = fmtinfo;
	rpf->format.num_planes = fmtinfo->planes;
<<<<<<< HEAD
	rpf->format.plane_fmt[0].bytesperline = pitch;
	rpf->format.plane_fmt[1].bytesperline = pitch;
	rpf->alpha = alpha;

	rpf->mem.addr[0] = mem[0];
	rpf->mem.addr[1] = mem[1];
	rpf->mem.addr[2] = 0;

	vsp1->drm->inputs[rpf_index].crop = *src;
	vsp1->drm->inputs[rpf_index].compose = *dst;
	vsp1->drm->inputs[rpf_index].zpos = zpos;
=======
	rpf->format.plane_fmt[0].bytesperline = cfg->pitch;
	rpf->format.plane_fmt[1].bytesperline = cfg->pitch;
	rpf->alpha = cfg->alpha;

	rpf->mem.addr[0] = cfg->mem[0];
	rpf->mem.addr[1] = cfg->mem[1];
	rpf->mem.addr[2] = 0;

	vsp1->drm->inputs[rpf_index].crop = cfg->src;
	vsp1->drm->inputs[rpf_index].compose = cfg->dst;
	vsp1->drm->inputs[rpf_index].zpos = cfg->zpos;
>>>>>>> ed5883b7
	vsp1->drm->inputs[rpf_index].enabled = true;

	return 0;
}
<<<<<<< HEAD
EXPORT_SYMBOL_GPL(vsp1_du_atomic_update_ext);
=======
EXPORT_SYMBOL_GPL(vsp1_du_atomic_update);
>>>>>>> ed5883b7

static int vsp1_du_setup_rpf_pipe(struct vsp1_device *vsp1,
				  struct vsp1_rwpf *rpf, unsigned int bru_input)
{
	struct v4l2_subdev_selection sel;
	struct v4l2_subdev_format format;
	const struct v4l2_rect *crop;
	int ret;

	/* Configure the format on the RPF sink pad and propagate it up to the
	 * BRU sink pad.
	 */
	crop = &vsp1->drm->inputs[rpf->entity.index].crop;

	memset(&format, 0, sizeof(format));
	format.which = V4L2_SUBDEV_FORMAT_ACTIVE;
	format.pad = RWPF_PAD_SINK;
	format.format.width = crop->width + crop->left;
	format.format.height = crop->height + crop->top;
	format.format.code = rpf->fmtinfo->mbus;
	format.format.field = V4L2_FIELD_NONE;

	ret = v4l2_subdev_call(&rpf->entity.subdev, pad, set_fmt, NULL,
			       &format);
	if (ret < 0)
		return ret;

	dev_dbg(vsp1->dev,
		"%s: set format %ux%u (%x) on RPF%u sink\n",
		__func__, format.format.width, format.format.height,
		format.format.code, rpf->entity.index);

	memset(&sel, 0, sizeof(sel));
	sel.which = V4L2_SUBDEV_FORMAT_ACTIVE;
	sel.pad = RWPF_PAD_SINK;
	sel.target = V4L2_SEL_TGT_CROP;
	sel.r = *crop;

	ret = v4l2_subdev_call(&rpf->entity.subdev, pad, set_selection, NULL,
			       &sel);
	if (ret < 0)
		return ret;

	dev_dbg(vsp1->dev,
		"%s: set selection (%u,%u)/%ux%u on RPF%u sink\n",
		__func__, sel.r.left, sel.r.top, sel.r.width, sel.r.height,
		rpf->entity.index);

	/* RPF source, hardcode the format to ARGB8888 to turn on format
	 * conversion if needed.
	 */
	format.pad = RWPF_PAD_SOURCE;

	ret = v4l2_subdev_call(&rpf->entity.subdev, pad, get_fmt, NULL,
			       &format);
	if (ret < 0)
		return ret;

	dev_dbg(vsp1->dev,
		"%s: got format %ux%u (%x) on RPF%u source\n",
		__func__, format.format.width, format.format.height,
		format.format.code, rpf->entity.index);

	format.format.code = MEDIA_BUS_FMT_ARGB8888_1X32;

	ret = v4l2_subdev_call(&rpf->entity.subdev, pad, set_fmt, NULL,
			       &format);
	if (ret < 0)
		return ret;

	/* BRU sink, propagate the format from the RPF source. */
	format.pad = bru_input;

	ret = v4l2_subdev_call(&vsp1->bru->entity.subdev, pad, set_fmt, NULL,
			       &format);
	if (ret < 0)
		return ret;

	dev_dbg(vsp1->dev, "%s: set format %ux%u (%x) on BRU pad %u\n",
		__func__, format.format.width, format.format.height,
		format.format.code, format.pad);

	sel.pad = bru_input;
	sel.target = V4L2_SEL_TGT_COMPOSE;
	sel.r = vsp1->drm->inputs[rpf->entity.index].compose;

	ret = v4l2_subdev_call(&vsp1->bru->entity.subdev, pad, set_selection,
			       NULL, &sel);
	if (ret < 0)
		return ret;

	dev_dbg(vsp1->dev,
		"%s: set selection (%u,%u)/%ux%u on BRU pad %u\n",
		__func__, sel.r.left, sel.r.top, sel.r.width, sel.r.height,
		sel.pad);

	return 0;
}

static unsigned int rpf_zpos(struct vsp1_device *vsp1, struct vsp1_rwpf *rpf)
{
	return vsp1->drm->inputs[rpf->entity.index].zpos;
}

/**
 * vsp1_du_atomic_flush - Commit an atomic update
 * @dev: the VSP device
 */
void vsp1_du_atomic_flush(struct device *dev)
{
	struct vsp1_device *vsp1 = dev_get_drvdata(dev);
	struct vsp1_pipeline *pipe = &vsp1->drm->pipe;
	struct vsp1_rwpf *inputs[VSP1_MAX_RPF] = { NULL, };
	struct vsp1_entity *entity;
	unsigned long flags;
	unsigned int i;
	int ret;

	/* Count the number of enabled inputs and sort them by Z-order. */
	pipe->num_inputs = 0;

	for (i = 0; i < vsp1->info->rpf_count; ++i) {
		struct vsp1_rwpf *rpf = vsp1->rpf[i];
		unsigned int j;

		if (!vsp1->drm->inputs[i].enabled) {
			pipe->inputs[i] = NULL;
			continue;
		}

		pipe->inputs[i] = rpf;

		/* Insert the RPF in the sorted RPFs array. */
		for (j = pipe->num_inputs++; j > 0; --j) {
			if (rpf_zpos(vsp1, inputs[j-1]) <= rpf_zpos(vsp1, rpf))
				break;
			inputs[j] = inputs[j-1];
		}

		inputs[j] = rpf;
	}

	/* Setup the RPF input pipeline for every enabled input. */
	for (i = 0; i < vsp1->info->num_bru_inputs; ++i) {
		struct vsp1_rwpf *rpf = inputs[i];

		if (!rpf) {
			vsp1->bru->inputs[i].rpf = NULL;
			continue;
		}

		vsp1->bru->inputs[i].rpf = rpf;
		rpf->bru_input = i;
		rpf->entity.sink_pad = i;

		dev_dbg(vsp1->dev, "%s: connecting RPF.%u to BRU:%u\n",
			__func__, rpf->entity.index, i);

		ret = vsp1_du_setup_rpf_pipe(vsp1, rpf, i);
		if (ret < 0)
			dev_err(vsp1->dev,
				"%s: failed to setup RPF.%u\n",
				__func__, rpf->entity.index);
	}

	/* Configure all entities in the pipeline. */
	list_for_each_entry(entity, &pipe->entities, list_pipe) {
		/* Disconnect unused RPFs from the pipeline. */
		if (entity->type == VSP1_ENTITY_RPF) {
			struct vsp1_rwpf *rpf = to_rwpf(&entity->subdev);

			if (!pipe->inputs[rpf->entity.index]) {
				vsp1_dl_list_write(pipe->dl, entity->route->reg,
						   VI6_DPR_NODE_UNUSED);
				continue;
			}
		}

		vsp1_entity_route_setup(entity, pipe->dl);

		if (entity->ops->configure)
			entity->ops->configure(entity, pipe, pipe->dl);

		/* The memory buffer address must be applied after configuring
		 * the RPF to make sure the crop offset are computed.
		 */
		if (entity->type == VSP1_ENTITY_RPF)
			vsp1_rwpf_set_memory(to_rwpf(&entity->subdev),
					     pipe->dl);
	}

	vsp1_dl_list_commit(pipe->dl);
	pipe->dl = NULL;

	/* Start or stop the pipeline if needed. */
	if (!vsp1->drm->num_inputs && pipe->num_inputs) {
		vsp1_write(vsp1, VI6_DISP_IRQ_STA, 0);
		vsp1_write(vsp1, VI6_DISP_IRQ_ENB, VI6_DISP_IRQ_ENB_DSTE);
		spin_lock_irqsave(&pipe->irqlock, flags);
		vsp1_pipeline_run(pipe);
		spin_unlock_irqrestore(&pipe->irqlock, flags);
	} else if (vsp1->drm->num_inputs && !pipe->num_inputs) {
		vsp1_write(vsp1, VI6_DISP_IRQ_ENB, 0);
		vsp1_pipeline_stop(pipe);
	}
}
EXPORT_SYMBOL_GPL(vsp1_du_atomic_flush);

/* -----------------------------------------------------------------------------
 * Initialization
 */

int vsp1_drm_create_links(struct vsp1_device *vsp1)
{
	const u32 flags = MEDIA_LNK_FL_ENABLED | MEDIA_LNK_FL_IMMUTABLE;
	unsigned int i;
	int ret;

	/* VSPD instances require a BRU to perform composition and a LIF to
	 * output to the DU.
	 */
	if (!vsp1->bru || !vsp1->lif)
		return -ENXIO;

	for (i = 0; i < vsp1->info->rpf_count; ++i) {
		struct vsp1_rwpf *rpf = vsp1->rpf[i];

		ret = media_create_pad_link(&rpf->entity.subdev.entity,
					    RWPF_PAD_SOURCE,
					    &vsp1->bru->entity.subdev.entity,
					    i, flags);
		if (ret < 0)
			return ret;

		rpf->entity.sink = &vsp1->bru->entity.subdev.entity;
		rpf->entity.sink_pad = i;
	}

	ret = media_create_pad_link(&vsp1->bru->entity.subdev.entity,
				    vsp1->bru->entity.source_pad,
				    &vsp1->wpf[0]->entity.subdev.entity,
				    RWPF_PAD_SINK, flags);
	if (ret < 0)
		return ret;

	vsp1->bru->entity.sink = &vsp1->wpf[0]->entity.subdev.entity;
	vsp1->bru->entity.sink_pad = RWPF_PAD_SINK;

	ret = media_create_pad_link(&vsp1->wpf[0]->entity.subdev.entity,
				    RWPF_PAD_SOURCE,
				    &vsp1->lif->entity.subdev.entity,
				    LIF_PAD_SINK, flags);
	if (ret < 0)
		return ret;

	return 0;
}

int vsp1_drm_init(struct vsp1_device *vsp1)
{
	struct vsp1_pipeline *pipe;
	unsigned int i;

	vsp1->drm = devm_kzalloc(vsp1->dev, sizeof(*vsp1->drm), GFP_KERNEL);
	if (!vsp1->drm)
		return -ENOMEM;

	pipe = &vsp1->drm->pipe;

	vsp1_pipeline_init(pipe);

	/* The DRM pipeline is static, add entities manually. */
	for (i = 0; i < vsp1->info->rpf_count; ++i) {
		struct vsp1_rwpf *input = vsp1->rpf[i];

		list_add_tail(&input->entity.list_pipe, &pipe->entities);
	}

	list_add_tail(&vsp1->bru->entity.list_pipe, &pipe->entities);
	list_add_tail(&vsp1->wpf[0]->entity.list_pipe, &pipe->entities);
	list_add_tail(&vsp1->lif->entity.list_pipe, &pipe->entities);

	pipe->bru = &vsp1->bru->entity;
	pipe->lif = &vsp1->lif->entity;
	pipe->output = vsp1->wpf[0];

	return 0;
}

void vsp1_drm_cleanup(struct vsp1_device *vsp1)
{
}<|MERGE_RESOLUTION|>--- conflicted
+++ resolved
@@ -230,24 +230,11 @@
  * vsp1_du_atomic_update - Setup one RPF input of the VSP pipeline
  * @dev: the VSP device
  * @rpf_index: index of the RPF to setup (0-based)
-<<<<<<< HEAD
- * @pixelformat: V4L2 pixel format for the RPF memory input
- * @pitch: number of bytes per line in the image stored in memory
- * @mem: DMA addresses of the memory buffers (one per plane)
- * @src: the source crop rectangle for the RPF
- * @dst: the destination compose rectangle for the BRU input
- * @alpha: global alpha value for the input
- * @zpos: the Z-order position of the input
- *
- * Configure the VSP to perform composition of the image referenced by @mem
- * through RPF @rpf_index, using the @src crop rectangle and the @dst
-=======
  * @cfg: the RPF configuration
  *
  * Configure the VSP to perform image composition through RPF @rpf_index as
  * described by the @cfg configuration. The image to compose is referenced by
  * @cfg.mem and composed using the @cfg.src crop rectangle and the @cfg.dst
->>>>>>> ed5883b7
  * composition rectangle. The Z-order is configurable with higher @zpos values
  * displayed on top.
  *
@@ -268,16 +255,8 @@
  *
  * Return 0 on success or a negative error code on failure.
  */
-<<<<<<< HEAD
-int vsp1_du_atomic_update_ext(struct device *dev, unsigned int rpf_index,
-			      u32 pixelformat, unsigned int pitch,
-			      dma_addr_t mem[2], const struct v4l2_rect *src,
-			      const struct v4l2_rect *dst, unsigned int alpha,
-			      unsigned int zpos)
-=======
 int vsp1_du_atomic_update(struct device *dev, unsigned int rpf_index,
 			  const struct vsp1_du_atomic_config *cfg)
->>>>>>> ed5883b7
 {
 	struct vsp1_device *vsp1 = dev_get_drvdata(dev);
 	const struct vsp1_format_info *fmtinfo;
@@ -299,25 +278,15 @@
 	dev_dbg(vsp1->dev,
 		"%s: RPF%u: (%u,%u)/%ux%u -> (%u,%u)/%ux%u (%08x), pitch %u dma { %pad, %pad } zpos %u\n",
 		__func__, rpf_index,
-<<<<<<< HEAD
-		src->left, src->top, src->width, src->height,
-		dst->left, dst->top, dst->width, dst->height,
-		pixelformat, pitch, &mem[0], &mem[1], zpos);
-=======
 		cfg->src.left, cfg->src.top, cfg->src.width, cfg->src.height,
 		cfg->dst.left, cfg->dst.top, cfg->dst.width, cfg->dst.height,
 		cfg->pixelformat, cfg->pitch, &cfg->mem[0], &cfg->mem[1],
 		cfg->zpos);
->>>>>>> ed5883b7
 
 	/* Store the format, stride, memory buffer address, crop and compose
 	 * rectangles and Z-order position and for the input.
 	 */
-<<<<<<< HEAD
-	fmtinfo = vsp1_get_format_info(pixelformat);
-=======
 	fmtinfo = vsp1_get_format_info(cfg->pixelformat);
->>>>>>> ed5883b7
 	if (!fmtinfo) {
 		dev_dbg(vsp1->dev, "Unsupport pixel format %08x for RPF\n",
 			cfg->pixelformat);
@@ -326,19 +295,6 @@
 
 	rpf->fmtinfo = fmtinfo;
 	rpf->format.num_planes = fmtinfo->planes;
-<<<<<<< HEAD
-	rpf->format.plane_fmt[0].bytesperline = pitch;
-	rpf->format.plane_fmt[1].bytesperline = pitch;
-	rpf->alpha = alpha;
-
-	rpf->mem.addr[0] = mem[0];
-	rpf->mem.addr[1] = mem[1];
-	rpf->mem.addr[2] = 0;
-
-	vsp1->drm->inputs[rpf_index].crop = *src;
-	vsp1->drm->inputs[rpf_index].compose = *dst;
-	vsp1->drm->inputs[rpf_index].zpos = zpos;
-=======
 	rpf->format.plane_fmt[0].bytesperline = cfg->pitch;
 	rpf->format.plane_fmt[1].bytesperline = cfg->pitch;
 	rpf->alpha = cfg->alpha;
@@ -350,16 +306,11 @@
 	vsp1->drm->inputs[rpf_index].crop = cfg->src;
 	vsp1->drm->inputs[rpf_index].compose = cfg->dst;
 	vsp1->drm->inputs[rpf_index].zpos = cfg->zpos;
->>>>>>> ed5883b7
 	vsp1->drm->inputs[rpf_index].enabled = true;
 
 	return 0;
 }
-<<<<<<< HEAD
-EXPORT_SYMBOL_GPL(vsp1_du_atomic_update_ext);
-=======
 EXPORT_SYMBOL_GPL(vsp1_du_atomic_update);
->>>>>>> ed5883b7
 
 static int vsp1_du_setup_rpf_pipe(struct vsp1_device *vsp1,
 				  struct vsp1_rwpf *rpf, unsigned int bru_input)
