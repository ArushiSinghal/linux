--- conflicted
+++ resolved
@@ -75,22 +75,6 @@
 			  struct vsp1_dl_list *);
 };
 
-/**
- * struct vsp1_entity_operations - Entity operations
- * @destroy:	Destroy the entity.
- * @set_memory:	Setup memory buffer access. This operation applies the settings
- *		stored in the rwpf mem field to the display list. Valid for RPF
- *		and WPF only.
- * @configure:	Setup the hardware based on the entity state (pipeline, formats,
- *		selection rectangles, ...)
- */
-struct vsp1_entity_operations {
-	void (*destroy)(struct vsp1_entity *);
-	void (*set_memory)(struct vsp1_entity *, struct vsp1_dl_list *dl);
-	void (*configure)(struct vsp1_entity *, struct vsp1_pipeline *,
-			  struct vsp1_dl_list *);
-};
-
 struct vsp1_entity {
 	struct vsp1_device *vsp1;
 
@@ -138,15 +122,9 @@
 			   struct v4l2_subdev_pad_config *cfg,
 			   unsigned int pad);
 struct v4l2_rect *
-<<<<<<< HEAD
-vsp1_entity_get_pad_compose(struct vsp1_entity *entity,
-			    struct v4l2_subdev_pad_config *cfg,
-			    unsigned int pad);
-=======
 vsp1_entity_get_pad_selection(struct vsp1_entity *entity,
 			      struct v4l2_subdev_pad_config *cfg,
 			      unsigned int pad, unsigned int target);
->>>>>>> ed5883b7
 int vsp1_entity_init_cfg(struct v4l2_subdev *subdev,
 			 struct v4l2_subdev_pad_config *cfg);
 
