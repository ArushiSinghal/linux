/*
 * Auvitek AU8522 QAM/8VSB demodulator driver and video decoder
 *
 * Copyright (C) 2009 Devin Heitmueller <dheitmueller@linuxtv.org>
 * Copyright (C) 2005-2008 Auvitek International, Ltd.
 *
 * This program is free software; you can redistribute it and/or
 * modify it under the terms of the GNU General Public License
 * As published by the Free Software Foundation; either version 2
 * of the License, or (at your option) any later version.
 *
 * This program is distributed in the hope that it will be useful,
 * but WITHOUT ANY WARRANTY; without even the implied warranty of
 * MERCHANTABILITY or FITNESS FOR A PARTICULAR PURPOSE.  See the
 * GNU General Public License for more details.
 *
 * You should have received a copy of the GNU General Public License
 * along with this program; if not, write to the Free Software
 * Foundation, Inc., 51 Franklin Street, Fifth Floor, Boston, MA
 * 02110-1301, USA.
 */

/* Developer notes:
 *
 * VBI support is not yet working
 * Enough is implemented here for CVBS and S-Video inputs, but the actual
 *  analog demodulator code isn't implemented (not needed for xc5000 since it
 *  has its own demodulator and outputs CVBS)
 *
 */

#include <linux/kernel.h>
#include <linux/slab.h>
#include <linux/videodev2.h>
#include <linux/i2c.h>
#include <linux/delay.h>
#include <media/v4l2-common.h>
#include <media/v4l2-device.h>
#include "au8522.h"
#include "au8522_priv.h"

MODULE_AUTHOR("Devin Heitmueller");
MODULE_LICENSE("GPL");

static int au8522_analog_debug;


module_param_named(analog_debug, au8522_analog_debug, int, 0644);

MODULE_PARM_DESC(analog_debug,
		 "Analog debugging messages [0=Off (default) 1=On]");

struct au8522_register_config {
	u16 reg_name;
	u8 reg_val[8];
};


/* Video Decoder Filter Coefficients
   The values are as follows from left to right
   0="ATV RF" 1="ATV RF13" 2="CVBS" 3="S-Video" 4="PAL" 5=CVBS13" 6="SVideo13"
*/
static const struct au8522_register_config filter_coef[] = {
	{AU8522_FILTER_COEF_R410, {0x25, 0x00, 0x25, 0x25, 0x00, 0x00, 0x00} },
	{AU8522_FILTER_COEF_R411, {0x20, 0x00, 0x20, 0x20, 0x00, 0x00, 0x00} },
	{AU8522_FILTER_COEF_R412, {0x03, 0x00, 0x03, 0x03, 0x00, 0x00, 0x00} },
	{AU8522_FILTER_COEF_R413, {0xe6, 0x00, 0xe6, 0xe6, 0x00, 0x00, 0x00} },
	{AU8522_FILTER_COEF_R414, {0x40, 0x00, 0x40, 0x40, 0x00, 0x00, 0x00} },
	{AU8522_FILTER_COEF_R415, {0x1b, 0x00, 0x1b, 0x1b, 0x00, 0x00, 0x00} },
	{AU8522_FILTER_COEF_R416, {0xc0, 0x00, 0xc0, 0x04, 0x00, 0x00, 0x00} },
	{AU8522_FILTER_COEF_R417, {0x04, 0x00, 0x04, 0x04, 0x00, 0x00, 0x00} },
	{AU8522_FILTER_COEF_R418, {0x8c, 0x00, 0x8c, 0x8c, 0x00, 0x00, 0x00} },
	{AU8522_FILTER_COEF_R419, {0xa0, 0x40, 0xa0, 0xa0, 0x40, 0x40, 0x40} },
	{AU8522_FILTER_COEF_R41A, {0x21, 0x09, 0x21, 0x21, 0x09, 0x09, 0x09} },
	{AU8522_FILTER_COEF_R41B, {0x6c, 0x38, 0x6c, 0x6c, 0x38, 0x38, 0x38} },
	{AU8522_FILTER_COEF_R41C, {0x03, 0xff, 0x03, 0x03, 0xff, 0xff, 0xff} },
	{AU8522_FILTER_COEF_R41D, {0xbf, 0xc7, 0xbf, 0xbf, 0xc7, 0xc7, 0xc7} },
	{AU8522_FILTER_COEF_R41E, {0xa0, 0xdf, 0xa0, 0xa0, 0xdf, 0xdf, 0xdf} },
	{AU8522_FILTER_COEF_R41F, {0x10, 0x06, 0x10, 0x10, 0x06, 0x06, 0x06} },
	{AU8522_FILTER_COEF_R420, {0xae, 0x30, 0xae, 0xae, 0x30, 0x30, 0x30} },
	{AU8522_FILTER_COEF_R421, {0xc4, 0x01, 0xc4, 0xc4, 0x01, 0x01, 0x01} },
	{AU8522_FILTER_COEF_R422, {0x54, 0xdd, 0x54, 0x54, 0xdd, 0xdd, 0xdd} },
	{AU8522_FILTER_COEF_R423, {0xd0, 0xaf, 0xd0, 0xd0, 0xaf, 0xaf, 0xaf} },
	{AU8522_FILTER_COEF_R424, {0x1c, 0xf7, 0x1c, 0x1c, 0xf7, 0xf7, 0xf7} },
	{AU8522_FILTER_COEF_R425, {0x76, 0xdb, 0x76, 0x76, 0xdb, 0xdb, 0xdb} },
	{AU8522_FILTER_COEF_R426, {0x61, 0xc0, 0x61, 0x61, 0xc0, 0xc0, 0xc0} },
	{AU8522_FILTER_COEF_R427, {0xd1, 0x2f, 0xd1, 0xd1, 0x2f, 0x2f, 0x2f} },
	{AU8522_FILTER_COEF_R428, {0x84, 0xd8, 0x84, 0x84, 0xd8, 0xd8, 0xd8} },
	{AU8522_FILTER_COEF_R429, {0x06, 0xfb, 0x06, 0x06, 0xfb, 0xfb, 0xfb} },
	{AU8522_FILTER_COEF_R42A, {0x21, 0xd5, 0x21, 0x21, 0xd5, 0xd5, 0xd5} },
	{AU8522_FILTER_COEF_R42B, {0x0a, 0x3e, 0x0a, 0x0a, 0x3e, 0x3e, 0x3e} },
	{AU8522_FILTER_COEF_R42C, {0xe6, 0x15, 0xe6, 0xe6, 0x15, 0x15, 0x15} },
	{AU8522_FILTER_COEF_R42D, {0x01, 0x34, 0x01, 0x01, 0x34, 0x34, 0x34} },

};
#define NUM_FILTER_COEF (sizeof(filter_coef)\
			 / sizeof(struct au8522_register_config))


/* Registers 0x060b through 0x0652 are the LP Filter coefficients
   The values are as follows from left to right
   0="SIF" 1="ATVRF/ATVRF13"
   Note: the "ATVRF/ATVRF13" mode has never been tested
*/
static const struct au8522_register_config lpfilter_coef[] = {
	{0x060b, {0x21, 0x0b} },
	{0x060c, {0xad, 0xad} },
	{0x060d, {0x70, 0xf0} },
	{0x060e, {0xea, 0xe9} },
	{0x060f, {0xdd, 0xdd} },
	{0x0610, {0x08, 0x64} },
	{0x0611, {0x60, 0x60} },
	{0x0612, {0xf8, 0xb2} },
	{0x0613, {0x01, 0x02} },
	{0x0614, {0xe4, 0xb4} },
	{0x0615, {0x19, 0x02} },
	{0x0616, {0xae, 0x2e} },
	{0x0617, {0xee, 0xc5} },
	{0x0618, {0x56, 0x56} },
	{0x0619, {0x30, 0x58} },
	{0x061a, {0xf9, 0xf8} },
	{0x061b, {0x24, 0x64} },
	{0x061c, {0x07, 0x07} },
	{0x061d, {0x30, 0x30} },
	{0x061e, {0xa9, 0xed} },
	{0x061f, {0x09, 0x0b} },
	{0x0620, {0x42, 0xc2} },
	{0x0621, {0x1d, 0x2a} },
	{0x0622, {0xd6, 0x56} },
	{0x0623, {0x95, 0x8b} },
	{0x0624, {0x2b, 0x2b} },
	{0x0625, {0x30, 0x24} },
	{0x0626, {0x3e, 0x3e} },
	{0x0627, {0x62, 0xe2} },
	{0x0628, {0xe9, 0xf5} },
	{0x0629, {0x99, 0x19} },
	{0x062a, {0xd4, 0x11} },
	{0x062b, {0x03, 0x04} },
	{0x062c, {0xb5, 0x85} },
	{0x062d, {0x1e, 0x20} },
	{0x062e, {0x2a, 0xea} },
	{0x062f, {0xd7, 0xd2} },
	{0x0630, {0x15, 0x15} },
	{0x0631, {0xa3, 0xa9} },
	{0x0632, {0x1f, 0x1f} },
	{0x0633, {0xf9, 0xd1} },
	{0x0634, {0xc0, 0xc3} },
	{0x0635, {0x4d, 0x8d} },
	{0x0636, {0x21, 0x31} },
	{0x0637, {0x83, 0x83} },
	{0x0638, {0x08, 0x8c} },
	{0x0639, {0x19, 0x19} },
	{0x063a, {0x45, 0xa5} },
	{0x063b, {0xef, 0xec} },
	{0x063c, {0x8a, 0x8a} },
	{0x063d, {0xf4, 0xf6} },
	{0x063e, {0x8f, 0x8f} },
	{0x063f, {0x44, 0x0c} },
	{0x0640, {0xef, 0xf0} },
	{0x0641, {0x66, 0x66} },
	{0x0642, {0xcc, 0xd2} },
	{0x0643, {0x41, 0x41} },
	{0x0644, {0x63, 0x93} },
	{0x0645, {0x8e, 0x8e} },
	{0x0646, {0xa2, 0x42} },
	{0x0647, {0x7b, 0x7b} },
	{0x0648, {0x04, 0x04} },
	{0x0649, {0x00, 0x00} },
	{0x064a, {0x40, 0x40} },
	{0x064b, {0x8c, 0x98} },
	{0x064c, {0x00, 0x00} },
	{0x064d, {0x63, 0xc3} },
	{0x064e, {0x04, 0x04} },
	{0x064f, {0x20, 0x20} },
	{0x0650, {0x00, 0x00} },
	{0x0651, {0x40, 0x40} },
	{0x0652, {0x01, 0x01} },
};
#define NUM_LPFILTER_COEF (sizeof(lpfilter_coef)\
			   / sizeof(struct au8522_register_config))

static inline struct au8522_state *to_state(struct v4l2_subdev *sd)
{
	return container_of(sd, struct au8522_state, sd);
}

static void setup_vbi(struct au8522_state *state, int aud_input)
{
	int i;

	/* These are set to zero regardless of what mode we're in */
	au8522_writereg(state, AU8522_TVDEC_VBI_CTRL_H_REG017H, 0x00);
	au8522_writereg(state, AU8522_TVDEC_VBI_CTRL_L_REG018H, 0x00);
	au8522_writereg(state, AU8522_TVDEC_VBI_USER_TOTAL_BITS_REG019H, 0x00);
	au8522_writereg(state, AU8522_TVDEC_VBI_USER_TUNIT_H_REG01AH, 0x00);
	au8522_writereg(state, AU8522_TVDEC_VBI_USER_TUNIT_L_REG01BH, 0x00);
	au8522_writereg(state, AU8522_TVDEC_VBI_USER_THRESH1_REG01CH, 0x00);
	au8522_writereg(state, AU8522_TVDEC_VBI_USER_FRAME_PAT2_REG01EH, 0x00);
	au8522_writereg(state, AU8522_TVDEC_VBI_USER_FRAME_PAT1_REG01FH, 0x00);
	au8522_writereg(state, AU8522_TVDEC_VBI_USER_FRAME_PAT0_REG020H, 0x00);
	au8522_writereg(state, AU8522_TVDEC_VBI_USER_FRAME_MASK2_REG021H,
			0x00);
	au8522_writereg(state, AU8522_TVDEC_VBI_USER_FRAME_MASK1_REG022H,
			0x00);
	au8522_writereg(state, AU8522_TVDEC_VBI_USER_FRAME_MASK0_REG023H,
			0x00);

	/* Setup the VBI registers */
	for (i = 0x30; i < 0x60; i++)
		au8522_writereg(state, i, 0x40);

	/* For some reason, every register is 0x40 except register 0x44
	   (confirmed via the HVR-950q USB capture) */
	au8522_writereg(state, 0x44, 0x60);

	/* Enable VBI (we always do this regardless of whether the user is
	   viewing closed caption info) */
	au8522_writereg(state, AU8522_TVDEC_VBI_CTRL_H_REG017H,
			AU8522_TVDEC_VBI_CTRL_H_REG017H_CCON);

}

static void setup_decoder_defaults(struct au8522_state *state, bool is_svideo)
{
	int i;
	int filter_coef_type;

	/* Provide reasonable defaults for picture tuning values */
	au8522_writereg(state, AU8522_TVDEC_SHARPNESSREG009H, 0x07);
	au8522_writereg(state, AU8522_TVDEC_BRIGHTNESS_REG00AH, 0xed);
	au8522_writereg(state, AU8522_TVDEC_CONTRAST_REG00BH, 0x79);
	au8522_writereg(state, AU8522_TVDEC_SATURATION_CB_REG00CH, 0x80);
	au8522_writereg(state, AU8522_TVDEC_SATURATION_CR_REG00DH, 0x80);
	au8522_writereg(state, AU8522_TVDEC_HUE_H_REG00EH, 0x00);
	au8522_writereg(state, AU8522_TVDEC_HUE_L_REG00FH, 0x00);

	/* Other decoder registers */
	au8522_writereg(state, AU8522_TVDEC_INT_MASK_REG010H, 0x00);

	if (is_svideo)
		au8522_writereg(state, AU8522_VIDEO_MODE_REG011H, 0x04);
	else
		au8522_writereg(state, AU8522_VIDEO_MODE_REG011H, 0x00);

	au8522_writereg(state, AU8522_TVDEC_PGA_REG012H,
			AU8522_TVDEC_PGA_REG012H_CVBS);
	au8522_writereg(state, AU8522_TVDEC_COMB_MODE_REG015H,
			AU8522_TVDEC_COMB_MODE_REG015H_CVBS);
	au8522_writereg(state, AU8522_TVDED_DBG_MODE_REG060H,
			AU8522_TVDED_DBG_MODE_REG060H_CVBS);

	if (state->std == V4L2_STD_PAL_M) {
		au8522_writereg(state, AU8522_TVDEC_FORMAT_CTRL1_REG061H,
				AU8522_TVDEC_FORMAT_CTRL1_REG061H_FIELD_LEN_525 |
				AU8522_TVDEC_FORMAT_CTRL1_REG061H_LINE_LEN_63_492 |
				AU8522_TVDEC_FORMAT_CTRL1_REG061H_SUBCARRIER_NTSC_AUTO);
		au8522_writereg(state, AU8522_TVDEC_FORMAT_CTRL2_REG062H,
				AU8522_TVDEC_FORMAT_CTRL2_REG062H_STD_PAL_M);
	} else {
		/* NTSC */
		au8522_writereg(state, AU8522_TVDEC_FORMAT_CTRL1_REG061H,
				AU8522_TVDEC_FORMAT_CTRL1_REG061H_FIELD_LEN_525 |
				AU8522_TVDEC_FORMAT_CTRL1_REG061H_LINE_LEN_63_492 |
				AU8522_TVDEC_FORMAT_CTRL1_REG061H_SUBCARRIER_NTSC_MN);
		au8522_writereg(state, AU8522_TVDEC_FORMAT_CTRL2_REG062H,
				AU8522_TVDEC_FORMAT_CTRL2_REG062H_STD_NTSC);
	}
	au8522_writereg(state, AU8522_TVDEC_VCR_DET_LLIM_REG063H,
			AU8522_TVDEC_VCR_DET_LLIM_REG063H_CVBS);
	au8522_writereg(state, AU8522_TVDEC_VCR_DET_HLIM_REG064H,
			AU8522_TVDEC_VCR_DET_HLIM_REG064H_CVBS);
	au8522_writereg(state, AU8522_TVDEC_COMB_VDIF_THR1_REG065H,
			AU8522_TVDEC_COMB_VDIF_THR1_REG065H_CVBS);
	au8522_writereg(state, AU8522_TVDEC_COMB_VDIF_THR2_REG066H,
			AU8522_TVDEC_COMB_VDIF_THR2_REG066H_CVBS);
	au8522_writereg(state, AU8522_TVDEC_COMB_VDIF_THR3_REG067H,
			AU8522_TVDEC_COMB_VDIF_THR3_REG067H_CVBS);
	au8522_writereg(state, AU8522_TVDEC_COMB_NOTCH_THR_REG068H,
			AU8522_TVDEC_COMB_NOTCH_THR_REG068H_CVBS);
	au8522_writereg(state, AU8522_TVDEC_COMB_HDIF_THR1_REG069H,
			AU8522_TVDEC_COMB_HDIF_THR1_REG069H_CVBS);
	au8522_writereg(state, AU8522_TVDEC_COMB_HDIF_THR2_REG06AH,
			AU8522_TVDEC_COMB_HDIF_THR2_REG06AH_CVBS);
	au8522_writereg(state, AU8522_TVDEC_COMB_HDIF_THR3_REG06BH,
			AU8522_TVDEC_COMB_HDIF_THR3_REG06BH_CVBS);
	if (is_svideo) {
		au8522_writereg(state, AU8522_TVDEC_COMB_DCDIF_THR1_REG06CH,
				AU8522_TVDEC_COMB_DCDIF_THR1_REG06CH_SVIDEO);
		au8522_writereg(state, AU8522_TVDEC_COMB_DCDIF_THR2_REG06DH,
				AU8522_TVDEC_COMB_DCDIF_THR2_REG06DH_SVIDEO);
	} else {
		au8522_writereg(state, AU8522_TVDEC_COMB_DCDIF_THR1_REG06CH,
				AU8522_TVDEC_COMB_DCDIF_THR1_REG06CH_CVBS);
		au8522_writereg(state, AU8522_TVDEC_COMB_DCDIF_THR2_REG06DH,
				AU8522_TVDEC_COMB_DCDIF_THR2_REG06DH_CVBS);
	}
	au8522_writereg(state, AU8522_TVDEC_COMB_DCDIF_THR3_REG06EH,
			AU8522_TVDEC_COMB_DCDIF_THR3_REG06EH_CVBS);
	au8522_writereg(state, AU8522_TVDEC_UV_SEP_THR_REG06FH,
			AU8522_TVDEC_UV_SEP_THR_REG06FH_CVBS);
	au8522_writereg(state, AU8522_TVDEC_COMB_DC_THR1_NTSC_REG070H,
			AU8522_TVDEC_COMB_DC_THR1_NTSC_REG070H_CVBS);
	au8522_writereg(state, AU8522_REG071H, AU8522_REG071H_CVBS);
	au8522_writereg(state, AU8522_REG072H, AU8522_REG072H_CVBS);
	au8522_writereg(state, AU8522_TVDEC_COMB_DC_THR2_NTSC_REG073H,
			AU8522_TVDEC_COMB_DC_THR2_NTSC_REG073H_CVBS);
	au8522_writereg(state, AU8522_REG074H, AU8522_REG074H_CVBS);
	au8522_writereg(state, AU8522_REG075H, AU8522_REG075H_CVBS);
	au8522_writereg(state, AU8522_TVDEC_DCAGC_CTRL_REG077H,
			AU8522_TVDEC_DCAGC_CTRL_REG077H_CVBS);
	au8522_writereg(state, AU8522_TVDEC_PIC_START_ADJ_REG078H,
			AU8522_TVDEC_PIC_START_ADJ_REG078H_CVBS);
	au8522_writereg(state, AU8522_TVDEC_AGC_HIGH_LIMIT_REG079H,
			AU8522_TVDEC_AGC_HIGH_LIMIT_REG079H_CVBS);
	au8522_writereg(state, AU8522_TVDEC_MACROVISION_SYNC_THR_REG07AH,
			AU8522_TVDEC_MACROVISION_SYNC_THR_REG07AH_CVBS);
	au8522_writereg(state, AU8522_TVDEC_INTRP_CTRL_REG07BH,
			AU8522_TVDEC_INTRP_CTRL_REG07BH_CVBS);
	au8522_writereg(state, AU8522_TVDEC_AGC_LOW_LIMIT_REG0E4H,
			AU8522_TVDEC_AGC_LOW_LIMIT_REG0E4H_CVBS);
	au8522_writereg(state, AU8522_TOREGAAGC_REG0E5H,
			AU8522_TOREGAAGC_REG0E5H_CVBS);
	au8522_writereg(state, AU8522_REG016H, AU8522_REG016H_CVBS);

	setup_vbi(state, 0);

	if (is_svideo) {
		/* Despite what the table says, for the HVR-950q we still need
		   to be in CVBS mode for the S-Video input (reason unknown). */
		/* filter_coef_type = 3; */
		filter_coef_type = 5;
	} else {
		filter_coef_type = 5;
	}

	/* Load the Video Decoder Filter Coefficients */
	for (i = 0; i < NUM_FILTER_COEF; i++) {
		au8522_writereg(state, filter_coef[i].reg_name,
				filter_coef[i].reg_val[filter_coef_type]);
	}

	/* It's not clear what these registers are for, but they are always
	   set to the same value regardless of what mode we're in */
	au8522_writereg(state, AU8522_REG42EH, 0x87);
	au8522_writereg(state, AU8522_REG42FH, 0xa2);
	au8522_writereg(state, AU8522_REG430H, 0xbf);
	au8522_writereg(state, AU8522_REG431H, 0xcb);
	au8522_writereg(state, AU8522_REG432H, 0xa1);
	au8522_writereg(state, AU8522_REG433H, 0x41);
	au8522_writereg(state, AU8522_REG434H, 0x88);
	au8522_writereg(state, AU8522_REG435H, 0xc2);
	au8522_writereg(state, AU8522_REG436H, 0x3c);
}

static void au8522_setup_cvbs_mode(struct au8522_state *state, u8 input_mode)
{
	/* here we're going to try the pre-programmed route */
	au8522_writereg(state, AU8522_MODULE_CLOCK_CONTROL_REG0A3H,
			AU8522_MODULE_CLOCK_CONTROL_REG0A3H_CVBS);

	/* PGA in automatic mode */
	au8522_writereg(state, AU8522_PGA_CONTROL_REG082H, 0x00);

	/* Enable clamping control */
	au8522_writereg(state, AU8522_CLAMPING_CONTROL_REG083H, 0x00);

	au8522_writereg(state, AU8522_INPUT_CONTROL_REG081H, input_mode);

	setup_decoder_defaults(state, false);

	au8522_writereg(state, AU8522_SYSTEM_MODULE_CONTROL_0_REG0A4H,
			AU8522_SYSTEM_MODULE_CONTROL_0_REG0A4H_CVBS);
}

static void au8522_setup_cvbs_tuner_mode(struct au8522_state *state,
					 u8 input_mode)
{
	/* here we're going to try the pre-programmed route */
	au8522_writereg(state, AU8522_MODULE_CLOCK_CONTROL_REG0A3H,
			AU8522_MODULE_CLOCK_CONTROL_REG0A3H_CVBS);

	/* It's not clear why we have to have the PGA in automatic mode while
	   enabling clamp control, but it's what Windows does */
	au8522_writereg(state, AU8522_PGA_CONTROL_REG082H, 0x00);

	/* Enable clamping control */
	au8522_writereg(state, AU8522_CLAMPING_CONTROL_REG083H, 0x0e);

	/* Disable automatic PGA (since the CVBS is coming from the tuner) */
	au8522_writereg(state, AU8522_PGA_CONTROL_REG082H, 0x10);

	/* Set input mode to CVBS on channel 4 with SIF audio input enabled */
	au8522_writereg(state, AU8522_INPUT_CONTROL_REG081H, input_mode);

	setup_decoder_defaults(state, false);

	au8522_writereg(state, AU8522_SYSTEM_MODULE_CONTROL_0_REG0A4H,
			AU8522_SYSTEM_MODULE_CONTROL_0_REG0A4H_CVBS);
}

static void au8522_setup_svideo_mode(struct au8522_state *state,
				     u8 input_mode)
{
	au8522_writereg(state, AU8522_MODULE_CLOCK_CONTROL_REG0A3H,
			AU8522_MODULE_CLOCK_CONTROL_REG0A3H_SVIDEO);

	/* Set input to Y on Channe1, C on Channel 3 */
	au8522_writereg(state, AU8522_INPUT_CONTROL_REG081H, input_mode);

	/* PGA in automatic mode */
	au8522_writereg(state, AU8522_PGA_CONTROL_REG082H, 0x00);

	/* Enable clamping control */
	au8522_writereg(state, AU8522_CLAMPING_CONTROL_REG083H, 0x00);

	setup_decoder_defaults(state, true);

	au8522_writereg(state, AU8522_SYSTEM_MODULE_CONTROL_0_REG0A4H,
			AU8522_SYSTEM_MODULE_CONTROL_0_REG0A4H_CVBS);
}

/* ----------------------------------------------------------------------- */

static void disable_audio_input(struct au8522_state *state)
{
	au8522_writereg(state, AU8522_AUDIO_VOLUME_L_REG0F2H, 0x00);
	au8522_writereg(state, AU8522_AUDIO_VOLUME_R_REG0F3H, 0x00);
	au8522_writereg(state, AU8522_AUDIO_VOLUME_REG0F4H, 0x00);

	au8522_writereg(state, AU8522_SYSTEM_MODULE_CONTROL_1_REG0A5H, 0x04);
	au8522_writereg(state, AU8522_I2S_CTRL_2_REG112H, 0x02);

	au8522_writereg(state, AU8522_SYSTEM_MODULE_CONTROL_0_REG0A4H,
			AU8522_SYSTEM_MODULE_CONTROL_0_REG0A4H_SVIDEO);
}

/* 0=disable, 1=SIF */
static void set_audio_input(struct au8522_state *state)
{
	int aud_input = state->aud_input;
	int i;

	/* Note that this function needs to be used in conjunction with setting
	   the input routing via register 0x81 */

	if (aud_input == AU8522_AUDIO_NONE) {
		disable_audio_input(state);
		return;
	}

	if (aud_input != AU8522_AUDIO_SIF) {
		/* The caller asked for a mode we don't currently support */
		printk(KERN_ERR "Unsupported audio mode requested! mode=%d\n",
		       aud_input);
		return;
	}

	/* Load the Audio Decoder Filter Coefficients */
	for (i = 0; i < NUM_LPFILTER_COEF; i++) {
		au8522_writereg(state, lpfilter_coef[i].reg_name,
				lpfilter_coef[i].reg_val[0]);
	}

	/* Setup audio */
	au8522_writereg(state, AU8522_AUDIO_VOLUME_L_REG0F2H, 0x00);
	au8522_writereg(state, AU8522_AUDIO_VOLUME_R_REG0F3H, 0x00);
	au8522_writereg(state, AU8522_AUDIO_VOLUME_REG0F4H, 0x00);
	au8522_writereg(state, AU8522_I2C_CONTROL_REG1_REG091H, 0x80);
	au8522_writereg(state, AU8522_I2C_CONTROL_REG0_REG090H, 0x84);
	msleep(150);
	au8522_writereg(state, AU8522_SYSTEM_MODULE_CONTROL_0_REG0A4H, 0x00);
	msleep(10);
	au8522_writereg(state, AU8522_SYSTEM_MODULE_CONTROL_0_REG0A4H,
			AU8522_SYSTEM_MODULE_CONTROL_0_REG0A4H_CVBS);
	msleep(50);
	au8522_writereg(state, AU8522_AUDIO_VOLUME_L_REG0F2H, 0x7F);
	au8522_writereg(state, AU8522_AUDIO_VOLUME_R_REG0F3H, 0x7F);
	au8522_writereg(state, AU8522_AUDIO_VOLUME_REG0F4H, 0xff);
	msleep(80);
	au8522_writereg(state, AU8522_AUDIO_VOLUME_L_REG0F2H, 0x7F);
	au8522_writereg(state, AU8522_AUDIO_VOLUME_R_REG0F3H, 0x7F);
	au8522_writereg(state, AU8522_REG0F9H, AU8522_REG0F9H_AUDIO);
	au8522_writereg(state, AU8522_AUDIO_MODE_REG0F1H, 0x82);
	msleep(70);
	au8522_writereg(state, AU8522_SYSTEM_MODULE_CONTROL_1_REG0A5H, 0x09);
	au8522_writereg(state, AU8522_AUDIOFREQ_REG606H, 0x03);
	au8522_writereg(state, AU8522_I2S_CTRL_2_REG112H, 0xc2);
}

/* ----------------------------------------------------------------------- */

static int au8522_s_ctrl(struct v4l2_ctrl *ctrl)
{
	struct au8522_state *state =
		container_of(ctrl->handler, struct au8522_state, hdl);

	switch (ctrl->id) {
	case V4L2_CID_BRIGHTNESS:
		au8522_writereg(state, AU8522_TVDEC_BRIGHTNESS_REG00AH,
				ctrl->val - 128);
		break;
	case V4L2_CID_CONTRAST:
		au8522_writereg(state, AU8522_TVDEC_CONTRAST_REG00BH,
				ctrl->val);
		break;
	case V4L2_CID_SATURATION:
		au8522_writereg(state, AU8522_TVDEC_SATURATION_CB_REG00CH,
				ctrl->val);
		au8522_writereg(state, AU8522_TVDEC_SATURATION_CR_REG00DH,
				ctrl->val);
		break;
	case V4L2_CID_HUE:
		au8522_writereg(state, AU8522_TVDEC_HUE_H_REG00EH,
				ctrl->val >> 8);
		au8522_writereg(state, AU8522_TVDEC_HUE_L_REG00FH,
				ctrl->val & 0xFF);
		break;
	default:
		return -EINVAL;
	}

	return 0;
}

/* ----------------------------------------------------------------------- */

#ifdef CONFIG_VIDEO_ADV_DEBUG
static int au8522_g_register(struct v4l2_subdev *sd,
			     struct v4l2_dbg_register *reg)
{
	struct au8522_state *state = to_state(sd);

	reg->val = au8522_readreg(state, reg->reg & 0xffff);
	return 0;
}

static int au8522_s_register(struct v4l2_subdev *sd,
			     const struct v4l2_dbg_register *reg)
{
	struct au8522_state *state = to_state(sd);

	au8522_writereg(state, reg->reg, reg->val & 0xff);
	return 0;
}
#endif

static void au8522_video_set(struct au8522_state *state)
{
	u8 input_mode;

	au8522_writereg(state, 0xa4, 1 << 5);

	switch (state->vid_input) {
	case AU8522_COMPOSITE_CH1:
		input_mode = AU8522_INPUT_CONTROL_REG081H_CVBS_CH1;
		au8522_setup_cvbs_mode(state, input_mode);
		break;
	case AU8522_COMPOSITE_CH2:
		input_mode = AU8522_INPUT_CONTROL_REG081H_CVBS_CH2;
		au8522_setup_cvbs_mode(state, input_mode);
		break;
	case AU8522_COMPOSITE_CH3:
		input_mode = AU8522_INPUT_CONTROL_REG081H_CVBS_CH3;
		au8522_setup_cvbs_mode(state, input_mode);
		break;
	case AU8522_COMPOSITE_CH4:
		input_mode = AU8522_INPUT_CONTROL_REG081H_CVBS_CH4;
		au8522_setup_cvbs_mode(state, input_mode);
		break;
	case AU8522_SVIDEO_CH13:
		input_mode = AU8522_INPUT_CONTROL_REG081H_SVIDEO_CH13;
		au8522_setup_svideo_mode(state, input_mode);
		break;
	case AU8522_SVIDEO_CH24:
		input_mode = AU8522_INPUT_CONTROL_REG081H_SVIDEO_CH24;
		au8522_setup_svideo_mode(state, input_mode);
		break;
	default:
	case AU8522_COMPOSITE_CH4_SIF:
		input_mode = AU8522_INPUT_CONTROL_REG081H_CVBS_CH4_SIF;
		au8522_setup_cvbs_tuner_mode(state, input_mode);
		break;
	}
}

static int au8522_s_stream(struct v4l2_subdev *sd, int enable)
{
	struct au8522_state *state = to_state(sd);

	if (enable) {
		/*
		 * Clear out any state associated with the digital side of the
		 * chip, so that when it gets powered back up it won't think
		 * that it is already tuned
		 */
		state->current_frequency = 0;

		au8522_writereg(state, AU8522_SYSTEM_MODULE_CONTROL_0_REG0A4H,
				0x01);
		msleep(10);

		au8522_video_set(state);
		set_audio_input(state);

		state->operational_mode = AU8522_ANALOG_MODE;
	} else {
		/* This does not completely power down the device
		   (it only reduces it from around 140ma to 80ma) */
		au8522_writereg(state, AU8522_SYSTEM_MODULE_CONTROL_0_REG0A4H,
				1 << 5);
		state->operational_mode = AU8522_SUSPEND_MODE;
	}
	return 0;
}

static int au8522_s_video_routing(struct v4l2_subdev *sd,
					u32 input, u32 output, u32 config)
{
	struct au8522_state *state = to_state(sd);

	switch(input) {
	case AU8522_COMPOSITE_CH1:
	case AU8522_SVIDEO_CH13:
	case AU8522_COMPOSITE_CH4_SIF:
		state->vid_input = input;
		break;
	default:
		printk(KERN_ERR "au8522 mode not currently supported\n");
		return -EINVAL;
	}

	if (state->operational_mode == AU8522_ANALOG_MODE)
		au8522_video_set(state);

	return 0;
}

static int au8522_s_std(struct v4l2_subdev *sd, v4l2_std_id std)
{
	struct au8522_state *state = to_state(sd);

	if ((std & (V4L2_STD_PAL_M | V4L2_STD_NTSC_M)) == 0)
		return -EINVAL;

	state->std = std;

	if (state->operational_mode == AU8522_ANALOG_MODE)
		au8522_video_set(state);

	return 0;
}

static int au8522_s_audio_routing(struct v4l2_subdev *sd,
					u32 input, u32 output, u32 config)
{
	struct au8522_state *state = to_state(sd);

	state->aud_input = input;

	if (state->operational_mode == AU8522_ANALOG_MODE)
		set_audio_input(state);

	return 0;
}

static int au8522_g_tuner(struct v4l2_subdev *sd, struct v4l2_tuner *vt)
{
	int val = 0;
	struct au8522_state *state = to_state(sd);
	u8 lock_status;

	/* Interrogate the decoder to see if we are getting a real signal */
	lock_status = au8522_readreg(state, 0x00);
	if (lock_status == 0xa2)
		vt->signal = 0xffff;
	else
		vt->signal = 0x00;

	vt->capability |=
		V4L2_TUNER_CAP_STEREO | V4L2_TUNER_CAP_LANG1 |
		V4L2_TUNER_CAP_LANG2 | V4L2_TUNER_CAP_SAP;

	val = V4L2_TUNER_SUB_MONO;
	vt->rxsubchans = val;
	vt->audmode = V4L2_TUNER_MODE_STEREO;
	return 0;
}

/* ----------------------------------------------------------------------- */

static const struct v4l2_subdev_core_ops au8522_core_ops = {
	.log_status = v4l2_ctrl_subdev_log_status,
#ifdef CONFIG_VIDEO_ADV_DEBUG
	.g_register = au8522_g_register,
	.s_register = au8522_s_register,
#endif
};

static const struct v4l2_subdev_tuner_ops au8522_tuner_ops = {
	.g_tuner = au8522_g_tuner,
};

static const struct v4l2_subdev_audio_ops au8522_audio_ops = {
	.s_routing = au8522_s_audio_routing,
};

static const struct v4l2_subdev_video_ops au8522_video_ops = {
	.s_routing = au8522_s_video_routing,
	.s_stream = au8522_s_stream,
	.s_std = au8522_s_std,
};

static const struct v4l2_subdev_ops au8522_ops = {
	.core = &au8522_core_ops,
	.tuner = &au8522_tuner_ops,
	.audio = &au8522_audio_ops,
	.video = &au8522_video_ops,
};

static const struct v4l2_ctrl_ops au8522_ctrl_ops = {
	.s_ctrl = au8522_s_ctrl,
};

/* ----------------------------------------------------------------------- */

static int au8522_probe(struct i2c_client *client,
			const struct i2c_device_id *did)
{
	struct au8522_state *state;
	struct v4l2_ctrl_handler *hdl;
	struct v4l2_subdev *sd;
	int instance;
<<<<<<< HEAD
=======
	struct au8522_config *demod_config;
#ifdef CONFIG_MEDIA_CONTROLLER
	int ret;
#endif
>>>>>>> b408292f

	/* Check if the adapter supports the needed features */
	if (!i2c_check_functionality(client->adapter,
				     I2C_FUNC_SMBUS_BYTE_DATA)) {
		return -EIO;
	}

	/* allocate memory for the internal state */
	instance = au8522_get_state(&state, client->adapter, client->addr);
	switch (instance) {
	case 0:
		printk(KERN_ERR "au8522_decoder allocation failed\n");
		return -EIO;
	case 1:
		/* new demod instance */
		printk(KERN_INFO "au8522_decoder creating new instance...\n");
		break;
	default:
		/* existing demod instance */
		printk(KERN_INFO "au8522_decoder attach existing instance.\n");
		break;
	}

	state->config.demod_address = 0x8e >> 1;
	state->i2c = client->adapter;

	sd = &state->sd;
	v4l2_i2c_subdev_init(sd, client, &au8522_ops);
#if defined(CONFIG_MEDIA_CONTROLLER)

	state->pads[AU8522_PAD_INPUT].flags = MEDIA_PAD_FL_SINK;
	state->pads[AU8522_PAD_VID_OUT].flags = MEDIA_PAD_FL_SOURCE;
	state->pads[AU8522_PAD_VBI_OUT].flags = MEDIA_PAD_FL_SOURCE;
	sd->entity.function = MEDIA_ENT_F_ATV_DECODER;

	ret = media_entity_pads_init(&sd->entity, ARRAY_SIZE(state->pads),
				state->pads);
	if (ret < 0) {
		v4l_info(client, "failed to initialize media entity!\n");
		return ret;
	}
#endif

	hdl = &state->hdl;
	v4l2_ctrl_handler_init(hdl, 4);
	v4l2_ctrl_new_std(hdl, &au8522_ctrl_ops,
			V4L2_CID_BRIGHTNESS, 0, 255, 1, 109);
	v4l2_ctrl_new_std(hdl, &au8522_ctrl_ops,
			V4L2_CID_CONTRAST, 0, 255, 1,
			AU8522_TVDEC_CONTRAST_REG00BH_CVBS);
	v4l2_ctrl_new_std(hdl, &au8522_ctrl_ops,
			V4L2_CID_SATURATION, 0, 255, 1, 128);
	v4l2_ctrl_new_std(hdl, &au8522_ctrl_ops,
			V4L2_CID_HUE, -32768, 32767, 1, 0);
	sd->ctrl_handler = hdl;
	if (hdl->error) {
		int err = hdl->error;

		v4l2_ctrl_handler_free(hdl);
		au8522_release_state(state);
		return err;
	}

	state->c = client;
	state->std = V4L2_STD_NTSC_M;
	state->vid_input = AU8522_COMPOSITE_CH1;
	state->aud_input = AU8522_AUDIO_NONE;
	state->id = 8522;
	state->rev = 0;

	/* Jam open the i2c gate to the tuner */
	au8522_writereg(state, 0x106, 1);

	return 0;
}

static int au8522_remove(struct i2c_client *client)
{
	struct v4l2_subdev *sd = i2c_get_clientdata(client);
	v4l2_device_unregister_subdev(sd);
	v4l2_ctrl_handler_free(sd->ctrl_handler);
	au8522_release_state(to_state(sd));
	return 0;
}

static const struct i2c_device_id au8522_id[] = {
	{"au8522", 0},
	{}
};

MODULE_DEVICE_TABLE(i2c, au8522_id);

static struct i2c_driver au8522_driver = {
	.driver = {
		.name	= "au8522",
	},
	.probe		= au8522_probe,
	.remove		= au8522_remove,
	.id_table	= au8522_id,
};

module_i2c_driver(au8522_driver);<|MERGE_RESOLUTION|>--- conflicted
+++ resolved
@@ -730,13 +730,9 @@
 	struct v4l2_ctrl_handler *hdl;
 	struct v4l2_subdev *sd;
 	int instance;
-<<<<<<< HEAD
-=======
-	struct au8522_config *demod_config;
 #ifdef CONFIG_MEDIA_CONTROLLER
 	int ret;
 #endif
->>>>>>> b408292f
 
 	/* Check if the adapter supports the needed features */
 	if (!i2c_check_functionality(client->adapter,
