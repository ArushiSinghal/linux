/*
 * Realtek RTL2832 DVB-T demodulator driver
 *
 * Copyright (C) 2012 Thomas Mair <thomas.mair86@gmail.com>
 * Copyright (C) 2012-2014 Antti Palosaari <crope@iki.fi>
 *
 *	This program is free software; you can redistribute it and/or modify
 *	it under the terms of the GNU General Public License as published by
 *	the Free Software Foundation; either version 2 of the License, or
 *	(at your option) any later version.
 *
 *	This program is distributed in the hope that it will be useful,
 *	but WITHOUT ANY WARRANTY; without even the implied warranty of
 *	MERCHANTABILITY or FITNESS FOR A PARTICULAR PURPOSE.  See the
 *	GNU General Public License for more details.
 *
 *	You should have received a copy of the GNU General Public License along
 *	with this program; if not, write to the Free Software Foundation, Inc.,
 *	51 Franklin Street, Fifth Floor, Boston, MA 02110-1301 USA.
 */

#include "rtl2832_priv.h"

#define REG_MASK(b) (BIT(b + 1) - 1)

static const struct rtl2832_reg_entry registers[] = {
	[DVBT_SOFT_RST]		= {0x101,  2, 2},
	[DVBT_IIC_REPEAT]	= {0x101,  3, 3},
	[DVBT_TR_WAIT_MIN_8K]	= {0x188, 11, 2},
	[DVBT_RSD_BER_FAIL_VAL]	= {0x18f, 15, 0},
	[DVBT_EN_BK_TRK]	= {0x1a6,  7, 7},
	[DVBT_AD_EN_REG]	= {0x008,  7, 7},
	[DVBT_AD_EN_REG1]	= {0x008,  6, 6},
	[DVBT_EN_BBIN]		= {0x1b1,  0, 0},
	[DVBT_MGD_THD0]		= {0x195,  7, 0},
	[DVBT_MGD_THD1]		= {0x196,  7, 0},
	[DVBT_MGD_THD2]		= {0x197,  7, 0},
	[DVBT_MGD_THD3]		= {0x198,  7, 0},
	[DVBT_MGD_THD4]		= {0x199,  7, 0},
	[DVBT_MGD_THD5]		= {0x19a,  7, 0},
	[DVBT_MGD_THD6]		= {0x19b,  7, 0},
	[DVBT_MGD_THD7]		= {0x19c,  7, 0},
	[DVBT_EN_CACQ_NOTCH]	= {0x161,  4, 4},
	[DVBT_AD_AV_REF]	= {0x009,  6, 0},
	[DVBT_REG_PI]		= {0x00a,  2, 0},
	[DVBT_PIP_ON]		= {0x021,  3, 3},
	[DVBT_SCALE1_B92]	= {0x292,  7, 0},
	[DVBT_SCALE1_B93]	= {0x293,  7, 0},
	[DVBT_SCALE1_BA7]	= {0x2a7,  7, 0},
	[DVBT_SCALE1_BA9]	= {0x2a9,  7, 0},
	[DVBT_SCALE1_BAA]	= {0x2aa,  7, 0},
	[DVBT_SCALE1_BAB]	= {0x2ab,  7, 0},
	[DVBT_SCALE1_BAC]	= {0x2ac,  7, 0},
	[DVBT_SCALE1_BB0]	= {0x2b0,  7, 0},
	[DVBT_SCALE1_BB1]	= {0x2b1,  7, 0},
	[DVBT_KB_P1]		= {0x164,  3, 1},
	[DVBT_KB_P2]		= {0x164,  6, 4},
	[DVBT_KB_P3]		= {0x165,  2, 0},
	[DVBT_OPT_ADC_IQ]	= {0x006,  5, 4},
	[DVBT_AD_AVI]		= {0x009,  1, 0},
	[DVBT_AD_AVQ]		= {0x009,  3, 2},
	[DVBT_K1_CR_STEP12]	= {0x2ad,  9, 4},
	[DVBT_TRK_KS_P2]	= {0x16f,  2, 0},
	[DVBT_TRK_KS_I2]	= {0x170,  5, 3},
	[DVBT_TR_THD_SET2]	= {0x172,  3, 0},
	[DVBT_TRK_KC_P2]	= {0x173,  5, 3},
	[DVBT_TRK_KC_I2]	= {0x175,  2, 0},
	[DVBT_CR_THD_SET2]	= {0x176,  7, 6},
	[DVBT_PSET_IFFREQ]	= {0x119, 21, 0},
	[DVBT_SPEC_INV]		= {0x115,  0, 0},
	[DVBT_RSAMP_RATIO]	= {0x19f, 27, 2},
	[DVBT_CFREQ_OFF_RATIO]	= {0x19d, 23, 4},
	[DVBT_FSM_STAGE]	= {0x351,  6, 3},
	[DVBT_RX_CONSTEL]	= {0x33c,  3, 2},
	[DVBT_RX_HIER]		= {0x33c,  6, 4},
	[DVBT_RX_C_RATE_LP]	= {0x33d,  2, 0},
	[DVBT_RX_C_RATE_HP]	= {0x33d,  5, 3},
	[DVBT_GI_IDX]		= {0x351,  1, 0},
	[DVBT_FFT_MODE_IDX]	= {0x351,  2, 2},
	[DVBT_RSD_BER_EST]	= {0x34e, 15, 0},
	[DVBT_CE_EST_EVM]	= {0x40c, 15, 0},
	[DVBT_RF_AGC_VAL]	= {0x35b, 13, 0},
	[DVBT_IF_AGC_VAL]	= {0x359, 13, 0},
	[DVBT_DAGC_VAL]		= {0x305,  7, 0},
	[DVBT_SFREQ_OFF]	= {0x318, 13, 0},
	[DVBT_CFREQ_OFF]	= {0x35f, 17, 0},
	[DVBT_POLAR_RF_AGC]	= {0x00e,  1, 1},
	[DVBT_POLAR_IF_AGC]	= {0x00e,  0, 0},
	[DVBT_AAGC_HOLD]	= {0x104,  5, 5},
	[DVBT_EN_RF_AGC]	= {0x104,  6, 6},
	[DVBT_EN_IF_AGC]	= {0x104,  7, 7},
	[DVBT_IF_AGC_MIN]	= {0x108,  7, 0},
	[DVBT_IF_AGC_MAX]	= {0x109,  7, 0},
	[DVBT_RF_AGC_MIN]	= {0x10a,  7, 0},
	[DVBT_RF_AGC_MAX]	= {0x10b,  7, 0},
	[DVBT_IF_AGC_MAN]	= {0x10c,  6, 6},
	[DVBT_IF_AGC_MAN_VAL]	= {0x10c, 13, 0},
	[DVBT_RF_AGC_MAN]	= {0x10e,  6, 6},
	[DVBT_RF_AGC_MAN_VAL]	= {0x10e, 13, 0},
	[DVBT_DAGC_TRG_VAL]	= {0x112,  7, 0},
	[DVBT_AGC_TARG_VAL_0]	= {0x102,  0, 0},
	[DVBT_AGC_TARG_VAL_8_1]	= {0x103,  7, 0},
	[DVBT_AAGC_LOOP_GAIN]	= {0x1c7,  5, 1},
	[DVBT_LOOP_GAIN2_3_0]	= {0x104,  4, 1},
	[DVBT_LOOP_GAIN2_4]	= {0x105,  7, 7},
	[DVBT_LOOP_GAIN3]	= {0x1c8,  4, 0},
	[DVBT_VTOP1]		= {0x106,  5, 0},
	[DVBT_VTOP2]		= {0x1c9,  5, 0},
	[DVBT_VTOP3]		= {0x1ca,  5, 0},
	[DVBT_KRF1]		= {0x1cb,  7, 0},
	[DVBT_KRF2]		= {0x107,  7, 0},
	[DVBT_KRF3]		= {0x1cd,  7, 0},
	[DVBT_KRF4]		= {0x1ce,  7, 0},
	[DVBT_EN_GI_PGA]	= {0x1e5,  0, 0},
	[DVBT_THD_LOCK_UP]	= {0x1d9,  8, 0},
	[DVBT_THD_LOCK_DW]	= {0x1db,  8, 0},
	[DVBT_THD_UP1]		= {0x1dd,  7, 0},
	[DVBT_THD_DW1]		= {0x1de,  7, 0},
	[DVBT_INTER_CNT_LEN]	= {0x1d8,  3, 0},
	[DVBT_GI_PGA_STATE]	= {0x1e6,  3, 3},
	[DVBT_EN_AGC_PGA]	= {0x1d7,  0, 0},
	[DVBT_CKOUTPAR]		= {0x17b,  5, 5},
	[DVBT_CKOUT_PWR]	= {0x17b,  6, 6},
	[DVBT_SYNC_DUR]		= {0x17b,  7, 7},
	[DVBT_ERR_DUR]		= {0x17c,  0, 0},
	[DVBT_SYNC_LVL]		= {0x17c,  1, 1},
	[DVBT_ERR_LVL]		= {0x17c,  2, 2},
	[DVBT_VAL_LVL]		= {0x17c,  3, 3},
	[DVBT_SERIAL]		= {0x17c,  4, 4},
	[DVBT_SER_LSB]		= {0x17c,  5, 5},
	[DVBT_CDIV_PH0]		= {0x17d,  3, 0},
	[DVBT_CDIV_PH1]		= {0x17d,  7, 4},
	[DVBT_MPEG_IO_OPT_2_2]	= {0x006,  7, 7},
	[DVBT_MPEG_IO_OPT_1_0]	= {0x007,  7, 6},
	[DVBT_CKOUTPAR_PIP]	= {0x0b7,  4, 4},
	[DVBT_CKOUT_PWR_PIP]	= {0x0b7,  3, 3},
	[DVBT_SYNC_LVL_PIP]	= {0x0b7,  2, 2},
	[DVBT_ERR_LVL_PIP]	= {0x0b7,  1, 1},
	[DVBT_VAL_LVL_PIP]	= {0x0b7,  0, 0},
	[DVBT_CKOUTPAR_PID]	= {0x0b9,  4, 4},
	[DVBT_CKOUT_PWR_PID]	= {0x0b9,  3, 3},
	[DVBT_SYNC_LVL_PID]	= {0x0b9,  2, 2},
	[DVBT_ERR_LVL_PID]	= {0x0b9,  1, 1},
	[DVBT_VAL_LVL_PID]	= {0x0b9,  0, 0},
	[DVBT_SM_PASS]		= {0x193, 11, 0},
	[DVBT_AD7_SETTING]	= {0x011, 15, 0},
	[DVBT_RSSI_R]		= {0x301,  6, 0},
	[DVBT_ACI_DET_IND]	= {0x312,  0, 0},
	[DVBT_REG_MON]		= {0x00d,  1, 0},
	[DVBT_REG_MONSEL]	= {0x00d,  2, 2},
	[DVBT_REG_GPE]		= {0x00d,  7, 7},
	[DVBT_REG_GPO]		= {0x010,  0, 0},
	[DVBT_REG_4MSEL]	= {0x013,  0, 0},
};

static int rtl2832_rd_demod_reg(struct rtl2832_dev *dev, int reg, u32 *val)
{
	struct i2c_client *client = dev->client;
	int ret, i;
	u16 reg_start_addr;
	u8 msb, lsb, reading[4], len;
	u32 reading_tmp, mask;

	reg_start_addr = registers[reg].start_address;
	msb = registers[reg].msb;
	lsb = registers[reg].lsb;
	len = (msb >> 3) + 1;
	mask = REG_MASK(msb - lsb);

	ret = regmap_bulk_read(dev->regmap, reg_start_addr, reading, len);
	if (ret)
		goto err;

	reading_tmp = 0;
	for (i = 0; i < len; i++)
		reading_tmp |= reading[i] << ((len - 1 - i) * 8);

	*val = (reading_tmp >> lsb) & mask;

	return 0;
err:
	dev_dbg(&client->dev, "failed=%d\n", ret);
	return ret;
}

static int rtl2832_wr_demod_reg(struct rtl2832_dev *dev, int reg, u32 val)
{
	struct i2c_client *client = dev->client;
	int ret, i;
	u16 reg_start_addr;
	u8 msb, lsb, reading[4], writing[4], len;
	u32 reading_tmp, writing_tmp, mask;

	reg_start_addr = registers[reg].start_address;
	msb = registers[reg].msb;
	lsb = registers[reg].lsb;
	len = (msb >> 3) + 1;
	mask = REG_MASK(msb - lsb);

	ret = regmap_bulk_read(dev->regmap, reg_start_addr, reading, len);
	if (ret)
		goto err;

	reading_tmp = 0;
	for (i = 0; i < len; i++)
		reading_tmp |= reading[i] << ((len - 1 - i) * 8);

	writing_tmp = reading_tmp & ~(mask << lsb);
	writing_tmp |= ((val & mask) << lsb);

	for (i = 0; i < len; i++)
		writing[i] = (writing_tmp >> ((len - 1 - i) * 8)) & 0xff;

	ret = regmap_bulk_write(dev->regmap, reg_start_addr, writing, len);
	if (ret)
		goto err;

	return 0;
err:
	dev_dbg(&client->dev, "failed=%d\n", ret);
	return ret;
}

static int rtl2832_set_if(struct dvb_frontend *fe, u32 if_freq)
{
	struct rtl2832_dev *dev = fe->demodulator_priv;
	struct i2c_client *client = dev->client;
	int ret;
	u64 pset_iffreq;
	u8 en_bbin = (if_freq == 0 ? 0x1 : 0x0);

	/*
	* PSET_IFFREQ = - floor((IfFreqHz % CrystalFreqHz) * pow(2, 22)
	*		/ CrystalFreqHz)
	*/
	pset_iffreq = if_freq % dev->pdata->clk;
	pset_iffreq *= 0x400000;
	pset_iffreq = div_u64(pset_iffreq, dev->pdata->clk);
	pset_iffreq = -pset_iffreq;
	pset_iffreq = pset_iffreq & 0x3fffff;
	dev_dbg(&client->dev, "if_frequency=%d pset_iffreq=%08x\n",
		if_freq, (unsigned)pset_iffreq);

	ret = rtl2832_wr_demod_reg(dev, DVBT_EN_BBIN, en_bbin);
	if (ret)
		goto err;

	ret = rtl2832_wr_demod_reg(dev, DVBT_PSET_IFFREQ, pset_iffreq);
	if (ret)
		goto err;

	return 0;
err:
	dev_dbg(&client->dev, "failed=%d\n", ret);
	return ret;
}

static int rtl2832_init(struct dvb_frontend *fe)
{
	struct rtl2832_dev *dev = fe->demodulator_priv;
	struct i2c_client *client = dev->client;
	struct dtv_frontend_properties *c = &dev->fe.dtv_property_cache;
	const struct rtl2832_reg_value *init;
	int i, ret, len;
	/* initialization values for the demodulator registers */
	struct rtl2832_reg_value rtl2832_initial_regs[] = {
		{DVBT_AD_EN_REG,		0x1},
		{DVBT_AD_EN_REG1,		0x1},
		{DVBT_RSD_BER_FAIL_VAL,		0x2800},
		{DVBT_MGD_THD0,			0x10},
		{DVBT_MGD_THD1,			0x20},
		{DVBT_MGD_THD2,			0x20},
		{DVBT_MGD_THD3,			0x40},
		{DVBT_MGD_THD4,			0x22},
		{DVBT_MGD_THD5,			0x32},
		{DVBT_MGD_THD6,			0x37},
		{DVBT_MGD_THD7,			0x39},
		{DVBT_EN_BK_TRK,		0x0},
		{DVBT_EN_CACQ_NOTCH,		0x0},
		{DVBT_AD_AV_REF,		0x2a},
		{DVBT_REG_PI,			0x6},
		{DVBT_PIP_ON,			0x0},
		{DVBT_CDIV_PH0,			0x8},
		{DVBT_CDIV_PH1,			0x8},
		{DVBT_SCALE1_B92,		0x4},
		{DVBT_SCALE1_B93,		0xb0},
		{DVBT_SCALE1_BA7,		0x78},
		{DVBT_SCALE1_BA9,		0x28},
		{DVBT_SCALE1_BAA,		0x59},
		{DVBT_SCALE1_BAB,		0x83},
		{DVBT_SCALE1_BAC,		0xd4},
		{DVBT_SCALE1_BB0,		0x65},
		{DVBT_SCALE1_BB1,		0x43},
		{DVBT_KB_P1,			0x1},
		{DVBT_KB_P2,			0x4},
		{DVBT_KB_P3,			0x7},
		{DVBT_K1_CR_STEP12,		0xa},
		{DVBT_REG_GPE,			0x1},
		{DVBT_SERIAL,			0x0},
		{DVBT_CDIV_PH0,			0x9},
		{DVBT_CDIV_PH1,			0x9},
		{DVBT_MPEG_IO_OPT_2_2,		0x0},
		{DVBT_MPEG_IO_OPT_1_0,		0x0},
		{DVBT_TRK_KS_P2,		0x4},
		{DVBT_TRK_KS_I2,		0x7},
		{DVBT_TR_THD_SET2,		0x6},
		{DVBT_TRK_KC_I2,		0x5},
		{DVBT_CR_THD_SET2,		0x1},
	};

	dev_dbg(&client->dev, "\n");

	ret = rtl2832_wr_demod_reg(dev, DVBT_SOFT_RST, 0x0);
	if (ret)
		goto err;

	for (i = 0; i < ARRAY_SIZE(rtl2832_initial_regs); i++) {
		ret = rtl2832_wr_demod_reg(dev, rtl2832_initial_regs[i].reg,
			rtl2832_initial_regs[i].value);
		if (ret)
			goto err;
	}

	/* load tuner specific settings */
	dev_dbg(&client->dev, "load settings for tuner=%02x\n",
		dev->pdata->tuner);
	switch (dev->pdata->tuner) {
	case RTL2832_TUNER_FC2580:
		len = ARRAY_SIZE(rtl2832_tuner_init_fc2580);
		init = rtl2832_tuner_init_fc2580;
		break;
	case RTL2832_TUNER_FC0012:
	case RTL2832_TUNER_FC0013:
		len = ARRAY_SIZE(rtl2832_tuner_init_fc0012);
		init = rtl2832_tuner_init_fc0012;
		break;
	case RTL2832_TUNER_TUA9001:
		len = ARRAY_SIZE(rtl2832_tuner_init_tua9001);
		init = rtl2832_tuner_init_tua9001;
		break;
	case RTL2832_TUNER_E4000:
		len = ARRAY_SIZE(rtl2832_tuner_init_e4000);
		init = rtl2832_tuner_init_e4000;
		break;
	case RTL2832_TUNER_R820T:
	case RTL2832_TUNER_R828D:
		len = ARRAY_SIZE(rtl2832_tuner_init_r820t);
		init = rtl2832_tuner_init_r820t;
		break;
	case RTL2832_TUNER_SI2157:
		len = ARRAY_SIZE(rtl2832_tuner_init_si2157);
		init = rtl2832_tuner_init_si2157;
		break;
	default:
		ret = -EINVAL;
		goto err;
	}

	for (i = 0; i < len; i++) {
		ret = rtl2832_wr_demod_reg(dev, init[i].reg, init[i].value);
		if (ret)
			goto err;
	}

	/* init stats here in order signal app which stats are supported */
	c->strength.len = 1;
	c->strength.stat[0].scale = FE_SCALE_NOT_AVAILABLE;
	c->cnr.len = 1;
	c->cnr.stat[0].scale = FE_SCALE_NOT_AVAILABLE;
	c->post_bit_error.len = 1;
	c->post_bit_error.stat[0].scale = FE_SCALE_NOT_AVAILABLE;
	c->post_bit_count.len = 1;
	c->post_bit_count.stat[0].scale = FE_SCALE_NOT_AVAILABLE;
	dev->sleeping = false;

	return 0;
err:
	dev_dbg(&client->dev, "failed=%d\n", ret);
	return ret;
}

static int rtl2832_sleep(struct dvb_frontend *fe)
{
	struct rtl2832_dev *dev = fe->demodulator_priv;
	struct i2c_client *client = dev->client;
	int ret;

	dev_dbg(&client->dev, "\n");

	dev->sleeping = true;
	dev->fe_status = 0;

	ret = rtl2832_wr_demod_reg(dev, DVBT_SOFT_RST, 0x1);
	if (ret)
		goto err;

	return 0;
err:
	dev_dbg(&client->dev, "failed=%d\n", ret);
	return ret;
}

static int rtl2832_get_tune_settings(struct dvb_frontend *fe,
	struct dvb_frontend_tune_settings *s)
{
	struct rtl2832_dev *dev = fe->demodulator_priv;
	struct i2c_client *client = dev->client;

	dev_dbg(&client->dev, "\n");
	s->min_delay_ms = 1000;
	s->step_size = fe->ops.info.frequency_stepsize * 2;
	s->max_drift = (fe->ops.info.frequency_stepsize * 2) + 1;
	return 0;
}

static int rtl2832_set_frontend(struct dvb_frontend *fe)
{
	struct rtl2832_dev *dev = fe->demodulator_priv;
	struct i2c_client *client = dev->client;
	struct dtv_frontend_properties *c = &fe->dtv_property_cache;
	int ret, i, j;
	u64 bw_mode, num, num2;
	u32 resamp_ratio, cfreq_off_ratio;
	static u8 bw_params[3][32] = {
	/* 6 MHz bandwidth */
		{
		0xf5, 0xff, 0x15, 0x38, 0x5d, 0x6d, 0x52, 0x07, 0xfa, 0x2f,
		0x53, 0xf5, 0x3f, 0xca, 0x0b, 0x91, 0xea, 0x30, 0x63, 0xb2,
		0x13, 0xda, 0x0b, 0xc4, 0x18, 0x7e, 0x16, 0x66, 0x08, 0x67,
		0x19, 0xe0,
		},

	/*  7 MHz bandwidth */
		{
		0xe7, 0xcc, 0xb5, 0xba, 0xe8, 0x2f, 0x67, 0x61, 0x00, 0xaf,
		0x86, 0xf2, 0xbf, 0x59, 0x04, 0x11, 0xb6, 0x33, 0xa4, 0x30,
		0x15, 0x10, 0x0a, 0x42, 0x18, 0xf8, 0x17, 0xd9, 0x07, 0x22,
		0x19, 0x10,
		},

	/*  8 MHz bandwidth */
		{
		0x09, 0xf6, 0xd2, 0xa7, 0x9a, 0xc9, 0x27, 0x77, 0x06, 0xbf,
		0xec, 0xf4, 0x4f, 0x0b, 0xfc, 0x01, 0x63, 0x35, 0x54, 0xa7,
		0x16, 0x66, 0x08, 0xb4, 0x19, 0x6e, 0x19, 0x65, 0x05, 0xc8,
		0x19, 0xe0,
		},
	};

	dev_dbg(&client->dev, "frequency=%u bandwidth_hz=%u inversion=%u\n",
		c->frequency, c->bandwidth_hz, c->inversion);

	/* program tuner */
	if (fe->ops.tuner_ops.set_params)
		fe->ops.tuner_ops.set_params(fe);

	/* If the frontend has get_if_frequency(), use it */
	if (fe->ops.tuner_ops.get_if_frequency) {
		u32 if_freq;

		ret = fe->ops.tuner_ops.get_if_frequency(fe, &if_freq);
		if (ret)
			goto err;

		ret = rtl2832_set_if(fe, if_freq);
		if (ret)
			goto err;
	}

	switch (c->bandwidth_hz) {
	case 6000000:
		i = 0;
		bw_mode = 48000000;
		break;
	case 7000000:
		i = 1;
		bw_mode = 56000000;
		break;
	case 8000000:
		i = 2;
		bw_mode = 64000000;
		break;
	default:
		dev_err(&client->dev, "invalid bandwidth_hz %u\n",
			c->bandwidth_hz);
		ret = -EINVAL;
		goto err;
	}

	for (j = 0; j < sizeof(bw_params[0]); j++) {
		ret = regmap_bulk_write(dev->regmap,
					0x11c + j, &bw_params[i][j], 1);
		if (ret)
			goto err;
	}

	/* calculate and set resample ratio
	* RSAMP_RATIO = floor(CrystalFreqHz * 7 * pow(2, 22)
	*	/ ConstWithBandwidthMode)
	*/
	num = dev->pdata->clk * 7;
	num *= 0x400000;
	num = div_u64(num, bw_mode);
	resamp_ratio =  num & 0x3ffffff;
	ret = rtl2832_wr_demod_reg(dev, DVBT_RSAMP_RATIO, resamp_ratio);
	if (ret)
		goto err;

	/* calculate and set cfreq off ratio
	* CFREQ_OFF_RATIO = - floor(ConstWithBandwidthMode * pow(2, 20)
	*	/ (CrystalFreqHz * 7))
	*/
	num = bw_mode << 20;
	num2 = dev->pdata->clk * 7;
	num = div_u64(num, num2);
	num = -num;
	cfreq_off_ratio = num & 0xfffff;
	ret = rtl2832_wr_demod_reg(dev, DVBT_CFREQ_OFF_RATIO, cfreq_off_ratio);
	if (ret)
		goto err;

	/* soft reset */
	ret = rtl2832_wr_demod_reg(dev, DVBT_SOFT_RST, 0x1);
	if (ret)
		goto err;

	ret = rtl2832_wr_demod_reg(dev, DVBT_SOFT_RST, 0x0);
	if (ret)
		goto err;

	return 0;
err:
	dev_dbg(&client->dev, "failed=%d\n", ret);
	return ret;
}

static int rtl2832_get_frontend(struct dvb_frontend *fe,
				struct dtv_frontend_properties *c)
{
	struct rtl2832_dev *dev = fe->demodulator_priv;
	struct i2c_client *client = dev->client;
	int ret;
	u8 buf[3];

	if (dev->sleeping)
		return 0;

	ret = regmap_bulk_read(dev->regmap, 0x33c, buf, 2);
	if (ret)
		goto err;

	ret = regmap_bulk_read(dev->regmap, 0x351, &buf[2], 1);
	if (ret)
		goto err;

	dev_dbg(&client->dev, "TPS=%*ph\n", 3, buf);

	switch ((buf[0] >> 2) & 3) {
	case 0:
		c->modulation = QPSK;
		break;
	case 1:
		c->modulation = QAM_16;
		break;
	case 2:
		c->modulation = QAM_64;
		break;
	}

	switch ((buf[2] >> 2) & 1) {
	case 0:
		c->transmission_mode = TRANSMISSION_MODE_2K;
		break;
	case 1:
		c->transmission_mode = TRANSMISSION_MODE_8K;
	}

	switch ((buf[2] >> 0) & 3) {
	case 0:
		c->guard_interval = GUARD_INTERVAL_1_32;
		break;
	case 1:
		c->guard_interval = GUARD_INTERVAL_1_16;
		break;
	case 2:
		c->guard_interval = GUARD_INTERVAL_1_8;
		break;
	case 3:
		c->guard_interval = GUARD_INTERVAL_1_4;
		break;
	}

	switch ((buf[0] >> 4) & 7) {
	case 0:
		c->hierarchy = HIERARCHY_NONE;
		break;
	case 1:
		c->hierarchy = HIERARCHY_1;
		break;
	case 2:
		c->hierarchy = HIERARCHY_2;
		break;
	case 3:
		c->hierarchy = HIERARCHY_4;
		break;
	}

	switch ((buf[1] >> 3) & 7) {
	case 0:
		c->code_rate_HP = FEC_1_2;
		break;
	case 1:
		c->code_rate_HP = FEC_2_3;
		break;
	case 2:
		c->code_rate_HP = FEC_3_4;
		break;
	case 3:
		c->code_rate_HP = FEC_5_6;
		break;
	case 4:
		c->code_rate_HP = FEC_7_8;
		break;
	}

	switch ((buf[1] >> 0) & 7) {
	case 0:
		c->code_rate_LP = FEC_1_2;
		break;
	case 1:
		c->code_rate_LP = FEC_2_3;
		break;
	case 2:
		c->code_rate_LP = FEC_3_4;
		break;
	case 3:
		c->code_rate_LP = FEC_5_6;
		break;
	case 4:
		c->code_rate_LP = FEC_7_8;
		break;
	}

	return 0;
err:
	dev_dbg(&client->dev, "failed=%d\n", ret);
	return ret;
}

static int rtl2832_read_status(struct dvb_frontend *fe, enum fe_status *status)
{
	struct rtl2832_dev *dev = fe->demodulator_priv;
	struct i2c_client *client = dev->client;
	struct dtv_frontend_properties *c = &fe->dtv_property_cache;
	int ret;
	u32 uninitialized_var(tmp);
	u8 u8tmp, buf[2];
	u16 u16tmp;

	dev_dbg(&client->dev, "\n");

	*status = 0;
	if (dev->sleeping)
		return 0;

	ret = rtl2832_rd_demod_reg(dev, DVBT_FSM_STAGE, &tmp);
	if (ret)
		goto err;

	if (tmp == 11) {
		*status |= FE_HAS_SIGNAL | FE_HAS_CARRIER |
				FE_HAS_VITERBI | FE_HAS_SYNC | FE_HAS_LOCK;
	} else if (tmp == 10) {
		*status |= FE_HAS_SIGNAL | FE_HAS_CARRIER |
				FE_HAS_VITERBI;
	}

	dev->fe_status = *status;

	/* signal strength */
	if (dev->fe_status & FE_HAS_SIGNAL) {
		/* read digital AGC */
		ret = regmap_bulk_read(dev->regmap, 0x305, &u8tmp, 1);
		if (ret)
			goto err;

		dev_dbg(&client->dev, "digital agc=%02x", u8tmp);

		u8tmp = ~u8tmp;
		u16tmp = u8tmp << 8 | u8tmp << 0;

		c->strength.stat[0].scale = FE_SCALE_RELATIVE;
		c->strength.stat[0].uvalue = u16tmp;
	} else {
		c->strength.stat[0].scale = FE_SCALE_NOT_AVAILABLE;
	}

	/* CNR */
	if (dev->fe_status & FE_HAS_VITERBI) {
		unsigned hierarchy, constellation;
		#define CONSTELLATION_NUM 3
		#define HIERARCHY_NUM 4
		static const u32 constant[CONSTELLATION_NUM][HIERARCHY_NUM] = {
			{85387325, 85387325, 85387325, 85387325},
			{86676178, 86676178, 87167949, 87795660},
			{87659938, 87659938, 87885178, 88241743},
		};

		ret = regmap_bulk_read(dev->regmap, 0x33c, &u8tmp, 1);
		if (ret)
			goto err;

		constellation = (u8tmp >> 2) & 0x03; /* [3:2] */
		if (constellation > CONSTELLATION_NUM - 1)
			goto err;

		hierarchy = (u8tmp >> 4) & 0x07; /* [6:4] */
		if (hierarchy > HIERARCHY_NUM - 1)
			goto err;

		ret = regmap_bulk_read(dev->regmap, 0x40c, buf, 2);
		if (ret)
			goto err;

		u16tmp = buf[0] << 8 | buf[1] << 0;
		if (u16tmp)
			tmp = (constant[constellation][hierarchy] -
			       intlog10(u16tmp)) / ((1 << 24) / 10000);
		else
			tmp = 0;

		dev_dbg(&client->dev, "cnr raw=%u\n", u16tmp);

		c->cnr.stat[0].scale = FE_SCALE_DECIBEL;
		c->cnr.stat[0].svalue = tmp;
	} else {
		c->cnr.stat[0].scale = FE_SCALE_NOT_AVAILABLE;
	}

	/* BER */
	if (dev->fe_status & FE_HAS_LOCK) {
		ret = regmap_bulk_read(dev->regmap, 0x34e, buf, 2);
		if (ret)
			goto err;

		u16tmp = buf[0] << 8 | buf[1] << 0;
		dev->post_bit_error += u16tmp;
		dev->post_bit_count += 1000000;

		dev_dbg(&client->dev, "ber errors=%u total=1000000\n", u16tmp);

		c->post_bit_error.stat[0].scale = FE_SCALE_COUNTER;
		c->post_bit_error.stat[0].uvalue = dev->post_bit_error;
		c->post_bit_count.stat[0].scale = FE_SCALE_COUNTER;
		c->post_bit_count.stat[0].uvalue = dev->post_bit_count;
	} else {
		c->post_bit_error.stat[0].scale = FE_SCALE_NOT_AVAILABLE;
		c->post_bit_count.stat[0].scale = FE_SCALE_NOT_AVAILABLE;
	}

	return 0;
err:
	dev_dbg(&client->dev, "failed=%d\n", ret);
	return ret;
}

static int rtl2832_read_snr(struct dvb_frontend *fe, u16 *snr)
{
	struct dtv_frontend_properties *c = &fe->dtv_property_cache;

	/* report SNR in resolution of 0.1 dB */
	if (c->cnr.stat[0].scale == FE_SCALE_DECIBEL)
		*snr = div_s64(c->cnr.stat[0].svalue, 100);
	else
		*snr = 0;

	return 0;
}

static int rtl2832_read_ber(struct dvb_frontend *fe, u32 *ber)
{
	struct rtl2832_dev *dev = fe->demodulator_priv;

	*ber = (dev->post_bit_error - dev->post_bit_error_prev);
	dev->post_bit_error_prev = dev->post_bit_error;

	return 0;
}

/*
 * I2C gate/mux/repeater logic
 * There is delay mechanism to avoid unneeded I2C gate open / close. Gate close
 * is delayed here a little bit in order to see if there is sequence of I2C
 * messages sent to same I2C bus.
 */
static void rtl2832_i2c_gate_work(struct work_struct *work)
{
	struct rtl2832_dev *dev = container_of(work, struct rtl2832_dev, i2c_gate_work.work);
	struct i2c_client *client = dev->client;
	int ret;

	/* close gate */
	ret = regmap_update_bits(dev->regmap, 0x101, 0x08, 0x00);
	if (ret)
		goto err;

	return;
err:
	dev_dbg(&client->dev, "failed=%d\n", ret);
}

static int rtl2832_select(struct i2c_mux_core *muxc, u32 chan_id)
{
	struct rtl2832_dev *dev = i2c_mux_priv(muxc);
	struct i2c_client *client = dev->client;
	int ret;

	/* terminate possible gate closing */
	cancel_delayed_work(&dev->i2c_gate_work);

	/* open gate */
	ret = regmap_update_bits(dev->regmap, 0x101, 0x08, 0x08);
	if (ret)
		goto err;

	return 0;
err:
	dev_dbg(&client->dev, "failed=%d\n", ret);
	return ret;
}

static int rtl2832_deselect(struct i2c_mux_core *muxc, u32 chan_id)
{
	struct rtl2832_dev *dev = i2c_mux_priv(muxc);

	schedule_delayed_work(&dev->i2c_gate_work, usecs_to_jiffies(100));
	return 0;
}

static struct dvb_frontend_ops rtl2832_ops = {
	.delsys = { SYS_DVBT },
	.info = {
		.name = "Realtek RTL2832 (DVB-T)",
		.frequency_min	  = 174000000,
		.frequency_max	  = 862000000,
		.frequency_stepsize = 166667,
		.caps = FE_CAN_FEC_1_2 |
			FE_CAN_FEC_2_3 |
			FE_CAN_FEC_3_4 |
			FE_CAN_FEC_5_6 |
			FE_CAN_FEC_7_8 |
			FE_CAN_FEC_AUTO |
			FE_CAN_QPSK |
			FE_CAN_QAM_16 |
			FE_CAN_QAM_64 |
			FE_CAN_QAM_AUTO |
			FE_CAN_TRANSMISSION_MODE_AUTO |
			FE_CAN_GUARD_INTERVAL_AUTO |
			FE_CAN_HIERARCHY_AUTO |
			FE_CAN_RECOVER |
			FE_CAN_MUTE_TS
	 },

	.init = rtl2832_init,
	.sleep = rtl2832_sleep,

	.get_tune_settings = rtl2832_get_tune_settings,

	.set_frontend = rtl2832_set_frontend,
	.get_frontend = rtl2832_get_frontend,

	.read_status = rtl2832_read_status,
	.read_snr = rtl2832_read_snr,
	.read_ber = rtl2832_read_ber,
};

static bool rtl2832_volatile_reg(struct device *dev, unsigned int reg)
{
	switch (reg) {
	case 0x305:
	case 0x33c:
	case 0x34e:
	case 0x351:
	case 0x40c ... 0x40d:
		return true;
	default:
		break;
	}

	return false;
}

static struct dvb_frontend *rtl2832_get_dvb_frontend(struct i2c_client *client)
{
	struct rtl2832_dev *dev = i2c_get_clientdata(client);

	dev_dbg(&client->dev, "\n");
	return &dev->fe;
}

static struct i2c_adapter *rtl2832_get_i2c_adapter(struct i2c_client *client)
{
	struct rtl2832_dev *dev = i2c_get_clientdata(client);

	dev_dbg(&client->dev, "\n");
	return dev->muxc->adapter[0];
}

static int rtl2832_slave_ts_ctrl(struct i2c_client *client, bool enable)
{
	struct rtl2832_dev *dev = i2c_get_clientdata(client);
	int ret;

	dev_dbg(&client->dev, "enable=%d\n", enable);

	if (enable) {
		ret = rtl2832_wr_demod_reg(dev, DVBT_SOFT_RST, 0x0);
		if (ret)
			goto err;
		ret = regmap_bulk_write(dev->regmap, 0x10c, "\x5f\xff", 2);
		if (ret)
			goto err;
		ret = rtl2832_wr_demod_reg(dev, DVBT_PIP_ON, 0x1);
		if (ret)
			goto err;
		ret = regmap_bulk_write(dev->regmap, 0x0bc, "\x18", 1);
		if (ret)
			goto err;
		ret = regmap_bulk_write(dev->regmap, 0x192, "\x7f\xf7\xff", 3);
		if (ret)
			goto err;
	} else {
		ret = regmap_bulk_write(dev->regmap, 0x192, "\x00\x0f\xff", 3);
		if (ret)
			goto err;
		ret = regmap_bulk_write(dev->regmap, 0x0bc, "\x08", 1);
		if (ret)
			goto err;
		ret = rtl2832_wr_demod_reg(dev, DVBT_PIP_ON, 0x0);
		if (ret)
			goto err;
		ret = regmap_bulk_write(dev->regmap, 0x10c, "\x00\x00", 2);
		if (ret)
			goto err;
		ret = rtl2832_wr_demod_reg(dev, DVBT_SOFT_RST, 0x1);
		if (ret)
			goto err;
	}

	dev->slave_ts = enable;

	return 0;
err:
	dev_dbg(&client->dev, "failed=%d\n", ret);
	return ret;
}

static int rtl2832_pid_filter_ctrl(struct dvb_frontend *fe, int onoff)
{
	struct rtl2832_dev *dev = fe->demodulator_priv;
	struct i2c_client *client = dev->client;
	int ret;
	u8 u8tmp;

	dev_dbg(&client->dev, "onoff=%d, slave_ts=%d\n", onoff, dev->slave_ts);

	/* enable / disable PID filter */
	if (onoff)
		u8tmp = 0x80;
	else
		u8tmp = 0x00;

<<<<<<< HEAD
	ret = regmap_update_bits(dev->regmap, 0x061, 0xc0, u8tmp);
=======
	if (dev->slave_ts)
		ret = regmap_update_bits(dev->regmap, 0x021, 0xc0, u8tmp);
	else
		ret = regmap_update_bits(dev->regmap, 0x061, 0xc0, u8tmp);
>>>>>>> ed5883b7
	if (ret)
		goto err;

	return 0;
err:
	dev_dbg(&client->dev, "failed=%d\n", ret);
	return ret;
}

static int rtl2832_pid_filter(struct dvb_frontend *fe, u8 index, u16 pid,
			      int onoff)
{
	struct rtl2832_dev *dev = fe->demodulator_priv;
	struct i2c_client *client = dev->client;
	int ret;
	u8 buf[4];

	dev_dbg(&client->dev, "index=%d pid=%04x onoff=%d slave_ts=%d\n",
		index, pid, onoff, dev->slave_ts);

	/* skip invalid PIDs (0x2000) */
	if (pid > 0x1fff || index > 32)
		return 0;

	if (onoff)
		set_bit(index, &dev->filters);
	else
		clear_bit(index, &dev->filters);

	/* enable / disable PIDs */
	buf[0] = (dev->filters >>  0) & 0xff;
	buf[1] = (dev->filters >>  8) & 0xff;
	buf[2] = (dev->filters >> 16) & 0xff;
	buf[3] = (dev->filters >> 24) & 0xff;
<<<<<<< HEAD
	ret = regmap_bulk_write(dev->regmap, 0x062, buf, 4);
=======

	if (dev->slave_ts)
		ret = regmap_bulk_write(dev->regmap, 0x022, buf, 4);
	else
		ret = regmap_bulk_write(dev->regmap, 0x062, buf, 4);
>>>>>>> ed5883b7
	if (ret)
		goto err;

	/* add PID */
	buf[0] = (pid >> 8) & 0xff;
	buf[1] = (pid >> 0) & 0xff;
<<<<<<< HEAD
	ret = regmap_bulk_write(dev->regmap, 0x066 + 2 * index, buf, 2);
=======

	if (dev->slave_ts)
		ret = regmap_bulk_write(dev->regmap, 0x026 + 2 * index, buf, 2);
	else
		ret = regmap_bulk_write(dev->regmap, 0x066 + 2 * index, buf, 2);
>>>>>>> ed5883b7
	if (ret)
		goto err;

	return 0;
err:
	dev_dbg(&client->dev, "failed=%d\n", ret);
	return ret;
}

static int rtl2832_probe(struct i2c_client *client,
		const struct i2c_device_id *id)
{
	struct rtl2832_platform_data *pdata = client->dev.platform_data;
	struct i2c_adapter *i2c = client->adapter;
	struct rtl2832_dev *dev;
	int ret;
	u8 tmp;
	static const struct regmap_range_cfg regmap_range_cfg[] = {
		{
			.selector_reg     = 0x00,
			.selector_mask    = 0xff,
			.selector_shift   = 0,
			.window_start     = 0,
			.window_len       = 0x100,
			.range_min        = 0 * 0x100,
			.range_max        = 5 * 0x100,
		},
	};

	dev_dbg(&client->dev, "\n");

	/* allocate memory for the internal state */
	dev = kzalloc(sizeof(struct rtl2832_dev), GFP_KERNEL);
	if (dev == NULL) {
		ret = -ENOMEM;
		goto err;
	}

	/* setup the state */
	i2c_set_clientdata(client, dev);
	dev->client = client;
	dev->pdata = client->dev.platform_data;
	dev->sleeping = true;
	INIT_DELAYED_WORK(&dev->i2c_gate_work, rtl2832_i2c_gate_work);
	/* create regmap */
	dev->regmap_config.reg_bits =  8,
	dev->regmap_config.val_bits =  8,
	dev->regmap_config.volatile_reg = rtl2832_volatile_reg,
	dev->regmap_config.max_register = 5 * 0x100,
	dev->regmap_config.ranges = regmap_range_cfg,
	dev->regmap_config.num_ranges = ARRAY_SIZE(regmap_range_cfg),
	dev->regmap_config.cache_type = REGCACHE_NONE,
	dev->regmap = regmap_init_i2c(client, &dev->regmap_config);
	if (IS_ERR(dev->regmap)) {
		ret = PTR_ERR(dev->regmap);
		goto err_kfree;
	}

	/* check if the demod is there */
	ret = regmap_bulk_read(dev->regmap, 0x000, &tmp, 1);
	if (ret)
		goto err_regmap_exit;

	/* create muxed i2c adapter for demod tuner bus */
	dev->muxc = i2c_mux_alloc(i2c, &i2c->dev, 1, 0, I2C_MUX_LOCKED,
				  rtl2832_select, rtl2832_deselect);
	if (!dev->muxc) {
		ret = -ENOMEM;
		goto err_regmap_exit;
	}
	dev->muxc->priv = dev;
	ret = i2c_mux_add_adapter(dev->muxc, 0, 0, 0);
	if (ret)
		goto err_regmap_exit;

	/* create dvb_frontend */
	memcpy(&dev->fe.ops, &rtl2832_ops, sizeof(struct dvb_frontend_ops));
	dev->fe.demodulator_priv = dev;

	/* setup callbacks */
	pdata->get_dvb_frontend = rtl2832_get_dvb_frontend;
	pdata->get_i2c_adapter = rtl2832_get_i2c_adapter;
	pdata->slave_ts_ctrl = rtl2832_slave_ts_ctrl;
	pdata->pid_filter = rtl2832_pid_filter;
	pdata->pid_filter_ctrl = rtl2832_pid_filter_ctrl;
	pdata->regmap = dev->regmap;

	dev_info(&client->dev, "Realtek RTL2832 successfully attached\n");
	return 0;
err_regmap_exit:
	regmap_exit(dev->regmap);
err_kfree:
	kfree(dev);
err:
	dev_dbg(&client->dev, "failed=%d\n", ret);
	return ret;
}

static int rtl2832_remove(struct i2c_client *client)
{
	struct rtl2832_dev *dev = i2c_get_clientdata(client);

	dev_dbg(&client->dev, "\n");

	cancel_delayed_work_sync(&dev->i2c_gate_work);

	i2c_mux_del_adapters(dev->muxc);

	regmap_exit(dev->regmap);

	kfree(dev);

	return 0;
}

static const struct i2c_device_id rtl2832_id_table[] = {
	{"rtl2832", 0},
	{}
};
MODULE_DEVICE_TABLE(i2c, rtl2832_id_table);

static struct i2c_driver rtl2832_driver = {
	.driver = {
		.name	= "rtl2832",
	},
	.probe		= rtl2832_probe,
	.remove		= rtl2832_remove,
	.id_table	= rtl2832_id_table,
};

module_i2c_driver(rtl2832_driver);

MODULE_AUTHOR("Thomas Mair <mair.thomas86@gmail.com>");
MODULE_AUTHOR("Antti Palosaari <crope@iki.fi>");
MODULE_DESCRIPTION("Realtek RTL2832 DVB-T demodulator driver");
MODULE_LICENSE("GPL");<|MERGE_RESOLUTION|>--- conflicted
+++ resolved
@@ -970,14 +970,10 @@
 	else
 		u8tmp = 0x00;
 
-<<<<<<< HEAD
-	ret = regmap_update_bits(dev->regmap, 0x061, 0xc0, u8tmp);
-=======
 	if (dev->slave_ts)
 		ret = regmap_update_bits(dev->regmap, 0x021, 0xc0, u8tmp);
 	else
 		ret = regmap_update_bits(dev->regmap, 0x061, 0xc0, u8tmp);
->>>>>>> ed5883b7
 	if (ret)
 		goto err;
 
@@ -1012,30 +1008,22 @@
 	buf[1] = (dev->filters >>  8) & 0xff;
 	buf[2] = (dev->filters >> 16) & 0xff;
 	buf[3] = (dev->filters >> 24) & 0xff;
-<<<<<<< HEAD
-	ret = regmap_bulk_write(dev->regmap, 0x062, buf, 4);
-=======
 
 	if (dev->slave_ts)
 		ret = regmap_bulk_write(dev->regmap, 0x022, buf, 4);
 	else
 		ret = regmap_bulk_write(dev->regmap, 0x062, buf, 4);
->>>>>>> ed5883b7
 	if (ret)
 		goto err;
 
 	/* add PID */
 	buf[0] = (pid >> 8) & 0xff;
 	buf[1] = (pid >> 0) & 0xff;
-<<<<<<< HEAD
-	ret = regmap_bulk_write(dev->regmap, 0x066 + 2 * index, buf, 2);
-=======
 
 	if (dev->slave_ts)
 		ret = regmap_bulk_write(dev->regmap, 0x026 + 2 * index, buf, 2);
 	else
 		ret = regmap_bulk_write(dev->regmap, 0x066 + 2 * index, buf, 2);
->>>>>>> ed5883b7
 	if (ret)
 		goto err;
 
