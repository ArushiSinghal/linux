--- conflicted
+++ resolved
@@ -40,11 +40,8 @@
 	struct v4l2_subdev sd;
 #ifdef CONFIG_MEDIA_CONTROLLER
 	struct media_pad pads[DEMOD_NUM_PADS];
-<<<<<<< HEAD
-=======
 	struct media_entity input_ent[TVP5150_INPUT_NUM];
 	struct media_pad input_pad[TVP5150_INPUT_NUM];
->>>>>>> 9532e6bb
 #endif
 	struct v4l2_ctrl_handler hdl;
 	struct v4l2_rect rect;
@@ -54,12 +51,9 @@
 	u32 output;
 	int enable;
 
-<<<<<<< HEAD
-=======
 	u16 dev_id;
 	u16 rom_ver;
 
->>>>>>> 9532e6bb
 	enum v4l2_mbus_type mbus_type;
 };
 
@@ -1012,8 +1006,6 @@
 	return 0;
 }
 
-<<<<<<< HEAD
-=======
 /****************************************************************************
 			Media entity ops
  ****************************************************************************/
@@ -1048,7 +1040,6 @@
 	.link_setup = tvp5150_link_setup,
 };
 
->>>>>>> 9532e6bb
 /****************************************************************************
 			I2C Command
  ****************************************************************************/
@@ -1279,11 +1270,6 @@
 	struct v4l2_subdev *sd = &core->sd;
 	struct i2c_client *c = v4l2_get_subdevdata(sd);
 	unsigned int i;
-<<<<<<< HEAD
-	u16 dev_id;
-	u16 rom_ver;
-=======
->>>>>>> 9532e6bb
 	u8 regs[4];
 	int res;
 
@@ -1298,17 +1284,6 @@
 		regs[i] = res;
 	}
 
-<<<<<<< HEAD
-	dev_id = (regs[0] << 8) | regs[1];
-	rom_ver = (regs[2] << 8) | regs[3];
-
-	v4l2_info(sd, "tvp%04x (%u.%u) chip found @ 0x%02x (%s)\n",
-		  dev_id, regs[2], regs[3], c->addr << 1, c->adapter->name);
-
-	if (dev_id == 0x5150 && rom_ver == 0x0321) { /* TVP51510A */
-		v4l2_info(sd, "tvp5150a detected.\n");
-	} else if (dev_id == 0x5150 && rom_ver == 0x0400) { /* TVP5150AM1 */
-=======
 	core->dev_id = (regs[0] << 8) | regs[1];
 	core->rom_ver = (regs[2] << 8) | regs[3];
 
@@ -1319,23 +1294,15 @@
 	if (core->dev_id == 0x5150 && core->rom_ver == 0x0321) {
 		v4l2_info(sd, "tvp5150a detected.\n");
 	} else if (core->dev_id == 0x5150 && core->rom_ver == 0x0400) {
->>>>>>> 9532e6bb
 		v4l2_info(sd, "tvp5150am1 detected.\n");
 
 		/* ITU-T BT.656.4 timing */
 		tvp5150_write(sd, TVP5150_REV_SELECT, 0);
-<<<<<<< HEAD
-	} else if (dev_id == 0x5151 && rom_ver == 0x0100) { /* TVP5151 */
-		v4l2_info(sd, "tvp5151 detected.\n");
-	} else {
-		v4l2_info(sd, "*** unknown tvp%04x chip detected.\n", dev_id);
-=======
 	} else if (core->dev_id == 0x5151 && core->rom_ver == 0x0100) {
 		v4l2_info(sd, "tvp5151 detected.\n");
 	} else {
 		v4l2_info(sd, "*** unknown tvp%04x chip detected.\n",
 			  core->dev_id);
->>>>>>> 9532e6bb
 	}
 
 	return 0;
@@ -1375,15 +1342,12 @@
 {
 	struct v4l2_of_endpoint bus_cfg;
 	struct device_node *ep;
-<<<<<<< HEAD
-=======
 #ifdef CONFIG_MEDIA_CONTROLLER
 	struct device_node *connectors, *child;
 	struct media_entity *input;
 	const char *name;
 	u32 input_type;
 #endif
->>>>>>> 9532e6bb
 	unsigned int flags;
 	int ret = 0;
 
@@ -1400,13 +1364,6 @@
 	if (bus_cfg.bus_type == V4L2_MBUS_PARALLEL &&
 	    !(flags & V4L2_MBUS_HSYNC_ACTIVE_HIGH &&
 	      flags & V4L2_MBUS_VSYNC_ACTIVE_HIGH &&
-<<<<<<< HEAD
-	      flags & V4L2_MBUS_FIELD_EVEN_LOW))
-		return -EINVAL;
-
-	decoder->mbus_type = bus_cfg.bus_type;
-
-=======
 	      flags & V4L2_MBUS_FIELD_EVEN_LOW)) {
 		ret = -EINVAL;
 		goto err;
@@ -1471,20 +1428,16 @@
 err_connector:
 	of_node_put(connectors);
 #endif
->>>>>>> 9532e6bb
 err:
 	of_node_put(ep);
 	return ret;
 }
 
-<<<<<<< HEAD
-=======
 static const char * const tvp5150_test_patterns[2] = {
 	"Disabled",
 	"Black screen"
 };
 
->>>>>>> 9532e6bb
 static int tvp5150_probe(struct i2c_client *c,
 			 const struct i2c_device_id *id)
 {
@@ -1532,11 +1485,8 @@
 	res = media_entity_pads_init(&sd->entity, DEMOD_NUM_PADS, core->pads);
 	if (res < 0)
 		return res;
-<<<<<<< HEAD
-=======
 
 	sd->entity.ops = &tvp5150_sd_media_ops;
->>>>>>> 9532e6bb
 #endif
 
 	res = tvp5150_detect_version(core);
@@ -1559,13 +1509,10 @@
 	v4l2_ctrl_new_std(&core->hdl, &tvp5150_ctrl_ops,
 			V4L2_CID_PIXEL_RATE, 27000000,
 			27000000, 1, 27000000);
-<<<<<<< HEAD
-=======
 	v4l2_ctrl_new_std_menu_items(&core->hdl, &tvp5150_ctrl_ops,
 				     V4L2_CID_TEST_PATTERN,
 				     ARRAY_SIZE(tvp5150_test_patterns),
 				     0, 0, tvp5150_test_patterns);
->>>>>>> 9532e6bb
 	sd->ctrl_handler = &core->hdl;
 	if (core->hdl.error) {
 		res = core->hdl.error;
