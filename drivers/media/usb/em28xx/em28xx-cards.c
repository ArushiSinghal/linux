--- conflicted
+++ resolved
@@ -3019,26 +3019,6 @@
 #ifdef CONFIG_MEDIA_CONTROLLER
 	struct media_device *mdev;
 
-<<<<<<< HEAD
-	mdev = kzalloc(sizeof(*mdev), GFP_KERNEL);
-	if (!mdev)
-		return -ENOMEM;
-
-	mdev->dev = &udev->dev;
-
-	if (!dev->name)
-		strlcpy(mdev->model, "unknown em28xx", sizeof(mdev->model));
-	else
-		strlcpy(mdev->model, dev->name, sizeof(mdev->model));
-	if (udev->serial)
-		strlcpy(mdev->serial, udev->serial, sizeof(mdev->serial));
-	strcpy(mdev->bus_info, udev->devpath);
-	mdev->hw_revision = le16_to_cpu(udev->descriptor.bcdDevice);
-	mdev->driver_version = LINUX_VERSION_CODE;
-
-	media_device_init(mdev);
-
-=======
 	if (udev->product) {
 		mdev = v4l2_mc_usb_media_device_init(udev, udev->product);
 	} else if (udev->manufacturer) {
@@ -3050,7 +3030,6 @@
 	if (!mdev)
 		return -ENOMEM;
 
->>>>>>> 0041ee4d
 	dev->media_dev = mdev;
 #endif
 	return 0;
