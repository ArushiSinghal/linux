--- conflicted
+++ resolved
@@ -999,15 +999,11 @@
 	/* register network adapter */
 	dvb_net_init(&dvb->adapter, &dvb->net, &dvb->demux.dmx);
 
-<<<<<<< HEAD
-	result = dvb_create_media_graph(&dvb->adapter, false);
-=======
 	/* If the analog part won't create RF connectors, DVB will do it */
 	if (!dev->has_video || (dev->tuner_type == TUNER_ABSENT))
 		create_rf_connector = true;
 
 	result = dvb_create_media_graph(&dvb->adapter, create_rf_connector);
->>>>>>> 9532e6bb
 	if (result < 0)
 		goto fail_create_graph;
 
