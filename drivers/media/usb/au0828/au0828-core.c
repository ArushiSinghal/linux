/*
 *  Driver for the Auvitek USB bridge
 *
 *  Copyright (c) 2008 Steven Toth <stoth@linuxtv.org>
 *
 *  This program is free software; you can redistribute it and/or modify
 *  it under the terms of the GNU General Public License as published by
 *  the Free Software Foundation; either version 2 of the License, or
 *  (at your option) any later version.
 *
 *  This program is distributed in the hope that it will be useful,
 *  but WITHOUT ANY WARRANTY; without even the implied warranty of
 *  MERCHANTABILITY or FITNESS FOR A PARTICULAR PURPOSE.  See the
 *
 *  GNU General Public License for more details.
 *
 *  You should have received a copy of the GNU General Public License
 *  along with this program; if not, write to the Free Software
 *  Foundation, Inc., 675 Mass Ave, Cambridge, MA 02139, USA.
 */

#include "au0828.h"
#include "au8522.h"

#include <linux/module.h>
#include <linux/slab.h>
#include <linux/videodev2.h>
#include <media/v4l2-common.h>
#include <linux/mutex.h>

/* Due to enum tuner_pad_index */
#include <media/tuner.h>

/*
 * 1 = General debug messages
 * 2 = USB handling
 * 4 = I2C related
 * 8 = Bridge related
 * 16 = IR related
 */
int au0828_debug;
module_param_named(debug, au0828_debug, int, 0644);
MODULE_PARM_DESC(debug,
		 "set debug bitmask: 1=general, 2=USB, 4=I2C, 8=bridge, 16=IR");

static unsigned int disable_usb_speed_check;
module_param(disable_usb_speed_check, int, 0444);
MODULE_PARM_DESC(disable_usb_speed_check,
		 "override min bandwidth requirement of 480M bps");

#define _AU0828_BULKPIPE 0x03
#define _BULKPIPESIZE 0xffff

static int send_control_msg(struct au0828_dev *dev, u16 request, u32 value,
			    u16 index);
static int recv_control_msg(struct au0828_dev *dev, u16 request, u32 value,
	u16 index, unsigned char *cp, u16 size);

/* USB Direction */
#define CMD_REQUEST_IN		0x00
#define CMD_REQUEST_OUT		0x01

u32 au0828_readreg(struct au0828_dev *dev, u16 reg)
{
	u8 result = 0;

	recv_control_msg(dev, CMD_REQUEST_IN, 0, reg, &result, 1);
	dprintk(8, "%s(0x%04x) = 0x%02x\n", __func__, reg, result);

	return result;
}

u32 au0828_writereg(struct au0828_dev *dev, u16 reg, u32 val)
{
	dprintk(8, "%s(0x%04x, 0x%02x)\n", __func__, reg, val);
	return send_control_msg(dev, CMD_REQUEST_OUT, val, reg);
}

static int send_control_msg(struct au0828_dev *dev, u16 request, u32 value,
	u16 index)
{
	int status = -ENODEV;

	if (dev->usbdev) {

		/* cp must be memory that has been allocated by kmalloc */
		status = usb_control_msg(dev->usbdev,
				usb_sndctrlpipe(dev->usbdev, 0),
				request,
				USB_DIR_OUT | USB_TYPE_VENDOR |
					USB_RECIP_DEVICE,
				value, index, NULL, 0, 1000);

		status = min(status, 0);

		if (status < 0) {
			pr_err("%s() Failed sending control message, error %d.\n",
				__func__, status);
		}

	}

	return status;
}

static int recv_control_msg(struct au0828_dev *dev, u16 request, u32 value,
	u16 index, unsigned char *cp, u16 size)
{
	int status = -ENODEV;
	mutex_lock(&dev->mutex);
	if (dev->usbdev) {
		status = usb_control_msg(dev->usbdev,
				usb_rcvctrlpipe(dev->usbdev, 0),
				request,
				USB_DIR_IN | USB_TYPE_VENDOR | USB_RECIP_DEVICE,
				value, index,
				dev->ctrlmsg, size, 1000);

		status = min(status, 0);

		if (status < 0) {
			pr_err("%s() Failed receiving control message, error %d.\n",
				__func__, status);
		}

		/* the host controller requires heap allocated memory, which
		   is why we didn't just pass "cp" into usb_control_msg */
		memcpy(cp, dev->ctrlmsg, size);
	}
	mutex_unlock(&dev->mutex);
	return status;
}

static void au0828_unregister_media_device(struct au0828_dev *dev)
{

#ifdef CONFIG_MEDIA_CONTROLLER
	if (dev->media_dev &&
		media_devnode_is_registered(&dev->media_dev->devnode)) {
		media_device_unregister(dev->media_dev);
		media_device_cleanup(dev->media_dev);
		dev->media_dev = NULL;
	}
#endif
}

void au0828_usb_release(struct au0828_dev *dev)
{
	au0828_unregister_media_device(dev);

	/* I2C */
	au0828_i2c_unregister(dev);

	kfree(dev);
}

static void au0828_usb_disconnect(struct usb_interface *interface)
{
	struct au0828_dev *dev = usb_get_intfdata(interface);

	dprintk(1, "%s()\n", __func__);

	/* there is a small window after disconnect, before
	   dev->usbdev is NULL, for poll (e.g: IR) try to access
	   the device and fill the dmesg with error messages.
	   Set the status so poll routines can check and avoid
	   access after disconnect.
	*/
	dev->dev_state = DEV_DISCONNECTED;

	au0828_rc_unregister(dev);
	/* Digital TV */
	au0828_dvb_unregister(dev);

	usb_set_intfdata(interface, NULL);
	mutex_lock(&dev->mutex);
	dev->usbdev = NULL;
	mutex_unlock(&dev->mutex);
	if (au0828_analog_unregister(dev)) {
		/*
		 * No need to call au0828_usb_release() if V4L2 is enabled,
		 * as this is already called via au0828_usb_v4l2_release()
		 */
		return;
	}
	au0828_usb_release(dev);
}

static int au0828_media_device_init(struct au0828_dev *dev,
				    struct usb_device *udev)
{
#ifdef CONFIG_MEDIA_CONTROLLER
	struct media_device *mdev;

	mdev = media_device_get_devres(&udev->dev);
	if (!mdev)
		return -ENOMEM;

	/* check if media device is already initialized */
	if (!mdev->dev)
		media_device_usb_init(mdev, udev, udev->product);

	dev->media_dev = mdev;
#endif
	return 0;
}

static void au0828_media_graph_notify(struct media_entity *new,
				      void *notify_data)
{
#ifdef CONFIG_MEDIA_CONTROLLER
	struct au0828_dev *dev = (struct au0828_dev *) notify_data;
	int ret;
	struct media_entity *entity, *mixer = NULL, *decoder = NULL;

	if (!new) {
		/*
		 * Called during au0828 probe time to connect
		 * entites that were created prior to registering
		 * the notify handler. Find mixer and decoder.
		*/
		media_device_for_each_entity(entity, dev->media_dev) {
			if (entity->function == MEDIA_ENT_F_AUDIO_MIXER)
				mixer = entity;
			else if (entity->function == MEDIA_ENT_F_ATV_DECODER)
				decoder = entity;
		}
		goto create_link;
	}

	switch (new->function) {
	case MEDIA_ENT_F_AUDIO_MIXER:
		mixer = new;
		if (dev->decoder)
			decoder = dev->decoder;
		break;
	case MEDIA_ENT_F_ATV_DECODER:
		/* In case, Mixer is added first, find mixer and create link */
		media_device_for_each_entity(entity, dev->media_dev) {
			if (entity->function == MEDIA_ENT_F_AUDIO_MIXER)
				mixer = entity;
		}
		decoder = new;
		break;
	default:
		break;
	}

create_link:
	if (decoder && mixer) {
		ret = media_create_pad_link(decoder,
					    DEMOD_PAD_AUDIO_OUT,
					    mixer, 0,
					    MEDIA_LNK_FL_ENABLED);
		if (ret)
			dev_err(&dev->usbdev->dev,
				"Mixer Pad Link Create Error: %d\n", ret);
	}
#endif
}

static int au0828_enable_source(struct media_entity *entity,
				struct media_pipeline *pipe)
{
#ifdef CONFIG_MEDIA_CONTROLLER
	struct media_entity  *source, *find_source;
	struct media_entity *sink;
	struct media_link *link, *found_link = NULL;
	int ret = 0;
	struct media_device *mdev = entity->graph_obj.mdev;
	struct au0828_dev *dev;

	if (!mdev)
		return -ENODEV;

	mutex_lock(&mdev->graph_mutex);

	dev = mdev->source_priv;

	/*
	 * For Audio and V4L2 entity, find the link to which decoder
	 * is the sink. Look for an active link between decoder and
	 * source (tuner/s-video/Composite), if one exists, nothing
	 * to do. If not, look for any  active links between source
	 * and any other entity. If one exists, source is busy. If
	 * source is free, setup link and start pipeline from source.
	 * For DVB FE entity, the source for the link is the tuner.
	 * Check if tuner is available and setup link and start
	 * pipeline.
	*/
	if (entity->function == MEDIA_ENT_F_DTV_DEMOD) {
		sink = entity;
		find_source = dev->tuner;
	} else {
		/* Analog isn't configured or register failed */
		if (!dev->decoder) {
			ret = -ENODEV;
			goto end;
		}

		sink = dev->decoder;

		/*
		 * Default input is tuner and default input_type
		 * is AU0828_VMUX_TELEVISION.
		 * FIXME:
		 * There is a problem when s_input is called to
		 * change the default input. s_input will try to
		 * enable_source before attempting to change the
		 * input on the device, and will end up enabling
		 * default source which is tuner.
		 *
		 * Additional logic is necessary in au0828
		 * to detect that the input has changed and
		 * enable the right source.
		*/

		if (dev->input_type == AU0828_VMUX_TELEVISION)
			find_source = dev->tuner;
		else if (dev->input_type == AU0828_VMUX_SVIDEO ||
			 dev->input_type == AU0828_VMUX_COMPOSITE)
			find_source = &dev->input_ent[dev->input_type];
		else {
			/* unknown input - let user select input */
			ret = 0;
			goto end;
		}
	}

	/* Is an active link between sink and source */
	if (dev->active_link) {
		/*
		 * If DVB is using the tuner and calling entity is
		 * audio/video, the following check will be false,
		 * since sink is different. Result is Busy.
		 */
		if (dev->active_link->sink->entity == sink &&
		    dev->active_link->source->entity == find_source) {
			/*
			 * Either ALSA or Video own tuner. sink is
			 * the same for both. Prevent Video stepping
			 * on ALSA when ALSA owns the source.
			*/
			if (dev->active_link_owner != entity &&
			    dev->active_link_owner->function ==
						MEDIA_ENT_F_AUDIO_CAPTURE) {
				pr_debug("ALSA has the tuner\n");
				ret = -EBUSY;
				goto end;
			}
			ret = 0;
			goto end;
		} else {
			ret = -EBUSY;
			goto end;
		}
	}

	list_for_each_entry(link, &sink->links, list) {
		/* Check sink, and source */
		if (link->sink->entity == sink &&
		    link->source->entity == find_source) {
			found_link = link;
			break;
		}
	}

	if (!found_link) {
		ret = -ENODEV;
		goto end;
	}

	/* activate link between source and sink and start pipeline */
	source = found_link->source->entity;
	ret = __media_entity_setup_link(found_link, MEDIA_LNK_FL_ENABLED);
	if (ret) {
		pr_err("Activate tuner link %s->%s. Error %d\n",
			source->name, sink->name, ret);
		goto end;
	}

<<<<<<< HEAD
	if (tuner) {
		ret = media_create_pad_link(tuner, TUNER_PAD_OUTPUT,
					    decoder, 0,
					    MEDIA_LNK_FL_ENABLED);
=======
	ret = __media_entity_pipeline_start(entity, pipe);
	if (ret) {
		pr_err("Start Pipeline: %s->%s Error %d\n",
			source->name, entity->name, ret);
		ret = __media_entity_setup_link(found_link, 0);
		pr_err("Deactivate link Error %d\n", ret);
		goto end;
	}
	/*
	 * save active link and active link owner to avoid audio
	 * deactivating video owned link from disable_source and
	 * vice versa
	*/
	dev->active_link = found_link;
	dev->active_link_owner = entity;
	dev->active_source = source;
	dev->active_sink = sink;

	pr_debug("Enabled Source: %s->%s->%s Ret %d\n",
		 dev->active_source->name, dev->active_sink->name,
		 dev->active_link_owner->name, ret);
end:
	mutex_unlock(&mdev->graph_mutex);
	pr_debug("au0828_enable_source() end %s %d %d\n",
		 entity->name, entity->function, ret);
	return ret;
#endif
	return 0;
}

static void au0828_disable_source(struct media_entity *entity)
{
#ifdef CONFIG_MEDIA_CONTROLLER
	int ret = 0;
	struct media_device *mdev = entity->graph_obj.mdev;
	struct au0828_dev *dev;

	if (!mdev)
		return;

	mutex_lock(&mdev->graph_mutex);
	dev = mdev->source_priv;

	if (!dev->active_link) {
		ret = -ENODEV;
		goto end;
	}

	/* link is active - stop pipeline from source (tuner) */
	if (dev->active_link->sink->entity == dev->active_sink &&
	    dev->active_link->source->entity == dev->active_source) {
		/*
		 * prevent video from deactivating link when audio
		 * has active pipeline
		*/
		if (dev->active_link_owner != entity)
			goto end;
		__media_entity_pipeline_stop(entity);
		ret = __media_entity_setup_link(dev->active_link, 0);
>>>>>>> 9532e6bb
		if (ret)
			pr_err("Deactivate link Error %d\n", ret);

		pr_debug("Disabled Source: %s->%s->%s Ret %d\n",
			 dev->active_source->name, dev->active_sink->name,
			 dev->active_link_owner->name, ret);

		dev->active_link = NULL;
		dev->active_link_owner = NULL;
		dev->active_source = NULL;
		dev->active_sink = NULL;
	}

end:
	mutex_unlock(&mdev->graph_mutex);
#endif
}

static int au0828_media_device_register(struct au0828_dev *dev,
					struct usb_device *udev)
{
#ifdef CONFIG_MEDIA_CONTROLLER
	int ret;

	if (!dev->media_dev)
		return 0;

	if (!media_devnode_is_registered(&dev->media_dev->devnode)) {

		/* register media device */
		ret = media_device_register(dev->media_dev);
		if (ret) {
			dev_err(&udev->dev,
				"Media Device Register Error: %d\n", ret);
			return ret;
		}
	} else {
		/*
		 * Call au0828_media_graph_notify() to connect
		 * audio graph to our graph. In this case, audio
		 * driver registered the device and there is no
		 * entity_notify to be called when new entities
		 * are added. Invoke it now.
		*/
		au0828_media_graph_notify(NULL, (void *) dev);
	}
	/* register entity_notify callback */
	dev->entity_notify.notify_data = (void *) dev;
	dev->entity_notify.notify = (void *) au0828_media_graph_notify;
	ret = media_device_register_entity_notify(dev->media_dev,
						  &dev->entity_notify);
	if (ret) {
		dev_err(&udev->dev,
			"Media Device register entity_notify Error: %d\n",
			ret);
		return ret;
	}
	/* set enable_source */
	dev->media_dev->source_priv = (void *) dev;
	dev->media_dev->enable_source = au0828_enable_source;
	dev->media_dev->disable_source = au0828_disable_source;
#endif
	return 0;
}

static int au0828_usb_probe(struct usb_interface *interface,
	const struct usb_device_id *id)
{
	int ifnum;
	int retval = 0;

	struct au0828_dev *dev;
	struct usb_device *usbdev = interface_to_usbdev(interface);

	ifnum = interface->altsetting->desc.bInterfaceNumber;

	if (ifnum != 0)
		return -ENODEV;

	dprintk(1, "%s() vendor id 0x%x device id 0x%x ifnum:%d\n", __func__,
		le16_to_cpu(usbdev->descriptor.idVendor),
		le16_to_cpu(usbdev->descriptor.idProduct),
		ifnum);

	/*
	 * Make sure we have 480 Mbps of bandwidth, otherwise things like
	 * video stream wouldn't likely work, since 12 Mbps is generally
	 * not enough even for most Digital TV streams.
	 */
	if (usbdev->speed != USB_SPEED_HIGH && disable_usb_speed_check == 0) {
		pr_err("au0828: Device initialization failed.\n");
		pr_err("au0828: Device must be connected to a high-speed USB 2.0 port.\n");
		return -ENODEV;
	}

	dev = kzalloc(sizeof(*dev), GFP_KERNEL);
	if (dev == NULL) {
		pr_err("%s() Unable to allocate memory\n", __func__);
		return -ENOMEM;
	}

	mutex_init(&dev->lock);
	mutex_lock(&dev->lock);
	mutex_init(&dev->mutex);
	mutex_init(&dev->dvb.lock);
	dev->usbdev = usbdev;
	dev->boardnr = id->driver_info;
	dev->board = au0828_boards[dev->boardnr];

	/* Initialize the media controller */
	retval = au0828_media_device_init(dev, usbdev);
	if (retval) {
		pr_err("%s() au0828_media_device_init failed\n",
		       __func__);
		mutex_unlock(&dev->lock);
		kfree(dev);
		return retval;
	}

	retval = au0828_v4l2_device_register(interface, dev);
	if (retval) {
		au0828_usb_v4l2_media_release(dev);
		mutex_unlock(&dev->lock);
		kfree(dev);
		return retval;
	}

	/* Power Up the bridge */
	au0828_write(dev, REG_600, 1 << 4);

	/* Bring up the GPIO's and supporting devices */
	au0828_gpio_setup(dev);

	/* I2C */
	au0828_i2c_register(dev);

	/* Setup */
	au0828_card_setup(dev);

	/* Analog TV */
	retval = au0828_analog_register(dev, interface);
	if (retval) {
		pr_err("%s() au0282_dev_register failed to register on V4L2\n",
			__func__);
		goto done;
	}

	/* Digital TV */
	retval = au0828_dvb_register(dev);
	if (retval)
		pr_err("%s() au0282_dev_register failed\n",
		       __func__);

	/* Remote controller */
	au0828_rc_register(dev);

	/*
	 * Store the pointer to the au0828_dev so it can be accessed in
	 * au0828_usb_disconnect
	 */
	usb_set_intfdata(interface, dev);

	pr_info("Registered device AU0828 [%s]\n",
		dev->board.name == NULL ? "Unset" : dev->board.name);

	mutex_unlock(&dev->lock);

	retval = au0828_media_device_register(dev, usbdev);

done:
	if (retval < 0)
		au0828_usb_disconnect(interface);

	return retval;
}

static int au0828_suspend(struct usb_interface *interface,
				pm_message_t message)
{
	struct au0828_dev *dev = usb_get_intfdata(interface);

	if (!dev)
		return 0;

	pr_info("Suspend\n");

	au0828_rc_suspend(dev);
	au0828_v4l2_suspend(dev);
	au0828_dvb_suspend(dev);

	/* FIXME: should suspend also ATV/DTV */

	return 0;
}

static int au0828_resume(struct usb_interface *interface)
{
	struct au0828_dev *dev = usb_get_intfdata(interface);
	if (!dev)
		return 0;

	pr_info("Resume\n");

	/* Power Up the bridge */
	au0828_write(dev, REG_600, 1 << 4);

	/* Bring up the GPIO's and supporting devices */
	au0828_gpio_setup(dev);

	au0828_rc_resume(dev);
	au0828_v4l2_resume(dev);
	au0828_dvb_resume(dev);

	/* FIXME: should resume also ATV/DTV */

	return 0;
}

static struct usb_driver au0828_usb_driver = {
	.name		= KBUILD_MODNAME,
	.probe		= au0828_usb_probe,
	.disconnect	= au0828_usb_disconnect,
	.id_table	= au0828_usb_id_table,
	.suspend	= au0828_suspend,
	.resume		= au0828_resume,
	.reset_resume	= au0828_resume,
};

static int __init au0828_init(void)
{
	int ret;

	if (au0828_debug & 1)
		pr_info("%s() Debugging is enabled\n", __func__);

	if (au0828_debug & 2)
		pr_info("%s() USB Debugging is enabled\n", __func__);

	if (au0828_debug & 4)
		pr_info("%s() I2C Debugging is enabled\n", __func__);

	if (au0828_debug & 8)
		pr_info("%s() Bridge Debugging is enabled\n",
		       __func__);

	if (au0828_debug & 16)
		pr_info("%s() IR Debugging is enabled\n",
		       __func__);

	pr_info("au0828 driver loaded\n");

	ret = usb_register(&au0828_usb_driver);
	if (ret)
		pr_err("usb_register failed, error = %d\n", ret);

	return ret;
}

static void __exit au0828_exit(void)
{
	usb_deregister(&au0828_usb_driver);
}

module_init(au0828_init);
module_exit(au0828_exit);

MODULE_DESCRIPTION("Driver for Auvitek AU0828 based products");
MODULE_AUTHOR("Steven Toth <stoth@linuxtv.org>");
MODULE_LICENSE("GPL");
MODULE_VERSION("0.0.3");<|MERGE_RESOLUTION|>--- conflicted
+++ resolved
@@ -379,12 +379,6 @@
 		goto end;
 	}
 
-<<<<<<< HEAD
-	if (tuner) {
-		ret = media_create_pad_link(tuner, TUNER_PAD_OUTPUT,
-					    decoder, 0,
-					    MEDIA_LNK_FL_ENABLED);
-=======
 	ret = __media_entity_pipeline_start(entity, pipe);
 	if (ret) {
 		pr_err("Start Pipeline: %s->%s Error %d\n",
@@ -444,7 +438,6 @@
 			goto end;
 		__media_entity_pipeline_stop(entity);
 		ret = __media_entity_setup_link(dev->active_link, 0);
->>>>>>> 9532e6bb
 		if (ret)
 			pr_err("Deactivate link Error %d\n", ret);
 
