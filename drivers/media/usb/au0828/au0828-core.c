--- conflicted
+++ resolved
@@ -139,13 +139,6 @@
 static void au0828_unregister_media_device(struct au0828_dev *dev)
 {
 #ifdef CONFIG_MEDIA_CONTROLLER
-<<<<<<< HEAD
-	if (dev->media_dev &&
-		media_devnode_is_registered(&dev->media_dev->devnode)) {
-		media_device_unregister(dev->media_dev);
-		media_device_cleanup(dev->media_dev);
-		dev->media_dev = NULL;
-=======
 	struct media_device *mdev = dev->media_dev;
 	struct media_entity_notify *notify, *nextp;
 
@@ -157,7 +150,6 @@
 		if (notify->notify != au0828_media_graph_notify)
 			continue;
 		media_device_unregister_entity_notify(mdev, notify);
->>>>>>> 26f2b92c
 	}
 
 	/* clear enable_source, disable_source */
@@ -239,7 +231,6 @@
 	struct au0828_dev *dev = (struct au0828_dev *) notify_data;
 	int ret;
 	struct media_entity *entity, *mixer = NULL, *decoder = NULL;
-<<<<<<< HEAD
 
 	if (!new) {
 		/*
@@ -286,54 +277,6 @@
 	}
 }
 
-=======
-
-	if (!new) {
-		/*
-		 * Called during au0828 probe time to connect
-		 * entites that were created prior to registering
-		 * the notify handler. Find mixer and decoder.
-		*/
-		media_device_for_each_entity(entity, dev->media_dev) {
-			if (entity->function == MEDIA_ENT_F_AUDIO_MIXER)
-				mixer = entity;
-			else if (entity->function == MEDIA_ENT_F_ATV_DECODER)
-				decoder = entity;
-		}
-		goto create_link;
-	}
-
-	switch (new->function) {
-	case MEDIA_ENT_F_AUDIO_MIXER:
-		mixer = new;
-		if (dev->decoder)
-			decoder = dev->decoder;
-		break;
-	case MEDIA_ENT_F_ATV_DECODER:
-		/* In case, Mixer is added first, find mixer and create link */
-		media_device_for_each_entity(entity, dev->media_dev) {
-			if (entity->function == MEDIA_ENT_F_AUDIO_MIXER)
-				mixer = entity;
-		}
-		decoder = new;
-		break;
-	default:
-		break;
-	}
-
-create_link:
-	if (decoder && mixer) {
-		ret = media_create_pad_link(decoder,
-					    DEMOD_PAD_AUDIO_OUT,
-					    mixer, 0,
-					    MEDIA_LNK_FL_ENABLED);
-		if (ret)
-			dev_err(&dev->usbdev->dev,
-				"Mixer Pad Link Create Error: %d\n", ret);
-	}
-}
-
->>>>>>> 26f2b92c
 static int au0828_enable_source(struct media_entity *entity,
 				struct media_pipeline *pipe)
 {
@@ -532,57 +475,6 @@
 {
 #ifdef CONFIG_MEDIA_CONTROLLER
 	int ret;
-<<<<<<< HEAD
-	struct media_entity *entity, *demod = NULL, *tuner = NULL;
-
-	if (!dev->media_dev)
-		return 0;
-
-	if (!media_devnode_is_registered(&dev->media_dev->devnode)) {
-
-		/* register media device */
-		ret = media_device_register(dev->media_dev);
-		if (ret) {
-			dev_err(&udev->dev,
-				"Media Device Register Error: %d\n", ret);
-			return ret;
-		}
-	} else {
-		/*
-		 * Call au0828_media_graph_notify() to connect
-		 * audio graph to our graph. In this case, audio
-		 * driver registered the device and there is no
-		 * entity_notify to be called when new entities
-		 * are added. Invoke it now.
-		*/
-		au0828_media_graph_notify(NULL, (void *) dev);
-	}
-
-	/*
-	 * Find tuner and demod to disable the link between
-	 * the two to avoid disable step when tuner is requested
-	 * by video or audio. Note that this step can't be done
-	 * until dvb graph is created during dvb register.
-	*/
-	media_device_for_each_entity(entity, dev->media_dev) {
-		if (entity->function == MEDIA_ENT_F_DTV_DEMOD)
-			demod = entity;
-		else if (entity->function == MEDIA_ENT_F_TUNER)
-			tuner = entity;
-	}
-	/* Disable link between tuner and demod */
-	if (tuner && demod) {
-		struct media_link *link;
-
-		list_for_each_entry(link, &demod->links, list) {
-			if (link->sink->entity == demod &&
-			    link->source->entity == tuner) {
-				media_entity_setup_link(link, 0);
-			}
-		}
-	}
-
-=======
 	struct media_entity *entity, *demod = NULL;
 	struct media_link *link;
 
@@ -644,7 +536,6 @@
 		}
 	}
 
->>>>>>> 26f2b92c
 	/* register entity_notify callback */
 	dev->entity_notify.notify_data = (void *) dev;
 	dev->entity_notify.notify = (void *) au0828_media_graph_notify;
