/*
 *  Driver for the Auvitek USB bridge
 *
 *  Copyright (c) 2008 Steven Toth <stoth@linuxtv.org>
 *
 *  This program is free software; you can redistribute it and/or modify
 *  it under the terms of the GNU General Public License as published by
 *  the Free Software Foundation; either version 2 of the License, or
 *  (at your option) any later version.
 *
 *  This program is distributed in the hope that it will be useful,
 *  but WITHOUT ANY WARRANTY; without even the implied warranty of
 *  MERCHANTABILITY or FITNESS FOR A PARTICULAR PURPOSE.  See the
 *
 *  GNU General Public License for more details.
 *
 *  You should have received a copy of the GNU General Public License
 *  along with this program; if not, write to the Free Software
 *  Foundation, Inc., 675 Mass Ave, Cambridge, MA 02139, USA.
 */

#include "au0828.h"
#include "au8522.h"

#include <linux/module.h>
#include <linux/slab.h>
#include <linux/videodev2.h>
#include <media/v4l2-common.h>
#include <linux/mutex.h>

/* Due to enum tuner_pad_index */
#include <media/tuner.h>

/*
 * 1 = General debug messages
 * 2 = USB handling
 * 4 = I2C related
 * 8 = Bridge related
 * 16 = IR related
 */
int au0828_debug;
module_param_named(debug, au0828_debug, int, 0644);
MODULE_PARM_DESC(debug,
		 "set debug bitmask: 1=general, 2=USB, 4=I2C, 8=bridge, 16=IR");

static unsigned int disable_usb_speed_check;
module_param(disable_usb_speed_check, int, 0444);
MODULE_PARM_DESC(disable_usb_speed_check,
		 "override min bandwidth requirement of 480M bps");

#define _AU0828_BULKPIPE 0x03
#define _BULKPIPESIZE 0xffff

static int send_control_msg(struct au0828_dev *dev, u16 request, u32 value,
			    u16 index);
static int recv_control_msg(struct au0828_dev *dev, u16 request, u32 value,
	u16 index, unsigned char *cp, u16 size);

/* USB Direction */
#define CMD_REQUEST_IN		0x00
#define CMD_REQUEST_OUT		0x01

u32 au0828_readreg(struct au0828_dev *dev, u16 reg)
{
	u8 result = 0;

	recv_control_msg(dev, CMD_REQUEST_IN, 0, reg, &result, 1);
	dprintk(8, "%s(0x%04x) = 0x%02x\n", __func__, reg, result);

	return result;
}

u32 au0828_writereg(struct au0828_dev *dev, u16 reg, u32 val)
{
	dprintk(8, "%s(0x%04x, 0x%02x)\n", __func__, reg, val);
	return send_control_msg(dev, CMD_REQUEST_OUT, val, reg);
}

static int send_control_msg(struct au0828_dev *dev, u16 request, u32 value,
	u16 index)
{
	int status = -ENODEV;

	if (dev->usbdev) {

		/* cp must be memory that has been allocated by kmalloc */
		status = usb_control_msg(dev->usbdev,
				usb_sndctrlpipe(dev->usbdev, 0),
				request,
				USB_DIR_OUT | USB_TYPE_VENDOR |
					USB_RECIP_DEVICE,
				value, index, NULL, 0, 1000);

		status = min(status, 0);

		if (status < 0) {
			pr_err("%s() Failed sending control message, error %d.\n",
				__func__, status);
		}

	}

	return status;
}

static int recv_control_msg(struct au0828_dev *dev, u16 request, u32 value,
	u16 index, unsigned char *cp, u16 size)
{
	int status = -ENODEV;
	mutex_lock(&dev->mutex);
	if (dev->usbdev) {
		status = usb_control_msg(dev->usbdev,
				usb_rcvctrlpipe(dev->usbdev, 0),
				request,
				USB_DIR_IN | USB_TYPE_VENDOR | USB_RECIP_DEVICE,
				value, index,
				dev->ctrlmsg, size, 1000);

		status = min(status, 0);

		if (status < 0) {
			pr_err("%s() Failed receiving control message, error %d.\n",
				__func__, status);
		}

		/* the host controller requires heap allocated memory, which
		   is why we didn't just pass "cp" into usb_control_msg */
		memcpy(cp, dev->ctrlmsg, size);
	}
	mutex_unlock(&dev->mutex);
	return status;
}

#ifdef CONFIG_MEDIA_CONTROLLER
static void au0828_media_graph_notify(struct media_entity *new,
				      void *notify_data);
#endif

static void au0828_unregister_media_device(struct au0828_dev *dev)
{
#ifdef CONFIG_MEDIA_CONTROLLER
	struct media_device *mdev = dev->media_dev;
	struct media_entity_notify *notify, *nextp;

<<<<<<< HEAD
	if (!mdev || !media_devnode_is_registered(&mdev->devnode))
=======
	if (!mdev || !media_devnode_is_registered(mdev->devnode))
>>>>>>> ed5883b7
		return;

	/* Remove au0828 entity_notify callbacks */
	list_for_each_entry_safe(notify, nextp, &mdev->entity_notify, list) {
		if (notify->notify != au0828_media_graph_notify)
			continue;
		media_device_unregister_entity_notify(mdev, notify);
	}

	/* clear enable_source, disable_source */
	dev->media_dev->source_priv = NULL;
	dev->media_dev->enable_source = NULL;
	dev->media_dev->disable_source = NULL;

	media_device_unregister(dev->media_dev);
	media_device_cleanup(dev->media_dev);
	kfree(dev->media_dev);
	dev->media_dev = NULL;
#endif
}

void au0828_usb_release(struct au0828_dev *dev)
{
	au0828_unregister_media_device(dev);

	/* I2C */
	au0828_i2c_unregister(dev);

	kfree(dev);
}

static void au0828_usb_disconnect(struct usb_interface *interface)
{
	struct au0828_dev *dev = usb_get_intfdata(interface);

	dprintk(1, "%s()\n", __func__);

	/* there is a small window after disconnect, before
	   dev->usbdev is NULL, for poll (e.g: IR) try to access
	   the device and fill the dmesg with error messages.
	   Set the status so poll routines can check and avoid
	   access after disconnect.
	*/
	set_bit(DEV_DISCONNECTED, &dev->dev_state);

	au0828_rc_unregister(dev);
	/* Digital TV */
	au0828_dvb_unregister(dev);

	usb_set_intfdata(interface, NULL);
	mutex_lock(&dev->mutex);
	dev->usbdev = NULL;
	mutex_unlock(&dev->mutex);
	if (au0828_analog_unregister(dev)) {
		/*
		 * No need to call au0828_usb_release() if V4L2 is enabled,
		 * as this is already called via au0828_usb_v4l2_release()
		 */
		return;
	}
	au0828_usb_release(dev);
}

static int au0828_media_device_init(struct au0828_dev *dev,
				    struct usb_device *udev)
{
#ifdef CONFIG_MEDIA_CONTROLLER
	struct media_device *mdev;

	mdev = kzalloc(sizeof(*mdev), GFP_KERNEL);
	if (!mdev)
		return -ENOMEM;

	/* check if media device is already initialized */
	if (!mdev->dev)
		media_device_usb_init(mdev, udev, udev->product);

	dev->media_dev = mdev;
#endif
	return 0;
}

#ifdef CONFIG_MEDIA_CONTROLLER
static void au0828_media_graph_notify(struct media_entity *new,
				      void *notify_data)
{
	struct au0828_dev *dev = (struct au0828_dev *) notify_data;
	int ret;
	struct media_entity *entity, *mixer = NULL, *decoder = NULL;

	if (!new) {
		/*
		 * Called during au0828 probe time to connect
		 * entites that were created prior to registering
		 * the notify handler. Find mixer and decoder.
		*/
		media_device_for_each_entity(entity, dev->media_dev) {
			if (entity->function == MEDIA_ENT_F_AUDIO_MIXER)
				mixer = entity;
			else if (entity->function == MEDIA_ENT_F_ATV_DECODER)
				decoder = entity;
		}
		goto create_link;
	}

	switch (new->function) {
	case MEDIA_ENT_F_AUDIO_MIXER:
		mixer = new;
		if (dev->decoder)
			decoder = dev->decoder;
		break;
	case MEDIA_ENT_F_ATV_DECODER:
		/* In case, Mixer is added first, find mixer and create link */
		media_device_for_each_entity(entity, dev->media_dev) {
			if (entity->function == MEDIA_ENT_F_AUDIO_MIXER)
				mixer = entity;
		}
		decoder = new;
		break;
	default:
		break;
	}

create_link:
	if (decoder && mixer) {
		ret = media_create_pad_link(decoder,
					    DEMOD_PAD_AUDIO_OUT,
					    mixer, 0,
					    MEDIA_LNK_FL_ENABLED);
		if (ret)
			dev_err(&dev->usbdev->dev,
				"Mixer Pad Link Create Error: %d\n", ret);
	}
}

static int au0828_enable_source(struct media_entity *entity,
				struct media_pipeline *pipe)
{
	struct media_entity  *source, *find_source;
	struct media_entity *sink;
	struct media_link *link, *found_link = NULL;
	int ret = 0;
	struct media_device *mdev = entity->graph_obj.mdev;
	struct au0828_dev *dev;

	if (!mdev)
		return -ENODEV;

	mutex_lock(&mdev->graph_mutex);

	dev = mdev->source_priv;

	/*
	 * For Audio and V4L2 entity, find the link to which decoder
	 * is the sink. Look for an active link between decoder and
	 * source (tuner/s-video/Composite), if one exists, nothing
	 * to do. If not, look for any  active links between source
	 * and any other entity. If one exists, source is busy. If
	 * source is free, setup link and start pipeline from source.
	 * For DVB FE entity, the source for the link is the tuner.
	 * Check if tuner is available and setup link and start
	 * pipeline.
	*/
	if (entity->function == MEDIA_ENT_F_DTV_DEMOD) {
		sink = entity;
		find_source = dev->tuner;
	} else {
		/* Analog isn't configured or register failed */
		if (!dev->decoder) {
			ret = -ENODEV;
			goto end;
		}

		sink = dev->decoder;

		/*
		 * Default input is tuner and default input_type
		 * is AU0828_VMUX_TELEVISION.
		 * FIXME:
		 * There is a problem when s_input is called to
		 * change the default input. s_input will try to
		 * enable_source before attempting to change the
		 * input on the device, and will end up enabling
		 * default source which is tuner.
		 *
		 * Additional logic is necessary in au0828
		 * to detect that the input has changed and
		 * enable the right source.
		*/

		if (dev->input_type == AU0828_VMUX_TELEVISION)
			find_source = dev->tuner;
		else if (dev->input_type == AU0828_VMUX_SVIDEO ||
			 dev->input_type == AU0828_VMUX_COMPOSITE)
			find_source = &dev->input_ent[dev->input_type];
		else {
			/* unknown input - let user select input */
			ret = 0;
			goto end;
		}
	}

	/* Is an active link between sink and source */
	if (dev->active_link) {
		/*
		 * If DVB is using the tuner and calling entity is
		 * audio/video, the following check will be false,
		 * since sink is different. Result is Busy.
		 */
		if (dev->active_link->sink->entity == sink &&
		    dev->active_link->source->entity == find_source) {
			/*
			 * Either ALSA or Video own tuner. sink is
			 * the same for both. Prevent Video stepping
			 * on ALSA when ALSA owns the source.
			*/
			if (dev->active_link_owner != entity &&
			    dev->active_link_owner->function ==
						MEDIA_ENT_F_AUDIO_CAPTURE) {
				pr_debug("ALSA has the tuner\n");
				ret = -EBUSY;
				goto end;
			}
			ret = 0;
			goto end;
		} else {
			ret = -EBUSY;
			goto end;
		}
	}

	list_for_each_entry(link, &sink->links, list) {
		/* Check sink, and source */
		if (link->sink->entity == sink &&
		    link->source->entity == find_source) {
			found_link = link;
			break;
		}
	}

	if (!found_link) {
		ret = -ENODEV;
		goto end;
	}

	/* activate link between source and sink and start pipeline */
	source = found_link->source->entity;
	ret = __media_entity_setup_link(found_link, MEDIA_LNK_FL_ENABLED);
	if (ret) {
		pr_err("Activate tuner link %s->%s. Error %d\n",
			source->name, sink->name, ret);
		goto end;
	}

	ret = __media_entity_pipeline_start(entity, pipe);
	if (ret) {
		pr_err("Start Pipeline: %s->%s Error %d\n",
			source->name, entity->name, ret);
		ret = __media_entity_setup_link(found_link, 0);
		pr_err("Deactivate link Error %d\n", ret);
		goto end;
	}
	/*
	 * save active link and active link owner to avoid audio
	 * deactivating video owned link from disable_source and
	 * vice versa
	*/
	dev->active_link = found_link;
	dev->active_link_owner = entity;
	dev->active_source = source;
	dev->active_sink = sink;

	pr_debug("Enabled Source: %s->%s->%s Ret %d\n",
		 dev->active_source->name, dev->active_sink->name,
		 dev->active_link_owner->name, ret);
end:
	mutex_unlock(&mdev->graph_mutex);
	pr_debug("au0828_enable_source() end %s %d %d\n",
		 entity->name, entity->function, ret);
	return ret;
}

static void au0828_disable_source(struct media_entity *entity)
{
	int ret = 0;
	struct media_device *mdev = entity->graph_obj.mdev;
	struct au0828_dev *dev;

	if (!mdev)
		return;

	mutex_lock(&mdev->graph_mutex);
	dev = mdev->source_priv;

	if (!dev->active_link) {
		ret = -ENODEV;
		goto end;
	}

	/* link is active - stop pipeline from source (tuner) */
	if (dev->active_link->sink->entity == dev->active_sink &&
	    dev->active_link->source->entity == dev->active_source) {
		/*
		 * prevent video from deactivating link when audio
		 * has active pipeline
		*/
		if (dev->active_link_owner != entity)
			goto end;
		__media_entity_pipeline_stop(entity);
		ret = __media_entity_setup_link(dev->active_link, 0);
		if (ret)
			pr_err("Deactivate link Error %d\n", ret);

		pr_debug("Disabled Source: %s->%s->%s Ret %d\n",
			 dev->active_source->name, dev->active_sink->name,
			 dev->active_link_owner->name, ret);

		dev->active_link = NULL;
		dev->active_link_owner = NULL;
		dev->active_source = NULL;
		dev->active_sink = NULL;
	}

end:
	mutex_unlock(&mdev->graph_mutex);
}
#endif

static int au0828_media_device_register(struct au0828_dev *dev,
					struct usb_device *udev)
{
#ifdef CONFIG_MEDIA_CONTROLLER
	int ret;
	struct media_entity *entity, *demod = NULL;
	struct media_link *link;

	if (!dev->media_dev)
		return 0;

	if (!media_devnode_is_registered(dev->media_dev->devnode)) {

		/* register media device */
		ret = media_device_register(dev->media_dev);
		if (ret) {
			dev_err(&udev->dev,
				"Media Device Register Error: %d\n", ret);
			return ret;
		}
	} else {
		/*
		 * Call au0828_media_graph_notify() to connect
		 * audio graph to our graph. In this case, audio
		 * driver registered the device and there is no
		 * entity_notify to be called when new entities
		 * are added. Invoke it now.
		*/
		au0828_media_graph_notify(NULL, (void *) dev);
	}

	/*
	 * Find tuner, decoder and demod.
	 *
	 * The tuner and decoder should be cached, as they'll be used by
	 *	au0828_enable_source.
	 *
	 * It also needs to disable the link between tuner and
	 * decoder/demod, to avoid disable step when tuner is requested
	 * by video or audio. Note that this step can't be done until dvb
	 * graph is created during dvb register.
	*/
	media_device_for_each_entity(entity, dev->media_dev) {
		switch (entity->function) {
		case MEDIA_ENT_F_TUNER:
			dev->tuner = entity;
			break;
		case MEDIA_ENT_F_ATV_DECODER:
			dev->decoder = entity;
			break;
		case MEDIA_ENT_F_DTV_DEMOD:
			demod = entity;
			break;
		}
	}

	/* Disable link between tuner->demod and/or tuner->decoder */
	if (dev->tuner) {
		list_for_each_entry(link, &dev->tuner->links, list) {
			if (demod && link->sink->entity == demod)
				media_entity_setup_link(link, 0);
			if (dev->decoder && link->sink->entity == dev->decoder)
				media_entity_setup_link(link, 0);
		}
	}

	/* register entity_notify callback */
	dev->entity_notify.notify_data = (void *) dev;
	dev->entity_notify.notify = (void *) au0828_media_graph_notify;
	ret = media_device_register_entity_notify(dev->media_dev,
						  &dev->entity_notify);
	if (ret) {
		dev_err(&udev->dev,
			"Media Device register entity_notify Error: %d\n",
			ret);
		return ret;
	}
	/* set enable_source */
	dev->media_dev->source_priv = (void *) dev;
	dev->media_dev->enable_source = au0828_enable_source;
	dev->media_dev->disable_source = au0828_disable_source;
#endif
	return 0;
}

static int au0828_usb_probe(struct usb_interface *interface,
	const struct usb_device_id *id)
{
	int ifnum;
	int retval = 0;

	struct au0828_dev *dev;
	struct usb_device *usbdev = interface_to_usbdev(interface);

	ifnum = interface->altsetting->desc.bInterfaceNumber;

	if (ifnum != 0)
		return -ENODEV;

	dprintk(1, "%s() vendor id 0x%x device id 0x%x ifnum:%d\n", __func__,
		le16_to_cpu(usbdev->descriptor.idVendor),
		le16_to_cpu(usbdev->descriptor.idProduct),
		ifnum);

	/*
	 * Make sure we have 480 Mbps of bandwidth, otherwise things like
	 * video stream wouldn't likely work, since 12 Mbps is generally
	 * not enough even for most Digital TV streams.
	 */
	if (usbdev->speed != USB_SPEED_HIGH && disable_usb_speed_check == 0) {
		pr_err("au0828: Device initialization failed.\n");
		pr_err("au0828: Device must be connected to a high-speed USB 2.0 port.\n");
		return -ENODEV;
	}

	dev = kzalloc(sizeof(*dev), GFP_KERNEL);
	if (dev == NULL) {
		pr_err("%s() Unable to allocate memory\n", __func__);
		return -ENOMEM;
	}

	mutex_init(&dev->lock);
	mutex_lock(&dev->lock);
	mutex_init(&dev->mutex);
	mutex_init(&dev->dvb.lock);
	dev->usbdev = usbdev;
	dev->boardnr = id->driver_info;
	dev->board = au0828_boards[dev->boardnr];

	/* Initialize the media controller */
	retval = au0828_media_device_init(dev, usbdev);
	if (retval) {
		pr_err("%s() au0828_media_device_init failed\n",
		       __func__);
		mutex_unlock(&dev->lock);
		kfree(dev);
		return retval;
	}

	retval = au0828_v4l2_device_register(interface, dev);
	if (retval) {
		au0828_usb_v4l2_media_release(dev);
		mutex_unlock(&dev->lock);
		kfree(dev);
		return retval;
	}

	/* Power Up the bridge */
	au0828_write(dev, REG_600, 1 << 4);

	/* Bring up the GPIO's and supporting devices */
	au0828_gpio_setup(dev);

	/* I2C */
	au0828_i2c_register(dev);

	/* Setup */
	au0828_card_setup(dev);

	/* Analog TV */
	retval = au0828_analog_register(dev, interface);
	if (retval) {
		pr_err("%s() au0282_dev_register failed to register on V4L2\n",
			__func__);
		goto done;
	}

	/* Digital TV */
	retval = au0828_dvb_register(dev);
	if (retval)
		pr_err("%s() au0282_dev_register failed\n",
		       __func__);

	/* Remote controller */
	au0828_rc_register(dev);

	/*
	 * Store the pointer to the au0828_dev so it can be accessed in
	 * au0828_usb_disconnect
	 */
	usb_set_intfdata(interface, dev);

	pr_info("Registered device AU0828 [%s]\n",
		dev->board.name == NULL ? "Unset" : dev->board.name);

	mutex_unlock(&dev->lock);

	retval = au0828_media_device_register(dev, usbdev);

done:
	if (retval < 0)
		au0828_usb_disconnect(interface);

	return retval;
}

static int au0828_suspend(struct usb_interface *interface,
				pm_message_t message)
{
	struct au0828_dev *dev = usb_get_intfdata(interface);

	if (!dev)
		return 0;

	pr_info("Suspend\n");

	au0828_rc_suspend(dev);
	au0828_v4l2_suspend(dev);
	au0828_dvb_suspend(dev);

	/* FIXME: should suspend also ATV/DTV */

	return 0;
}

static int au0828_resume(struct usb_interface *interface)
{
	struct au0828_dev *dev = usb_get_intfdata(interface);
	if (!dev)
		return 0;

	pr_info("Resume\n");

	/* Power Up the bridge */
	au0828_write(dev, REG_600, 1 << 4);

	/* Bring up the GPIO's and supporting devices */
	au0828_gpio_setup(dev);

	au0828_rc_resume(dev);
	au0828_v4l2_resume(dev);
	au0828_dvb_resume(dev);

	/* FIXME: should resume also ATV/DTV */

	return 0;
}

static struct usb_driver au0828_usb_driver = {
	.name		= KBUILD_MODNAME,
	.probe		= au0828_usb_probe,
	.disconnect	= au0828_usb_disconnect,
	.id_table	= au0828_usb_id_table,
	.suspend	= au0828_suspend,
	.resume		= au0828_resume,
	.reset_resume	= au0828_resume,
};

static int __init au0828_init(void)
{
	int ret;

	if (au0828_debug & 1)
		pr_info("%s() Debugging is enabled\n", __func__);

	if (au0828_debug & 2)
		pr_info("%s() USB Debugging is enabled\n", __func__);

	if (au0828_debug & 4)
		pr_info("%s() I2C Debugging is enabled\n", __func__);

	if (au0828_debug & 8)
		pr_info("%s() Bridge Debugging is enabled\n",
		       __func__);

	if (au0828_debug & 16)
		pr_info("%s() IR Debugging is enabled\n",
		       __func__);

	pr_info("au0828 driver loaded\n");

	ret = usb_register(&au0828_usb_driver);
	if (ret)
		pr_err("usb_register failed, error = %d\n", ret);

	return ret;
}

static void __exit au0828_exit(void)
{
	usb_deregister(&au0828_usb_driver);
}

module_init(au0828_init);
module_exit(au0828_exit);

MODULE_DESCRIPTION("Driver for Auvitek AU0828 based products");
MODULE_AUTHOR("Steven Toth <stoth@linuxtv.org>");
MODULE_LICENSE("GPL");
MODULE_VERSION("0.0.3");<|MERGE_RESOLUTION|>--- conflicted
+++ resolved
@@ -142,11 +142,7 @@
 	struct media_device *mdev = dev->media_dev;
 	struct media_entity_notify *notify, *nextp;
 
-<<<<<<< HEAD
-	if (!mdev || !media_devnode_is_registered(&mdev->devnode))
-=======
 	if (!mdev || !media_devnode_is_registered(mdev->devnode))
->>>>>>> ed5883b7
 		return;
 
 	/* Remove au0828 entity_notify callbacks */
