/*
 * firmware_class.c - Multi purpose firmware loading support
 *
 * Copyright (c) 2003 Manuel Estrada Sainz
 *
 * Please see Documentation/firmware_class/ for more information.
 *
 */

#include <linux/capability.h>
#include <linux/device.h>
#include <linux/module.h>
#include <linux/init.h>
#include <linux/timer.h>
#include <linux/vmalloc.h>
#include <linux/interrupt.h>
#include <linux/bitops.h>
#include <linux/mutex.h>
#include <linux/workqueue.h>
#include <linux/highmem.h>
#include <linux/firmware.h>
#include <linux/slab.h>
#include <linux/sched.h>
#include <linux/file.h>
#include <linux/list.h>
#include <linux/fs.h>
#include <linux/async.h>
#include <linux/pm.h>
#include <linux/suspend.h>
#include <linux/syscore_ops.h>
#include <linux/reboot.h>
#include <linux/security.h>

#include <generated/utsrelease.h>

#include "base.h"

MODULE_AUTHOR("Manuel Estrada Sainz");
MODULE_DESCRIPTION("Multi purpose firmware loading support");
MODULE_LICENSE("GPL");

/* Builtin firmware support */

#ifdef CONFIG_FW_LOADER

extern struct builtin_fw __start_builtin_fw[];
extern struct builtin_fw __end_builtin_fw[];

static bool fw_get_builtin_firmware(struct firmware *fw, const char *name)
{
	struct builtin_fw *b_fw;

	for (b_fw = __start_builtin_fw; b_fw != __end_builtin_fw; b_fw++) {
		if (strcmp(name, b_fw->name) == 0) {
			fw->size = b_fw->size;
			fw->data = b_fw->data;
			return true;
		}
	}

	return false;
}

static bool fw_is_builtin_firmware(const struct firmware *fw)
{
	struct builtin_fw *b_fw;

	for (b_fw = __start_builtin_fw; b_fw != __end_builtin_fw; b_fw++)
		if (fw->data == b_fw->data)
			return true;

	return false;
}

#else /* Module case - no builtin firmware support */

static inline bool fw_get_builtin_firmware(struct firmware *fw, const char *name)
{
	return false;
}

static inline bool fw_is_builtin_firmware(const struct firmware *fw)
{
	return false;
}
#endif

enum {
	FW_STATUS_LOADING,
	FW_STATUS_DONE,
	FW_STATUS_ABORT,
};

static int loading_timeout = 60;	/* In seconds */

static inline long firmware_loading_timeout(void)
{
	return loading_timeout > 0 ? loading_timeout * HZ : MAX_JIFFY_OFFSET;
}

/* firmware behavior options */
#define FW_OPT_UEVENT	(1U << 0)
#define FW_OPT_NOWAIT	(1U << 1)
#ifdef CONFIG_FW_LOADER_USER_HELPER
#define FW_OPT_USERHELPER	(1U << 2)
#else
#define FW_OPT_USERHELPER	0
#endif
#ifdef CONFIG_FW_LOADER_USER_HELPER_FALLBACK
#define FW_OPT_FALLBACK		FW_OPT_USERHELPER
#else
#define FW_OPT_FALLBACK		0
#endif
#define FW_OPT_NO_WARN	(1U << 3)

struct firmware_cache {
	/* firmware_buf instance will be added into the below list */
	spinlock_t lock;
	struct list_head head;
	int state;

#ifdef CONFIG_PM_SLEEP
	/*
	 * Names of firmware images which have been cached successfully
	 * will be added into the below list so that device uncache
	 * helper can trace which firmware images have been cached
	 * before.
	 */
	spinlock_t name_lock;
	struct list_head fw_names;

	struct delayed_work work;

	struct notifier_block   pm_notify;
#endif
};

struct firmware_buf {
	struct kref ref;
	struct list_head list;
	struct completion completion;
	struct firmware_cache *fwc;
	unsigned long status;
	void *data;
	size_t size;
#ifdef CONFIG_FW_LOADER_USER_HELPER
	bool is_paged_buf;
	bool need_uevent;
	struct page **pages;
	int nr_pages;
	int page_array_size;
	struct list_head pending_list;
#endif
	const char *fw_id;
};

struct fw_cache_entry {
	struct list_head list;
	const char *name;
};

struct fw_name_devm {
	unsigned long magic;
	const char *name;
};

#define to_fwbuf(d) container_of(d, struct firmware_buf, ref)

#define	FW_LOADER_NO_CACHE	0
#define	FW_LOADER_START_CACHE	1

static int fw_cache_piggyback_on_request(const char *name);

/* fw_lock could be moved to 'struct firmware_priv' but since it is just
 * guarding for corner cases a global lock should be OK */
static DEFINE_MUTEX(fw_lock);

static struct firmware_cache fw_cache;

static struct firmware_buf *__allocate_fw_buf(const char *fw_name,
					      struct firmware_cache *fwc)
{
	struct firmware_buf *buf;

	buf = kzalloc(sizeof(*buf), GFP_ATOMIC);
	if (!buf)
		return NULL;

	buf->fw_id = kstrdup_const(fw_name, GFP_ATOMIC);
	if (!buf->fw_id) {
		kfree(buf);
		return NULL;
	}

	kref_init(&buf->ref);
	buf->fwc = fwc;
	init_completion(&buf->completion);
#ifdef CONFIG_FW_LOADER_USER_HELPER
	INIT_LIST_HEAD(&buf->pending_list);
#endif

	pr_debug("%s: fw-%s buf=%p\n", __func__, fw_name, buf);

	return buf;
}

static struct firmware_buf *__fw_lookup_buf(const char *fw_name)
{
	struct firmware_buf *tmp;
	struct firmware_cache *fwc = &fw_cache;

	list_for_each_entry(tmp, &fwc->head, list)
		if (!strcmp(tmp->fw_id, fw_name))
			return tmp;
	return NULL;
}

static int fw_lookup_and_allocate_buf(const char *fw_name,
				      struct firmware_cache *fwc,
				      struct firmware_buf **buf)
{
	struct firmware_buf *tmp;

	spin_lock(&fwc->lock);
	tmp = __fw_lookup_buf(fw_name);
	if (tmp) {
		kref_get(&tmp->ref);
		spin_unlock(&fwc->lock);
		*buf = tmp;
		return 1;
	}
	tmp = __allocate_fw_buf(fw_name, fwc);
	if (tmp)
		list_add(&tmp->list, &fwc->head);
	spin_unlock(&fwc->lock);

	*buf = tmp;

	return tmp ? 0 : -ENOMEM;
}

static void __fw_free_buf(struct kref *ref)
	__releases(&fwc->lock)
{
	struct firmware_buf *buf = to_fwbuf(ref);
	struct firmware_cache *fwc = buf->fwc;

	pr_debug("%s: fw-%s buf=%p data=%p size=%u\n",
		 __func__, buf->fw_id, buf, buf->data,
		 (unsigned int)buf->size);

	list_del(&buf->list);
	spin_unlock(&fwc->lock);

#ifdef CONFIG_FW_LOADER_USER_HELPER
	if (buf->is_paged_buf) {
		int i;
		vunmap(buf->data);
		for (i = 0; i < buf->nr_pages; i++)
			__free_page(buf->pages[i]);
		vfree(buf->pages);
	} else
#endif
		vfree(buf->data);
	kfree_const(buf->fw_id);
	kfree(buf);
}

static void fw_free_buf(struct firmware_buf *buf)
{
	struct firmware_cache *fwc = buf->fwc;
	spin_lock(&fwc->lock);
	if (!kref_put(&buf->ref, __fw_free_buf))
		spin_unlock(&fwc->lock);
}

/* direct firmware loading support */
static char fw_path_para[256];
static const char * const fw_path[] = {
	fw_path_para,
	"/lib/firmware/updates/" UTS_RELEASE,
	"/lib/firmware/updates",
	"/lib/firmware/" UTS_RELEASE,
	"/lib/firmware"
};

/*
 * Typical usage is that passing 'firmware_class.path=$CUSTOMIZED_PATH'
 * from kernel command line because firmware_class is generally built in
 * kernel instead of module.
 */
module_param_string(path, fw_path_para, sizeof(fw_path_para), 0644);
MODULE_PARM_DESC(path, "customized firmware image search path with a higher priority than default path");

static void fw_finish_direct_load(struct device *device,
				  struct firmware_buf *buf)
{
	mutex_lock(&fw_lock);
	set_bit(FW_STATUS_DONE, &buf->status);
	complete_all(&buf->completion);
	mutex_unlock(&fw_lock);
}

static int fw_get_filesystem_firmware(struct device *device,
				       struct firmware_buf *buf)
{
	loff_t size;
	int i, len;
	int rc = -ENOENT;
	char *path;

	path = __getname();
	if (!path)
		return -ENOMEM;

	for (i = 0; i < ARRAY_SIZE(fw_path); i++) {
		/* skip the unset customized path */
		if (!fw_path[i][0])
			continue;

		len = snprintf(path, PATH_MAX, "%s/%s",
			       fw_path[i], buf->fw_id);
		if (len >= PATH_MAX) {
			rc = -ENAMETOOLONG;
			break;
		}

		buf->size = 0;
		rc = kernel_read_file_from_path(path, &buf->data, &size,
						INT_MAX, READING_FIRMWARE);
		if (rc) {
			dev_warn(device, "loading %s failed with error %d\n",
				 path, rc);
			continue;
<<<<<<< HEAD
		}
=======
		rc = fw_read_file_contents(file, buf);
		fput(file);
		if (rc)
			dev_warn(device, "loading %s failed with error %d\n",
				 path, rc);
		else
			break;
	}
	__putname(path);

	if (!rc) {
>>>>>>> 396ec3de
		dev_dbg(device, "direct-loading %s\n",
			buf->fw_id);
		fw_finish_direct_load(device, buf);
		break;
	}
	__putname(path);

	return rc;
}

/* firmware holds the ownership of pages */
static void firmware_free_data(const struct firmware *fw)
{
	/* Loaded directly? */
	if (!fw->priv) {
		vfree(fw->data);
		return;
	}
	fw_free_buf(fw->priv);
}

/* store the pages buffer info firmware from buf */
static void fw_set_page_data(struct firmware_buf *buf, struct firmware *fw)
{
	fw->priv = buf;
#ifdef CONFIG_FW_LOADER_USER_HELPER
	fw->pages = buf->pages;
#endif
	fw->size = buf->size;
	fw->data = buf->data;

	pr_debug("%s: fw-%s buf=%p data=%p size=%u\n",
		 __func__, buf->fw_id, buf, buf->data,
		 (unsigned int)buf->size);
}

#ifdef CONFIG_PM_SLEEP
static void fw_name_devm_release(struct device *dev, void *res)
{
	struct fw_name_devm *fwn = res;

	if (fwn->magic == (unsigned long)&fw_cache)
		pr_debug("%s: fw_name-%s devm-%p released\n",
				__func__, fwn->name, res);
	kfree_const(fwn->name);
}

static int fw_devm_match(struct device *dev, void *res,
		void *match_data)
{
	struct fw_name_devm *fwn = res;

	return (fwn->magic == (unsigned long)&fw_cache) &&
		!strcmp(fwn->name, match_data);
}

static struct fw_name_devm *fw_find_devm_name(struct device *dev,
		const char *name)
{
	struct fw_name_devm *fwn;

	fwn = devres_find(dev, fw_name_devm_release,
			  fw_devm_match, (void *)name);
	return fwn;
}

/* add firmware name into devres list */
static int fw_add_devm_name(struct device *dev, const char *name)
{
	struct fw_name_devm *fwn;

	fwn = fw_find_devm_name(dev, name);
	if (fwn)
		return 1;

	fwn = devres_alloc(fw_name_devm_release, sizeof(struct fw_name_devm),
			   GFP_KERNEL);
	if (!fwn)
		return -ENOMEM;
	fwn->name = kstrdup_const(name, GFP_KERNEL);
	if (!fwn->name) {
		devres_free(fwn);
		return -ENOMEM;
	}

	fwn->magic = (unsigned long)&fw_cache;
	devres_add(dev, fwn);

	return 0;
}
#else
static int fw_add_devm_name(struct device *dev, const char *name)
{
	return 0;
}
#endif


/*
 * user-mode helper code
 */
#ifdef CONFIG_FW_LOADER_USER_HELPER
struct firmware_priv {
	bool nowait;
	struct device dev;
	struct firmware_buf *buf;
	struct firmware *fw;
};

static struct firmware_priv *to_firmware_priv(struct device *dev)
{
	return container_of(dev, struct firmware_priv, dev);
}

static void __fw_load_abort(struct firmware_buf *buf)
{
	/*
	 * There is a small window in which user can write to 'loading'
	 * between loading done and disappearance of 'loading'
	 */
	if (test_bit(FW_STATUS_DONE, &buf->status))
		return;

	list_del_init(&buf->pending_list);
	set_bit(FW_STATUS_ABORT, &buf->status);
	complete_all(&buf->completion);
}

static void fw_load_abort(struct firmware_priv *fw_priv)
{
	struct firmware_buf *buf = fw_priv->buf;

	__fw_load_abort(buf);

	/* avoid user action after loading abort */
	fw_priv->buf = NULL;
}

#define is_fw_load_aborted(buf)	\
	test_bit(FW_STATUS_ABORT, &(buf)->status)

static LIST_HEAD(pending_fw_head);

/* reboot notifier for avoid deadlock with usermode_lock */
static int fw_shutdown_notify(struct notifier_block *unused1,
			      unsigned long unused2, void *unused3)
{
	mutex_lock(&fw_lock);
	while (!list_empty(&pending_fw_head))
		__fw_load_abort(list_first_entry(&pending_fw_head,
					       struct firmware_buf,
					       pending_list));
	mutex_unlock(&fw_lock);
	return NOTIFY_DONE;
}

static struct notifier_block fw_shutdown_nb = {
	.notifier_call = fw_shutdown_notify,
};

static ssize_t timeout_show(struct class *class, struct class_attribute *attr,
			    char *buf)
{
	return sprintf(buf, "%d\n", loading_timeout);
}

/**
 * firmware_timeout_store - set number of seconds to wait for firmware
 * @class: device class pointer
 * @attr: device attribute pointer
 * @buf: buffer to scan for timeout value
 * @count: number of bytes in @buf
 *
 *	Sets the number of seconds to wait for the firmware.  Once
 *	this expires an error will be returned to the driver and no
 *	firmware will be provided.
 *
 *	Note: zero means 'wait forever'.
 **/
static ssize_t timeout_store(struct class *class, struct class_attribute *attr,
			     const char *buf, size_t count)
{
	loading_timeout = simple_strtol(buf, NULL, 10);
	if (loading_timeout < 0)
		loading_timeout = 0;

	return count;
}

static struct class_attribute firmware_class_attrs[] = {
	__ATTR_RW(timeout),
	__ATTR_NULL
};

static void fw_dev_release(struct device *dev)
{
	struct firmware_priv *fw_priv = to_firmware_priv(dev);

	kfree(fw_priv);
}

static int do_firmware_uevent(struct firmware_priv *fw_priv, struct kobj_uevent_env *env)
{
	if (add_uevent_var(env, "FIRMWARE=%s", fw_priv->buf->fw_id))
		return -ENOMEM;
	if (add_uevent_var(env, "TIMEOUT=%i", loading_timeout))
		return -ENOMEM;
	if (add_uevent_var(env, "ASYNC=%d", fw_priv->nowait))
		return -ENOMEM;

	return 0;
}

static int firmware_uevent(struct device *dev, struct kobj_uevent_env *env)
{
	struct firmware_priv *fw_priv = to_firmware_priv(dev);
	int err = 0;

	mutex_lock(&fw_lock);
	if (fw_priv->buf)
		err = do_firmware_uevent(fw_priv, env);
	mutex_unlock(&fw_lock);
	return err;
}

static struct class firmware_class = {
	.name		= "firmware",
	.class_attrs	= firmware_class_attrs,
	.dev_uevent	= firmware_uevent,
	.dev_release	= fw_dev_release,
};

static ssize_t firmware_loading_show(struct device *dev,
				     struct device_attribute *attr, char *buf)
{
	struct firmware_priv *fw_priv = to_firmware_priv(dev);
	int loading = 0;

	mutex_lock(&fw_lock);
	if (fw_priv->buf)
		loading = test_bit(FW_STATUS_LOADING, &fw_priv->buf->status);
	mutex_unlock(&fw_lock);

	return sprintf(buf, "%d\n", loading);
}

/* Some architectures don't have PAGE_KERNEL_RO */
#ifndef PAGE_KERNEL_RO
#define PAGE_KERNEL_RO PAGE_KERNEL
#endif

/* one pages buffer should be mapped/unmapped only once */
static int fw_map_pages_buf(struct firmware_buf *buf)
{
	if (!buf->is_paged_buf)
		return 0;

	vunmap(buf->data);
	buf->data = vmap(buf->pages, buf->nr_pages, 0, PAGE_KERNEL_RO);
	if (!buf->data)
		return -ENOMEM;
	return 0;
}

/**
 * firmware_loading_store - set value in the 'loading' control file
 * @dev: device pointer
 * @attr: device attribute pointer
 * @buf: buffer to scan for loading control value
 * @count: number of bytes in @buf
 *
 *	The relevant values are:
 *
 *	 1: Start a load, discarding any previous partial load.
 *	 0: Conclude the load and hand the data to the driver code.
 *	-1: Conclude the load with an error and discard any written data.
 **/
static ssize_t firmware_loading_store(struct device *dev,
				      struct device_attribute *attr,
				      const char *buf, size_t count)
{
	struct firmware_priv *fw_priv = to_firmware_priv(dev);
	struct firmware_buf *fw_buf;
	ssize_t written = count;
	int loading = simple_strtol(buf, NULL, 10);
	int i;

	mutex_lock(&fw_lock);
	fw_buf = fw_priv->buf;
	if (!fw_buf)
		goto out;

	switch (loading) {
	case 1:
		/* discarding any previous partial load */
		if (!test_bit(FW_STATUS_DONE, &fw_buf->status)) {
			for (i = 0; i < fw_buf->nr_pages; i++)
				__free_page(fw_buf->pages[i]);
			vfree(fw_buf->pages);
			fw_buf->pages = NULL;
			fw_buf->page_array_size = 0;
			fw_buf->nr_pages = 0;
			set_bit(FW_STATUS_LOADING, &fw_buf->status);
		}
		break;
	case 0:
		if (test_bit(FW_STATUS_LOADING, &fw_buf->status)) {
			int rc;

			set_bit(FW_STATUS_DONE, &fw_buf->status);
			clear_bit(FW_STATUS_LOADING, &fw_buf->status);

			/*
			 * Several loading requests may be pending on
			 * one same firmware buf, so let all requests
			 * see the mapped 'buf->data' once the loading
			 * is completed.
			 * */
			rc = fw_map_pages_buf(fw_buf);
			if (rc)
				dev_err(dev, "%s: map pages failed\n",
					__func__);
			else
				rc = security_kernel_post_read_file(NULL,
						fw_buf->data, fw_buf->size,
						READING_FIRMWARE);

			/*
			 * Same logic as fw_load_abort, only the DONE bit
			 * is ignored and we set ABORT only on failure.
			 */
			list_del_init(&fw_buf->pending_list);
			if (rc) {
				set_bit(FW_STATUS_ABORT, &fw_buf->status);
				written = rc;
			}
			complete_all(&fw_buf->completion);
			break;
		}
		/* fallthrough */
	default:
		dev_err(dev, "%s: unexpected value (%d)\n", __func__, loading);
		/* fallthrough */
	case -1:
		fw_load_abort(fw_priv);
		break;
	}
out:
	mutex_unlock(&fw_lock);
	return written;
}

static DEVICE_ATTR(loading, 0644, firmware_loading_show, firmware_loading_store);

static ssize_t firmware_data_read(struct file *filp, struct kobject *kobj,
				  struct bin_attribute *bin_attr,
				  char *buffer, loff_t offset, size_t count)
{
	struct device *dev = kobj_to_dev(kobj);
	struct firmware_priv *fw_priv = to_firmware_priv(dev);
	struct firmware_buf *buf;
	ssize_t ret_count;

	mutex_lock(&fw_lock);
	buf = fw_priv->buf;
	if (!buf || test_bit(FW_STATUS_DONE, &buf->status)) {
		ret_count = -ENODEV;
		goto out;
	}
	if (offset > buf->size) {
		ret_count = 0;
		goto out;
	}
	if (count > buf->size - offset)
		count = buf->size - offset;

	ret_count = count;

	while (count) {
		void *page_data;
		int page_nr = offset >> PAGE_SHIFT;
		int page_ofs = offset & (PAGE_SIZE-1);
		int page_cnt = min_t(size_t, PAGE_SIZE - page_ofs, count);

		page_data = kmap(buf->pages[page_nr]);

		memcpy(buffer, page_data + page_ofs, page_cnt);

		kunmap(buf->pages[page_nr]);
		buffer += page_cnt;
		offset += page_cnt;
		count -= page_cnt;
	}
out:
	mutex_unlock(&fw_lock);
	return ret_count;
}

static int fw_realloc_buffer(struct firmware_priv *fw_priv, int min_size)
{
	struct firmware_buf *buf = fw_priv->buf;
	int pages_needed = PAGE_ALIGN(min_size) >> PAGE_SHIFT;

	/* If the array of pages is too small, grow it... */
	if (buf->page_array_size < pages_needed) {
		int new_array_size = max(pages_needed,
					 buf->page_array_size * 2);
		struct page **new_pages;

		new_pages = vmalloc(new_array_size * sizeof(void *));
		if (!new_pages) {
			fw_load_abort(fw_priv);
			return -ENOMEM;
		}
		memcpy(new_pages, buf->pages,
		       buf->page_array_size * sizeof(void *));
		memset(&new_pages[buf->page_array_size], 0, sizeof(void *) *
		       (new_array_size - buf->page_array_size));
		vfree(buf->pages);
		buf->pages = new_pages;
		buf->page_array_size = new_array_size;
	}

	while (buf->nr_pages < pages_needed) {
		buf->pages[buf->nr_pages] =
			alloc_page(GFP_KERNEL | __GFP_HIGHMEM);

		if (!buf->pages[buf->nr_pages]) {
			fw_load_abort(fw_priv);
			return -ENOMEM;
		}
		buf->nr_pages++;
	}
	return 0;
}

/**
 * firmware_data_write - write method for firmware
 * @filp: open sysfs file
 * @kobj: kobject for the device
 * @bin_attr: bin_attr structure
 * @buffer: buffer being written
 * @offset: buffer offset for write in total data store area
 * @count: buffer size
 *
 *	Data written to the 'data' attribute will be later handed to
 *	the driver as a firmware image.
 **/
static ssize_t firmware_data_write(struct file *filp, struct kobject *kobj,
				   struct bin_attribute *bin_attr,
				   char *buffer, loff_t offset, size_t count)
{
	struct device *dev = kobj_to_dev(kobj);
	struct firmware_priv *fw_priv = to_firmware_priv(dev);
	struct firmware_buf *buf;
	ssize_t retval;

	if (!capable(CAP_SYS_RAWIO))
		return -EPERM;

	mutex_lock(&fw_lock);
	buf = fw_priv->buf;
	if (!buf || test_bit(FW_STATUS_DONE, &buf->status)) {
		retval = -ENODEV;
		goto out;
	}

	retval = fw_realloc_buffer(fw_priv, offset + count);
	if (retval)
		goto out;

	retval = count;

	while (count) {
		void *page_data;
		int page_nr = offset >> PAGE_SHIFT;
		int page_ofs = offset & (PAGE_SIZE - 1);
		int page_cnt = min_t(size_t, PAGE_SIZE - page_ofs, count);

		page_data = kmap(buf->pages[page_nr]);

		memcpy(page_data + page_ofs, buffer, page_cnt);

		kunmap(buf->pages[page_nr]);
		buffer += page_cnt;
		offset += page_cnt;
		count -= page_cnt;
	}

	buf->size = max_t(size_t, offset, buf->size);
out:
	mutex_unlock(&fw_lock);
	return retval;
}

static struct bin_attribute firmware_attr_data = {
	.attr = { .name = "data", .mode = 0644 },
	.size = 0,
	.read = firmware_data_read,
	.write = firmware_data_write,
};

static struct attribute *fw_dev_attrs[] = {
	&dev_attr_loading.attr,
	NULL
};

static struct bin_attribute *fw_dev_bin_attrs[] = {
	&firmware_attr_data,
	NULL
};

static const struct attribute_group fw_dev_attr_group = {
	.attrs = fw_dev_attrs,
	.bin_attrs = fw_dev_bin_attrs,
};

static const struct attribute_group *fw_dev_attr_groups[] = {
	&fw_dev_attr_group,
	NULL
};

static struct firmware_priv *
fw_create_instance(struct firmware *firmware, const char *fw_name,
		   struct device *device, unsigned int opt_flags)
{
	struct firmware_priv *fw_priv;
	struct device *f_dev;

	fw_priv = kzalloc(sizeof(*fw_priv), GFP_KERNEL);
	if (!fw_priv) {
		fw_priv = ERR_PTR(-ENOMEM);
		goto exit;
	}

	fw_priv->nowait = !!(opt_flags & FW_OPT_NOWAIT);
	fw_priv->fw = firmware;
	f_dev = &fw_priv->dev;

	device_initialize(f_dev);
	dev_set_name(f_dev, "%s", fw_name);
	f_dev->parent = device;
	f_dev->class = &firmware_class;
	f_dev->groups = fw_dev_attr_groups;
exit:
	return fw_priv;
}

/* load a firmware via user helper */
static int _request_firmware_load(struct firmware_priv *fw_priv,
				  unsigned int opt_flags, long timeout)
{
	int retval = 0;
	struct device *f_dev = &fw_priv->dev;
	struct firmware_buf *buf = fw_priv->buf;

	/* fall back on userspace loading */
	buf->is_paged_buf = true;

	dev_set_uevent_suppress(f_dev, true);

	retval = device_add(f_dev);
	if (retval) {
		dev_err(f_dev, "%s: device_register failed\n", __func__);
		goto err_put_dev;
	}

	mutex_lock(&fw_lock);
	list_add(&buf->pending_list, &pending_fw_head);
	mutex_unlock(&fw_lock);

	if (opt_flags & FW_OPT_UEVENT) {
		buf->need_uevent = true;
		dev_set_uevent_suppress(f_dev, false);
		dev_dbg(f_dev, "firmware: requesting %s\n", buf->fw_id);
		kobject_uevent(&fw_priv->dev.kobj, KOBJ_ADD);
	} else {
		timeout = MAX_JIFFY_OFFSET;
	}

	retval = wait_for_completion_interruptible_timeout(&buf->completion,
			timeout);
	if (retval == -ERESTARTSYS || !retval) {
		mutex_lock(&fw_lock);
		fw_load_abort(fw_priv);
		mutex_unlock(&fw_lock);
	} else if (retval > 0) {
		retval = 0;
	}

	if (is_fw_load_aborted(buf))
		retval = -EAGAIN;
	else if (!buf->data)
		retval = -ENOMEM;

	device_del(f_dev);
err_put_dev:
	put_device(f_dev);
	return retval;
}

static int fw_load_from_user_helper(struct firmware *firmware,
				    const char *name, struct device *device,
				    unsigned int opt_flags, long timeout)
{
	struct firmware_priv *fw_priv;

	fw_priv = fw_create_instance(firmware, name, device, opt_flags);
	if (IS_ERR(fw_priv))
		return PTR_ERR(fw_priv);

	fw_priv->buf = firmware->priv;
	return _request_firmware_load(fw_priv, opt_flags, timeout);
}

#ifdef CONFIG_PM_SLEEP
/* kill pending requests without uevent to avoid blocking suspend */
static void kill_requests_without_uevent(void)
{
	struct firmware_buf *buf;
	struct firmware_buf *next;

	mutex_lock(&fw_lock);
	list_for_each_entry_safe(buf, next, &pending_fw_head, pending_list) {
		if (!buf->need_uevent)
			 __fw_load_abort(buf);
	}
	mutex_unlock(&fw_lock);
}
#endif

#else /* CONFIG_FW_LOADER_USER_HELPER */
static inline int
fw_load_from_user_helper(struct firmware *firmware, const char *name,
			 struct device *device, unsigned int opt_flags,
			 long timeout)
{
	return -ENOENT;
}

/* No abort during direct loading */
#define is_fw_load_aborted(buf) false

#ifdef CONFIG_PM_SLEEP
static inline void kill_requests_without_uevent(void) { }
#endif

#endif /* CONFIG_FW_LOADER_USER_HELPER */


/* wait until the shared firmware_buf becomes ready (or error) */
static int sync_cached_firmware_buf(struct firmware_buf *buf)
{
	int ret = 0;

	mutex_lock(&fw_lock);
	while (!test_bit(FW_STATUS_DONE, &buf->status)) {
		if (is_fw_load_aborted(buf)) {
			ret = -ENOENT;
			break;
		}
		mutex_unlock(&fw_lock);
		ret = wait_for_completion_interruptible(&buf->completion);
		mutex_lock(&fw_lock);
	}
	mutex_unlock(&fw_lock);
	return ret;
}

/* prepare firmware and firmware_buf structs;
 * return 0 if a firmware is already assigned, 1 if need to load one,
 * or a negative error code
 */
static int
_request_firmware_prepare(struct firmware **firmware_p, const char *name,
			  struct device *device)
{
	struct firmware *firmware;
	struct firmware_buf *buf;
	int ret;

	*firmware_p = firmware = kzalloc(sizeof(*firmware), GFP_KERNEL);
	if (!firmware) {
		dev_err(device, "%s: kmalloc(struct firmware) failed\n",
			__func__);
		return -ENOMEM;
	}

	if (fw_get_builtin_firmware(firmware, name)) {
		dev_dbg(device, "using built-in %s\n", name);
		return 0; /* assigned */
	}

	ret = fw_lookup_and_allocate_buf(name, &fw_cache, &buf);

	/*
	 * bind with 'buf' now to avoid warning in failure path
	 * of requesting firmware.
	 */
	firmware->priv = buf;

	if (ret > 0) {
		ret = sync_cached_firmware_buf(buf);
		if (!ret) {
			fw_set_page_data(buf, firmware);
			return 0; /* assigned */
		}
	}

	if (ret < 0)
		return ret;
	return 1; /* need to load */
}

static int assign_firmware_buf(struct firmware *fw, struct device *device,
			       unsigned int opt_flags)
{
	struct firmware_buf *buf = fw->priv;

	mutex_lock(&fw_lock);
	if (!buf->size || is_fw_load_aborted(buf)) {
		mutex_unlock(&fw_lock);
		return -ENOENT;
	}

	/*
	 * add firmware name into devres list so that we can auto cache
	 * and uncache firmware for device.
	 *
	 * device may has been deleted already, but the problem
	 * should be fixed in devres or driver core.
	 */
	/* don't cache firmware handled without uevent */
	if (device && (opt_flags & FW_OPT_UEVENT))
		fw_add_devm_name(device, buf->fw_id);

	/*
	 * After caching firmware image is started, let it piggyback
	 * on request firmware.
	 */
	if (buf->fwc->state == FW_LOADER_START_CACHE) {
		if (fw_cache_piggyback_on_request(buf->fw_id))
			kref_get(&buf->ref);
	}

	/* pass the pages buffer to driver at the last minute */
	fw_set_page_data(buf, fw);
	mutex_unlock(&fw_lock);
	return 0;
}

/* called from request_firmware() and request_firmware_work_func() */
static int
_request_firmware(const struct firmware **firmware_p, const char *name,
		  struct device *device, unsigned int opt_flags)
{
	struct firmware *fw = NULL;
	long timeout;
	int ret;

	if (!firmware_p)
		return -EINVAL;

	if (!name || name[0] == '\0') {
		ret = -EINVAL;
		goto out;
	}

	ret = _request_firmware_prepare(&fw, name, device);
	if (ret <= 0) /* error or already assigned */
		goto out;

	ret = 0;
	timeout = firmware_loading_timeout();
	if (opt_flags & FW_OPT_NOWAIT) {
		timeout = usermodehelper_read_lock_wait(timeout);
		if (!timeout) {
			dev_dbg(device, "firmware: %s loading timed out\n",
				name);
			ret = -EBUSY;
			goto out;
		}
	} else {
		ret = usermodehelper_read_trylock();
		if (WARN_ON(ret)) {
			dev_err(device, "firmware: %s will not be loaded\n",
				name);
			goto out;
		}
	}

	ret = fw_get_filesystem_firmware(device, fw->priv);
	if (ret) {
		if (!(opt_flags & FW_OPT_NO_WARN))
			dev_warn(device,
				 "Direct firmware load for %s failed with error %d\n",
				 name, ret);
		if (opt_flags & FW_OPT_USERHELPER) {
			dev_warn(device, "Falling back to user helper\n");
			ret = fw_load_from_user_helper(fw, name, device,
						       opt_flags, timeout);
		}
	}

	if (!ret)
		ret = assign_firmware_buf(fw, device, opt_flags);

	usermodehelper_read_unlock();

 out:
	if (ret < 0) {
		release_firmware(fw);
		fw = NULL;
	}

	*firmware_p = fw;
	return ret;
}

/**
 * request_firmware: - send firmware request and wait for it
 * @firmware_p: pointer to firmware image
 * @name: name of firmware file
 * @device: device for which firmware is being loaded
 *
 *      @firmware_p will be used to return a firmware image by the name
 *      of @name for device @device.
 *
 *      Should be called from user context where sleeping is allowed.
 *
 *      @name will be used as $FIRMWARE in the uevent environment and
 *      should be distinctive enough not to be confused with any other
 *      firmware image for this or any other device.
 *
 *	Caller must hold the reference count of @device.
 *
 *	The function can be called safely inside device's suspend and
 *	resume callback.
 **/
int
request_firmware(const struct firmware **firmware_p, const char *name,
		 struct device *device)
{
	int ret;

	/* Need to pin this module until return */
	__module_get(THIS_MODULE);
	ret = _request_firmware(firmware_p, name, device,
				FW_OPT_UEVENT | FW_OPT_FALLBACK);
	module_put(THIS_MODULE);
	return ret;
}
EXPORT_SYMBOL(request_firmware);

/**
 * request_firmware_direct: - load firmware directly without usermode helper
 * @firmware_p: pointer to firmware image
 * @name: name of firmware file
 * @device: device for which firmware is being loaded
 *
 * This function works pretty much like request_firmware(), but this doesn't
 * fall back to usermode helper even if the firmware couldn't be loaded
 * directly from fs.  Hence it's useful for loading optional firmwares, which
 * aren't always present, without extra long timeouts of udev.
 **/
int request_firmware_direct(const struct firmware **firmware_p,
			    const char *name, struct device *device)
{
	int ret;

	__module_get(THIS_MODULE);
	ret = _request_firmware(firmware_p, name, device,
				FW_OPT_UEVENT | FW_OPT_NO_WARN);
	module_put(THIS_MODULE);
	return ret;
}
EXPORT_SYMBOL_GPL(request_firmware_direct);

/**
 * release_firmware: - release the resource associated with a firmware image
 * @fw: firmware resource to release
 **/
void release_firmware(const struct firmware *fw)
{
	if (fw) {
		if (!fw_is_builtin_firmware(fw))
			firmware_free_data(fw);
		kfree(fw);
	}
}
EXPORT_SYMBOL(release_firmware);

/* Async support */
struct firmware_work {
	struct work_struct work;
	struct module *module;
	const char *name;
	struct device *device;
	void *context;
	void (*cont)(const struct firmware *fw, void *context);
	unsigned int opt_flags;
};

static void request_firmware_work_func(struct work_struct *work)
{
	struct firmware_work *fw_work;
	const struct firmware *fw;

	fw_work = container_of(work, struct firmware_work, work);

	_request_firmware(&fw, fw_work->name, fw_work->device,
			  fw_work->opt_flags);
	fw_work->cont(fw, fw_work->context);
	put_device(fw_work->device); /* taken in request_firmware_nowait() */

	module_put(fw_work->module);
	kfree_const(fw_work->name);
	kfree(fw_work);
}

/**
 * request_firmware_nowait - asynchronous version of request_firmware
 * @module: module requesting the firmware
 * @uevent: sends uevent to copy the firmware image if this flag
 *	is non-zero else the firmware copy must be done manually.
 * @name: name of firmware file
 * @device: device for which firmware is being loaded
 * @gfp: allocation flags
 * @context: will be passed over to @cont, and
 *	@fw may be %NULL if firmware request fails.
 * @cont: function will be called asynchronously when the firmware
 *	request is over.
 *
 *	Caller must hold the reference count of @device.
 *
 *	Asynchronous variant of request_firmware() for user contexts:
 *		- sleep for as small periods as possible since it may
 *		increase kernel boot time of built-in device drivers
 *		requesting firmware in their ->probe() methods, if
 *		@gfp is GFP_KERNEL.
 *
 *		- can't sleep at all if @gfp is GFP_ATOMIC.
 **/
int
request_firmware_nowait(
	struct module *module, bool uevent,
	const char *name, struct device *device, gfp_t gfp, void *context,
	void (*cont)(const struct firmware *fw, void *context))
{
	struct firmware_work *fw_work;

	fw_work = kzalloc(sizeof(struct firmware_work), gfp);
	if (!fw_work)
		return -ENOMEM;

	fw_work->module = module;
	fw_work->name = kstrdup_const(name, gfp);
	if (!fw_work->name) {
		kfree(fw_work);
		return -ENOMEM;
	}
	fw_work->device = device;
	fw_work->context = context;
	fw_work->cont = cont;
	fw_work->opt_flags = FW_OPT_NOWAIT | FW_OPT_FALLBACK |
		(uevent ? FW_OPT_UEVENT : FW_OPT_USERHELPER);

	if (!try_module_get(module)) {
		kfree_const(fw_work->name);
		kfree(fw_work);
		return -EFAULT;
	}

	get_device(fw_work->device);
	INIT_WORK(&fw_work->work, request_firmware_work_func);
	schedule_work(&fw_work->work);
	return 0;
}
EXPORT_SYMBOL(request_firmware_nowait);

#ifdef CONFIG_PM_SLEEP
static ASYNC_DOMAIN_EXCLUSIVE(fw_cache_domain);

/**
 * cache_firmware - cache one firmware image in kernel memory space
 * @fw_name: the firmware image name
 *
 * Cache firmware in kernel memory so that drivers can use it when
 * system isn't ready for them to request firmware image from userspace.
 * Once it returns successfully, driver can use request_firmware or its
 * nowait version to get the cached firmware without any interacting
 * with userspace
 *
 * Return 0 if the firmware image has been cached successfully
 * Return !0 otherwise
 *
 */
static int cache_firmware(const char *fw_name)
{
	int ret;
	const struct firmware *fw;

	pr_debug("%s: %s\n", __func__, fw_name);

	ret = request_firmware(&fw, fw_name, NULL);
	if (!ret)
		kfree(fw);

	pr_debug("%s: %s ret=%d\n", __func__, fw_name, ret);

	return ret;
}

static struct firmware_buf *fw_lookup_buf(const char *fw_name)
{
	struct firmware_buf *tmp;
	struct firmware_cache *fwc = &fw_cache;

	spin_lock(&fwc->lock);
	tmp = __fw_lookup_buf(fw_name);
	spin_unlock(&fwc->lock);

	return tmp;
}

/**
 * uncache_firmware - remove one cached firmware image
 * @fw_name: the firmware image name
 *
 * Uncache one firmware image which has been cached successfully
 * before.
 *
 * Return 0 if the firmware cache has been removed successfully
 * Return !0 otherwise
 *
 */
static int uncache_firmware(const char *fw_name)
{
	struct firmware_buf *buf;
	struct firmware fw;

	pr_debug("%s: %s\n", __func__, fw_name);

	if (fw_get_builtin_firmware(&fw, fw_name))
		return 0;

	buf = fw_lookup_buf(fw_name);
	if (buf) {
		fw_free_buf(buf);
		return 0;
	}

	return -EINVAL;
}

static struct fw_cache_entry *alloc_fw_cache_entry(const char *name)
{
	struct fw_cache_entry *fce;

	fce = kzalloc(sizeof(*fce), GFP_ATOMIC);
	if (!fce)
		goto exit;

	fce->name = kstrdup_const(name, GFP_ATOMIC);
	if (!fce->name) {
		kfree(fce);
		fce = NULL;
		goto exit;
	}
exit:
	return fce;
}

static int __fw_entry_found(const char *name)
{
	struct firmware_cache *fwc = &fw_cache;
	struct fw_cache_entry *fce;

	list_for_each_entry(fce, &fwc->fw_names, list) {
		if (!strcmp(fce->name, name))
			return 1;
	}
	return 0;
}

static int fw_cache_piggyback_on_request(const char *name)
{
	struct firmware_cache *fwc = &fw_cache;
	struct fw_cache_entry *fce;
	int ret = 0;

	spin_lock(&fwc->name_lock);
	if (__fw_entry_found(name))
		goto found;

	fce = alloc_fw_cache_entry(name);
	if (fce) {
		ret = 1;
		list_add(&fce->list, &fwc->fw_names);
		pr_debug("%s: fw: %s\n", __func__, name);
	}
found:
	spin_unlock(&fwc->name_lock);
	return ret;
}

static void free_fw_cache_entry(struct fw_cache_entry *fce)
{
	kfree_const(fce->name);
	kfree(fce);
}

static void __async_dev_cache_fw_image(void *fw_entry,
				       async_cookie_t cookie)
{
	struct fw_cache_entry *fce = fw_entry;
	struct firmware_cache *fwc = &fw_cache;
	int ret;

	ret = cache_firmware(fce->name);
	if (ret) {
		spin_lock(&fwc->name_lock);
		list_del(&fce->list);
		spin_unlock(&fwc->name_lock);

		free_fw_cache_entry(fce);
	}
}

/* called with dev->devres_lock held */
static void dev_create_fw_entry(struct device *dev, void *res,
				void *data)
{
	struct fw_name_devm *fwn = res;
	const char *fw_name = fwn->name;
	struct list_head *head = data;
	struct fw_cache_entry *fce;

	fce = alloc_fw_cache_entry(fw_name);
	if (fce)
		list_add(&fce->list, head);
}

static int devm_name_match(struct device *dev, void *res,
			   void *match_data)
{
	struct fw_name_devm *fwn = res;
	return (fwn->magic == (unsigned long)match_data);
}

static void dev_cache_fw_image(struct device *dev, void *data)
{
	LIST_HEAD(todo);
	struct fw_cache_entry *fce;
	struct fw_cache_entry *fce_next;
	struct firmware_cache *fwc = &fw_cache;

	devres_for_each_res(dev, fw_name_devm_release,
			    devm_name_match, &fw_cache,
			    dev_create_fw_entry, &todo);

	list_for_each_entry_safe(fce, fce_next, &todo, list) {
		list_del(&fce->list);

		spin_lock(&fwc->name_lock);
		/* only one cache entry for one firmware */
		if (!__fw_entry_found(fce->name)) {
			list_add(&fce->list, &fwc->fw_names);
		} else {
			free_fw_cache_entry(fce);
			fce = NULL;
		}
		spin_unlock(&fwc->name_lock);

		if (fce)
			async_schedule_domain(__async_dev_cache_fw_image,
					      (void *)fce,
					      &fw_cache_domain);
	}
}

static void __device_uncache_fw_images(void)
{
	struct firmware_cache *fwc = &fw_cache;
	struct fw_cache_entry *fce;

	spin_lock(&fwc->name_lock);
	while (!list_empty(&fwc->fw_names)) {
		fce = list_entry(fwc->fw_names.next,
				struct fw_cache_entry, list);
		list_del(&fce->list);
		spin_unlock(&fwc->name_lock);

		uncache_firmware(fce->name);
		free_fw_cache_entry(fce);

		spin_lock(&fwc->name_lock);
	}
	spin_unlock(&fwc->name_lock);
}

/**
 * device_cache_fw_images - cache devices' firmware
 *
 * If one device called request_firmware or its nowait version
 * successfully before, the firmware names are recored into the
 * device's devres link list, so device_cache_fw_images can call
 * cache_firmware() to cache these firmwares for the device,
 * then the device driver can load its firmwares easily at
 * time when system is not ready to complete loading firmware.
 */
static void device_cache_fw_images(void)
{
	struct firmware_cache *fwc = &fw_cache;
	int old_timeout;
	DEFINE_WAIT(wait);

	pr_debug("%s\n", __func__);

	/* cancel uncache work */
	cancel_delayed_work_sync(&fwc->work);

	/*
	 * use small loading timeout for caching devices' firmware
	 * because all these firmware images have been loaded
	 * successfully at lease once, also system is ready for
	 * completing firmware loading now. The maximum size of
	 * firmware in current distributions is about 2M bytes,
	 * so 10 secs should be enough.
	 */
	old_timeout = loading_timeout;
	loading_timeout = 10;

	mutex_lock(&fw_lock);
	fwc->state = FW_LOADER_START_CACHE;
	dpm_for_each_dev(NULL, dev_cache_fw_image);
	mutex_unlock(&fw_lock);

	/* wait for completion of caching firmware for all devices */
	async_synchronize_full_domain(&fw_cache_domain);

	loading_timeout = old_timeout;
}

/**
 * device_uncache_fw_images - uncache devices' firmware
 *
 * uncache all firmwares which have been cached successfully
 * by device_uncache_fw_images earlier
 */
static void device_uncache_fw_images(void)
{
	pr_debug("%s\n", __func__);
	__device_uncache_fw_images();
}

static void device_uncache_fw_images_work(struct work_struct *work)
{
	device_uncache_fw_images();
}

/**
 * device_uncache_fw_images_delay - uncache devices firmwares
 * @delay: number of milliseconds to delay uncache device firmwares
 *
 * uncache all devices's firmwares which has been cached successfully
 * by device_cache_fw_images after @delay milliseconds.
 */
static void device_uncache_fw_images_delay(unsigned long delay)
{
	queue_delayed_work(system_power_efficient_wq, &fw_cache.work,
			   msecs_to_jiffies(delay));
}

static int fw_pm_notify(struct notifier_block *notify_block,
			unsigned long mode, void *unused)
{
	switch (mode) {
	case PM_HIBERNATION_PREPARE:
	case PM_SUSPEND_PREPARE:
	case PM_RESTORE_PREPARE:
		kill_requests_without_uevent();
		device_cache_fw_images();
		break;

	case PM_POST_SUSPEND:
	case PM_POST_HIBERNATION:
	case PM_POST_RESTORE:
		/*
		 * In case that system sleep failed and syscore_suspend is
		 * not called.
		 */
		mutex_lock(&fw_lock);
		fw_cache.state = FW_LOADER_NO_CACHE;
		mutex_unlock(&fw_lock);

		device_uncache_fw_images_delay(10 * MSEC_PER_SEC);
		break;
	}

	return 0;
}

/* stop caching firmware once syscore_suspend is reached */
static int fw_suspend(void)
{
	fw_cache.state = FW_LOADER_NO_CACHE;
	return 0;
}

static struct syscore_ops fw_syscore_ops = {
	.suspend = fw_suspend,
};
#else
static int fw_cache_piggyback_on_request(const char *name)
{
	return 0;
}
#endif

static void __init fw_cache_init(void)
{
	spin_lock_init(&fw_cache.lock);
	INIT_LIST_HEAD(&fw_cache.head);
	fw_cache.state = FW_LOADER_NO_CACHE;

#ifdef CONFIG_PM_SLEEP
	spin_lock_init(&fw_cache.name_lock);
	INIT_LIST_HEAD(&fw_cache.fw_names);

	INIT_DELAYED_WORK(&fw_cache.work,
			  device_uncache_fw_images_work);

	fw_cache.pm_notify.notifier_call = fw_pm_notify;
	register_pm_notifier(&fw_cache.pm_notify);

	register_syscore_ops(&fw_syscore_ops);
#endif
}

static int __init firmware_class_init(void)
{
	fw_cache_init();
#ifdef CONFIG_FW_LOADER_USER_HELPER
	register_reboot_notifier(&fw_shutdown_nb);
	return class_register(&firmware_class);
#else
	return 0;
#endif
}

static void __exit firmware_class_exit(void)
{
#ifdef CONFIG_PM_SLEEP
	unregister_syscore_ops(&fw_syscore_ops);
	unregister_pm_notifier(&fw_cache.pm_notify);
#endif
#ifdef CONFIG_FW_LOADER_USER_HELPER
	unregister_reboot_notifier(&fw_shutdown_nb);
	class_unregister(&firmware_class);
#endif
}

fs_initcall(firmware_class_init);
module_exit(firmware_class_exit);<|MERGE_RESOLUTION|>--- conflicted
+++ resolved
@@ -332,21 +332,7 @@
 			dev_warn(device, "loading %s failed with error %d\n",
 				 path, rc);
 			continue;
-<<<<<<< HEAD
 		}
-=======
-		rc = fw_read_file_contents(file, buf);
-		fput(file);
-		if (rc)
-			dev_warn(device, "loading %s failed with error %d\n",
-				 path, rc);
-		else
-			break;
-	}
-	__putname(path);
-
-	if (!rc) {
->>>>>>> 396ec3de
 		dev_dbg(device, "direct-loading %s\n",
 			buf->fw_id);
 		fw_finish_direct_load(device, buf);
