--- conflicted
+++ resolved
@@ -245,11 +245,7 @@
 	ctx->val_bytes = config->val_bits / 8;
 	ctx->clk = ERR_PTR(-ENODEV);
 
-<<<<<<< HEAD
-	switch (config->reg_format_endian) {
-=======
 	switch (config->val_format_endian) {
->>>>>>> 46a1026c
 	case REGMAP_ENDIAN_DEFAULT:
 	case REGMAP_ENDIAN_LITTLE:
 #ifdef __LITTLE_ENDIAN
