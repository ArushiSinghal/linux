/*
 * Register map access API
 *
 * Copyright 2011 Wolfson Microelectronics plc
 *
 * Author: Mark Brown <broonie@opensource.wolfsonmicro.com>
 *
 * This program is free software; you can redistribute it and/or modify
 * it under the terms of the GNU General Public License version 2 as
 * published by the Free Software Foundation.
 */

#include <linux/device.h>
#include <linux/slab.h>
#include <linux/export.h>
#include <linux/mutex.h>
#include <linux/err.h>
#include <linux/of.h>
#include <linux/rbtree.h>
#include <linux/sched.h>
#include <linux/delay.h>
#include <linux/log2.h>

#define CREATE_TRACE_POINTS
#include "trace.h"

#include "internal.h"

/*
 * Sometimes for failures during very early init the trace
 * infrastructure isn't available early enough to be used.  For this
 * sort of problem defining LOG_DEVICE will add printks for basic
 * register I/O on a specific device.
 */
#undef LOG_DEVICE

static int _regmap_update_bits(struct regmap *map, unsigned int reg,
			       unsigned int mask, unsigned int val,
			       bool *change, bool force_write);

static int _regmap_bus_reg_read(void *context, unsigned int reg,
				unsigned int *val);
static int _regmap_bus_read(void *context, unsigned int reg,
			    unsigned int *val);
static int _regmap_bus_formatted_write(void *context, unsigned int reg,
				       unsigned int val);
static int _regmap_bus_reg_write(void *context, unsigned int reg,
				 unsigned int val);
static int _regmap_bus_raw_write(void *context, unsigned int reg,
				 unsigned int val);

bool regmap_reg_in_ranges(unsigned int reg,
			  const struct regmap_range *ranges,
			  unsigned int nranges)
{
	const struct regmap_range *r;
	int i;

	for (i = 0, r = ranges; i < nranges; i++, r++)
		if (regmap_reg_in_range(reg, r))
			return true;
	return false;
}
EXPORT_SYMBOL_GPL(regmap_reg_in_ranges);

bool regmap_check_range_table(struct regmap *map, unsigned int reg,
			      const struct regmap_access_table *table)
{
	/* Check "no ranges" first */
	if (regmap_reg_in_ranges(reg, table->no_ranges, table->n_no_ranges))
		return false;

	/* In case zero "yes ranges" are supplied, any reg is OK */
	if (!table->n_yes_ranges)
		return true;

	return regmap_reg_in_ranges(reg, table->yes_ranges,
				    table->n_yes_ranges);
}
EXPORT_SYMBOL_GPL(regmap_check_range_table);

bool regmap_writeable(struct regmap *map, unsigned int reg)
{
	if (map->max_register && reg > map->max_register)
		return false;

	if (map->writeable_reg)
		return map->writeable_reg(map->dev, reg);

	if (map->wr_table)
		return regmap_check_range_table(map, reg, map->wr_table);

	return true;
}

bool regmap_readable(struct regmap *map, unsigned int reg)
{
	if (!map->reg_read)
		return false;

	if (map->max_register && reg > map->max_register)
		return false;

	if (map->format.format_write)
		return false;

	if (map->readable_reg)
		return map->readable_reg(map->dev, reg);

	if (map->rd_table)
		return regmap_check_range_table(map, reg, map->rd_table);

	return true;
}

bool regmap_volatile(struct regmap *map, unsigned int reg)
{
	if (!map->format.format_write && !regmap_readable(map, reg))
		return false;

	if (map->volatile_reg)
		return map->volatile_reg(map->dev, reg);

	if (map->volatile_table)
		return regmap_check_range_table(map, reg, map->volatile_table);

	if (map->cache_ops)
		return false;
	else
		return true;
}

bool regmap_precious(struct regmap *map, unsigned int reg)
{
	if (!regmap_readable(map, reg))
		return false;

	if (map->precious_reg)
		return map->precious_reg(map->dev, reg);

	if (map->precious_table)
		return regmap_check_range_table(map, reg, map->precious_table);

	return false;
}

static bool regmap_volatile_range(struct regmap *map, unsigned int reg,
	size_t num)
{
	unsigned int i;

	for (i = 0; i < num; i++)
		if (!regmap_volatile(map, reg + i))
			return false;

	return true;
}

static void regmap_format_2_6_write(struct regmap *map,
				     unsigned int reg, unsigned int val)
{
	u8 *out = map->work_buf;

	*out = (reg << 6) | val;
}

static void regmap_format_4_12_write(struct regmap *map,
				     unsigned int reg, unsigned int val)
{
	__be16 *out = map->work_buf;
	*out = cpu_to_be16((reg << 12) | val);
}

static void regmap_format_7_9_write(struct regmap *map,
				    unsigned int reg, unsigned int val)
{
	__be16 *out = map->work_buf;
	*out = cpu_to_be16((reg << 9) | val);
}

static void regmap_format_10_14_write(struct regmap *map,
				    unsigned int reg, unsigned int val)
{
	u8 *out = map->work_buf;

	out[2] = val;
	out[1] = (val >> 8) | (reg << 6);
	out[0] = reg >> 2;
}

static void regmap_format_8(void *buf, unsigned int val, unsigned int shift)
{
	u8 *b = buf;

	b[0] = val << shift;
}

static void regmap_format_16_be(void *buf, unsigned int val, unsigned int shift)
{
	__be16 *b = buf;

	b[0] = cpu_to_be16(val << shift);
}

static void regmap_format_16_le(void *buf, unsigned int val, unsigned int shift)
{
	__le16 *b = buf;

	b[0] = cpu_to_le16(val << shift);
}

static void regmap_format_16_native(void *buf, unsigned int val,
				    unsigned int shift)
{
	*(u16 *)buf = val << shift;
}

static void regmap_format_24(void *buf, unsigned int val, unsigned int shift)
{
	u8 *b = buf;

	val <<= shift;

	b[0] = val >> 16;
	b[1] = val >> 8;
	b[2] = val;
}

static void regmap_format_32_be(void *buf, unsigned int val, unsigned int shift)
{
	__be32 *b = buf;

	b[0] = cpu_to_be32(val << shift);
}

static void regmap_format_32_le(void *buf, unsigned int val, unsigned int shift)
{
	__le32 *b = buf;

	b[0] = cpu_to_le32(val << shift);
}

static void regmap_format_32_native(void *buf, unsigned int val,
				    unsigned int shift)
{
	*(u32 *)buf = val << shift;
}

#ifdef CONFIG_64BIT
static void regmap_format_64_be(void *buf, unsigned int val, unsigned int shift)
{
	__be64 *b = buf;

	b[0] = cpu_to_be64((u64)val << shift);
}

static void regmap_format_64_le(void *buf, unsigned int val, unsigned int shift)
{
	__le64 *b = buf;

	b[0] = cpu_to_le64((u64)val << shift);
}

static void regmap_format_64_native(void *buf, unsigned int val,
				    unsigned int shift)
{
	*(u64 *)buf = (u64)val << shift;
}
#endif

static void regmap_parse_inplace_noop(void *buf)
{
}

static unsigned int regmap_parse_8(const void *buf)
{
	const u8 *b = buf;

	return b[0];
}

static unsigned int regmap_parse_16_be(const void *buf)
{
	const __be16 *b = buf;

	return be16_to_cpu(b[0]);
}

static unsigned int regmap_parse_16_le(const void *buf)
{
	const __le16 *b = buf;

	return le16_to_cpu(b[0]);
}

static void regmap_parse_16_be_inplace(void *buf)
{
	__be16 *b = buf;

	b[0] = be16_to_cpu(b[0]);
}

static void regmap_parse_16_le_inplace(void *buf)
{
	__le16 *b = buf;

	b[0] = le16_to_cpu(b[0]);
}

static unsigned int regmap_parse_16_native(const void *buf)
{
	return *(u16 *)buf;
}

static unsigned int regmap_parse_24(const void *buf)
{
	const u8 *b = buf;
	unsigned int ret = b[2];
	ret |= ((unsigned int)b[1]) << 8;
	ret |= ((unsigned int)b[0]) << 16;

	return ret;
}

static unsigned int regmap_parse_32_be(const void *buf)
{
	const __be32 *b = buf;

	return be32_to_cpu(b[0]);
}

static unsigned int regmap_parse_32_le(const void *buf)
{
	const __le32 *b = buf;

	return le32_to_cpu(b[0]);
}

static void regmap_parse_32_be_inplace(void *buf)
{
	__be32 *b = buf;

	b[0] = be32_to_cpu(b[0]);
}

static void regmap_parse_32_le_inplace(void *buf)
{
	__le32 *b = buf;

	b[0] = le32_to_cpu(b[0]);
}

static unsigned int regmap_parse_32_native(const void *buf)
{
	return *(u32 *)buf;
}

#ifdef CONFIG_64BIT
static unsigned int regmap_parse_64_be(const void *buf)
{
	const __be64 *b = buf;

	return be64_to_cpu(b[0]);
}

static unsigned int regmap_parse_64_le(const void *buf)
{
	const __le64 *b = buf;

	return le64_to_cpu(b[0]);
}

static void regmap_parse_64_be_inplace(void *buf)
{
	__be64 *b = buf;

	b[0] = be64_to_cpu(b[0]);
}

static void regmap_parse_64_le_inplace(void *buf)
{
	__le64 *b = buf;

	b[0] = le64_to_cpu(b[0]);
}

static unsigned int regmap_parse_64_native(const void *buf)
{
	return *(u64 *)buf;
}
#endif

static void regmap_lock_mutex(void *__map)
{
	struct regmap *map = __map;
	mutex_lock(&map->mutex);
}

static void regmap_unlock_mutex(void *__map)
{
	struct regmap *map = __map;
	mutex_unlock(&map->mutex);
}

static void regmap_lock_spinlock(void *__map)
__acquires(&map->spinlock)
{
	struct regmap *map = __map;
	unsigned long flags;

	spin_lock_irqsave(&map->spinlock, flags);
	map->spinlock_flags = flags;
}

static void regmap_unlock_spinlock(void *__map)
__releases(&map->spinlock)
{
	struct regmap *map = __map;
	spin_unlock_irqrestore(&map->spinlock, map->spinlock_flags);
}

static void dev_get_regmap_release(struct device *dev, void *res)
{
	/*
	 * We don't actually have anything to do here; the goal here
	 * is not to manage the regmap but to provide a simple way to
	 * get the regmap back given a struct device.
	 */
}

static bool _regmap_range_add(struct regmap *map,
			      struct regmap_range_node *data)
{
	struct rb_root *root = &map->range_tree;
	struct rb_node **new = &(root->rb_node), *parent = NULL;

	while (*new) {
		struct regmap_range_node *this =
			container_of(*new, struct regmap_range_node, node);

		parent = *new;
		if (data->range_max < this->range_min)
			new = &((*new)->rb_left);
		else if (data->range_min > this->range_max)
			new = &((*new)->rb_right);
		else
			return false;
	}

	rb_link_node(&data->node, parent, new);
	rb_insert_color(&data->node, root);

	return true;
}

static struct regmap_range_node *_regmap_range_lookup(struct regmap *map,
						      unsigned int reg)
{
	struct rb_node *node = map->range_tree.rb_node;

	while (node) {
		struct regmap_range_node *this =
			container_of(node, struct regmap_range_node, node);

		if (reg < this->range_min)
			node = node->rb_left;
		else if (reg > this->range_max)
			node = node->rb_right;
		else
			return this;
	}

	return NULL;
}

static void regmap_range_exit(struct regmap *map)
{
	struct rb_node *next;
	struct regmap_range_node *range_node;

	next = rb_first(&map->range_tree);
	while (next) {
		range_node = rb_entry(next, struct regmap_range_node, node);
		next = rb_next(&range_node->node);
		rb_erase(&range_node->node, &map->range_tree);
		kfree(range_node);
	}

	kfree(map->selector_work_buf);
}

int regmap_attach_dev(struct device *dev, struct regmap *map,
		      const struct regmap_config *config)
{
	struct regmap **m;

	map->dev = dev;

	regmap_debugfs_init(map, config->name);

	/* Add a devres resource for dev_get_regmap() */
	m = devres_alloc(dev_get_regmap_release, sizeof(*m), GFP_KERNEL);
	if (!m) {
		regmap_debugfs_exit(map);
		return -ENOMEM;
	}
	*m = map;
	devres_add(dev, m);

	return 0;
}
EXPORT_SYMBOL_GPL(regmap_attach_dev);

static enum regmap_endian regmap_get_reg_endian(const struct regmap_bus *bus,
					const struct regmap_config *config)
{
	enum regmap_endian endian;

	/* Retrieve the endianness specification from the regmap config */
	endian = config->reg_format_endian;

	/* If the regmap config specified a non-default value, use that */
	if (endian != REGMAP_ENDIAN_DEFAULT)
		return endian;

	/* Retrieve the endianness specification from the bus config */
	if (bus && bus->reg_format_endian_default)
		endian = bus->reg_format_endian_default;

	/* If the bus specified a non-default value, use that */
	if (endian != REGMAP_ENDIAN_DEFAULT)
		return endian;

	/* Use this if no other value was found */
	return REGMAP_ENDIAN_BIG;
}

enum regmap_endian regmap_get_val_endian(struct device *dev,
					 const struct regmap_bus *bus,
					 const struct regmap_config *config)
{
	struct device_node *np;
	enum regmap_endian endian;

	/* Retrieve the endianness specification from the regmap config */
	endian = config->val_format_endian;

	/* If the regmap config specified a non-default value, use that */
	if (endian != REGMAP_ENDIAN_DEFAULT)
		return endian;

	/* If the dev and dev->of_node exist try to get endianness from DT */
	if (dev && dev->of_node) {
		np = dev->of_node;

		/* Parse the device's DT node for an endianness specification */
		if (of_property_read_bool(np, "big-endian"))
			endian = REGMAP_ENDIAN_BIG;
		else if (of_property_read_bool(np, "little-endian"))
			endian = REGMAP_ENDIAN_LITTLE;
		else if (of_property_read_bool(np, "native-endian"))
			endian = REGMAP_ENDIAN_NATIVE;

		/* If the endianness was specified in DT, use that */
		if (endian != REGMAP_ENDIAN_DEFAULT)
			return endian;
	}

	/* Retrieve the endianness specification from the bus config */
	if (bus && bus->val_format_endian_default)
		endian = bus->val_format_endian_default;

	/* If the bus specified a non-default value, use that */
	if (endian != REGMAP_ENDIAN_DEFAULT)
		return endian;

	/* Use this if no other value was found */
	return REGMAP_ENDIAN_BIG;
}
EXPORT_SYMBOL_GPL(regmap_get_val_endian);

struct regmap *__regmap_init(struct device *dev,
			     const struct regmap_bus *bus,
			     void *bus_context,
			     const struct regmap_config *config,
			     struct lock_class_key *lock_key,
			     const char *lock_name)
{
	struct regmap *map;
	int ret = -EINVAL;
	enum regmap_endian reg_endian, val_endian;
	int i, j;

	if (!config)
		goto err;

	map = kzalloc(sizeof(*map), GFP_KERNEL);
	if (map == NULL) {
		ret = -ENOMEM;
		goto err;
	}

	if (config->lock && config->unlock) {
		map->lock = config->lock;
		map->unlock = config->unlock;
		map->lock_arg = config->lock_arg;
	} else {
		if ((bus && bus->fast_io) ||
		    config->fast_io) {
			spin_lock_init(&map->spinlock);
			map->lock = regmap_lock_spinlock;
			map->unlock = regmap_unlock_spinlock;
			lockdep_set_class_and_name(&map->spinlock,
						   lock_key, lock_name);
		} else {
			mutex_init(&map->mutex);
			map->lock = regmap_lock_mutex;
			map->unlock = regmap_unlock_mutex;
			lockdep_set_class_and_name(&map->mutex,
						   lock_key, lock_name);
		}
		map->lock_arg = map;
	}

	/*
	 * When we write in fast-paths with regmap_bulk_write() don't allocate
	 * scratch buffers with sleeping allocations.
	 */
	if ((bus && bus->fast_io) || config->fast_io)
		map->alloc_flags = GFP_ATOMIC;
	else
		map->alloc_flags = GFP_KERNEL;

	map->format.reg_bytes = DIV_ROUND_UP(config->reg_bits, 8);
	map->format.pad_bytes = config->pad_bits / 8;
	map->format.val_bytes = DIV_ROUND_UP(config->val_bits, 8);
	map->format.buf_size = DIV_ROUND_UP(config->reg_bits +
			config->val_bits + config->pad_bits, 8);
	map->reg_shift = config->pad_bits % 8;
	if (config->reg_stride)
		map->reg_stride = config->reg_stride;
	else
		map->reg_stride = 1;
	if (is_power_of_2(map->reg_stride))
		map->reg_stride_order = ilog2(map->reg_stride);
	else
		map->reg_stride_order = -1;
	map->use_single_read = config->use_single_rw || !bus || !bus->read;
	map->use_single_write = config->use_single_rw || !bus || !bus->write;
	map->can_multi_write = config->can_multi_write && bus && bus->write;
	if (bus) {
		map->max_raw_read = bus->max_raw_read;
		map->max_raw_write = bus->max_raw_write;
	}
	map->dev = dev;
	map->bus = bus;
	map->bus_context = bus_context;
	map->max_register = config->max_register;
	map->wr_table = config->wr_table;
	map->rd_table = config->rd_table;
	map->volatile_table = config->volatile_table;
	map->precious_table = config->precious_table;
	map->writeable_reg = config->writeable_reg;
	map->readable_reg = config->readable_reg;
	map->volatile_reg = config->volatile_reg;
	map->precious_reg = config->precious_reg;
	map->cache_type = config->cache_type;
	map->name = config->name;

	spin_lock_init(&map->async_lock);
	INIT_LIST_HEAD(&map->async_list);
	INIT_LIST_HEAD(&map->async_free);
	init_waitqueue_head(&map->async_waitq);

	if (config->read_flag_mask || config->write_flag_mask) {
		map->read_flag_mask = config->read_flag_mask;
		map->write_flag_mask = config->write_flag_mask;
	} else if (bus) {
		map->read_flag_mask = bus->read_flag_mask;
	}

	if (!bus) {
		map->reg_read  = config->reg_read;
		map->reg_write = config->reg_write;

		map->defer_caching = false;
		goto skip_format_initialization;
	} else if (!bus->read || !bus->write) {
		map->reg_read = _regmap_bus_reg_read;
		map->reg_write = _regmap_bus_reg_write;

		map->defer_caching = false;
		goto skip_format_initialization;
	} else {
		map->reg_read  = _regmap_bus_read;
		map->reg_update_bits = bus->reg_update_bits;
	}

	reg_endian = regmap_get_reg_endian(bus, config);
	val_endian = regmap_get_val_endian(dev, bus, config);

	switch (config->reg_bits + map->reg_shift) {
	case 2:
		switch (config->val_bits) {
		case 6:
			map->format.format_write = regmap_format_2_6_write;
			break;
		default:
			goto err_map;
		}
		break;

	case 4:
		switch (config->val_bits) {
		case 12:
			map->format.format_write = regmap_format_4_12_write;
			break;
		default:
			goto err_map;
		}
		break;

	case 7:
		switch (config->val_bits) {
		case 9:
			map->format.format_write = regmap_format_7_9_write;
			break;
		default:
			goto err_map;
		}
		break;

	case 10:
		switch (config->val_bits) {
		case 14:
			map->format.format_write = regmap_format_10_14_write;
			break;
		default:
			goto err_map;
		}
		break;

	case 8:
		map->format.format_reg = regmap_format_8;
		break;

	case 16:
		switch (reg_endian) {
		case REGMAP_ENDIAN_BIG:
			map->format.format_reg = regmap_format_16_be;
			break;
		case REGMAP_ENDIAN_NATIVE:
			map->format.format_reg = regmap_format_16_native;
			break;
		default:
			goto err_map;
		}
		break;

	case 24:
		if (reg_endian != REGMAP_ENDIAN_BIG)
			goto err_map;
		map->format.format_reg = regmap_format_24;
		break;

	case 32:
		switch (reg_endian) {
		case REGMAP_ENDIAN_BIG:
			map->format.format_reg = regmap_format_32_be;
			break;
		case REGMAP_ENDIAN_NATIVE:
			map->format.format_reg = regmap_format_32_native;
			break;
		default:
			goto err_map;
		}
		break;

#ifdef CONFIG_64BIT
	case 64:
		switch (reg_endian) {
		case REGMAP_ENDIAN_BIG:
			map->format.format_reg = regmap_format_64_be;
			break;
		case REGMAP_ENDIAN_NATIVE:
			map->format.format_reg = regmap_format_64_native;
			break;
		default:
			goto err_map;
		}
		break;
#endif

	default:
		goto err_map;
	}

	if (val_endian == REGMAP_ENDIAN_NATIVE)
		map->format.parse_inplace = regmap_parse_inplace_noop;

	switch (config->val_bits) {
	case 8:
		map->format.format_val = regmap_format_8;
		map->format.parse_val = regmap_parse_8;
		map->format.parse_inplace = regmap_parse_inplace_noop;
		break;
	case 16:
		switch (val_endian) {
		case REGMAP_ENDIAN_BIG:
			map->format.format_val = regmap_format_16_be;
			map->format.parse_val = regmap_parse_16_be;
			map->format.parse_inplace = regmap_parse_16_be_inplace;
			break;
		case REGMAP_ENDIAN_LITTLE:
			map->format.format_val = regmap_format_16_le;
			map->format.parse_val = regmap_parse_16_le;
			map->format.parse_inplace = regmap_parse_16_le_inplace;
			break;
		case REGMAP_ENDIAN_NATIVE:
			map->format.format_val = regmap_format_16_native;
			map->format.parse_val = regmap_parse_16_native;
			break;
		default:
			goto err_map;
		}
		break;
	case 24:
		if (val_endian != REGMAP_ENDIAN_BIG)
			goto err_map;
		map->format.format_val = regmap_format_24;
		map->format.parse_val = regmap_parse_24;
		break;
	case 32:
		switch (val_endian) {
		case REGMAP_ENDIAN_BIG:
			map->format.format_val = regmap_format_32_be;
			map->format.parse_val = regmap_parse_32_be;
			map->format.parse_inplace = regmap_parse_32_be_inplace;
			break;
		case REGMAP_ENDIAN_LITTLE:
			map->format.format_val = regmap_format_32_le;
			map->format.parse_val = regmap_parse_32_le;
			map->format.parse_inplace = regmap_parse_32_le_inplace;
			break;
		case REGMAP_ENDIAN_NATIVE:
			map->format.format_val = regmap_format_32_native;
			map->format.parse_val = regmap_parse_32_native;
			break;
		default:
			goto err_map;
		}
		break;
#ifdef CONFIG_64BIT
	case 64:
		switch (val_endian) {
		case REGMAP_ENDIAN_BIG:
			map->format.format_val = regmap_format_64_be;
			map->format.parse_val = regmap_parse_64_be;
			map->format.parse_inplace = regmap_parse_64_be_inplace;
			break;
		case REGMAP_ENDIAN_LITTLE:
			map->format.format_val = regmap_format_64_le;
			map->format.parse_val = regmap_parse_64_le;
			map->format.parse_inplace = regmap_parse_64_le_inplace;
			break;
		case REGMAP_ENDIAN_NATIVE:
			map->format.format_val = regmap_format_64_native;
			map->format.parse_val = regmap_parse_64_native;
			break;
		default:
			goto err_map;
		}
		break;
#endif
	}

	if (map->format.format_write) {
		if ((reg_endian != REGMAP_ENDIAN_BIG) ||
		    (val_endian != REGMAP_ENDIAN_BIG))
			goto err_map;
		map->use_single_write = true;
	}

	if (!map->format.format_write &&
	    !(map->format.format_reg && map->format.format_val))
		goto err_map;

	map->work_buf = kzalloc(map->format.buf_size, GFP_KERNEL);
	if (map->work_buf == NULL) {
		ret = -ENOMEM;
		goto err_map;
	}

	if (map->format.format_write) {
		map->defer_caching = false;
		map->reg_write = _regmap_bus_formatted_write;
	} else if (map->format.format_val) {
		map->defer_caching = true;
		map->reg_write = _regmap_bus_raw_write;
	}

skip_format_initialization:

	map->range_tree = RB_ROOT;
	for (i = 0; i < config->num_ranges; i++) {
		const struct regmap_range_cfg *range_cfg = &config->ranges[i];
		struct regmap_range_node *new;

		/* Sanity check */
		if (range_cfg->range_max < range_cfg->range_min) {
			dev_err(map->dev, "Invalid range %d: %d < %d\n", i,
				range_cfg->range_max, range_cfg->range_min);
			goto err_range;
		}

		if (range_cfg->range_max > map->max_register) {
			dev_err(map->dev, "Invalid range %d: %d > %d\n", i,
				range_cfg->range_max, map->max_register);
			goto err_range;
		}

		if (range_cfg->selector_reg > map->max_register) {
			dev_err(map->dev,
				"Invalid range %d: selector out of map\n", i);
			goto err_range;
		}

		if (range_cfg->window_len == 0) {
			dev_err(map->dev, "Invalid range %d: window_len 0\n",
				i);
			goto err_range;
		}

		/* Make sure, that this register range has no selector
		   or data window within its boundary */
		for (j = 0; j < config->num_ranges; j++) {
			unsigned sel_reg = config->ranges[j].selector_reg;
			unsigned win_min = config->ranges[j].window_start;
			unsigned win_max = win_min +
					   config->ranges[j].window_len - 1;

			/* Allow data window inside its own virtual range */
			if (j == i)
				continue;

			if (range_cfg->range_min <= sel_reg &&
			    sel_reg <= range_cfg->range_max) {
				dev_err(map->dev,
					"Range %d: selector for %d in window\n",
					i, j);
				goto err_range;
			}

			if (!(win_max < range_cfg->range_min ||
			      win_min > range_cfg->range_max)) {
				dev_err(map->dev,
					"Range %d: window for %d in window\n",
					i, j);
				goto err_range;
			}
		}

		new = kzalloc(sizeof(*new), GFP_KERNEL);
		if (new == NULL) {
			ret = -ENOMEM;
			goto err_range;
		}

		new->map = map;
		new->name = range_cfg->name;
		new->range_min = range_cfg->range_min;
		new->range_max = range_cfg->range_max;
		new->selector_reg = range_cfg->selector_reg;
		new->selector_mask = range_cfg->selector_mask;
		new->selector_shift = range_cfg->selector_shift;
		new->window_start = range_cfg->window_start;
		new->window_len = range_cfg->window_len;

		if (!_regmap_range_add(map, new)) {
			dev_err(map->dev, "Failed to add range %d\n", i);
			kfree(new);
			goto err_range;
		}

		if (map->selector_work_buf == NULL) {
			map->selector_work_buf =
				kzalloc(map->format.buf_size, GFP_KERNEL);
			if (map->selector_work_buf == NULL) {
				ret = -ENOMEM;
				goto err_range;
			}
		}
	}

	ret = regcache_init(map, config);
	if (ret != 0)
		goto err_range;

	if (dev) {
		ret = regmap_attach_dev(dev, map, config);
		if (ret != 0)
			goto err_regcache;
	}

	return map;

err_regcache:
	regcache_exit(map);
err_range:
	regmap_range_exit(map);
	kfree(map->work_buf);
err_map:
	kfree(map);
err:
	return ERR_PTR(ret);
}
EXPORT_SYMBOL_GPL(__regmap_init);

static void devm_regmap_release(struct device *dev, void *res)
{
	regmap_exit(*(struct regmap **)res);
}

struct regmap *__devm_regmap_init(struct device *dev,
				  const struct regmap_bus *bus,
				  void *bus_context,
				  const struct regmap_config *config,
				  struct lock_class_key *lock_key,
				  const char *lock_name)
{
	struct regmap **ptr, *regmap;

	ptr = devres_alloc(devm_regmap_release, sizeof(*ptr), GFP_KERNEL);
	if (!ptr)
		return ERR_PTR(-ENOMEM);

	regmap = __regmap_init(dev, bus, bus_context, config,
			       lock_key, lock_name);
	if (!IS_ERR(regmap)) {
		*ptr = regmap;
		devres_add(dev, ptr);
	} else {
		devres_free(ptr);
	}

	return regmap;
}
EXPORT_SYMBOL_GPL(__devm_regmap_init);

static void regmap_field_init(struct regmap_field *rm_field,
	struct regmap *regmap, struct reg_field reg_field)
{
	rm_field->regmap = regmap;
	rm_field->reg = reg_field.reg;
	rm_field->shift = reg_field.lsb;
	rm_field->mask = GENMASK(reg_field.msb, reg_field.lsb);
	rm_field->id_size = reg_field.id_size;
	rm_field->id_offset = reg_field.id_offset;
}

/**
 * devm_regmap_field_alloc(): Allocate and initialise a register field
 * in a register map.
 *
 * @dev: Device that will be interacted with
 * @regmap: regmap bank in which this register field is located.
 * @reg_field: Register field with in the bank.
 *
 * The return value will be an ERR_PTR() on error or a valid pointer
 * to a struct regmap_field. The regmap_field will be automatically freed
 * by the device management code.
 */
struct regmap_field *devm_regmap_field_alloc(struct device *dev,
		struct regmap *regmap, struct reg_field reg_field)
{
	struct regmap_field *rm_field = devm_kzalloc(dev,
					sizeof(*rm_field), GFP_KERNEL);
	if (!rm_field)
		return ERR_PTR(-ENOMEM);

	regmap_field_init(rm_field, regmap, reg_field);

	return rm_field;

}
EXPORT_SYMBOL_GPL(devm_regmap_field_alloc);

/**
 * devm_regmap_field_free(): Free register field allocated using
 * devm_regmap_field_alloc. Usally drivers need not call this function,
 * as the memory allocated via devm will be freed as per device-driver
 * life-cyle.
 *
 * @dev: Device that will be interacted with
 * @field: regmap field which should be freed.
 */
void devm_regmap_field_free(struct device *dev,
	struct regmap_field *field)
{
	devm_kfree(dev, field);
}
EXPORT_SYMBOL_GPL(devm_regmap_field_free);

/**
 * regmap_field_alloc(): Allocate and initialise a register field
 * in a register map.
 *
 * @regmap: regmap bank in which this register field is located.
 * @reg_field: Register field with in the bank.
 *
 * The return value will be an ERR_PTR() on error or a valid pointer
 * to a struct regmap_field. The regmap_field should be freed by the
 * user once its finished working with it using regmap_field_free().
 */
struct regmap_field *regmap_field_alloc(struct regmap *regmap,
		struct reg_field reg_field)
{
	struct regmap_field *rm_field = kzalloc(sizeof(*rm_field), GFP_KERNEL);

	if (!rm_field)
		return ERR_PTR(-ENOMEM);

	regmap_field_init(rm_field, regmap, reg_field);

	return rm_field;
}
EXPORT_SYMBOL_GPL(regmap_field_alloc);

/**
 * regmap_field_free(): Free register field allocated using regmap_field_alloc
 *
 * @field: regmap field which should be freed.
 */
void regmap_field_free(struct regmap_field *field)
{
	kfree(field);
}
EXPORT_SYMBOL_GPL(regmap_field_free);

/**
 * regmap_reinit_cache(): Reinitialise the current register cache
 *
 * @map: Register map to operate on.
 * @config: New configuration.  Only the cache data will be used.
 *
 * Discard any existing register cache for the map and initialize a
 * new cache.  This can be used to restore the cache to defaults or to
 * update the cache configuration to reflect runtime discovery of the
 * hardware.
 *
 * No explicit locking is done here, the user needs to ensure that
 * this function will not race with other calls to regmap.
 */
int regmap_reinit_cache(struct regmap *map, const struct regmap_config *config)
{
	regcache_exit(map);
	regmap_debugfs_exit(map);

	map->max_register = config->max_register;
	map->writeable_reg = config->writeable_reg;
	map->readable_reg = config->readable_reg;
	map->volatile_reg = config->volatile_reg;
	map->precious_reg = config->precious_reg;
	map->cache_type = config->cache_type;

	regmap_debugfs_init(map, config->name);

	map->cache_bypass = false;
	map->cache_only = false;

	return regcache_init(map, config);
}
EXPORT_SYMBOL_GPL(regmap_reinit_cache);

/**
 * regmap_exit(): Free a previously allocated register map
 */
void regmap_exit(struct regmap *map)
{
	struct regmap_async *async;

	regcache_exit(map);
	regmap_debugfs_exit(map);
	regmap_range_exit(map);
	if (map->bus && map->bus->free_context)
		map->bus->free_context(map->bus_context);
	kfree(map->work_buf);
	while (!list_empty(&map->async_free)) {
		async = list_first_entry_or_null(&map->async_free,
						 struct regmap_async,
						 list);
		list_del(&async->list);
		kfree(async->work_buf);
		kfree(async);
	}
	kfree(map);
}
EXPORT_SYMBOL_GPL(regmap_exit);

static int dev_get_regmap_match(struct device *dev, void *res, void *data)
{
	struct regmap **r = res;
	if (!r || !*r) {
		WARN_ON(!r || !*r);
		return 0;
	}

	/* If the user didn't specify a name match any */
	if (data)
		return (*r)->name == data;
	else
		return 1;
}

/**
 * dev_get_regmap(): Obtain the regmap (if any) for a device
 *
 * @dev: Device to retrieve the map for
 * @name: Optional name for the register map, usually NULL.
 *
 * Returns the regmap for the device if one is present, or NULL.  If
 * name is specified then it must match the name specified when
 * registering the device, if it is NULL then the first regmap found
 * will be used.  Devices with multiple register maps are very rare,
 * generic code should normally not need to specify a name.
 */
struct regmap *dev_get_regmap(struct device *dev, const char *name)
{
	struct regmap **r = devres_find(dev, dev_get_regmap_release,
					dev_get_regmap_match, (void *)name);

	if (!r)
		return NULL;
	return *r;
}
EXPORT_SYMBOL_GPL(dev_get_regmap);

/**
 * regmap_get_device(): Obtain the device from a regmap
 *
 * @map: Register map to operate on.
 *
 * Returns the underlying device that the regmap has been created for.
 */
struct device *regmap_get_device(struct regmap *map)
{
	return map->dev;
}
EXPORT_SYMBOL_GPL(regmap_get_device);

static int _regmap_select_page(struct regmap *map, unsigned int *reg,
			       struct regmap_range_node *range,
			       unsigned int val_num)
{
	void *orig_work_buf;
	unsigned int win_offset;
	unsigned int win_page;
	bool page_chg;
	int ret;

	win_offset = (*reg - range->range_min) % range->window_len;
	win_page = (*reg - range->range_min) / range->window_len;

	if (val_num > 1) {
		/* Bulk write shouldn't cross range boundary */
		if (*reg + val_num - 1 > range->range_max)
			return -EINVAL;

		/* ... or single page boundary */
		if (val_num > range->window_len - win_offset)
			return -EINVAL;
	}

	/* It is possible to have selector register inside data window.
	   In that case, selector register is located on every page and
	   it needs no page switching, when accessed alone. */
	if (val_num > 1 ||
	    range->window_start + win_offset != range->selector_reg) {
		/* Use separate work_buf during page switching */
		orig_work_buf = map->work_buf;
		map->work_buf = map->selector_work_buf;

		ret = _regmap_update_bits(map, range->selector_reg,
					  range->selector_mask,
					  win_page << range->selector_shift,
					  &page_chg, false);

		map->work_buf = orig_work_buf;

		if (ret != 0)
			return ret;
	}

	*reg = range->window_start + win_offset;

	return 0;
}

int _regmap_raw_write(struct regmap *map, unsigned int reg,
		      const void *val, size_t val_len)
{
	struct regmap_range_node *range;
	unsigned long flags;
	u8 *u8 = map->work_buf;
	void *work_val = map->work_buf + map->format.reg_bytes +
		map->format.pad_bytes;
	void *buf;
	int ret = -ENOTSUPP;
	size_t len;
	int i;

	WARN_ON(!map->bus);

	/* Check for unwritable registers before we start */
	if (map->writeable_reg)
		for (i = 0; i < val_len / map->format.val_bytes; i++)
			if (!map->writeable_reg(map->dev,
					       reg + regmap_get_offset(map, i)))
				return -EINVAL;

	if (!map->cache_bypass && map->format.parse_val) {
		unsigned int ival;
		int val_bytes = map->format.val_bytes;
		for (i = 0; i < val_len / val_bytes; i++) {
			ival = map->format.parse_val(val + (i * val_bytes));
			ret = regcache_write(map,
					     reg + regmap_get_offset(map, i),
					     ival);
			if (ret) {
				dev_err(map->dev,
					"Error in caching of register: %x ret: %d\n",
					reg + i, ret);
				return ret;
			}
		}
		if (map->cache_only) {
			map->cache_dirty = true;
			return 0;
		}
	}

	range = _regmap_range_lookup(map, reg);
	if (range) {
		int val_num = val_len / map->format.val_bytes;
		int win_offset = (reg - range->range_min) % range->window_len;
		int win_residue = range->window_len - win_offset;

		/* If the write goes beyond the end of the window split it */
		while (val_num > win_residue) {
			dev_dbg(map->dev, "Writing window %d/%zu\n",
				win_residue, val_len / map->format.val_bytes);
			ret = _regmap_raw_write(map, reg, val, win_residue *
						map->format.val_bytes);
			if (ret != 0)
				return ret;

			reg += win_residue;
			val_num -= win_residue;
			val += win_residue * map->format.val_bytes;
			val_len -= win_residue * map->format.val_bytes;

			win_offset = (reg - range->range_min) %
				range->window_len;
			win_residue = range->window_len - win_offset;
		}

		ret = _regmap_select_page(map, &reg, range, val_num);
		if (ret != 0)
			return ret;
	}

	map->format.format_reg(map->work_buf, reg, map->reg_shift);

	u8[0] |= map->write_flag_mask;

	/*
	 * Essentially all I/O mechanisms will be faster with a single
	 * buffer to write.  Since register syncs often generate raw
	 * writes of single registers optimise that case.
	 */
	if (val != work_val && val_len == map->format.val_bytes) {
		memcpy(work_val, val, map->format.val_bytes);
		val = work_val;
	}

	if (map->async && map->bus->async_write) {
		struct regmap_async *async;

		trace_regmap_async_write_start(map, reg, val_len);

		spin_lock_irqsave(&map->async_lock, flags);
		async = list_first_entry_or_null(&map->async_free,
						 struct regmap_async,
						 list);
		if (async)
			list_del(&async->list);
		spin_unlock_irqrestore(&map->async_lock, flags);

		if (!async) {
			async = map->bus->async_alloc();
			if (!async)
				return -ENOMEM;

			async->work_buf = kzalloc(map->format.buf_size,
						  GFP_KERNEL | GFP_DMA);
			if (!async->work_buf) {
				kfree(async);
				return -ENOMEM;
			}
		}

		async->map = map;

		/* If the caller supplied the value we can use it safely. */
		memcpy(async->work_buf, map->work_buf, map->format.pad_bytes +
		       map->format.reg_bytes + map->format.val_bytes);

		spin_lock_irqsave(&map->async_lock, flags);
		list_add_tail(&async->list, &map->async_list);
		spin_unlock_irqrestore(&map->async_lock, flags);

		if (val != work_val)
			ret = map->bus->async_write(map->bus_context,
						    async->work_buf,
						    map->format.reg_bytes +
						    map->format.pad_bytes,
						    val, val_len, async);
		else
			ret = map->bus->async_write(map->bus_context,
						    async->work_buf,
						    map->format.reg_bytes +
						    map->format.pad_bytes +
						    val_len, NULL, 0, async);

		if (ret != 0) {
			dev_err(map->dev, "Failed to schedule write: %d\n",
				ret);

			spin_lock_irqsave(&map->async_lock, flags);
			list_move(&async->list, &map->async_free);
			spin_unlock_irqrestore(&map->async_lock, flags);
		}

		return ret;
	}

	trace_regmap_hw_write_start(map, reg, val_len / map->format.val_bytes);

	/* If we're doing a single register write we can probably just
	 * send the work_buf directly, otherwise try to do a gather
	 * write.
	 */
	if (val == work_val)
		ret = map->bus->write(map->bus_context, map->work_buf,
				      map->format.reg_bytes +
				      map->format.pad_bytes +
				      val_len);
	else if (map->bus->gather_write)
		ret = map->bus->gather_write(map->bus_context, map->work_buf,
					     map->format.reg_bytes +
					     map->format.pad_bytes,
					     val, val_len);

	/* If that didn't work fall back on linearising by hand. */
	if (ret == -ENOTSUPP) {
		len = map->format.reg_bytes + map->format.pad_bytes + val_len;
		buf = kzalloc(len, GFP_KERNEL);
		if (!buf)
			return -ENOMEM;

		memcpy(buf, map->work_buf, map->format.reg_bytes);
		memcpy(buf + map->format.reg_bytes + map->format.pad_bytes,
		       val, val_len);
		ret = map->bus->write(map->bus_context, buf, len);

		kfree(buf);
	}

	trace_regmap_hw_write_done(map, reg, val_len / map->format.val_bytes);

	return ret;
}

/**
 * regmap_can_raw_write - Test if regmap_raw_write() is supported
 *
 * @map: Map to check.
 */
bool regmap_can_raw_write(struct regmap *map)
{
	return map->bus && map->bus->write && map->format.format_val &&
		map->format.format_reg;
}
EXPORT_SYMBOL_GPL(regmap_can_raw_write);

/**
 * regmap_get_raw_read_max - Get the maximum size we can read
 *
 * @map: Map to check.
 */
size_t regmap_get_raw_read_max(struct regmap *map)
{
	return map->max_raw_read;
}
EXPORT_SYMBOL_GPL(regmap_get_raw_read_max);

/**
 * regmap_get_raw_write_max - Get the maximum size we can read
 *
 * @map: Map to check.
 */
size_t regmap_get_raw_write_max(struct regmap *map)
{
	return map->max_raw_write;
}
EXPORT_SYMBOL_GPL(regmap_get_raw_write_max);

static int _regmap_bus_formatted_write(void *context, unsigned int reg,
				       unsigned int val)
{
	int ret;
	struct regmap_range_node *range;
	struct regmap *map = context;

	WARN_ON(!map->bus || !map->format.format_write);

	range = _regmap_range_lookup(map, reg);
	if (range) {
		ret = _regmap_select_page(map, &reg, range, 1);
		if (ret != 0)
			return ret;
	}

	map->format.format_write(map, reg, val);

	trace_regmap_hw_write_start(map, reg, 1);

	ret = map->bus->write(map->bus_context, map->work_buf,
			      map->format.buf_size);

	trace_regmap_hw_write_done(map, reg, 1);

	return ret;
}

static int _regmap_bus_reg_write(void *context, unsigned int reg,
				 unsigned int val)
{
	struct regmap *map = context;

	return map->bus->reg_write(map->bus_context, reg, val);
}

static int _regmap_bus_raw_write(void *context, unsigned int reg,
				 unsigned int val)
{
	struct regmap *map = context;

	WARN_ON(!map->bus || !map->format.format_val);

	map->format.format_val(map->work_buf + map->format.reg_bytes
			       + map->format.pad_bytes, val, 0);
	return _regmap_raw_write(map, reg,
				 map->work_buf +
				 map->format.reg_bytes +
				 map->format.pad_bytes,
				 map->format.val_bytes);
}

static inline void *_regmap_map_get_context(struct regmap *map)
{
	return (map->bus) ? map : map->bus_context;
}

int _regmap_write(struct regmap *map, unsigned int reg,
		  unsigned int val)
{
	int ret;
	void *context = _regmap_map_get_context(map);

	if (!regmap_writeable(map, reg))
		return -EIO;

	if (!map->cache_bypass && !map->defer_caching) {
		ret = regcache_write(map, reg, val);
		if (ret != 0)
			return ret;
		if (map->cache_only) {
			map->cache_dirty = true;
			return 0;
		}
	}

#ifdef LOG_DEVICE
	if (map->dev && strcmp(dev_name(map->dev), LOG_DEVICE) == 0)
		dev_info(map->dev, "%x <= %x\n", reg, val);
#endif

	trace_regmap_reg_write(map, reg, val);

	return map->reg_write(context, reg, val);
}

/**
 * regmap_write(): Write a value to a single register
 *
 * @map: Register map to write to
 * @reg: Register to write to
 * @val: Value to be written
 *
 * A value of zero will be returned on success, a negative errno will
 * be returned in error cases.
 */
int regmap_write(struct regmap *map, unsigned int reg, unsigned int val)
{
	int ret;

	if (!IS_ALIGNED(reg, map->reg_stride))
		return -EINVAL;

	map->lock(map->lock_arg);

	ret = _regmap_write(map, reg, val);

	map->unlock(map->lock_arg);

	return ret;
}
EXPORT_SYMBOL_GPL(regmap_write);

/**
 * regmap_write_async(): Write a value to a single register asynchronously
 *
 * @map: Register map to write to
 * @reg: Register to write to
 * @val: Value to be written
 *
 * A value of zero will be returned on success, a negative errno will
 * be returned in error cases.
 */
int regmap_write_async(struct regmap *map, unsigned int reg, unsigned int val)
{
	int ret;

	if (!IS_ALIGNED(reg, map->reg_stride))
		return -EINVAL;

	map->lock(map->lock_arg);

	map->async = true;

	ret = _regmap_write(map, reg, val);

	map->async = false;

	map->unlock(map->lock_arg);

	return ret;
}
EXPORT_SYMBOL_GPL(regmap_write_async);

/**
 * regmap_raw_write(): Write raw values to one or more registers
 *
 * @map: Register map to write to
 * @reg: Initial register to write to
 * @val: Block of data to be written, laid out for direct transmission to the
 *       device
 * @val_len: Length of data pointed to by val.
 *
 * This function is intended to be used for things like firmware
 * download where a large block of data needs to be transferred to the
 * device.  No formatting will be done on the data provided.
 *
 * A value of zero will be returned on success, a negative errno will
 * be returned in error cases.
 */
int regmap_raw_write(struct regmap *map, unsigned int reg,
		     const void *val, size_t val_len)
{
	int ret;

	if (!regmap_can_raw_write(map))
		return -EINVAL;
	if (val_len % map->format.val_bytes)
		return -EINVAL;
	if (map->max_raw_write && map->max_raw_write > val_len)
		return -E2BIG;

	map->lock(map->lock_arg);

	ret = _regmap_raw_write(map, reg, val, val_len);

	map->unlock(map->lock_arg);

	return ret;
}
EXPORT_SYMBOL_GPL(regmap_raw_write);

/**
 * regmap_field_update_bits_base():
 *	Perform a read/modify/write cycle on the register field
 *	with change, async, force option
 *
 * @field: Register field to write to
 * @mask: Bitmask to change
 * @val: Value to be written
 * @change: Boolean indicating if a write was done
 * @async: Boolean indicating asynchronously
 * @force: Boolean indicating use force update
 *
 * A value of zero will be returned on success, a negative errno will
 * be returned in error cases.
 */
int regmap_field_update_bits_base(struct regmap_field *field,
				  unsigned int mask, unsigned int val,
				  bool *change, bool async, bool force)
{
	mask = (mask << field->shift) & field->mask;

	return regmap_update_bits_base(field->regmap, field->reg,
				       mask, val << field->shift,
				       change, async, force);
}
EXPORT_SYMBOL_GPL(regmap_field_update_bits_base);

/**
 * regmap_fields_update_bits_base():
 *	Perform a read/modify/write cycle on the register field
 *	with change, async, force option
 *
 * @field: Register field to write to
 * @id: port ID
 * @mask: Bitmask to change
 * @val: Value to be written
 * @change: Boolean indicating if a write was done
 * @async: Boolean indicating asynchronously
 * @force: Boolean indicating use force update
 *
 * A value of zero will be returned on success, a negative errno will
 * be returned in error cases.
 */
int regmap_fields_update_bits_base(struct regmap_field *field,  unsigned int id,
				   unsigned int mask, unsigned int val,
				   bool *change, bool async, bool force)
{
	if (id >= field->id_size)
		return -EINVAL;

	mask = (mask << field->shift) & field->mask;

	return regmap_update_bits_base(field->regmap,
				       field->reg + (field->id_offset * id),
				       mask, val << field->shift,
				       change, async, force);
}
EXPORT_SYMBOL_GPL(regmap_fields_update_bits_base);

/*
 * regmap_bulk_write(): Write multiple registers to the device
 *
 * @map: Register map to write to
 * @reg: First register to be write from
 * @val: Block of data to be written, in native register size for device
 * @val_count: Number of registers to write
 *
 * This function is intended to be used for writing a large block of
 * data to the device either in single transfer or multiple transfer.
 *
 * A value of zero will be returned on success, a negative errno will
 * be returned in error cases.
 */
int regmap_bulk_write(struct regmap *map, unsigned int reg, const void *val,
		     size_t val_count)
{
	int ret = 0, i;
	size_t val_bytes = map->format.val_bytes;
	size_t total_size = val_bytes * val_count;

	if (map->bus && !map->format.parse_inplace)
		return -EINVAL;
	if (!IS_ALIGNED(reg, map->reg_stride))
		return -EINVAL;

	/*
	 * Some devices don't support bulk write, for
	 * them we have a series of single write operations in the first two if
	 * blocks.
	 *
	 * The first if block is used for memory mapped io. It does not allow
	 * val_bytes of 3 for example.
	 * The second one is used for busses which do not have this limitation
	 * and can write arbitrary value lengths.
	 */
	if (!map->bus) {
		map->lock(map->lock_arg);
		for (i = 0; i < val_count; i++) {
			unsigned int ival;

			switch (val_bytes) {
			case 1:
				ival = *(u8 *)(val + (i * val_bytes));
				break;
			case 2:
				ival = *(u16 *)(val + (i * val_bytes));
				break;
			case 4:
				ival = *(u32 *)(val + (i * val_bytes));
				break;
#ifdef CONFIG_64BIT
			case 8:
				ival = *(u64 *)(val + (i * val_bytes));
				break;
#endif
			default:
				ret = -EINVAL;
				goto out;
			}

			ret = _regmap_write(map,
					    reg + regmap_get_offset(map, i),
					    ival);
			if (ret != 0)
				goto out;
		}
out:
		map->unlock(map->lock_arg);
	} else if (map->use_single_write ||
		   (map->max_raw_write && map->max_raw_write < total_size)) {
		int chunk_stride = map->reg_stride;
		size_t chunk_size = val_bytes;
		size_t chunk_count = val_count;

		if (!map->use_single_write) {
			chunk_size = map->max_raw_write;
			if (chunk_size % val_bytes)
				chunk_size -= chunk_size % val_bytes;
			chunk_count = total_size / chunk_size;
			chunk_stride *= chunk_size / val_bytes;
		}

		map->lock(map->lock_arg);
		/* Write as many bytes as possible with chunk_size */
		for (i = 0; i < chunk_count; i++) {
			ret = _regmap_raw_write(map,
						reg + (i * chunk_stride),
						val + (i * chunk_size),
						chunk_size);
			if (ret)
				break;
		}

		/* Write remaining bytes */
		if (!ret && chunk_size * i < total_size) {
			ret = _regmap_raw_write(map, reg + (i * chunk_stride),
						val + (i * chunk_size),
						total_size - i * chunk_size);
		}
		map->unlock(map->lock_arg);
	} else {
		void *wval;

		if (!val_count)
			return -EINVAL;

		wval = kmemdup(val, val_count * val_bytes, map->alloc_flags);
		if (!wval) {
			dev_err(map->dev, "Error in memory allocation\n");
			return -ENOMEM;
		}
		for (i = 0; i < val_count * val_bytes; i += val_bytes)
			map->format.parse_inplace(wval + i);

		map->lock(map->lock_arg);
		ret = _regmap_raw_write(map, reg, wval, val_bytes * val_count);
		map->unlock(map->lock_arg);

		kfree(wval);
	}
	return ret;
}
EXPORT_SYMBOL_GPL(regmap_bulk_write);

/*
 * _regmap_raw_multi_reg_write()
 *
 * the (register,newvalue) pairs in regs have not been formatted, but
 * they are all in the same page and have been changed to being page
 * relative. The page register has been written if that was necessary.
 */
static int _regmap_raw_multi_reg_write(struct regmap *map,
				       const struct reg_sequence *regs,
				       size_t num_regs)
{
	int ret;
	void *buf;
	int i;
	u8 *u8;
	size_t val_bytes = map->format.val_bytes;
	size_t reg_bytes = map->format.reg_bytes;
	size_t pad_bytes = map->format.pad_bytes;
	size_t pair_size = reg_bytes + pad_bytes + val_bytes;
	size_t len = pair_size * num_regs;

	if (!len)
		return -EINVAL;

	buf = kzalloc(len, GFP_KERNEL);
	if (!buf)
		return -ENOMEM;

	/* We have to linearise by hand. */

	u8 = buf;

	for (i = 0; i < num_regs; i++) {
		unsigned int reg = regs[i].reg;
		unsigned int val = regs[i].def;
		trace_regmap_hw_write_start(map, reg, 1);
		map->format.format_reg(u8, reg, map->reg_shift);
		u8 += reg_bytes + pad_bytes;
		map->format.format_val(u8, val, 0);
		u8 += val_bytes;
	}
	u8 = buf;
	*u8 |= map->write_flag_mask;

	ret = map->bus->write(map->bus_context, buf, len);

	kfree(buf);

	for (i = 0; i < num_regs; i++) {
		int reg = regs[i].reg;
		trace_regmap_hw_write_done(map, reg, 1);
	}
	return ret;
}

static unsigned int _regmap_register_page(struct regmap *map,
					  unsigned int reg,
					  struct regmap_range_node *range)
{
	unsigned int win_page = (reg - range->range_min) / range->window_len;

	return win_page;
}

static int _regmap_range_multi_paged_reg_write(struct regmap *map,
					       struct reg_sequence *regs,
					       size_t num_regs)
{
	int ret;
	int i, n;
	struct reg_sequence *base;
	unsigned int this_page = 0;
	unsigned int page_change = 0;
	/*
	 * the set of registers are not neccessarily in order, but
	 * since the order of write must be preserved this algorithm
	 * chops the set each time the page changes. This also applies
	 * if there is a delay required at any point in the sequence.
	 */
	base = regs;
	for (i = 0, n = 0; i < num_regs; i++, n++) {
		unsigned int reg = regs[i].reg;
		struct regmap_range_node *range;

		range = _regmap_range_lookup(map, reg);
		if (range) {
			unsigned int win_page = _regmap_register_page(map, reg,
								      range);

			if (i == 0)
				this_page = win_page;
			if (win_page != this_page) {
				this_page = win_page;
				page_change = 1;
			}
		}

		/* If we have both a page change and a delay make sure to
		 * write the regs and apply the delay before we change the
		 * page.
		 */

		if (page_change || regs[i].delay_us) {

				/* For situations where the first write requires
				 * a delay we need to make sure we don't call
				 * raw_multi_reg_write with n=0
				 * This can't occur with page breaks as we
				 * never write on the first iteration
				 */
				if (regs[i].delay_us && i == 0)
					n = 1;

				ret = _regmap_raw_multi_reg_write(map, base, n);
				if (ret != 0)
					return ret;

				if (regs[i].delay_us)
					udelay(regs[i].delay_us);

				base += n;
				n = 0;

				if (page_change) {
					ret = _regmap_select_page(map,
								  &base[n].reg,
								  range, 1);
					if (ret != 0)
						return ret;

					page_change = 0;
				}

		}

	}
	if (n > 0)
		return _regmap_raw_multi_reg_write(map, base, n);
	return 0;
}

static int _regmap_multi_reg_write(struct regmap *map,
				   const struct reg_sequence *regs,
				   size_t num_regs)
{
	int i;
	int ret;

	if (!map->can_multi_write) {
		for (i = 0; i < num_regs; i++) {
			ret = _regmap_write(map, regs[i].reg, regs[i].def);
			if (ret != 0)
				return ret;

			if (regs[i].delay_us)
				udelay(regs[i].delay_us);
		}
		return 0;
	}

	if (!map->format.parse_inplace)
		return -EINVAL;

	if (map->writeable_reg)
		for (i = 0; i < num_regs; i++) {
			int reg = regs[i].reg;
			if (!map->writeable_reg(map->dev, reg))
				return -EINVAL;
			if (!IS_ALIGNED(reg, map->reg_stride))
				return -EINVAL;
		}

	if (!map->cache_bypass) {
		for (i = 0; i < num_regs; i++) {
			unsigned int val = regs[i].def;
			unsigned int reg = regs[i].reg;
			ret = regcache_write(map, reg, val);
			if (ret) {
				dev_err(map->dev,
				"Error in caching of register: %x ret: %d\n",
								reg, ret);
				return ret;
			}
		}
		if (map->cache_only) {
			map->cache_dirty = true;
			return 0;
		}
	}

	WARN_ON(!map->bus);

	for (i = 0; i < num_regs; i++) {
		unsigned int reg = regs[i].reg;
		struct regmap_range_node *range;

		/* Coalesce all the writes between a page break or a delay
		 * in a sequence
		 */
		range = _regmap_range_lookup(map, reg);
		if (range || regs[i].delay_us) {
			size_t len = sizeof(struct reg_sequence)*num_regs;
			struct reg_sequence *base = kmemdup(regs, len,
							   GFP_KERNEL);
			if (!base)
				return -ENOMEM;
			ret = _regmap_range_multi_paged_reg_write(map, base,
								  num_regs);
			kfree(base);

			return ret;
		}
	}
	return _regmap_raw_multi_reg_write(map, regs, num_regs);
}

/*
 * regmap_multi_reg_write(): Write multiple registers to the device
 *
 * where the set of register,value pairs are supplied in any order,
 * possibly not all in a single range.
 *
 * @map: Register map to write to
 * @regs: Array of structures containing register,value to be written
 * @num_regs: Number of registers to write
 *
 * The 'normal' block write mode will send ultimately send data on the
 * target bus as R,V1,V2,V3,..,Vn where successively higer registers are
 * addressed. However, this alternative block multi write mode will send
 * the data as R1,V1,R2,V2,..,Rn,Vn on the target bus. The target device
 * must of course support the mode.
 *
 * A value of zero will be returned on success, a negative errno will be
 * returned in error cases.
 */
int regmap_multi_reg_write(struct regmap *map, const struct reg_sequence *regs,
			   int num_regs)
{
	int ret;

	map->lock(map->lock_arg);

	ret = _regmap_multi_reg_write(map, regs, num_regs);

	map->unlock(map->lock_arg);

	return ret;
}
EXPORT_SYMBOL_GPL(regmap_multi_reg_write);

/*
 * regmap_multi_reg_write_bypassed(): Write multiple registers to the
 *                                    device but not the cache
 *
 * where the set of register are supplied in any order
 *
 * @map: Register map to write to
 * @regs: Array of structures containing register,value to be written
 * @num_regs: Number of registers to write
 *
 * This function is intended to be used for writing a large block of data
 * atomically to the device in single transfer for those I2C client devices
 * that implement this alternative block write mode.
 *
 * A value of zero will be returned on success, a negative errno will
 * be returned in error cases.
 */
int regmap_multi_reg_write_bypassed(struct regmap *map,
				    const struct reg_sequence *regs,
				    int num_regs)
{
	int ret;
	bool bypass;

	map->lock(map->lock_arg);

	bypass = map->cache_bypass;
	map->cache_bypass = true;

	ret = _regmap_multi_reg_write(map, regs, num_regs);

	map->cache_bypass = bypass;

	map->unlock(map->lock_arg);

	return ret;
}
EXPORT_SYMBOL_GPL(regmap_multi_reg_write_bypassed);

/**
 * regmap_raw_write_async(): Write raw values to one or more registers
 *                           asynchronously
 *
 * @map: Register map to write to
 * @reg: Initial register to write to
 * @val: Block of data to be written, laid out for direct transmission to the
 *       device.  Must be valid until regmap_async_complete() is called.
 * @val_len: Length of data pointed to by val.
 *
 * This function is intended to be used for things like firmware
 * download where a large block of data needs to be transferred to the
 * device.  No formatting will be done on the data provided.
 *
 * If supported by the underlying bus the write will be scheduled
 * asynchronously, helping maximise I/O speed on higher speed buses
 * like SPI.  regmap_async_complete() can be called to ensure that all
 * asynchrnous writes have been completed.
 *
 * A value of zero will be returned on success, a negative errno will
 * be returned in error cases.
 */
int regmap_raw_write_async(struct regmap *map, unsigned int reg,
			   const void *val, size_t val_len)
{
	int ret;

	if (val_len % map->format.val_bytes)
		return -EINVAL;
	if (!IS_ALIGNED(reg, map->reg_stride))
		return -EINVAL;

	map->lock(map->lock_arg);

	map->async = true;

	ret = _regmap_raw_write(map, reg, val, val_len);

	map->async = false;

	map->unlock(map->lock_arg);

	return ret;
}
EXPORT_SYMBOL_GPL(regmap_raw_write_async);

static int _regmap_raw_read(struct regmap *map, unsigned int reg, void *val,
			    unsigned int val_len)
{
	struct regmap_range_node *range;
	u8 *u8 = map->work_buf;
	int ret;

	WARN_ON(!map->bus);

	if (!map->bus || !map->bus->read)
		return -EINVAL;

	range = _regmap_range_lookup(map, reg);
	if (range) {
		ret = _regmap_select_page(map, &reg, range,
					  val_len / map->format.val_bytes);
		if (ret != 0)
			return ret;
	}

	map->format.format_reg(map->work_buf, reg, map->reg_shift);

	/*
	 * Some buses or devices flag reads by setting the high bits in the
	 * register address; since it's always the high bits for all
	 * current formats we can do this here rather than in
	 * formatting.  This may break if we get interesting formats.
	 */
	u8[0] |= map->read_flag_mask;

	trace_regmap_hw_read_start(map, reg, val_len / map->format.val_bytes);

	ret = map->bus->read(map->bus_context, map->work_buf,
			     map->format.reg_bytes + map->format.pad_bytes,
			     val, val_len);

	trace_regmap_hw_read_done(map, reg, val_len / map->format.val_bytes);

	return ret;
}

static int _regmap_bus_reg_read(void *context, unsigned int reg,
				unsigned int *val)
{
	struct regmap *map = context;

	return map->bus->reg_read(map->bus_context, reg, val);
}

static int _regmap_bus_read(void *context, unsigned int reg,
			    unsigned int *val)
{
	int ret;
	struct regmap *map = context;

	if (!map->format.parse_val)
		return -EINVAL;

	ret = _regmap_raw_read(map, reg, map->work_buf, map->format.val_bytes);
	if (ret == 0)
		*val = map->format.parse_val(map->work_buf);

	return ret;
}

static int _regmap_read(struct regmap *map, unsigned int reg,
			unsigned int *val)
{
	int ret;
	void *context = _regmap_map_get_context(map);

	if (!map->cache_bypass) {
		ret = regcache_read(map, reg, val);
		if (ret == 0)
			return 0;
	}

	if (map->cache_only)
		return -EBUSY;

	if (!regmap_readable(map, reg))
		return -EIO;

	ret = map->reg_read(context, reg, val);
	if (ret == 0) {
#ifdef LOG_DEVICE
		if (map->dev && strcmp(dev_name(map->dev), LOG_DEVICE) == 0)
			dev_info(map->dev, "%x => %x\n", reg, *val);
#endif

		trace_regmap_reg_read(map, reg, *val);

		if (!map->cache_bypass)
			regcache_write(map, reg, *val);
	}

	return ret;
}

/**
 * regmap_read(): Read a value from a single register
 *
 * @map: Register map to read from
 * @reg: Register to be read from
 * @val: Pointer to store read value
 *
 * A value of zero will be returned on success, a negative errno will
 * be returned in error cases.
 */
int regmap_read(struct regmap *map, unsigned int reg, unsigned int *val)
{
	int ret;

	if (!IS_ALIGNED(reg, map->reg_stride))
		return -EINVAL;

	map->lock(map->lock_arg);

	ret = _regmap_read(map, reg, val);

	map->unlock(map->lock_arg);

	return ret;
}
EXPORT_SYMBOL_GPL(regmap_read);

/**
 * regmap_raw_read(): Read raw data from the device
 *
 * @map: Register map to read from
 * @reg: First register to be read from
 * @val: Pointer to store read value
 * @val_len: Size of data to read
 *
 * A value of zero will be returned on success, a negative errno will
 * be returned in error cases.
 */
int regmap_raw_read(struct regmap *map, unsigned int reg, void *val,
		    size_t val_len)
{
	size_t val_bytes = map->format.val_bytes;
	size_t val_count = val_len / val_bytes;
	unsigned int v;
	int ret, i;

	if (!map->bus)
		return -EINVAL;
	if (val_len % map->format.val_bytes)
		return -EINVAL;
	if (!IS_ALIGNED(reg, map->reg_stride))
		return -EINVAL;
	if (val_count == 0)
		return -EINVAL;

	map->lock(map->lock_arg);

	if (regmap_volatile_range(map, reg, val_count) || map->cache_bypass ||
	    map->cache_type == REGCACHE_NONE) {
		if (!map->bus->read) {
			ret = -ENOTSUPP;
			goto out;
		}
		if (map->max_raw_read && map->max_raw_read < val_len) {
			ret = -E2BIG;
			goto out;
		}

		/* Physical block read if there's no cache involved */
		ret = _regmap_raw_read(map, reg, val, val_len);

	} else {
		/* Otherwise go word by word for the cache; should be low
		 * cost as we expect to hit the cache.
		 */
		for (i = 0; i < val_count; i++) {
			ret = _regmap_read(map, reg + regmap_get_offset(map, i),
					   &v);
			if (ret != 0)
				goto out;

			map->format.format_val(val + (i * val_bytes), v, 0);
		}
	}

 out:
	map->unlock(map->lock_arg);

	return ret;
}
EXPORT_SYMBOL_GPL(regmap_raw_read);

/**
 * regmap_field_read(): Read a value to a single register field
 *
 * @field: Register field to read from
 * @val: Pointer to store read value
 *
 * A value of zero will be returned on success, a negative errno will
 * be returned in error cases.
 */
int regmap_field_read(struct regmap_field *field, unsigned int *val)
{
	int ret;
	unsigned int reg_val;
	ret = regmap_read(field->regmap, field->reg, &reg_val);
	if (ret != 0)
		return ret;

	reg_val &= field->mask;
	reg_val >>= field->shift;
	*val = reg_val;

	return ret;
}
EXPORT_SYMBOL_GPL(regmap_field_read);

/**
 * regmap_fields_read(): Read a value to a single register field with port ID
 *
 * @field: Register field to read from
 * @id: port ID
 * @val: Pointer to store read value
 *
 * A value of zero will be returned on success, a negative errno will
 * be returned in error cases.
 */
int regmap_fields_read(struct regmap_field *field, unsigned int id,
		       unsigned int *val)
{
	int ret;
	unsigned int reg_val;

	if (id >= field->id_size)
		return -EINVAL;

	ret = regmap_read(field->regmap,
			  field->reg + (field->id_offset * id),
			  &reg_val);
	if (ret != 0)
		return ret;

	reg_val &= field->mask;
	reg_val >>= field->shift;
	*val = reg_val;

	return ret;
}
EXPORT_SYMBOL_GPL(regmap_fields_read);

/**
 * regmap_bulk_read(): Read multiple registers from the device
 *
 * @map: Register map to read from
 * @reg: First register to be read from
 * @val: Pointer to store read value, in native register size for device
 * @val_count: Number of registers to read
 *
 * A value of zero will be returned on success, a negative errno will
 * be returned in error cases.
 */
int regmap_bulk_read(struct regmap *map, unsigned int reg, void *val,
		     size_t val_count)
{
	int ret, i;
	size_t val_bytes = map->format.val_bytes;
	bool vol = regmap_volatile_range(map, reg, val_count);

	if (!IS_ALIGNED(reg, map->reg_stride))
		return -EINVAL;

	if (map->bus && map->format.parse_inplace && (vol || map->cache_type == REGCACHE_NONE)) {
		/*
		 * Some devices does not support bulk read, for
		 * them we have a series of single read operations.
		 */
		size_t total_size = val_bytes * val_count;

		if (!map->use_single_read &&
		    (!map->max_raw_read || map->max_raw_read > total_size)) {
			ret = regmap_raw_read(map, reg, val,
					      val_bytes * val_count);
			if (ret != 0)
				return ret;
		} else {
			/*
			 * Some devices do not support bulk read or do not
			 * support large bulk reads, for them we have a series
			 * of read operations.
			 */
			int chunk_stride = map->reg_stride;
			size_t chunk_size = val_bytes;
			size_t chunk_count = val_count;

			if (!map->use_single_read) {
				chunk_size = map->max_raw_read;
				if (chunk_size % val_bytes)
					chunk_size -= chunk_size % val_bytes;
				chunk_count = total_size / chunk_size;
				chunk_stride *= chunk_size / val_bytes;
			}

			/* Read bytes that fit into a multiple of chunk_size */
			for (i = 0; i < chunk_count; i++) {
				ret = regmap_raw_read(map,
						      reg + (i * chunk_stride),
						      val + (i * chunk_size),
						      chunk_size);
				if (ret != 0)
					return ret;
			}

			/* Read remaining bytes */
			if (chunk_size * i < total_size) {
				ret = regmap_raw_read(map,
						      reg + (i * chunk_stride),
						      val + (i * chunk_size),
						      total_size - i * chunk_size);
				if (ret != 0)
					return ret;
			}
		}

		for (i = 0; i < val_count * val_bytes; i += val_bytes)
			map->format.parse_inplace(val + i);
	} else {
		for (i = 0; i < val_count; i++) {
			unsigned int ival;
			ret = regmap_read(map, reg + regmap_get_offset(map, i),
					  &ival);
			if (ret != 0)
				return ret;

			if (map->format.format_val) {
				map->format.format_val(val + (i * val_bytes), ival, 0);
			} else {
				/* Devices providing read and write
				 * operations can use the bulk I/O
				 * functions if they define a val_bytes,
				 * we assume that the values are native
				 * endian.
				 */
#ifdef CONFIG_64BIT
				u64 *u64 = val;
#endif
				u32 *u32 = val;
				u16 *u16 = val;
				u8 *u8 = val;

				switch (map->format.val_bytes) {
#ifdef CONFIG_64BIT
				case 8:
					u64[i] = ival;
					break;
#endif
				case 4:
					u32[i] = ival;
					break;
				case 2:
					u16[i] = ival;
					break;
				case 1:
					u8[i] = ival;
					break;
				default:
					return -EINVAL;
				}
			}
		}
	}

	return 0;
}
EXPORT_SYMBOL_GPL(regmap_bulk_read);

static int _regmap_update_bits(struct regmap *map, unsigned int reg,
			       unsigned int mask, unsigned int val,
			       bool *change, bool force_write)
{
	int ret;
	unsigned int tmp, orig;

	if (change)
		*change = false;

	if (regmap_volatile(map, reg) && map->reg_update_bits) {
		ret = map->reg_update_bits(map->bus_context, reg, mask, val);
		if (ret == 0 && change)
			*change = true;
	} else {
		ret = _regmap_read(map, reg, &orig);
		if (ret != 0)
			return ret;

		tmp = orig & ~mask;
		tmp |= val & mask;

		if (force_write || (tmp != orig)) {
			ret = _regmap_write(map, reg, tmp);
			if (ret == 0 && change)
				*change = true;
		}
	}

	return ret;
}

/**
 * regmap_update_bits_base:
 *	Perform a read/modify/write cycle on the
 *	register map with change, async, force option
<<<<<<< HEAD
 *
 * @map: Register map to update
 * @reg: Register to update
 * @mask: Bitmask to change
 * @val: New value for bitmask
 * @change: Boolean indicating if a write was done
 * @async: Boolean indicating asynchronously
 * @force: Boolean indicating use force update
 *
 * if async was true,
 * With most buses the read must be done synchronously so this is most
 * useful for devices with a cache which do not need to interact with
 * the hardware to determine the current register value.
 *
 * Returns zero for success, a negative number on error.
 */
int regmap_update_bits_base(struct regmap *map, unsigned int reg,
			    unsigned int mask, unsigned int val,
			    bool *change, bool async, bool force)
{
	int ret;

	map->lock(map->lock_arg);

	map->async = async;

	ret = _regmap_update_bits(map, reg, mask, val, change, force);

	map->async = false;

	map->unlock(map->lock_arg);

	return ret;
}
EXPORT_SYMBOL_GPL(regmap_update_bits_base);

/**
 * regmap_write_bits: Perform a read/modify/write cycle on the register map
=======
>>>>>>> 7d2ac74e
 *
 * @map: Register map to update
 * @reg: Register to update
 * @mask: Bitmask to change
 * @val: New value for bitmask
<<<<<<< HEAD
 *
 * Returns zero for success, a negative number on error.
 */
int regmap_write_bits(struct regmap *map, unsigned int reg,
		      unsigned int mask, unsigned int val)
=======
 * @change: Boolean indicating if a write was done
 * @async: Boolean indicating asynchronously
 * @force: Boolean indicating use force update
 *
 * if async was true,
 * With most buses the read must be done synchronously so this is most
 * useful for devices with a cache which do not need to interact with
 * the hardware to determine the current register value.
 *
 * Returns zero for success, a negative number on error.
 */
int regmap_update_bits_base(struct regmap *map, unsigned int reg,
			    unsigned int mask, unsigned int val,
			    bool *change, bool async, bool force)
>>>>>>> 7d2ac74e
{
	int ret;

	map->lock(map->lock_arg);
<<<<<<< HEAD
	ret = _regmap_update_bits(map, reg, mask, val, NULL, true);
=======

	map->async = async;

	ret = _regmap_update_bits(map, reg, mask, val, change, force);

	map->async = false;

>>>>>>> 7d2ac74e
	map->unlock(map->lock_arg);

	return ret;
}
<<<<<<< HEAD
EXPORT_SYMBOL_GPL(regmap_write_bits);
=======
EXPORT_SYMBOL_GPL(regmap_update_bits_base);
>>>>>>> 7d2ac74e

void regmap_async_complete_cb(struct regmap_async *async, int ret)
{
	struct regmap *map = async->map;
	bool wake;

	trace_regmap_async_io_complete(map);

	spin_lock(&map->async_lock);
	list_move(&async->list, &map->async_free);
	wake = list_empty(&map->async_list);

	if (ret != 0)
		map->async_ret = ret;

	spin_unlock(&map->async_lock);

	if (wake)
		wake_up(&map->async_waitq);
}
EXPORT_SYMBOL_GPL(regmap_async_complete_cb);

static int regmap_async_is_done(struct regmap *map)
{
	unsigned long flags;
	int ret;

	spin_lock_irqsave(&map->async_lock, flags);
	ret = list_empty(&map->async_list);
	spin_unlock_irqrestore(&map->async_lock, flags);

	return ret;
}

/**
 * regmap_async_complete: Ensure all asynchronous I/O has completed.
 *
 * @map: Map to operate on.
 *
 * Blocks until any pending asynchronous I/O has completed.  Returns
 * an error code for any failed I/O operations.
 */
int regmap_async_complete(struct regmap *map)
{
	unsigned long flags;
	int ret;

	/* Nothing to do with no async support */
	if (!map->bus || !map->bus->async_write)
		return 0;

	trace_regmap_async_complete_start(map);

	wait_event(map->async_waitq, regmap_async_is_done(map));

	spin_lock_irqsave(&map->async_lock, flags);
	ret = map->async_ret;
	map->async_ret = 0;
	spin_unlock_irqrestore(&map->async_lock, flags);

	trace_regmap_async_complete_done(map);

	return ret;
}
EXPORT_SYMBOL_GPL(regmap_async_complete);

/**
 * regmap_register_patch: Register and apply register updates to be applied
 *                        on device initialistion
 *
 * @map: Register map to apply updates to.
 * @regs: Values to update.
 * @num_regs: Number of entries in regs.
 *
 * Register a set of register updates to be applied to the device
 * whenever the device registers are synchronised with the cache and
 * apply them immediately.  Typically this is used to apply
 * corrections to be applied to the device defaults on startup, such
 * as the updates some vendors provide to undocumented registers.
 *
 * The caller must ensure that this function cannot be called
 * concurrently with either itself or regcache_sync().
 */
int regmap_register_patch(struct regmap *map, const struct reg_sequence *regs,
			  int num_regs)
{
	struct reg_sequence *p;
	int ret;
	bool bypass;

	if (WARN_ONCE(num_regs <= 0, "invalid registers number (%d)\n",
	    num_regs))
		return 0;

	p = krealloc(map->patch,
		     sizeof(struct reg_sequence) * (map->patch_regs + num_regs),
		     GFP_KERNEL);
	if (p) {
		memcpy(p + map->patch_regs, regs, num_regs * sizeof(*regs));
		map->patch = p;
		map->patch_regs += num_regs;
	} else {
		return -ENOMEM;
	}

	map->lock(map->lock_arg);

	bypass = map->cache_bypass;

	map->cache_bypass = true;
	map->async = true;

	ret = _regmap_multi_reg_write(map, regs, num_regs);

	map->async = false;
	map->cache_bypass = bypass;

	map->unlock(map->lock_arg);

	regmap_async_complete(map);

	return ret;
}
EXPORT_SYMBOL_GPL(regmap_register_patch);

/*
 * regmap_get_val_bytes(): Report the size of a register value
 *
 * Report the size of a register value, mainly intended to for use by
 * generic infrastructure built on top of regmap.
 */
int regmap_get_val_bytes(struct regmap *map)
{
	if (map->format.format_write)
		return -EINVAL;

	return map->format.val_bytes;
}
EXPORT_SYMBOL_GPL(regmap_get_val_bytes);

/**
 * regmap_get_max_register(): Report the max register value
 *
 * Report the max register value, mainly intended to for use by
 * generic infrastructure built on top of regmap.
 */
int regmap_get_max_register(struct regmap *map)
{
	return map->max_register ? map->max_register : -EINVAL;
}
EXPORT_SYMBOL_GPL(regmap_get_max_register);

/**
 * regmap_get_reg_stride(): Report the register address stride
 *
 * Report the register address stride, mainly intended to for use by
 * generic infrastructure built on top of regmap.
 */
int regmap_get_reg_stride(struct regmap *map)
{
	return map->reg_stride;
}
EXPORT_SYMBOL_GPL(regmap_get_reg_stride);

int regmap_parse_val(struct regmap *map, const void *buf,
			unsigned int *val)
{
	if (!map->format.parse_val)
		return -EINVAL;

	*val = map->format.parse_val(buf);

	return 0;
}
EXPORT_SYMBOL_GPL(regmap_parse_val);

static int __init regmap_initcall(void)
{
	regmap_debugfs_initcall();

	return 0;
}
postcore_initcall(regmap_initcall);<|MERGE_RESOLUTION|>--- conflicted
+++ resolved
@@ -2626,7 +2626,6 @@
  * regmap_update_bits_base:
  *	Perform a read/modify/write cycle on the
  *	register map with change, async, force option
-<<<<<<< HEAD
  *
  * @map: Register map to update
  * @reg: Register to update
@@ -2662,62 +2661,6 @@
 	return ret;
 }
 EXPORT_SYMBOL_GPL(regmap_update_bits_base);
-
-/**
- * regmap_write_bits: Perform a read/modify/write cycle on the register map
-=======
->>>>>>> 7d2ac74e
- *
- * @map: Register map to update
- * @reg: Register to update
- * @mask: Bitmask to change
- * @val: New value for bitmask
-<<<<<<< HEAD
- *
- * Returns zero for success, a negative number on error.
- */
-int regmap_write_bits(struct regmap *map, unsigned int reg,
-		      unsigned int mask, unsigned int val)
-=======
- * @change: Boolean indicating if a write was done
- * @async: Boolean indicating asynchronously
- * @force: Boolean indicating use force update
- *
- * if async was true,
- * With most buses the read must be done synchronously so this is most
- * useful for devices with a cache which do not need to interact with
- * the hardware to determine the current register value.
- *
- * Returns zero for success, a negative number on error.
- */
-int regmap_update_bits_base(struct regmap *map, unsigned int reg,
-			    unsigned int mask, unsigned int val,
-			    bool *change, bool async, bool force)
->>>>>>> 7d2ac74e
-{
-	int ret;
-
-	map->lock(map->lock_arg);
-<<<<<<< HEAD
-	ret = _regmap_update_bits(map, reg, mask, val, NULL, true);
-=======
-
-	map->async = async;
-
-	ret = _regmap_update_bits(map, reg, mask, val, change, force);
-
-	map->async = false;
-
->>>>>>> 7d2ac74e
-	map->unlock(map->lock_arg);
-
-	return ret;
-}
-<<<<<<< HEAD
-EXPORT_SYMBOL_GPL(regmap_write_bits);
-=======
-EXPORT_SYMBOL_GPL(regmap_update_bits_base);
->>>>>>> 7d2ac74e
 
 void regmap_async_complete_cb(struct regmap_async *async, int ret)
 {
