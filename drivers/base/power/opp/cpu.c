/*
 * Generic OPP helper interface for CPU device
 *
 * Copyright (C) 2009-2014 Texas Instruments Incorporated.
 *	Nishanth Menon
 *	Romit Dasgupta
 *	Kevin Hilman
 *
 * This program is free software; you can redistribute it and/or modify
 * it under the terms of the GNU General Public License version 2 as
 * published by the Free Software Foundation.
 */

#define pr_fmt(fmt) KBUILD_MODNAME ": " fmt

#include <linux/cpu.h>
#include <linux/cpufreq.h>
#include <linux/err.h>
#include <linux/errno.h>
#include <linux/export.h>
#include <linux/slab.h>

#include "opp.h"

#ifdef CONFIG_CPU_FREQ

/**
 * dev_pm_opp_init_cpufreq_table() - create a cpufreq table for a device
 * @dev:	device for which we do this operation
 * @table:	Cpufreq table returned back to caller
 *
 * Generate a cpufreq table for a provided device- this assumes that the
 * opp table is already initialized and ready for usage.
 *
 * This function allocates required memory for the cpufreq table. It is
 * expected that the caller does the required maintenance such as freeing
 * the table as required.
 *
 * Returns -EINVAL for bad pointers, -ENODEV if the device is not found, -ENOMEM
 * if no memory available for the operation (table is not populated), returns 0
 * if successful and table is populated.
 *
 * WARNING: It is  important for the callers to ensure refreshing their copy of
 * the table if any of the mentioned functions have been invoked in the interim.
 *
 * Locking: The internal opp_table and opp structures are RCU protected.
 * Since we just use the regular accessor functions to access the internal data
 * structures, we use RCU read lock inside this function. As a result, users of
 * this function DONOT need to use explicit locks for invoking.
 */
int dev_pm_opp_init_cpufreq_table(struct device *dev,
				  struct cpufreq_frequency_table **table)
{
	struct dev_pm_opp *opp;
	struct cpufreq_frequency_table *freq_table = NULL;
	int i, max_opps, ret = 0;
	unsigned long rate;

	rcu_read_lock();

	max_opps = dev_pm_opp_get_opp_count(dev);
	if (max_opps <= 0) {
		ret = max_opps ? max_opps : -ENODATA;
		goto out;
	}

	freq_table = kcalloc((max_opps + 1), sizeof(*freq_table), GFP_ATOMIC);
	if (!freq_table) {
		ret = -ENOMEM;
		goto out;
	}

	for (i = 0, rate = 0; i < max_opps; i++, rate++) {
		/* find next rate */
		opp = dev_pm_opp_find_freq_ceil(dev, &rate);
		if (IS_ERR(opp)) {
			ret = PTR_ERR(opp);
			goto out;
		}
		freq_table[i].driver_data = i;
		freq_table[i].frequency = rate / 1000;

		/* Is Boost/turbo opp ? */
		if (dev_pm_opp_is_turbo(opp))
			freq_table[i].flags = CPUFREQ_BOOST_FREQ;
	}

	freq_table[i].driver_data = i;
	freq_table[i].frequency = CPUFREQ_TABLE_END;

	*table = &freq_table[0];

out:
	rcu_read_unlock();
	if (ret)
		kfree(freq_table);

	return ret;
}
EXPORT_SYMBOL_GPL(dev_pm_opp_init_cpufreq_table);

/**
 * dev_pm_opp_free_cpufreq_table() - free the cpufreq table
 * @dev:	device for which we do this operation
 * @table:	table to free
 *
 * Free up the table allocated by dev_pm_opp_init_cpufreq_table
 */
void dev_pm_opp_free_cpufreq_table(struct device *dev,
				   struct cpufreq_frequency_table **table)
{
	if (!table)
		return;

	kfree(*table);
	*table = NULL;
}
EXPORT_SYMBOL_GPL(dev_pm_opp_free_cpufreq_table);
#endif	/* CONFIG_CPU_FREQ */

<<<<<<< HEAD
static void
_dev_pm_opp_cpumask_remove_table(const struct cpumask *cpumask, bool of)
=======
void _dev_pm_opp_cpumask_remove_table(const struct cpumask *cpumask, bool of)
>>>>>>> c8541203
{
	struct device *cpu_dev;
	int cpu;

	WARN_ON(cpumask_empty(cpumask));

	for_each_cpu(cpu, cpumask) {
		cpu_dev = get_cpu_device(cpu);
		if (!cpu_dev) {
			pr_err("%s: failed to get cpu%d device\n", __func__,
			       cpu);
			continue;
		}

		if (of)
			dev_pm_opp_of_remove_table(cpu_dev);
		else
			dev_pm_opp_remove_table(cpu_dev);
	}
}

/**
 * dev_pm_opp_cpumask_remove_table() - Removes OPP table for @cpumask
 * @cpumask:	cpumask for which OPP table needs to be removed
 *
 * This removes the OPP tables for CPUs present in the @cpumask.
 * This should be used to remove all the OPPs entries associated with
 * the cpus in @cpumask.
 *
 * Locking: The internal opp_table and opp structures are RCU protected.
 * Hence this function internally uses RCU updater strategy with mutex locks
 * to keep the integrity of the internal data structures. Callers should ensure
 * that this function is *NOT* called under RCU protection or in contexts where
 * mutex cannot be locked.
 */
void dev_pm_opp_cpumask_remove_table(const struct cpumask *cpumask)
{
	_dev_pm_opp_cpumask_remove_table(cpumask, false);
}
EXPORT_SYMBOL_GPL(dev_pm_opp_cpumask_remove_table);

<<<<<<< HEAD
#ifdef CONFIG_OF
/**
 * dev_pm_opp_of_cpumask_remove_table() - Removes OPP table for @cpumask
 * @cpumask:	cpumask for which OPP table needs to be removed
 *
 * This removes the OPP tables for CPUs present in the @cpumask.
 * This should be used only to remove static entries created from DT.
 *
 * Locking: The internal opp_table and opp structures are RCU protected.
 * Hence this function internally uses RCU updater strategy with mutex locks
 * to keep the integrity of the internal data structures. Callers should ensure
 * that this function is *NOT* called under RCU protection or in contexts where
 * mutex cannot be locked.
 */
void dev_pm_opp_of_cpumask_remove_table(const struct cpumask *cpumask)
{
	_dev_pm_opp_cpumask_remove_table(cpumask, true);
}
EXPORT_SYMBOL_GPL(dev_pm_opp_of_cpumask_remove_table);

/**
 * dev_pm_opp_of_cpumask_add_table() - Adds OPP table for @cpumask
 * @cpumask:	cpumask for which OPP table needs to be added.
 *
 * This adds the OPP tables for CPUs present in the @cpumask.
=======
/**
 * dev_pm_opp_set_sharing_cpus() - Mark OPP table as shared by few CPUs
 * @cpu_dev:	CPU device for which we do this operation
 * @cpumask:	cpumask of the CPUs which share the OPP table with @cpu_dev
 *
 * This marks OPP table of the @cpu_dev as shared by the CPUs present in
 * @cpumask.
 *
 * Returns -ENODEV if OPP table isn't already present.
>>>>>>> c8541203
 *
 * Locking: The internal opp_table and opp structures are RCU protected.
 * Hence this function internally uses RCU updater strategy with mutex locks
 * to keep the integrity of the internal data structures. Callers should ensure
 * that this function is *NOT* called under RCU protection or in contexts where
 * mutex cannot be locked.
 */
<<<<<<< HEAD
int dev_pm_opp_of_cpumask_add_table(const struct cpumask *cpumask)
{
	struct device *cpu_dev;
	int cpu, ret = 0;

	WARN_ON(cpumask_empty(cpumask));

	for_each_cpu(cpu, cpumask) {
		cpu_dev = get_cpu_device(cpu);
		if (!cpu_dev) {
			pr_err("%s: failed to get cpu%d device\n", __func__,
			       cpu);
			continue;
		}

		ret = dev_pm_opp_of_add_table(cpu_dev);
		if (ret) {
			pr_err("%s: couldn't find opp table for cpu:%d, %d\n",
			       __func__, cpu, ret);

			/* Free all other OPPs */
			dev_pm_opp_of_cpumask_remove_table(cpumask);
			break;
		}
	}

	return ret;
}
EXPORT_SYMBOL_GPL(dev_pm_opp_of_cpumask_add_table);

/*
 * Works only for OPP v2 bindings.
=======
int dev_pm_opp_set_sharing_cpus(struct device *cpu_dev,
				const struct cpumask *cpumask)
{
	struct opp_device *opp_dev;
	struct opp_table *opp_table;
	struct device *dev;
	int cpu, ret = 0;

	mutex_lock(&opp_table_lock);

	opp_table = _find_opp_table(cpu_dev);
	if (IS_ERR(opp_table)) {
		ret = PTR_ERR(opp_table);
		goto unlock;
	}

	for_each_cpu(cpu, cpumask) {
		if (cpu == cpu_dev->id)
			continue;

		dev = get_cpu_device(cpu);
		if (!dev) {
			dev_err(cpu_dev, "%s: failed to get cpu%d device\n",
				__func__, cpu);
			continue;
		}

		opp_dev = _add_opp_dev(dev, opp_table);
		if (!opp_dev) {
			dev_err(dev, "%s: failed to add opp-dev for cpu%d device\n",
				__func__, cpu);
			continue;
		}

		/* Mark opp-table as multiple CPUs are sharing it now */
		opp_table->shared_opp = true;
	}
unlock:
	mutex_unlock(&opp_table_lock);

	return ret;
}
EXPORT_SYMBOL_GPL(dev_pm_opp_set_sharing_cpus);

/**
 * dev_pm_opp_get_sharing_cpus() - Get cpumask of CPUs sharing OPPs with @cpu_dev
 * @cpu_dev:	CPU device for which we do this operation
 * @cpumask:	cpumask to update with information of sharing CPUs
 *
 * This updates the @cpumask with CPUs that are sharing OPPs with @cpu_dev.
>>>>>>> c8541203
 *
 * Returns -ENODEV if OPP table isn't already present.
 *
 * Locking: The internal opp_table and opp structures are RCU protected.
 * Hence this function internally uses RCU updater strategy with mutex locks
 * to keep the integrity of the internal data structures. Callers should ensure
 * that this function is *NOT* called under RCU protection or in contexts where
 * mutex cannot be locked.
 */
<<<<<<< HEAD
/**
 * dev_pm_opp_of_get_sharing_cpus() - Get cpumask of CPUs sharing OPPs with
 *				      @cpu_dev using operating-points-v2
 *				      bindings.
 *
 * @cpu_dev:	CPU device for which we do this operation
 * @cpumask:	cpumask to update with information of sharing CPUs
 *
 * This updates the @cpumask with CPUs that are sharing OPPs with @cpu_dev.
 *
 * Returns -ENOENT if operating-points-v2 isn't present for @cpu_dev.
 *
 * Locking: The internal opp_table and opp structures are RCU protected.
 * Hence this function internally uses RCU updater strategy with mutex locks
 * to keep the integrity of the internal data structures. Callers should ensure
 * that this function is *NOT* called under RCU protection or in contexts where
 * mutex cannot be locked.
 */
int dev_pm_opp_of_get_sharing_cpus(struct device *cpu_dev, struct cpumask *cpumask)
=======
int dev_pm_opp_get_sharing_cpus(struct device *cpu_dev, struct cpumask *cpumask)
>>>>>>> c8541203
{
	struct opp_device *opp_dev;
	struct opp_table *opp_table;
	int ret = 0;

	mutex_lock(&opp_table_lock);

	opp_table = _find_opp_table(cpu_dev);
	if (IS_ERR(opp_table)) {
		ret = PTR_ERR(opp_table);
		goto unlock;
	}

	cpumask_clear(cpumask);

	if (opp_table->shared_opp) {
		list_for_each_entry(opp_dev, &opp_table->dev_list, node)
			cpumask_set_cpu(opp_dev->dev->id, cpumask);
	} else {
		cpumask_set_cpu(cpu_dev->id, cpumask);
	}

unlock:
	mutex_unlock(&opp_table_lock);

	return ret;
}
<<<<<<< HEAD
EXPORT_SYMBOL_GPL(dev_pm_opp_of_get_sharing_cpus);
#endif

/**
 * dev_pm_opp_set_sharing_cpus() - Mark OPP table as shared by few CPUs
 * @cpu_dev:	CPU device for which we do this operation
 * @cpumask:	cpumask of the CPUs which share the OPP table with @cpu_dev
 *
 * This marks OPP table of the @cpu_dev as shared by the CPUs present in
 * @cpumask.
 *
 * Returns -ENODEV if OPP table isn't already present.
 *
 * Locking: The internal opp_table and opp structures are RCU protected.
 * Hence this function internally uses RCU updater strategy with mutex locks
 * to keep the integrity of the internal data structures. Callers should ensure
 * that this function is *NOT* called under RCU protection or in contexts where
 * mutex cannot be locked.
 */
int dev_pm_opp_set_sharing_cpus(struct device *cpu_dev,
				const struct cpumask *cpumask)
{
	struct opp_device *opp_dev;
	struct opp_table *opp_table;
	struct device *dev;
	int cpu, ret = 0;

	mutex_lock(&opp_table_lock);

	opp_table = _find_opp_table(cpu_dev);
	if (IS_ERR(opp_table)) {
		ret = PTR_ERR(opp_table);
		goto unlock;
	}

	for_each_cpu(cpu, cpumask) {
		if (cpu == cpu_dev->id)
			continue;

		dev = get_cpu_device(cpu);
		if (!dev) {
			dev_err(cpu_dev, "%s: failed to get cpu%d device\n",
				__func__, cpu);
			continue;
		}

		opp_dev = _add_opp_dev(dev, opp_table);
		if (!opp_dev) {
			dev_err(dev, "%s: failed to add opp-dev for cpu%d device\n",
				__func__, cpu);
			continue;
		}

		/* Mark opp-table as multiple CPUs are sharing it now */
		opp_table->shared_opp = true;
	}
unlock:
	mutex_unlock(&opp_table_lock);

	return ret;
}
EXPORT_SYMBOL_GPL(dev_pm_opp_set_sharing_cpus);

/**
 * dev_pm_opp_get_sharing_cpus() - Get cpumask of CPUs sharing OPPs with @cpu_dev
 * @cpu_dev:	CPU device for which we do this operation
 * @cpumask:	cpumask to update with information of sharing CPUs
 *
 * This updates the @cpumask with CPUs that are sharing OPPs with @cpu_dev.
 *
 * Returns -ENODEV if OPP table isn't already present.
 *
 * Locking: The internal opp_table and opp structures are RCU protected.
 * Hence this function internally uses RCU updater strategy with mutex locks
 * to keep the integrity of the internal data structures. Callers should ensure
 * that this function is *NOT* called under RCU protection or in contexts where
 * mutex cannot be locked.
 */
int dev_pm_opp_get_sharing_cpus(struct device *cpu_dev, struct cpumask *cpumask)
{
	struct opp_device *opp_dev;
	struct opp_table *opp_table;
	int ret = 0;

	mutex_lock(&opp_table_lock);

	opp_table = _find_opp_table(cpu_dev);
	if (IS_ERR(opp_table)) {
		ret = PTR_ERR(opp_table);
		goto unlock;
	}

	cpumask_clear(cpumask);

	if (opp_table->shared_opp) {
		list_for_each_entry(opp_dev, &opp_table->dev_list, node)
			cpumask_set_cpu(opp_dev->dev->id, cpumask);
	} else {
		cpumask_set_cpu(cpu_dev->id, cpumask);
	}

unlock:
	mutex_unlock(&opp_table_lock);

	return ret;
}
=======
>>>>>>> c8541203
EXPORT_SYMBOL_GPL(dev_pm_opp_get_sharing_cpus);<|MERGE_RESOLUTION|>--- conflicted
+++ resolved
@@ -118,12 +118,7 @@
 EXPORT_SYMBOL_GPL(dev_pm_opp_free_cpufreq_table);
 #endif	/* CONFIG_CPU_FREQ */
 
-<<<<<<< HEAD
-static void
-_dev_pm_opp_cpumask_remove_table(const struct cpumask *cpumask, bool of)
-=======
 void _dev_pm_opp_cpumask_remove_table(const struct cpumask *cpumask, bool of)
->>>>>>> c8541203
 {
 	struct device *cpu_dev;
 	int cpu;
@@ -165,14 +160,15 @@
 }
 EXPORT_SYMBOL_GPL(dev_pm_opp_cpumask_remove_table);
 
-<<<<<<< HEAD
-#ifdef CONFIG_OF
-/**
- * dev_pm_opp_of_cpumask_remove_table() - Removes OPP table for @cpumask
- * @cpumask:	cpumask for which OPP table needs to be removed
- *
- * This removes the OPP tables for CPUs present in the @cpumask.
- * This should be used only to remove static entries created from DT.
+/**
+ * dev_pm_opp_set_sharing_cpus() - Mark OPP table as shared by few CPUs
+ * @cpu_dev:	CPU device for which we do this operation
+ * @cpumask:	cpumask of the CPUs which share the OPP table with @cpu_dev
+ *
+ * This marks OPP table of the @cpu_dev as shared by the CPUs present in
+ * @cpumask.
+ *
+ * Returns -ENODEV if OPP table isn't already present.
  *
  * Locking: The internal opp_table and opp structures are RCU protected.
  * Hence this function internally uses RCU updater strategy with mutex locks
@@ -180,28 +176,58 @@
  * that this function is *NOT* called under RCU protection or in contexts where
  * mutex cannot be locked.
  */
-void dev_pm_opp_of_cpumask_remove_table(const struct cpumask *cpumask)
-{
-	_dev_pm_opp_cpumask_remove_table(cpumask, true);
-}
-EXPORT_SYMBOL_GPL(dev_pm_opp_of_cpumask_remove_table);
-
-/**
- * dev_pm_opp_of_cpumask_add_table() - Adds OPP table for @cpumask
- * @cpumask:	cpumask for which OPP table needs to be added.
- *
- * This adds the OPP tables for CPUs present in the @cpumask.
-=======
-/**
- * dev_pm_opp_set_sharing_cpus() - Mark OPP table as shared by few CPUs
+int dev_pm_opp_set_sharing_cpus(struct device *cpu_dev,
+				const struct cpumask *cpumask)
+{
+	struct opp_device *opp_dev;
+	struct opp_table *opp_table;
+	struct device *dev;
+	int cpu, ret = 0;
+
+	mutex_lock(&opp_table_lock);
+
+	opp_table = _find_opp_table(cpu_dev);
+	if (IS_ERR(opp_table)) {
+		ret = PTR_ERR(opp_table);
+		goto unlock;
+	}
+
+	for_each_cpu(cpu, cpumask) {
+		if (cpu == cpu_dev->id)
+			continue;
+
+		dev = get_cpu_device(cpu);
+		if (!dev) {
+			dev_err(cpu_dev, "%s: failed to get cpu%d device\n",
+				__func__, cpu);
+			continue;
+		}
+
+		opp_dev = _add_opp_dev(dev, opp_table);
+		if (!opp_dev) {
+			dev_err(dev, "%s: failed to add opp-dev for cpu%d device\n",
+				__func__, cpu);
+			continue;
+		}
+
+		/* Mark opp-table as multiple CPUs are sharing it now */
+		opp_table->shared_opp = true;
+	}
+unlock:
+	mutex_unlock(&opp_table_lock);
+
+	return ret;
+}
+EXPORT_SYMBOL_GPL(dev_pm_opp_set_sharing_cpus);
+
+/**
+ * dev_pm_opp_get_sharing_cpus() - Get cpumask of CPUs sharing OPPs with @cpu_dev
  * @cpu_dev:	CPU device for which we do this operation
- * @cpumask:	cpumask of the CPUs which share the OPP table with @cpu_dev
- *
- * This marks OPP table of the @cpu_dev as shared by the CPUs present in
- * @cpumask.
+ * @cpumask:	cpumask to update with information of sharing CPUs
+ *
+ * This updates the @cpumask with CPUs that are sharing OPPs with @cpu_dev.
  *
  * Returns -ENODEV if OPP table isn't already present.
->>>>>>> c8541203
  *
  * Locking: The internal opp_table and opp structures are RCU protected.
  * Hence this function internally uses RCU updater strategy with mutex locks
@@ -209,123 +235,7 @@
  * that this function is *NOT* called under RCU protection or in contexts where
  * mutex cannot be locked.
  */
-<<<<<<< HEAD
-int dev_pm_opp_of_cpumask_add_table(const struct cpumask *cpumask)
-{
-	struct device *cpu_dev;
-	int cpu, ret = 0;
-
-	WARN_ON(cpumask_empty(cpumask));
-
-	for_each_cpu(cpu, cpumask) {
-		cpu_dev = get_cpu_device(cpu);
-		if (!cpu_dev) {
-			pr_err("%s: failed to get cpu%d device\n", __func__,
-			       cpu);
-			continue;
-		}
-
-		ret = dev_pm_opp_of_add_table(cpu_dev);
-		if (ret) {
-			pr_err("%s: couldn't find opp table for cpu:%d, %d\n",
-			       __func__, cpu, ret);
-
-			/* Free all other OPPs */
-			dev_pm_opp_of_cpumask_remove_table(cpumask);
-			break;
-		}
-	}
-
-	return ret;
-}
-EXPORT_SYMBOL_GPL(dev_pm_opp_of_cpumask_add_table);
-
-/*
- * Works only for OPP v2 bindings.
-=======
-int dev_pm_opp_set_sharing_cpus(struct device *cpu_dev,
-				const struct cpumask *cpumask)
-{
-	struct opp_device *opp_dev;
-	struct opp_table *opp_table;
-	struct device *dev;
-	int cpu, ret = 0;
-
-	mutex_lock(&opp_table_lock);
-
-	opp_table = _find_opp_table(cpu_dev);
-	if (IS_ERR(opp_table)) {
-		ret = PTR_ERR(opp_table);
-		goto unlock;
-	}
-
-	for_each_cpu(cpu, cpumask) {
-		if (cpu == cpu_dev->id)
-			continue;
-
-		dev = get_cpu_device(cpu);
-		if (!dev) {
-			dev_err(cpu_dev, "%s: failed to get cpu%d device\n",
-				__func__, cpu);
-			continue;
-		}
-
-		opp_dev = _add_opp_dev(dev, opp_table);
-		if (!opp_dev) {
-			dev_err(dev, "%s: failed to add opp-dev for cpu%d device\n",
-				__func__, cpu);
-			continue;
-		}
-
-		/* Mark opp-table as multiple CPUs are sharing it now */
-		opp_table->shared_opp = true;
-	}
-unlock:
-	mutex_unlock(&opp_table_lock);
-
-	return ret;
-}
-EXPORT_SYMBOL_GPL(dev_pm_opp_set_sharing_cpus);
-
-/**
- * dev_pm_opp_get_sharing_cpus() - Get cpumask of CPUs sharing OPPs with @cpu_dev
- * @cpu_dev:	CPU device for which we do this operation
- * @cpumask:	cpumask to update with information of sharing CPUs
- *
- * This updates the @cpumask with CPUs that are sharing OPPs with @cpu_dev.
->>>>>>> c8541203
- *
- * Returns -ENODEV if OPP table isn't already present.
- *
- * Locking: The internal opp_table and opp structures are RCU protected.
- * Hence this function internally uses RCU updater strategy with mutex locks
- * to keep the integrity of the internal data structures. Callers should ensure
- * that this function is *NOT* called under RCU protection or in contexts where
- * mutex cannot be locked.
- */
-<<<<<<< HEAD
-/**
- * dev_pm_opp_of_get_sharing_cpus() - Get cpumask of CPUs sharing OPPs with
- *				      @cpu_dev using operating-points-v2
- *				      bindings.
- *
- * @cpu_dev:	CPU device for which we do this operation
- * @cpumask:	cpumask to update with information of sharing CPUs
- *
- * This updates the @cpumask with CPUs that are sharing OPPs with @cpu_dev.
- *
- * Returns -ENOENT if operating-points-v2 isn't present for @cpu_dev.
- *
- * Locking: The internal opp_table and opp structures are RCU protected.
- * Hence this function internally uses RCU updater strategy with mutex locks
- * to keep the integrity of the internal data structures. Callers should ensure
- * that this function is *NOT* called under RCU protection or in contexts where
- * mutex cannot be locked.
- */
-int dev_pm_opp_of_get_sharing_cpus(struct device *cpu_dev, struct cpumask *cpumask)
-=======
 int dev_pm_opp_get_sharing_cpus(struct device *cpu_dev, struct cpumask *cpumask)
->>>>>>> c8541203
 {
 	struct opp_device *opp_dev;
 	struct opp_table *opp_table;
@@ -353,113 +263,4 @@
 
 	return ret;
 }
-<<<<<<< HEAD
-EXPORT_SYMBOL_GPL(dev_pm_opp_of_get_sharing_cpus);
-#endif
-
-/**
- * dev_pm_opp_set_sharing_cpus() - Mark OPP table as shared by few CPUs
- * @cpu_dev:	CPU device for which we do this operation
- * @cpumask:	cpumask of the CPUs which share the OPP table with @cpu_dev
- *
- * This marks OPP table of the @cpu_dev as shared by the CPUs present in
- * @cpumask.
- *
- * Returns -ENODEV if OPP table isn't already present.
- *
- * Locking: The internal opp_table and opp structures are RCU protected.
- * Hence this function internally uses RCU updater strategy with mutex locks
- * to keep the integrity of the internal data structures. Callers should ensure
- * that this function is *NOT* called under RCU protection or in contexts where
- * mutex cannot be locked.
- */
-int dev_pm_opp_set_sharing_cpus(struct device *cpu_dev,
-				const struct cpumask *cpumask)
-{
-	struct opp_device *opp_dev;
-	struct opp_table *opp_table;
-	struct device *dev;
-	int cpu, ret = 0;
-
-	mutex_lock(&opp_table_lock);
-
-	opp_table = _find_opp_table(cpu_dev);
-	if (IS_ERR(opp_table)) {
-		ret = PTR_ERR(opp_table);
-		goto unlock;
-	}
-
-	for_each_cpu(cpu, cpumask) {
-		if (cpu == cpu_dev->id)
-			continue;
-
-		dev = get_cpu_device(cpu);
-		if (!dev) {
-			dev_err(cpu_dev, "%s: failed to get cpu%d device\n",
-				__func__, cpu);
-			continue;
-		}
-
-		opp_dev = _add_opp_dev(dev, opp_table);
-		if (!opp_dev) {
-			dev_err(dev, "%s: failed to add opp-dev for cpu%d device\n",
-				__func__, cpu);
-			continue;
-		}
-
-		/* Mark opp-table as multiple CPUs are sharing it now */
-		opp_table->shared_opp = true;
-	}
-unlock:
-	mutex_unlock(&opp_table_lock);
-
-	return ret;
-}
-EXPORT_SYMBOL_GPL(dev_pm_opp_set_sharing_cpus);
-
-/**
- * dev_pm_opp_get_sharing_cpus() - Get cpumask of CPUs sharing OPPs with @cpu_dev
- * @cpu_dev:	CPU device for which we do this operation
- * @cpumask:	cpumask to update with information of sharing CPUs
- *
- * This updates the @cpumask with CPUs that are sharing OPPs with @cpu_dev.
- *
- * Returns -ENODEV if OPP table isn't already present.
- *
- * Locking: The internal opp_table and opp structures are RCU protected.
- * Hence this function internally uses RCU updater strategy with mutex locks
- * to keep the integrity of the internal data structures. Callers should ensure
- * that this function is *NOT* called under RCU protection or in contexts where
- * mutex cannot be locked.
- */
-int dev_pm_opp_get_sharing_cpus(struct device *cpu_dev, struct cpumask *cpumask)
-{
-	struct opp_device *opp_dev;
-	struct opp_table *opp_table;
-	int ret = 0;
-
-	mutex_lock(&opp_table_lock);
-
-	opp_table = _find_opp_table(cpu_dev);
-	if (IS_ERR(opp_table)) {
-		ret = PTR_ERR(opp_table);
-		goto unlock;
-	}
-
-	cpumask_clear(cpumask);
-
-	if (opp_table->shared_opp) {
-		list_for_each_entry(opp_dev, &opp_table->dev_list, node)
-			cpumask_set_cpu(opp_dev->dev->id, cpumask);
-	} else {
-		cpumask_set_cpu(cpu_dev->id, cpumask);
-	}
-
-unlock:
-	mutex_unlock(&opp_table_lock);
-
-	return ret;
-}
-=======
->>>>>>> c8541203
 EXPORT_SYMBOL_GPL(dev_pm_opp_get_sharing_cpus);