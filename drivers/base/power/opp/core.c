/*
 * Generic OPP Interface
 *
 * Copyright (C) 2009-2010 Texas Instruments Incorporated.
 *	Nishanth Menon
 *	Romit Dasgupta
 *	Kevin Hilman
 *
 * This program is free software; you can redistribute it and/or modify
 * it under the terms of the GNU General Public License version 2 as
 * published by the Free Software Foundation.
 */

#define pr_fmt(fmt) KBUILD_MODNAME ": " fmt

#include <linux/clk.h>
#include <linux/errno.h>
#include <linux/err.h>
#include <linux/slab.h>
#include <linux/device.h>
#include <linux/export.h>
#include <linux/regulator/consumer.h>

#include "opp.h"

/*
 * The root of the list of all opp-tables. All opp_table structures branch off
 * from here, with each opp_table containing the list of opps it supports in
 * various states of availability.
 */
LIST_HEAD(opp_tables);
/* Lock to allow exclusive modification to the device and opp lists */
DEFINE_MUTEX(opp_table_lock);

#define opp_rcu_lockdep_assert()					\
do {									\
	RCU_LOCKDEP_WARN(!rcu_read_lock_held() &&			\
			 !lockdep_is_held(&opp_table_lock),		\
			 "Missing rcu_read_lock() or "			\
			 "opp_table_lock protection");			\
} while (0)

static struct opp_device *_find_opp_dev(const struct device *dev,
					struct opp_table *opp_table)
{
	struct opp_device *opp_dev;

	list_for_each_entry(opp_dev, &opp_table->dev_list, node)
		if (opp_dev->dev == dev)
			return opp_dev;

	return NULL;
}

/**
 * _find_opp_table() - find opp_table struct using device pointer
 * @dev:	device pointer used to lookup OPP table
 *
 * Search OPP table for one containing matching device. Does a RCU reader
 * operation to grab the pointer needed.
 *
 * Return: pointer to 'struct opp_table' if found, otherwise -ENODEV or
 * -EINVAL based on type of error.
 *
 * Locking: For readers, this function must be called under rcu_read_lock().
 * opp_table is a RCU protected pointer, which means that opp_table is valid
 * as long as we are under RCU lock.
 *
 * For Writers, this function must be called with opp_table_lock held.
 */
struct opp_table *_find_opp_table(struct device *dev)
{
	struct opp_table *opp_table;

	opp_rcu_lockdep_assert();

	if (IS_ERR_OR_NULL(dev)) {
		pr_err("%s: Invalid parameters\n", __func__);
		return ERR_PTR(-EINVAL);
	}

	list_for_each_entry_rcu(opp_table, &opp_tables, node)
		if (_find_opp_dev(dev, opp_table))
			return opp_table;

	return ERR_PTR(-ENODEV);
}

/**
 * dev_pm_opp_get_voltage() - Gets the voltage corresponding to an opp
 * @opp:	opp for which voltage has to be returned for
 *
 * Return: voltage in micro volt corresponding to the opp, else
 * return 0
 *
 * Locking: This function must be called under rcu_read_lock(). opp is a rcu
 * protected pointer. This means that opp which could have been fetched by
 * opp_find_freq_{exact,ceil,floor} functions is valid as long as we are
 * under RCU lock. The pointer returned by the opp_find_freq family must be
 * used in the same section as the usage of this function with the pointer
 * prior to unlocking with rcu_read_unlock() to maintain the integrity of the
 * pointer.
 */
unsigned long dev_pm_opp_get_voltage(struct dev_pm_opp *opp)
{
	struct dev_pm_opp *tmp_opp;
	unsigned long v = 0;

	opp_rcu_lockdep_assert();

	tmp_opp = rcu_dereference(opp);
	if (IS_ERR_OR_NULL(tmp_opp))
		pr_err("%s: Invalid parameters\n", __func__);
	else
		v = tmp_opp->u_volt;

	return v;
}
EXPORT_SYMBOL_GPL(dev_pm_opp_get_voltage);

/**
 * dev_pm_opp_get_freq() - Gets the frequency corresponding to an available opp
 * @opp:	opp for which frequency has to be returned for
 *
 * Return: frequency in hertz corresponding to the opp, else
 * return 0
 *
 * Locking: This function must be called under rcu_read_lock(). opp is a rcu
 * protected pointer. This means that opp which could have been fetched by
 * opp_find_freq_{exact,ceil,floor} functions is valid as long as we are
 * under RCU lock. The pointer returned by the opp_find_freq family must be
 * used in the same section as the usage of this function with the pointer
 * prior to unlocking with rcu_read_unlock() to maintain the integrity of the
 * pointer.
 */
unsigned long dev_pm_opp_get_freq(struct dev_pm_opp *opp)
{
	struct dev_pm_opp *tmp_opp;
	unsigned long f = 0;

	opp_rcu_lockdep_assert();

	tmp_opp = rcu_dereference(opp);
	if (IS_ERR_OR_NULL(tmp_opp) || !tmp_opp->available)
		pr_err("%s: Invalid parameters\n", __func__);
	else
		f = tmp_opp->rate;

	return f;
}
EXPORT_SYMBOL_GPL(dev_pm_opp_get_freq);

/**
 * dev_pm_opp_is_turbo() - Returns if opp is turbo OPP or not
 * @opp: opp for which turbo mode is being verified
 *
 * Turbo OPPs are not for normal use, and can be enabled (under certain
 * conditions) for short duration of times to finish high throughput work
 * quickly. Running on them for longer times may overheat the chip.
 *
 * Return: true if opp is turbo opp, else false.
 *
 * Locking: This function must be called under rcu_read_lock(). opp is a rcu
 * protected pointer. This means that opp which could have been fetched by
 * opp_find_freq_{exact,ceil,floor} functions is valid as long as we are
 * under RCU lock. The pointer returned by the opp_find_freq family must be
 * used in the same section as the usage of this function with the pointer
 * prior to unlocking with rcu_read_unlock() to maintain the integrity of the
 * pointer.
 */
bool dev_pm_opp_is_turbo(struct dev_pm_opp *opp)
{
	struct dev_pm_opp *tmp_opp;

	opp_rcu_lockdep_assert();

	tmp_opp = rcu_dereference(opp);
	if (IS_ERR_OR_NULL(tmp_opp) || !tmp_opp->available) {
		pr_err("%s: Invalid parameters\n", __func__);
		return false;
	}

	return tmp_opp->turbo;
}
EXPORT_SYMBOL_GPL(dev_pm_opp_is_turbo);

/**
 * dev_pm_opp_get_max_clock_latency() - Get max clock latency in nanoseconds
 * @dev:	device for which we do this operation
 *
 * Return: This function returns the max clock latency in nanoseconds.
 *
 * Locking: This function takes rcu_read_lock().
 */
unsigned long dev_pm_opp_get_max_clock_latency(struct device *dev)
{
	struct opp_table *opp_table;
	unsigned long clock_latency_ns;

	rcu_read_lock();

	opp_table = _find_opp_table(dev);
	if (IS_ERR(opp_table))
		clock_latency_ns = 0;
	else
		clock_latency_ns = opp_table->clock_latency_ns_max;

	rcu_read_unlock();
	return clock_latency_ns;
}
EXPORT_SYMBOL_GPL(dev_pm_opp_get_max_clock_latency);

/**
 * dev_pm_opp_get_max_volt_latency() - Get max voltage latency in nanoseconds
 * @dev: device for which we do this operation
 *
 * Return: This function returns the max voltage latency in nanoseconds.
 *
 * Locking: This function takes rcu_read_lock().
 */
unsigned long dev_pm_opp_get_max_volt_latency(struct device *dev)
{
	struct opp_table *opp_table;
	struct dev_pm_opp *opp;
	struct regulator *reg;
	unsigned long latency_ns = 0;
	unsigned long min_uV = ~0, max_uV = 0;
	int ret;

	rcu_read_lock();

	opp_table = _find_opp_table(dev);
	if (IS_ERR(opp_table)) {
		rcu_read_unlock();
		return 0;
	}

	reg = opp_table->regulator;
	if (IS_ERR(reg)) {
		/* Regulator may not be required for device */
		rcu_read_unlock();
		return 0;
	}

	list_for_each_entry_rcu(opp, &opp_table->opp_list, node) {
		if (!opp->available)
			continue;

		if (opp->u_volt_min < min_uV)
			min_uV = opp->u_volt_min;
		if (opp->u_volt_max > max_uV)
			max_uV = opp->u_volt_max;
	}

	rcu_read_unlock();

	/*
	 * The caller needs to ensure that opp_table (and hence the regulator)
	 * isn't freed, while we are executing this routine.
	 */
	ret = regulator_set_voltage_time(reg, min_uV, max_uV);
	if (ret > 0)
		latency_ns = ret * 1000;

	return latency_ns;
}
EXPORT_SYMBOL_GPL(dev_pm_opp_get_max_volt_latency);

/**
 * dev_pm_opp_get_max_transition_latency() - Get max transition latency in
 *					     nanoseconds
 * @dev: device for which we do this operation
 *
 * Return: This function returns the max transition latency, in nanoseconds, to
 * switch from one OPP to other.
 *
 * Locking: This function takes rcu_read_lock().
 */
unsigned long dev_pm_opp_get_max_transition_latency(struct device *dev)
{
	return dev_pm_opp_get_max_volt_latency(dev) +
		dev_pm_opp_get_max_clock_latency(dev);
}
EXPORT_SYMBOL_GPL(dev_pm_opp_get_max_transition_latency);

/**
 * dev_pm_opp_get_suspend_opp() - Get suspend opp
 * @dev:	device for which we do this operation
 *
 * Return: This function returns pointer to the suspend opp if it is
 * defined and available, otherwise it returns NULL.
 *
 * Locking: This function must be called under rcu_read_lock(). opp is a rcu
 * protected pointer. The reason for the same is that the opp pointer which is
 * returned will remain valid for use with opp_get_{voltage, freq} only while
 * under the locked area. The pointer returned must be used prior to unlocking
 * with rcu_read_unlock() to maintain the integrity of the pointer.
 */
struct dev_pm_opp *dev_pm_opp_get_suspend_opp(struct device *dev)
{
	struct opp_table *opp_table;

	opp_rcu_lockdep_assert();

	opp_table = _find_opp_table(dev);
	if (IS_ERR(opp_table) || !opp_table->suspend_opp ||
	    !opp_table->suspend_opp->available)
		return NULL;

	return opp_table->suspend_opp;
}
EXPORT_SYMBOL_GPL(dev_pm_opp_get_suspend_opp);

/**
 * dev_pm_opp_get_opp_count() - Get number of opps available in the opp table
 * @dev:	device for which we do this operation
 *
 * Return: This function returns the number of available opps if there are any,
 * else returns 0 if none or the corresponding error value.
 *
 * Locking: This function takes rcu_read_lock().
 */
int dev_pm_opp_get_opp_count(struct device *dev)
{
	struct opp_table *opp_table;
	struct dev_pm_opp *temp_opp;
	int count = 0;

	rcu_read_lock();

	opp_table = _find_opp_table(dev);
	if (IS_ERR(opp_table)) {
		count = PTR_ERR(opp_table);
		dev_err(dev, "%s: OPP table not found (%d)\n",
			__func__, count);
		goto out_unlock;
	}

	list_for_each_entry_rcu(temp_opp, &opp_table->opp_list, node) {
		if (temp_opp->available)
			count++;
	}

out_unlock:
	rcu_read_unlock();
	return count;
}
EXPORT_SYMBOL_GPL(dev_pm_opp_get_opp_count);

/**
 * dev_pm_opp_find_freq_exact() - search for an exact frequency
 * @dev:		device for which we do this operation
 * @freq:		frequency to search for
 * @available:		true/false - match for available opp
 *
 * Return: Searches for exact match in the opp table and returns pointer to the
 * matching opp if found, else returns ERR_PTR in case of error and should
 * be handled using IS_ERR. Error return values can be:
 * EINVAL:	for bad pointer
 * ERANGE:	no match found for search
 * ENODEV:	if device not found in list of registered devices
 *
 * Note: available is a modifier for the search. if available=true, then the
 * match is for exact matching frequency and is available in the stored OPP
 * table. if false, the match is for exact frequency which is not available.
 *
 * This provides a mechanism to enable an opp which is not available currently
 * or the opposite as well.
 *
 * Locking: This function must be called under rcu_read_lock(). opp is a rcu
 * protected pointer. The reason for the same is that the opp pointer which is
 * returned will remain valid for use with opp_get_{voltage, freq} only while
 * under the locked area. The pointer returned must be used prior to unlocking
 * with rcu_read_unlock() to maintain the integrity of the pointer.
 */
struct dev_pm_opp *dev_pm_opp_find_freq_exact(struct device *dev,
					      unsigned long freq,
					      bool available)
{
	struct opp_table *opp_table;
	struct dev_pm_opp *temp_opp, *opp = ERR_PTR(-ERANGE);

	opp_rcu_lockdep_assert();

	opp_table = _find_opp_table(dev);
	if (IS_ERR(opp_table)) {
		int r = PTR_ERR(opp_table);

		dev_err(dev, "%s: OPP table not found (%d)\n", __func__, r);
		return ERR_PTR(r);
	}

	list_for_each_entry_rcu(temp_opp, &opp_table->opp_list, node) {
		if (temp_opp->available == available &&
				temp_opp->rate == freq) {
			opp = temp_opp;
			break;
		}
	}

	return opp;
}
EXPORT_SYMBOL_GPL(dev_pm_opp_find_freq_exact);

/**
 * dev_pm_opp_find_freq_ceil() - Search for an rounded ceil freq
 * @dev:	device for which we do this operation
 * @freq:	Start frequency
 *
 * Search for the matching ceil *available* OPP from a starting freq
 * for a device.
 *
 * Return: matching *opp and refreshes *freq accordingly, else returns
 * ERR_PTR in case of error and should be handled using IS_ERR. Error return
 * values can be:
 * EINVAL:	for bad pointer
 * ERANGE:	no match found for search
 * ENODEV:	if device not found in list of registered devices
 *
 * Locking: This function must be called under rcu_read_lock(). opp is a rcu
 * protected pointer. The reason for the same is that the opp pointer which is
 * returned will remain valid for use with opp_get_{voltage, freq} only while
 * under the locked area. The pointer returned must be used prior to unlocking
 * with rcu_read_unlock() to maintain the integrity of the pointer.
 */
struct dev_pm_opp *dev_pm_opp_find_freq_ceil(struct device *dev,
					     unsigned long *freq)
{
	struct opp_table *opp_table;
	struct dev_pm_opp *temp_opp, *opp = ERR_PTR(-ERANGE);

	opp_rcu_lockdep_assert();

	if (!dev || !freq) {
		dev_err(dev, "%s: Invalid argument freq=%p\n", __func__, freq);
		return ERR_PTR(-EINVAL);
	}

	opp_table = _find_opp_table(dev);
	if (IS_ERR(opp_table))
		return ERR_CAST(opp_table);

	list_for_each_entry_rcu(temp_opp, &opp_table->opp_list, node) {
		if (temp_opp->available && temp_opp->rate >= *freq) {
			opp = temp_opp;
			*freq = opp->rate;
			break;
		}
	}

	return opp;
}
EXPORT_SYMBOL_GPL(dev_pm_opp_find_freq_ceil);

/**
 * dev_pm_opp_find_freq_floor() - Search for a rounded floor freq
 * @dev:	device for which we do this operation
 * @freq:	Start frequency
 *
 * Search for the matching floor *available* OPP from a starting freq
 * for a device.
 *
 * Return: matching *opp and refreshes *freq accordingly, else returns
 * ERR_PTR in case of error and should be handled using IS_ERR. Error return
 * values can be:
 * EINVAL:	for bad pointer
 * ERANGE:	no match found for search
 * ENODEV:	if device not found in list of registered devices
 *
 * Locking: This function must be called under rcu_read_lock(). opp is a rcu
 * protected pointer. The reason for the same is that the opp pointer which is
 * returned will remain valid for use with opp_get_{voltage, freq} only while
 * under the locked area. The pointer returned must be used prior to unlocking
 * with rcu_read_unlock() to maintain the integrity of the pointer.
 */
struct dev_pm_opp *dev_pm_opp_find_freq_floor(struct device *dev,
					      unsigned long *freq)
{
	struct opp_table *opp_table;
	struct dev_pm_opp *temp_opp, *opp = ERR_PTR(-ERANGE);

	opp_rcu_lockdep_assert();

	if (!dev || !freq) {
		dev_err(dev, "%s: Invalid argument freq=%p\n", __func__, freq);
		return ERR_PTR(-EINVAL);
	}

	opp_table = _find_opp_table(dev);
	if (IS_ERR(opp_table))
		return ERR_CAST(opp_table);

	list_for_each_entry_rcu(temp_opp, &opp_table->opp_list, node) {
		if (temp_opp->available) {
			/* go to the next node, before choosing prev */
			if (temp_opp->rate > *freq)
				break;
			else
				opp = temp_opp;
		}
	}
	if (!IS_ERR(opp))
		*freq = opp->rate;

	return opp;
}
EXPORT_SYMBOL_GPL(dev_pm_opp_find_freq_floor);

/*
 * The caller needs to ensure that opp_table (and hence the clk) isn't freed,
 * while clk returned here is used.
 */
static struct clk *_get_opp_clk(struct device *dev)
{
	struct opp_table *opp_table;
	struct clk *clk;

	rcu_read_lock();

	opp_table = _find_opp_table(dev);
	if (IS_ERR(opp_table)) {
		dev_err(dev, "%s: device opp doesn't exist\n", __func__);
		clk = ERR_CAST(opp_table);
		goto unlock;
	}

	clk = opp_table->clk;
	if (IS_ERR(clk))
		dev_err(dev, "%s: No clock available for the device\n",
			__func__);

unlock:
	rcu_read_unlock();
	return clk;
}

static int _set_opp_voltage(struct device *dev, struct regulator *reg,
			    unsigned long u_volt, unsigned long u_volt_min,
			    unsigned long u_volt_max)
{
	int ret;

	/* Regulator not available for device */
	if (IS_ERR(reg)) {
		dev_dbg(dev, "%s: regulator not available: %ld\n", __func__,
			PTR_ERR(reg));
		return 0;
	}

	dev_dbg(dev, "%s: voltages (mV): %lu %lu %lu\n", __func__, u_volt_min,
		u_volt, u_volt_max);

	ret = regulator_set_voltage_triplet(reg, u_volt_min, u_volt,
					    u_volt_max);
	if (ret)
		dev_err(dev, "%s: failed to set voltage (%lu %lu %lu mV): %d\n",
			__func__, u_volt_min, u_volt, u_volt_max, ret);

	return ret;
}

/**
 * dev_pm_opp_set_rate() - Configure new OPP based on frequency
 * @dev:	 device for which we do this operation
 * @target_freq: frequency to achieve
 *
 * This configures the power-supplies and clock source to the levels specified
 * by the OPP corresponding to the target_freq.
 *
 * Locking: This function takes rcu_read_lock().
 */
int dev_pm_opp_set_rate(struct device *dev, unsigned long target_freq)
{
	struct opp_table *opp_table;
	struct dev_pm_opp *old_opp, *opp;
	struct regulator *reg;
	struct clk *clk;
	unsigned long freq, old_freq;
	unsigned long u_volt, u_volt_min, u_volt_max;
	unsigned long ou_volt, ou_volt_min, ou_volt_max;
	int ret;

	if (unlikely(!target_freq)) {
		dev_err(dev, "%s: Invalid target frequency %lu\n", __func__,
			target_freq);
		return -EINVAL;
	}

	clk = _get_opp_clk(dev);
	if (IS_ERR(clk))
		return PTR_ERR(clk);

	freq = clk_round_rate(clk, target_freq);
	if ((long)freq <= 0)
		freq = target_freq;

	old_freq = clk_get_rate(clk);

	/* Return early if nothing to do */
	if (old_freq == freq) {
		dev_dbg(dev, "%s: old/new frequencies (%lu Hz) are same, nothing to do\n",
			__func__, freq);
		return 0;
	}

	rcu_read_lock();

	opp_table = _find_opp_table(dev);
	if (IS_ERR(opp_table)) {
		dev_err(dev, "%s: device opp doesn't exist\n", __func__);
		rcu_read_unlock();
		return PTR_ERR(opp_table);
	}

	old_opp = dev_pm_opp_find_freq_ceil(dev, &old_freq);
	if (!IS_ERR(old_opp)) {
		ou_volt = old_opp->u_volt;
		ou_volt_min = old_opp->u_volt_min;
		ou_volt_max = old_opp->u_volt_max;
	} else {
		dev_err(dev, "%s: failed to find current OPP for freq %lu (%ld)\n",
			__func__, old_freq, PTR_ERR(old_opp));
	}

	opp = dev_pm_opp_find_freq_ceil(dev, &freq);
	if (IS_ERR(opp)) {
		ret = PTR_ERR(opp);
		dev_err(dev, "%s: failed to find OPP for freq %lu (%d)\n",
			__func__, freq, ret);
		rcu_read_unlock();
		return ret;
	}

	u_volt = opp->u_volt;
	u_volt_min = opp->u_volt_min;
	u_volt_max = opp->u_volt_max;

	reg = opp_table->regulator;

	rcu_read_unlock();

	/* Scaling up? Scale voltage before frequency */
	if (freq > old_freq) {
		ret = _set_opp_voltage(dev, reg, u_volt, u_volt_min,
				       u_volt_max);
		if (ret)
			goto restore_voltage;
	}

	/* Change frequency */

	dev_dbg(dev, "%s: switching OPP: %lu Hz --> %lu Hz\n",
		__func__, old_freq, freq);

	ret = clk_set_rate(clk, freq);
	if (ret) {
		dev_err(dev, "%s: failed to set clock rate: %d\n", __func__,
			ret);
		goto restore_voltage;
	}

	/* Scaling down? Scale voltage after frequency */
	if (freq < old_freq) {
		ret = _set_opp_voltage(dev, reg, u_volt, u_volt_min,
				       u_volt_max);
		if (ret)
			goto restore_freq;
	}

	return 0;

restore_freq:
	if (clk_set_rate(clk, old_freq))
		dev_err(dev, "%s: failed to restore old-freq (%lu Hz)\n",
			__func__, old_freq);
restore_voltage:
	/* This shouldn't harm even if the voltages weren't updated earlier */
	if (!IS_ERR(old_opp))
		_set_opp_voltage(dev, reg, ou_volt, ou_volt_min, ou_volt_max);

	return ret;
}
EXPORT_SYMBOL_GPL(dev_pm_opp_set_rate);

/* OPP-dev Helpers */
static void _kfree_opp_dev_rcu(struct rcu_head *head)
{
	struct opp_device *opp_dev;

	opp_dev = container_of(head, struct opp_device, rcu_head);
	kfree_rcu(opp_dev, rcu_head);
}

static void _remove_opp_dev(struct opp_device *opp_dev,
			    struct opp_table *opp_table)
{
	opp_debug_unregister(opp_dev, opp_table);
	list_del(&opp_dev->node);
	call_srcu(&opp_table->srcu_head.srcu, &opp_dev->rcu_head,
		  _kfree_opp_dev_rcu);
}

struct opp_device *_add_opp_dev(const struct device *dev,
				struct opp_table *opp_table)
{
	struct opp_device *opp_dev;
	int ret;

	opp_dev = kzalloc(sizeof(*opp_dev), GFP_KERNEL);
	if (!opp_dev)
		return NULL;

	/* Initialize opp-dev */
	opp_dev->dev = dev;
	list_add_rcu(&opp_dev->node, &opp_table->dev_list);

	/* Create debugfs entries for the opp_table */
	ret = opp_debug_register(opp_dev, opp_table);
	if (ret)
		dev_err(dev, "%s: Failed to register opp debugfs (%d)\n",
			__func__, ret);

	return opp_dev;
}

/**
 * _add_opp_table() - Find OPP table or allocate a new one
 * @dev:	device for which we do this operation
 *
 * It tries to find an existing table first, if it couldn't find one, it
 * allocates a new OPP table and returns that.
 *
 * Return: valid opp_table pointer if success, else NULL.
 */
static struct opp_table *_add_opp_table(struct device *dev)
{
	struct opp_table *opp_table;
	struct opp_device *opp_dev;
	int ret;

	/* Check for existing table for 'dev' first */
	opp_table = _find_opp_table(dev);
	if (!IS_ERR(opp_table))
		return opp_table;

	/*
	 * Allocate a new OPP table. In the infrequent case where a new
	 * device is needed to be added, we pay this penalty.
	 */
	opp_table = kzalloc(sizeof(*opp_table), GFP_KERNEL);
	if (!opp_table)
		return NULL;

	INIT_LIST_HEAD(&opp_table->dev_list);

	opp_dev = _add_opp_dev(dev, opp_table);
	if (!opp_dev) {
		kfree(opp_table);
		return NULL;
	}

	_of_init_opp_table(opp_table, dev);

	/* Set regulator to a non-NULL error value */
	opp_table->regulator = ERR_PTR(-ENXIO);

	/* Find clk for the device */
	opp_table->clk = clk_get(dev, NULL);
	if (IS_ERR(opp_table->clk)) {
		ret = PTR_ERR(opp_table->clk);
		if (ret != -EPROBE_DEFER)
			dev_dbg(dev, "%s: Couldn't find clock: %d\n", __func__,
				ret);
	}

	srcu_init_notifier_head(&opp_table->srcu_head);
	INIT_LIST_HEAD(&opp_table->opp_list);

	/* Secure the device table modification */
	list_add_rcu(&opp_table->node, &opp_tables);
	return opp_table;
}

/**
 * _kfree_device_rcu() - Free opp_table RCU handler
 * @head:	RCU head
 */
static void _kfree_device_rcu(struct rcu_head *head)
{
	struct opp_table *opp_table = container_of(head, struct opp_table,
						   rcu_head);

	kfree_rcu(opp_table, rcu_head);
}

/**
 * _remove_opp_table() - Removes a OPP table
 * @opp_table: OPP table to be removed.
 *
 * Removes/frees OPP table if it doesn't contain any OPPs.
 */
static void _remove_opp_table(struct opp_table *opp_table)
{
	struct opp_device *opp_dev;

	if (!list_empty(&opp_table->opp_list))
		return;

	if (opp_table->supported_hw)
		return;

	if (opp_table->prop_name)
		return;

	if (!IS_ERR(opp_table->regulator))
		return;

	/* Release clk */
	if (!IS_ERR(opp_table->clk))
		clk_put(opp_table->clk);

	opp_dev = list_first_entry(&opp_table->dev_list, struct opp_device,
				   node);

	_remove_opp_dev(opp_dev, opp_table);

	/* dev_list must be empty now */
	WARN_ON(!list_empty(&opp_table->dev_list));

	list_del_rcu(&opp_table->node);
	call_srcu(&opp_table->srcu_head.srcu, &opp_table->rcu_head,
		  _kfree_device_rcu);
}

/**
 * _kfree_opp_rcu() - Free OPP RCU handler
 * @head:	RCU head
 */
static void _kfree_opp_rcu(struct rcu_head *head)
{
	struct dev_pm_opp *opp = container_of(head, struct dev_pm_opp, rcu_head);

	kfree_rcu(opp, rcu_head);
}

/**
 * _opp_remove()  - Remove an OPP from a table definition
 * @opp_table:	points back to the opp_table struct this opp belongs to
 * @opp:	pointer to the OPP to remove
 * @notify:	OPP_EVENT_REMOVE notification should be sent or not
 *
 * This function removes an opp definition from the opp table.
 *
 * Locking: The internal opp_table and opp structures are RCU protected.
 * It is assumed that the caller holds required mutex for an RCU updater
 * strategy.
 */
void _opp_remove(struct opp_table *opp_table, struct dev_pm_opp *opp,
		 bool notify)
{
	/*
	 * Notify the changes in the availability of the operable
	 * frequency/voltage list.
	 */
	if (notify)
		srcu_notifier_call_chain(&opp_table->srcu_head,
					 OPP_EVENT_REMOVE, opp);
	opp_debug_remove_one(opp);
	list_del_rcu(&opp->node);
	call_srcu(&opp_table->srcu_head.srcu, &opp->rcu_head, _kfree_opp_rcu);

	_remove_opp_table(opp_table);
}

/**
 * dev_pm_opp_remove()  - Remove an OPP from OPP table
 * @dev:	device for which we do this operation
 * @freq:	OPP to remove with matching 'freq'
 *
 * This function removes an opp from the opp table.
 *
 * Locking: The internal opp_table and opp structures are RCU protected.
 * Hence this function internally uses RCU updater strategy with mutex locks
 * to keep the integrity of the internal data structures. Callers should ensure
 * that this function is *NOT* called under RCU protection or in contexts where
 * mutex cannot be locked.
 */
void dev_pm_opp_remove(struct device *dev, unsigned long freq)
{
	struct dev_pm_opp *opp;
	struct opp_table *opp_table;
	bool found = false;

	/* Hold our table modification lock here */
	mutex_lock(&opp_table_lock);

	opp_table = _find_opp_table(dev);
	if (IS_ERR(opp_table))
		goto unlock;

	list_for_each_entry(opp, &opp_table->opp_list, node) {
		if (opp->rate == freq) {
			found = true;
			break;
		}
	}

	if (!found) {
		dev_warn(dev, "%s: Couldn't find OPP with freq: %lu\n",
			 __func__, freq);
		goto unlock;
	}

	_opp_remove(opp_table, opp, true);
unlock:
	mutex_unlock(&opp_table_lock);
}
EXPORT_SYMBOL_GPL(dev_pm_opp_remove);

struct dev_pm_opp *_allocate_opp(struct device *dev,
				 struct opp_table **opp_table)
{
	struct dev_pm_opp *opp;

	/* allocate new OPP node */
	opp = kzalloc(sizeof(*opp), GFP_KERNEL);
	if (!opp)
		return NULL;

	INIT_LIST_HEAD(&opp->node);

	*opp_table = _add_opp_table(dev);
	if (!*opp_table) {
		kfree(opp);
		return NULL;
	}

	return opp;
}

static bool _opp_supported_by_regulators(struct dev_pm_opp *opp,
					 struct opp_table *opp_table)
{
	struct regulator *reg = opp_table->regulator;

	if (!IS_ERR(reg) &&
	    !regulator_is_supported_voltage(reg, opp->u_volt_min,
					    opp->u_volt_max)) {
		pr_warn("%s: OPP minuV: %lu maxuV: %lu, not supported by regulator\n",
			__func__, opp->u_volt_min, opp->u_volt_max);
		return false;
	}

	return true;
}

int _opp_add(struct device *dev, struct dev_pm_opp *new_opp,
	     struct opp_table *opp_table)
{
	struct dev_pm_opp *opp;
	struct list_head *head = &opp_table->opp_list;
	int ret;

	/*
	 * Insert new OPP in order of increasing frequency and discard if
	 * already present.
	 *
	 * Need to use &opp_table->opp_list in the condition part of the 'for'
	 * loop, don't replace it with head otherwise it will become an infinite
	 * loop.
	 */
	list_for_each_entry_rcu(opp, &opp_table->opp_list, node) {
		if (new_opp->rate > opp->rate) {
			head = &opp->node;
			continue;
		}

		if (new_opp->rate < opp->rate)
			break;

		/* Duplicate OPPs */
		dev_warn(dev, "%s: duplicate OPPs detected. Existing: freq: %lu, volt: %lu, enabled: %d. New: freq: %lu, volt: %lu, enabled: %d\n",
			 __func__, opp->rate, opp->u_volt, opp->available,
			 new_opp->rate, new_opp->u_volt, new_opp->available);

		return opp->available && new_opp->u_volt == opp->u_volt ?
			0 : -EEXIST;
	}

	new_opp->opp_table = opp_table;
	list_add_rcu(&new_opp->node, head);

	ret = opp_debug_create_one(new_opp, opp_table);
	if (ret)
		dev_err(dev, "%s: Failed to register opp to debugfs (%d)\n",
			__func__, ret);

	if (!_opp_supported_by_regulators(new_opp, opp_table)) {
		new_opp->available = false;
		dev_warn(dev, "%s: OPP not supported by regulators (%lu)\n",
			 __func__, new_opp->rate);
	}

	return 0;
}

/**
 * _opp_add_v1() - Allocate a OPP based on v1 bindings.
 * @dev:	device for which we do this operation
 * @freq:	Frequency in Hz for this OPP
 * @u_volt:	Voltage in uVolts for this OPP
 * @dynamic:	Dynamically added OPPs.
 *
 * This function adds an opp definition to the opp table and returns status.
 * The opp is made available by default and it can be controlled using
 * dev_pm_opp_enable/disable functions and may be removed by dev_pm_opp_remove.
 *
 * NOTE: "dynamic" parameter impacts OPPs added by the dev_pm_opp_of_add_table
 * and freed by dev_pm_opp_of_remove_table.
 *
 * Locking: The internal opp_table and opp structures are RCU protected.
 * Hence this function internally uses RCU updater strategy with mutex locks
 * to keep the integrity of the internal data structures. Callers should ensure
 * that this function is *NOT* called under RCU protection or in contexts where
 * mutex cannot be locked.
 *
 * Return:
 * 0		On success OR
 *		Duplicate OPPs (both freq and volt are same) and opp->available
 * -EEXIST	Freq are same and volt are different OR
 *		Duplicate OPPs (both freq and volt are same) and !opp->available
 * -ENOMEM	Memory allocation failure
 */
int _opp_add_v1(struct device *dev, unsigned long freq, long u_volt,
		bool dynamic)
{
	struct opp_table *opp_table;
	struct dev_pm_opp *new_opp;
	unsigned long tol;
	int ret;

	/* Hold our table modification lock here */
	mutex_lock(&opp_table_lock);

	new_opp = _allocate_opp(dev, &opp_table);
	if (!new_opp) {
		ret = -ENOMEM;
		goto unlock;
	}

	/* populate the opp table */
	new_opp->rate = freq;
	tol = u_volt * opp_table->voltage_tolerance_v1 / 100;
	new_opp->u_volt = u_volt;
	new_opp->u_volt_min = u_volt - tol;
	new_opp->u_volt_max = u_volt + tol;
	new_opp->available = true;
	new_opp->dynamic = dynamic;

	ret = _opp_add(dev, new_opp, opp_table);
	if (ret)
		goto free_opp;

	mutex_unlock(&opp_table_lock);

	/*
	 * Notify the changes in the availability of the operable
	 * frequency/voltage list.
	 */
	srcu_notifier_call_chain(&opp_table->srcu_head, OPP_EVENT_ADD, new_opp);
	return 0;

free_opp:
	_opp_remove(opp_table, new_opp, false);
unlock:
	mutex_unlock(&opp_table_lock);
	return ret;
}

/**
 * dev_pm_opp_set_supported_hw() - Set supported platforms
 * @dev: Device for which supported-hw has to be set.
 * @versions: Array of hierarchy of versions to match.
 * @count: Number of elements in the array.
 *
 * This is required only for the V2 bindings, and it enables a platform to
 * specify the hierarchy of versions it supports. OPP layer will then enable
 * OPPs, which are available for those versions, based on its 'opp-supported-hw'
 * property.
 *
 * Locking: The internal opp_table and opp structures are RCU protected.
 * Hence this function internally uses RCU updater strategy with mutex locks
 * to keep the integrity of the internal data structures. Callers should ensure
 * that this function is *NOT* called under RCU protection or in contexts where
 * mutex cannot be locked.
 */
int dev_pm_opp_set_supported_hw(struct device *dev, const u32 *versions,
				unsigned int count)
{
	struct opp_table *opp_table;
	int ret = 0;

	/* Hold our table modification lock here */
	mutex_lock(&opp_table_lock);

	opp_table = _add_opp_table(dev);
	if (!opp_table) {
		ret = -ENOMEM;
		goto unlock;
	}

	/* Make sure there are no concurrent readers while updating opp_table */
	WARN_ON(!list_empty(&opp_table->opp_list));

	/* Do we already have a version hierarchy associated with opp_table? */
	if (opp_table->supported_hw) {
		dev_err(dev, "%s: Already have supported hardware list\n",
			__func__);
		ret = -EBUSY;
		goto err;
	}

	opp_table->supported_hw = kmemdup(versions, count * sizeof(*versions),
					GFP_KERNEL);
	if (!opp_table->supported_hw) {
		ret = -ENOMEM;
		goto err;
	}

	opp_table->supported_hw_count = count;
	mutex_unlock(&opp_table_lock);
	return 0;

err:
	_remove_opp_table(opp_table);
unlock:
	mutex_unlock(&opp_table_lock);

	return ret;
}
EXPORT_SYMBOL_GPL(dev_pm_opp_set_supported_hw);

/**
 * dev_pm_opp_put_supported_hw() - Releases resources blocked for supported hw
 * @dev: Device for which supported-hw has to be put.
 *
 * This is required only for the V2 bindings, and is called for a matching
 * dev_pm_opp_set_supported_hw(). Until this is called, the opp_table structure
 * will not be freed.
 *
 * Locking: The internal opp_table and opp structures are RCU protected.
 * Hence this function internally uses RCU updater strategy with mutex locks
 * to keep the integrity of the internal data structures. Callers should ensure
 * that this function is *NOT* called under RCU protection or in contexts where
 * mutex cannot be locked.
 */
void dev_pm_opp_put_supported_hw(struct device *dev)
{
	struct opp_table *opp_table;

	/* Hold our table modification lock here */
	mutex_lock(&opp_table_lock);

	/* Check for existing table for 'dev' first */
	opp_table = _find_opp_table(dev);
	if (IS_ERR(opp_table)) {
		dev_err(dev, "Failed to find opp_table: %ld\n",
			PTR_ERR(opp_table));
		goto unlock;
	}

	/* Make sure there are no concurrent readers while updating opp_table */
	WARN_ON(!list_empty(&opp_table->opp_list));

	if (!opp_table->supported_hw) {
		dev_err(dev, "%s: Doesn't have supported hardware list\n",
			__func__);
		goto unlock;
	}

	kfree(opp_table->supported_hw);
	opp_table->supported_hw = NULL;
	opp_table->supported_hw_count = 0;

	/* Try freeing opp_table if this was the last blocking resource */
	_remove_opp_table(opp_table);

unlock:
	mutex_unlock(&opp_table_lock);
}
EXPORT_SYMBOL_GPL(dev_pm_opp_put_supported_hw);

/**
 * dev_pm_opp_set_prop_name() - Set prop-extn name
 * @dev: Device for which the prop-name has to be set.
 * @name: name to postfix to properties.
 *
 * This is required only for the V2 bindings, and it enables a platform to
 * specify the extn to be used for certain property names. The properties to
 * which the extension will apply are opp-microvolt and opp-microamp. OPP core
 * should postfix the property name with -<name> while looking for them.
 *
 * Locking: The internal opp_table and opp structures are RCU protected.
 * Hence this function internally uses RCU updater strategy with mutex locks
 * to keep the integrity of the internal data structures. Callers should ensure
 * that this function is *NOT* called under RCU protection or in contexts where
 * mutex cannot be locked.
 */
int dev_pm_opp_set_prop_name(struct device *dev, const char *name)
{
	struct opp_table *opp_table;
	int ret = 0;

	/* Hold our table modification lock here */
	mutex_lock(&opp_table_lock);

	opp_table = _add_opp_table(dev);
	if (!opp_table) {
		ret = -ENOMEM;
		goto unlock;
	}

	/* Make sure there are no concurrent readers while updating opp_table */
	WARN_ON(!list_empty(&opp_table->opp_list));

	/* Do we already have a prop-name associated with opp_table? */
	if (opp_table->prop_name) {
		dev_err(dev, "%s: Already have prop-name %s\n", __func__,
			opp_table->prop_name);
		ret = -EBUSY;
		goto err;
	}

	opp_table->prop_name = kstrdup(name, GFP_KERNEL);
	if (!opp_table->prop_name) {
		ret = -ENOMEM;
		goto err;
	}

	mutex_unlock(&opp_table_lock);
	return 0;

err:
	_remove_opp_table(opp_table);
unlock:
	mutex_unlock(&opp_table_lock);

	return ret;
}
EXPORT_SYMBOL_GPL(dev_pm_opp_set_prop_name);

/**
 * dev_pm_opp_put_prop_name() - Releases resources blocked for prop-name
 * @dev: Device for which the prop-name has to be put.
 *
 * This is required only for the V2 bindings, and is called for a matching
 * dev_pm_opp_set_prop_name(). Until this is called, the opp_table structure
 * will not be freed.
 *
 * Locking: The internal opp_table and opp structures are RCU protected.
 * Hence this function internally uses RCU updater strategy with mutex locks
 * to keep the integrity of the internal data structures. Callers should ensure
 * that this function is *NOT* called under RCU protection or in contexts where
 * mutex cannot be locked.
 */
void dev_pm_opp_put_prop_name(struct device *dev)
{
	struct opp_table *opp_table;

	/* Hold our table modification lock here */
	mutex_lock(&opp_table_lock);

	/* Check for existing table for 'dev' first */
	opp_table = _find_opp_table(dev);
	if (IS_ERR(opp_table)) {
		dev_err(dev, "Failed to find opp_table: %ld\n",
			PTR_ERR(opp_table));
		goto unlock;
	}

	/* Make sure there are no concurrent readers while updating opp_table */
	WARN_ON(!list_empty(&opp_table->opp_list));

	if (!opp_table->prop_name) {
		dev_err(dev, "%s: Doesn't have a prop-name\n", __func__);
		goto unlock;
	}

	kfree(opp_table->prop_name);
	opp_table->prop_name = NULL;

	/* Try freeing opp_table if this was the last blocking resource */
	_remove_opp_table(opp_table);

unlock:
	mutex_unlock(&opp_table_lock);
}
EXPORT_SYMBOL_GPL(dev_pm_opp_put_prop_name);

/**
 * dev_pm_opp_set_regulator() - Set regulator name for the device
 * @dev: Device for which regulator name is being set.
 * @name: Name of the regulator.
 *
 * In order to support OPP switching, OPP layer needs to know the name of the
 * device's regulator, as the core would be required to switch voltages as well.
 *
 * This must be called before any OPPs are initialized for the device.
 *
 * Locking: The internal opp_table and opp structures are RCU protected.
 * Hence this function internally uses RCU updater strategy with mutex locks
 * to keep the integrity of the internal data structures. Callers should ensure
 * that this function is *NOT* called under RCU protection or in contexts where
 * mutex cannot be locked.
 */
int dev_pm_opp_set_regulator(struct device *dev, const char *name)
{
	struct opp_table *opp_table;
	struct regulator *reg;
	int ret;

	mutex_lock(&opp_table_lock);

	opp_table = _add_opp_table(dev);
	if (!opp_table) {
		ret = -ENOMEM;
		goto unlock;
	}

	/* This should be called before OPPs are initialized */
	if (WARN_ON(!list_empty(&opp_table->opp_list))) {
		ret = -EBUSY;
		goto err;
	}

	/* Already have a regulator set */
	if (WARN_ON(!IS_ERR(opp_table->regulator))) {
		ret = -EBUSY;
		goto err;
	}
	/* Allocate the regulator */
	reg = regulator_get_optional(dev, name);
	if (IS_ERR(reg)) {
		ret = PTR_ERR(reg);
		if (ret != -EPROBE_DEFER)
			dev_err(dev, "%s: no regulator (%s) found: %d\n",
				__func__, name, ret);
		goto err;
	}

	opp_table->regulator = reg;

	mutex_unlock(&opp_table_lock);
	return 0;

err:
	_remove_opp_table(opp_table);
unlock:
	mutex_unlock(&opp_table_lock);

	return ret;
}
EXPORT_SYMBOL_GPL(dev_pm_opp_set_regulator);

/**
 * dev_pm_opp_put_regulator() - Releases resources blocked for regulator
 * @dev: Device for which regulator was set.
 *
 * Locking: The internal opp_table and opp structures are RCU protected.
 * Hence this function internally uses RCU updater strategy with mutex locks
 * to keep the integrity of the internal data structures. Callers should ensure
 * that this function is *NOT* called under RCU protection or in contexts where
 * mutex cannot be locked.
 */
void dev_pm_opp_put_regulator(struct device *dev)
{
	struct opp_table *opp_table;

	mutex_lock(&opp_table_lock);

	/* Check for existing table for 'dev' first */
	opp_table = _find_opp_table(dev);
	if (IS_ERR(opp_table)) {
		dev_err(dev, "Failed to find opp_table: %ld\n",
			PTR_ERR(opp_table));
		goto unlock;
	}

	if (IS_ERR(opp_table->regulator)) {
		dev_err(dev, "%s: Doesn't have regulator set\n", __func__);
		goto unlock;
	}

	/* Make sure there are no concurrent readers while updating opp_table */
	WARN_ON(!list_empty(&opp_table->opp_list));

	regulator_put(opp_table->regulator);
	opp_table->regulator = ERR_PTR(-ENXIO);

	/* Try freeing opp_table if this was the last blocking resource */
	_remove_opp_table(opp_table);

unlock:
	mutex_unlock(&opp_table_lock);
}
EXPORT_SYMBOL_GPL(dev_pm_opp_put_regulator);

/**
 * dev_pm_opp_add()  - Add an OPP table from a table definitions
 * @dev:	device for which we do this operation
 * @freq:	Frequency in Hz for this OPP
 * @u_volt:	Voltage in uVolts for this OPP
 *
 * This function adds an opp definition to the opp table and returns status.
 * The opp is made available by default and it can be controlled using
 * dev_pm_opp_enable/disable functions.
 *
 * Locking: The internal opp_table and opp structures are RCU protected.
 * Hence this function internally uses RCU updater strategy with mutex locks
 * to keep the integrity of the internal data structures. Callers should ensure
 * that this function is *NOT* called under RCU protection or in contexts where
 * mutex cannot be locked.
 *
 * Return:
 * 0		On success OR
 *		Duplicate OPPs (both freq and volt are same) and opp->available
 * -EEXIST	Freq are same and volt are different OR
 *		Duplicate OPPs (both freq and volt are same) and !opp->available
 * -ENOMEM	Memory allocation failure
 */
int dev_pm_opp_add(struct device *dev, unsigned long freq, unsigned long u_volt)
{
	return _opp_add_v1(dev, freq, u_volt, true);
}
EXPORT_SYMBOL_GPL(dev_pm_opp_add);

/**
 * _opp_set_availability() - helper to set the availability of an opp
 * @dev:		device for which we do this operation
 * @freq:		OPP frequency to modify availability
 * @availability_req:	availability status requested for this opp
 *
 * Set the availability of an OPP with an RCU operation, opp_{enable,disable}
 * share a common logic which is isolated here.
 *
 * Return: -EINVAL for bad pointers, -ENOMEM if no memory available for the
 * copy operation, returns 0 if no modification was done OR modification was
 * successful.
 *
 * Locking: The internal opp_table and opp structures are RCU protected.
 * Hence this function internally uses RCU updater strategy with mutex locks to
 * keep the integrity of the internal data structures. Callers should ensure
 * that this function is *NOT* called under RCU protection or in contexts where
 * mutex locking or synchronize_rcu() blocking calls cannot be used.
 */
static int _opp_set_availability(struct device *dev, unsigned long freq,
				 bool availability_req)
{
	struct opp_table *opp_table;
	struct dev_pm_opp *new_opp, *tmp_opp, *opp = ERR_PTR(-ENODEV);
	int r = 0;

	/* keep the node allocated */
	new_opp = kmalloc(sizeof(*new_opp), GFP_KERNEL);
	if (!new_opp)
		return -ENOMEM;

	mutex_lock(&opp_table_lock);

	/* Find the opp_table */
	opp_table = _find_opp_table(dev);
	if (IS_ERR(opp_table)) {
		r = PTR_ERR(opp_table);
		dev_warn(dev, "%s: Device OPP not found (%d)\n", __func__, r);
		goto unlock;
	}

	/* Do we have the frequency? */
	list_for_each_entry(tmp_opp, &opp_table->opp_list, node) {
		if (tmp_opp->rate == freq) {
			opp = tmp_opp;
			break;
		}
	}
	if (IS_ERR(opp)) {
		r = PTR_ERR(opp);
		goto unlock;
	}

	/* Is update really needed? */
	if (opp->available == availability_req)
		goto unlock;
	/* copy the old data over */
	*new_opp = *opp;

	/* plug in new node */
	new_opp->available = availability_req;

	list_replace_rcu(&opp->node, &new_opp->node);
	mutex_unlock(&opp_table_lock);
	call_srcu(&opp_table->srcu_head.srcu, &opp->rcu_head, _kfree_opp_rcu);

	/* Notify the change of the OPP availability */
	if (availability_req)
		srcu_notifier_call_chain(&opp_table->srcu_head,
					 OPP_EVENT_ENABLE, new_opp);
	else
		srcu_notifier_call_chain(&opp_table->srcu_head,
					 OPP_EVENT_DISABLE, new_opp);

	return 0;

unlock:
	mutex_unlock(&opp_table_lock);
	kfree(new_opp);
	return r;
}

/**
 * dev_pm_opp_enable() - Enable a specific OPP
 * @dev:	device for which we do this operation
 * @freq:	OPP frequency to enable
 *
 * Enables a provided opp. If the operation is valid, this returns 0, else the
 * corresponding error value. It is meant to be used for users an OPP available
 * after being temporarily made unavailable with dev_pm_opp_disable.
 *
 * Locking: The internal opp_table and opp structures are RCU protected.
 * Hence this function indirectly uses RCU and mutex locks to keep the
 * integrity of the internal data structures. Callers should ensure that
 * this function is *NOT* called under RCU protection or in contexts where
 * mutex locking or synchronize_rcu() blocking calls cannot be used.
 *
 * Return: -EINVAL for bad pointers, -ENOMEM if no memory available for the
 * copy operation, returns 0 if no modification was done OR modification was
 * successful.
 */
int dev_pm_opp_enable(struct device *dev, unsigned long freq)
{
	return _opp_set_availability(dev, freq, true);
}
EXPORT_SYMBOL_GPL(dev_pm_opp_enable);

/**
 * dev_pm_opp_disable() - Disable a specific OPP
 * @dev:	device for which we do this operation
 * @freq:	OPP frequency to disable
 *
 * Disables a provided opp. If the operation is valid, this returns
 * 0, else the corresponding error value. It is meant to be a temporary
 * control by users to make this OPP not available until the circumstances are
 * right to make it available again (with a call to dev_pm_opp_enable).
 *
 * Locking: The internal opp_table and opp structures are RCU protected.
 * Hence this function indirectly uses RCU and mutex locks to keep the
 * integrity of the internal data structures. Callers should ensure that
 * this function is *NOT* called under RCU protection or in contexts where
 * mutex locking or synchronize_rcu() blocking calls cannot be used.
 *
 * Return: -EINVAL for bad pointers, -ENOMEM if no memory available for the
 * copy operation, returns 0 if no modification was done OR modification was
 * successful.
 */
int dev_pm_opp_disable(struct device *dev, unsigned long freq)
{
	return _opp_set_availability(dev, freq, false);
}
EXPORT_SYMBOL_GPL(dev_pm_opp_disable);

/**
 * dev_pm_opp_get_notifier() - find notifier_head of the device with opp
 * @dev:	device pointer used to lookup OPP table.
 *
 * Return: pointer to  notifier head if found, otherwise -ENODEV or
 * -EINVAL based on type of error casted as pointer. value must be checked
 *  with IS_ERR to determine valid pointer or error result.
 *
 * Locking: This function must be called under rcu_read_lock(). opp_table is a
 * RCU protected pointer. The reason for the same is that the opp pointer which
 * is returned will remain valid for use with opp_get_{voltage, freq} only while
 * under the locked area. The pointer returned must be used prior to unlocking
 * with rcu_read_unlock() to maintain the integrity of the pointer.
 */
struct srcu_notifier_head *dev_pm_opp_get_notifier(struct device *dev)
{
	struct opp_table *opp_table = _find_opp_table(dev);

	if (IS_ERR(opp_table))
		return ERR_CAST(opp_table); /* matching type */

	return &opp_table->srcu_head;
}
EXPORT_SYMBOL_GPL(dev_pm_opp_get_notifier);

/*
 * Free OPPs either created using static entries present in DT or even the
 * dynamically added entries based on remove_all param.
 */
<<<<<<< HEAD
static void _dev_pm_opp_remove_table(struct device *dev, bool remove_all)
=======
void _dev_pm_opp_remove_table(struct device *dev, bool remove_all)
>>>>>>> c8541203
{
	struct opp_table *opp_table;
	struct dev_pm_opp *opp, *tmp;

	/* Hold our table modification lock here */
	mutex_lock(&opp_table_lock);

	/* Check for existing table for 'dev' */
	opp_table = _find_opp_table(dev);
	if (IS_ERR(opp_table)) {
		int error = PTR_ERR(opp_table);

		if (error != -ENODEV)
			WARN(1, "%s: opp_table: %d\n",
			     IS_ERR_OR_NULL(dev) ?
					"Invalid device" : dev_name(dev),
			     error);
		goto unlock;
	}

	/* Find if opp_table manages a single device */
	if (list_is_singular(&opp_table->dev_list)) {
		/* Free static OPPs */
		list_for_each_entry_safe(opp, tmp, &opp_table->opp_list, node) {
			if (remove_all || !opp->dynamic)
				_opp_remove(opp_table, opp, true);
		}
	} else {
		_remove_opp_dev(_find_opp_dev(dev, opp_table), opp_table);
	}

unlock:
	mutex_unlock(&opp_table_lock);
}
<<<<<<< HEAD

/**
 * dev_pm_opp_remove_table() - Free all OPPs associated with the device
 * @dev:	device pointer used to lookup OPP table.
 *
 * Free both OPPs created using static entries present in DT and the
 * dynamically added entries.
 *
 * Locking: The internal opp_table and opp structures are RCU protected.
 * Hence this function indirectly uses RCU updater strategy with mutex locks
 * to keep the integrity of the internal data structures. Callers should ensure
 * that this function is *NOT* called under RCU protection or in contexts where
 * mutex cannot be locked.
 */
void dev_pm_opp_remove_table(struct device *dev)
{
	_dev_pm_opp_remove_table(dev, true);
}
EXPORT_SYMBOL_GPL(dev_pm_opp_remove_table);

#ifdef CONFIG_OF
/**
 * dev_pm_opp_of_remove_table() - Free OPP table entries created from static DT
 *				  entries
 * @dev:	device pointer used to lookup OPP table.
 *
 * Free OPPs created using static entries present in DT.
 *
 * Locking: The internal opp_table and opp structures are RCU protected.
 * Hence this function indirectly uses RCU updater strategy with mutex locks
 * to keep the integrity of the internal data structures. Callers should ensure
 * that this function is *NOT* called under RCU protection or in contexts where
 * mutex cannot be locked.
 */
void dev_pm_opp_of_remove_table(struct device *dev)
{
	_dev_pm_opp_remove_table(dev, false);
}
EXPORT_SYMBOL_GPL(dev_pm_opp_of_remove_table);

/* Returns opp descriptor node for a device, caller must do of_node_put() */
struct device_node *_of_get_opp_desc_node(struct device *dev)
{
	/*
	 * TODO: Support for multiple OPP tables.
	 *
	 * There should be only ONE phandle present in "operating-points-v2"
	 * property.
	 */

	return of_parse_phandle(dev->of_node, "operating-points-v2", 0);
}

/* Initializes OPP tables based on new bindings */
static int _of_add_opp_table_v2(struct device *dev, struct device_node *opp_np)
{
	struct device_node *np;
	struct opp_table *opp_table;
	int ret = 0, count = 0;

	mutex_lock(&opp_table_lock);

	opp_table = _managed_opp(opp_np);
	if (opp_table) {
		/* OPPs are already managed */
		if (!_add_opp_dev(dev, opp_table))
			ret = -ENOMEM;
		mutex_unlock(&opp_table_lock);
		return ret;
	}
	mutex_unlock(&opp_table_lock);

	/* We have opp-table node now, iterate over it and add OPPs */
	for_each_available_child_of_node(opp_np, np) {
		count++;

		ret = _opp_add_static_v2(dev, np);
		if (ret) {
			dev_err(dev, "%s: Failed to add OPP, %d\n", __func__,
				ret);
			goto free_table;
		}
	}

	/* There should be one of more OPP defined */
	if (WARN_ON(!count))
		return -ENOENT;

	mutex_lock(&opp_table_lock);

	opp_table = _find_opp_table(dev);
	if (WARN_ON(IS_ERR(opp_table))) {
		ret = PTR_ERR(opp_table);
		mutex_unlock(&opp_table_lock);
		goto free_table;
	}

	opp_table->np = opp_np;
	opp_table->shared_opp = of_property_read_bool(opp_np, "opp-shared");

	mutex_unlock(&opp_table_lock);

	return 0;

free_table:
	dev_pm_opp_of_remove_table(dev);

	return ret;
}

/* Initializes OPP tables based on old-deprecated bindings */
static int _of_add_opp_table_v1(struct device *dev)
{
	const struct property *prop;
	const __be32 *val;
	int nr;

	prop = of_find_property(dev->of_node, "operating-points", NULL);
	if (!prop)
		return -ENODEV;
	if (!prop->value)
		return -ENODATA;

	/*
	 * Each OPP is a set of tuples consisting of frequency and
	 * voltage like <freq-kHz vol-uV>.
	 */
	nr = prop->length / sizeof(u32);
	if (nr % 2) {
		dev_err(dev, "%s: Invalid OPP table\n", __func__);
		return -EINVAL;
	}

	val = prop->value;
	while (nr) {
		unsigned long freq = be32_to_cpup(val++) * 1000;
		unsigned long volt = be32_to_cpup(val++);

		if (_opp_add_v1(dev, freq, volt, false))
			dev_warn(dev, "%s: Failed to add OPP %ld\n",
				 __func__, freq);
		nr -= 2;
	}

	return 0;
}
=======
>>>>>>> c8541203

/**
 * dev_pm_opp_remove_table() - Free all OPPs associated with the device
 * @dev:	device pointer used to lookup OPP table.
 *
 * Free both OPPs created using static entries present in DT and the
 * dynamically added entries.
 *
 * Locking: The internal opp_table and opp structures are RCU protected.
 * Hence this function indirectly uses RCU updater strategy with mutex locks
 * to keep the integrity of the internal data structures. Callers should ensure
 * that this function is *NOT* called under RCU protection or in contexts where
 * mutex cannot be locked.
 */
void dev_pm_opp_remove_table(struct device *dev)
{
	_dev_pm_opp_remove_table(dev, true);
}
EXPORT_SYMBOL_GPL(dev_pm_opp_remove_table);<|MERGE_RESOLUTION|>--- conflicted
+++ resolved
@@ -1596,11 +1596,7 @@
  * Free OPPs either created using static entries present in DT or even the
  * dynamically added entries based on remove_all param.
  */
-<<<<<<< HEAD
-static void _dev_pm_opp_remove_table(struct device *dev, bool remove_all)
-=======
 void _dev_pm_opp_remove_table(struct device *dev, bool remove_all)
->>>>>>> c8541203
 {
 	struct opp_table *opp_table;
 	struct dev_pm_opp *opp, *tmp;
@@ -1635,7 +1631,6 @@
 unlock:
 	mutex_unlock(&opp_table_lock);
 }
-<<<<<<< HEAD
 
 /**
  * dev_pm_opp_remove_table() - Free all OPPs associated with the device
@@ -1654,152 +1649,4 @@
 {
 	_dev_pm_opp_remove_table(dev, true);
 }
-EXPORT_SYMBOL_GPL(dev_pm_opp_remove_table);
-
-#ifdef CONFIG_OF
-/**
- * dev_pm_opp_of_remove_table() - Free OPP table entries created from static DT
- *				  entries
- * @dev:	device pointer used to lookup OPP table.
- *
- * Free OPPs created using static entries present in DT.
- *
- * Locking: The internal opp_table and opp structures are RCU protected.
- * Hence this function indirectly uses RCU updater strategy with mutex locks
- * to keep the integrity of the internal data structures. Callers should ensure
- * that this function is *NOT* called under RCU protection or in contexts where
- * mutex cannot be locked.
- */
-void dev_pm_opp_of_remove_table(struct device *dev)
-{
-	_dev_pm_opp_remove_table(dev, false);
-}
-EXPORT_SYMBOL_GPL(dev_pm_opp_of_remove_table);
-
-/* Returns opp descriptor node for a device, caller must do of_node_put() */
-struct device_node *_of_get_opp_desc_node(struct device *dev)
-{
-	/*
-	 * TODO: Support for multiple OPP tables.
-	 *
-	 * There should be only ONE phandle present in "operating-points-v2"
-	 * property.
-	 */
-
-	return of_parse_phandle(dev->of_node, "operating-points-v2", 0);
-}
-
-/* Initializes OPP tables based on new bindings */
-static int _of_add_opp_table_v2(struct device *dev, struct device_node *opp_np)
-{
-	struct device_node *np;
-	struct opp_table *opp_table;
-	int ret = 0, count = 0;
-
-	mutex_lock(&opp_table_lock);
-
-	opp_table = _managed_opp(opp_np);
-	if (opp_table) {
-		/* OPPs are already managed */
-		if (!_add_opp_dev(dev, opp_table))
-			ret = -ENOMEM;
-		mutex_unlock(&opp_table_lock);
-		return ret;
-	}
-	mutex_unlock(&opp_table_lock);
-
-	/* We have opp-table node now, iterate over it and add OPPs */
-	for_each_available_child_of_node(opp_np, np) {
-		count++;
-
-		ret = _opp_add_static_v2(dev, np);
-		if (ret) {
-			dev_err(dev, "%s: Failed to add OPP, %d\n", __func__,
-				ret);
-			goto free_table;
-		}
-	}
-
-	/* There should be one of more OPP defined */
-	if (WARN_ON(!count))
-		return -ENOENT;
-
-	mutex_lock(&opp_table_lock);
-
-	opp_table = _find_opp_table(dev);
-	if (WARN_ON(IS_ERR(opp_table))) {
-		ret = PTR_ERR(opp_table);
-		mutex_unlock(&opp_table_lock);
-		goto free_table;
-	}
-
-	opp_table->np = opp_np;
-	opp_table->shared_opp = of_property_read_bool(opp_np, "opp-shared");
-
-	mutex_unlock(&opp_table_lock);
-
-	return 0;
-
-free_table:
-	dev_pm_opp_of_remove_table(dev);
-
-	return ret;
-}
-
-/* Initializes OPP tables based on old-deprecated bindings */
-static int _of_add_opp_table_v1(struct device *dev)
-{
-	const struct property *prop;
-	const __be32 *val;
-	int nr;
-
-	prop = of_find_property(dev->of_node, "operating-points", NULL);
-	if (!prop)
-		return -ENODEV;
-	if (!prop->value)
-		return -ENODATA;
-
-	/*
-	 * Each OPP is a set of tuples consisting of frequency and
-	 * voltage like <freq-kHz vol-uV>.
-	 */
-	nr = prop->length / sizeof(u32);
-	if (nr % 2) {
-		dev_err(dev, "%s: Invalid OPP table\n", __func__);
-		return -EINVAL;
-	}
-
-	val = prop->value;
-	while (nr) {
-		unsigned long freq = be32_to_cpup(val++) * 1000;
-		unsigned long volt = be32_to_cpup(val++);
-
-		if (_opp_add_v1(dev, freq, volt, false))
-			dev_warn(dev, "%s: Failed to add OPP %ld\n",
-				 __func__, freq);
-		nr -= 2;
-	}
-
-	return 0;
-}
-=======
->>>>>>> c8541203
-
-/**
- * dev_pm_opp_remove_table() - Free all OPPs associated with the device
- * @dev:	device pointer used to lookup OPP table.
- *
- * Free both OPPs created using static entries present in DT and the
- * dynamically added entries.
- *
- * Locking: The internal opp_table and opp structures are RCU protected.
- * Hence this function indirectly uses RCU updater strategy with mutex locks
- * to keep the integrity of the internal data structures. Callers should ensure
- * that this function is *NOT* called under RCU protection or in contexts where
- * mutex cannot be locked.
- */
-void dev_pm_opp_remove_table(struct device *dev)
-{
-	_dev_pm_opp_remove_table(dev, true);
-}
 EXPORT_SYMBOL_GPL(dev_pm_opp_remove_table);