/*
 * USB hub driver.
 *
 * (C) Copyright 1999 Linus Torvalds
 * (C) Copyright 1999 Johannes Erdfelt
 * (C) Copyright 1999 Gregory P. Smith
 * (C) Copyright 2001 Brad Hards (bhards@bigpond.net.au)
 *
 */

#include <linux/kernel.h>
#include <linux/errno.h>
#include <linux/module.h>
#include <linux/moduleparam.h>
#include <linux/completion.h>
#include <linux/sched.h>
#include <linux/list.h>
#include <linux/slab.h>
#include <linux/ioctl.h>
#include <linux/usb.h>
#include <linux/usbdevice_fs.h>
#include <linux/usb/hcd.h>
#include <linux/usb/otg.h>
#include <linux/usb/quirks.h>
#include <linux/workqueue.h>
#include <linux/mutex.h>
#include <linux/random.h>
#include <linux/pm_qos.h>

#include <asm/uaccess.h>
#include <asm/byteorder.h>

#include "hub.h"
#include "otg_whitelist.h"

#define USB_VENDOR_GENESYS_LOGIC		0x05e3
#define HUB_QUIRK_CHECK_PORT_AUTOSUSPEND	0x01

/* Protect struct usb_device->state and ->children members
 * Note: Both are also protected by ->dev.sem, except that ->state can
 * change to USB_STATE_NOTATTACHED even when the semaphore isn't held. */
static DEFINE_SPINLOCK(device_state_lock);

/* workqueue to process hub events */
static struct workqueue_struct *hub_wq;
static void hub_event(struct work_struct *work);

/* synchronize hub-port add/remove and peering operations */
DEFINE_MUTEX(usb_port_peer_mutex);

/* cycle leds on hubs that aren't blinking for attention */
static bool blinkenlights = 0;
module_param(blinkenlights, bool, S_IRUGO);
MODULE_PARM_DESC(blinkenlights, "true to cycle leds on hubs");

/*
 * Device SATA8000 FW1.0 from DATAST0R Technology Corp requires about
 * 10 seconds to send reply for the initial 64-byte descriptor request.
 */
/* define initial 64-byte descriptor request timeout in milliseconds */
static int initial_descriptor_timeout = USB_CTRL_GET_TIMEOUT;
module_param(initial_descriptor_timeout, int, S_IRUGO|S_IWUSR);
MODULE_PARM_DESC(initial_descriptor_timeout,
		"initial 64-byte descriptor request timeout in milliseconds "
		"(default 5000 - 5.0 seconds)");

/*
 * As of 2.6.10 we introduce a new USB device initialization scheme which
 * closely resembles the way Windows works.  Hopefully it will be compatible
 * with a wider range of devices than the old scheme.  However some previously
 * working devices may start giving rise to "device not accepting address"
 * errors; if that happens the user can try the old scheme by adjusting the
 * following module parameters.
 *
 * For maximum flexibility there are two boolean parameters to control the
 * hub driver's behavior.  On the first initialization attempt, if the
 * "old_scheme_first" parameter is set then the old scheme will be used,
 * otherwise the new scheme is used.  If that fails and "use_both_schemes"
 * is set, then the driver will make another attempt, using the other scheme.
 */
static bool old_scheme_first = 0;
module_param(old_scheme_first, bool, S_IRUGO | S_IWUSR);
MODULE_PARM_DESC(old_scheme_first,
		 "start with the old device initialization scheme");

static bool use_both_schemes = 1;
module_param(use_both_schemes, bool, S_IRUGO | S_IWUSR);
MODULE_PARM_DESC(use_both_schemes,
		"try the other device initialization scheme if the "
		"first one fails");

/* Mutual exclusion for EHCI CF initialization.  This interferes with
 * port reset on some companion controllers.
 */
DECLARE_RWSEM(ehci_cf_port_reset_rwsem);
EXPORT_SYMBOL_GPL(ehci_cf_port_reset_rwsem);

#define HUB_DEBOUNCE_TIMEOUT	2000
#define HUB_DEBOUNCE_STEP	  25
#define HUB_DEBOUNCE_STABLE	 100

static void hub_release(struct kref *kref);
static int usb_reset_and_verify_device(struct usb_device *udev);

static inline char *portspeed(struct usb_hub *hub, int portstatus)
{
	if (hub_is_superspeed(hub->hdev))
		return "5.0 Gb/s";
	if (portstatus & USB_PORT_STAT_HIGH_SPEED)
		return "480 Mb/s";
	else if (portstatus & USB_PORT_STAT_LOW_SPEED)
		return "1.5 Mb/s";
	else
		return "12 Mb/s";
}

/* Note that hdev or one of its children must be locked! */
struct usb_hub *usb_hub_to_struct_hub(struct usb_device *hdev)
{
	if (!hdev || !hdev->actconfig || !hdev->maxchild)
		return NULL;
	return usb_get_intfdata(hdev->actconfig->interface[0]);
}

int usb_device_supports_lpm(struct usb_device *udev)
{
	/* Some devices have trouble with LPM */
	if (udev->quirks & USB_QUIRK_NO_LPM)
		return 0;

	/* USB 2.1 (and greater) devices indicate LPM support through
	 * their USB 2.0 Extended Capabilities BOS descriptor.
	 */
	if (udev->speed == USB_SPEED_HIGH || udev->speed == USB_SPEED_FULL) {
		if (udev->bos->ext_cap &&
			(USB_LPM_SUPPORT &
			 le32_to_cpu(udev->bos->ext_cap->bmAttributes)))
			return 1;
		return 0;
	}

	/*
	 * According to the USB 3.0 spec, all USB 3.0 devices must support LPM.
	 * However, there are some that don't, and they set the U1/U2 exit
	 * latencies to zero.
	 */
	if (!udev->bos->ss_cap) {
		dev_info(&udev->dev, "No LPM exit latency info found, disabling LPM.\n");
		return 0;
	}

	if (udev->bos->ss_cap->bU1devExitLat == 0 &&
			udev->bos->ss_cap->bU2DevExitLat == 0) {
		if (udev->parent)
			dev_info(&udev->dev, "LPM exit latency is zeroed, disabling LPM.\n");
		else
			dev_info(&udev->dev, "We don't know the algorithms for LPM for this host, disabling LPM.\n");
		return 0;
	}

	if (!udev->parent || udev->parent->lpm_capable)
		return 1;
	return 0;
}

/*
 * Set the Maximum Exit Latency (MEL) for the host to initiate a transition from
 * either U1 or U2.
 */
static void usb_set_lpm_mel(struct usb_device *udev,
		struct usb3_lpm_parameters *udev_lpm_params,
		unsigned int udev_exit_latency,
		struct usb_hub *hub,
		struct usb3_lpm_parameters *hub_lpm_params,
		unsigned int hub_exit_latency)
{
	unsigned int total_mel;
	unsigned int device_mel;
	unsigned int hub_mel;

	/*
	 * Calculate the time it takes to transition all links from the roothub
	 * to the parent hub into U0.  The parent hub must then decode the
	 * packet (hub header decode latency) to figure out which port it was
	 * bound for.
	 *
	 * The Hub Header decode latency is expressed in 0.1us intervals (0x1
	 * means 0.1us).  Multiply that by 100 to get nanoseconds.
	 */
	total_mel = hub_lpm_params->mel +
		(hub->descriptor->u.ss.bHubHdrDecLat * 100);

	/*
	 * How long will it take to transition the downstream hub's port into
	 * U0?  The greater of either the hub exit latency or the device exit
	 * latency.
	 *
	 * The BOS U1/U2 exit latencies are expressed in 1us intervals.
	 * Multiply that by 1000 to get nanoseconds.
	 */
	device_mel = udev_exit_latency * 1000;
	hub_mel = hub_exit_latency * 1000;
	if (device_mel > hub_mel)
		total_mel += device_mel;
	else
		total_mel += hub_mel;

	udev_lpm_params->mel = total_mel;
}

/*
 * Set the maximum Device to Host Exit Latency (PEL) for the device to initiate
 * a transition from either U1 or U2.
 */
static void usb_set_lpm_pel(struct usb_device *udev,
		struct usb3_lpm_parameters *udev_lpm_params,
		unsigned int udev_exit_latency,
		struct usb_hub *hub,
		struct usb3_lpm_parameters *hub_lpm_params,
		unsigned int hub_exit_latency,
		unsigned int port_to_port_exit_latency)
{
	unsigned int first_link_pel;
	unsigned int hub_pel;

	/*
	 * First, the device sends an LFPS to transition the link between the
	 * device and the parent hub into U0.  The exit latency is the bigger of
	 * the device exit latency or the hub exit latency.
	 */
	if (udev_exit_latency > hub_exit_latency)
		first_link_pel = udev_exit_latency * 1000;
	else
		first_link_pel = hub_exit_latency * 1000;

	/*
	 * When the hub starts to receive the LFPS, there is a slight delay for
	 * it to figure out that one of the ports is sending an LFPS.  Then it
	 * will forward the LFPS to its upstream link.  The exit latency is the
	 * delay, plus the PEL that we calculated for this hub.
	 */
	hub_pel = port_to_port_exit_latency * 1000 + hub_lpm_params->pel;

	/*
	 * According to figure C-7 in the USB 3.0 spec, the PEL for this device
	 * is the greater of the two exit latencies.
	 */
	if (first_link_pel > hub_pel)
		udev_lpm_params->pel = first_link_pel;
	else
		udev_lpm_params->pel = hub_pel;
}

/*
 * Set the System Exit Latency (SEL) to indicate the total worst-case time from
 * when a device initiates a transition to U0, until when it will receive the
 * first packet from the host controller.
 *
 * Section C.1.5.1 describes the four components to this:
 *  - t1: device PEL
 *  - t2: time for the ERDY to make it from the device to the host.
 *  - t3: a host-specific delay to process the ERDY.
 *  - t4: time for the packet to make it from the host to the device.
 *
 * t3 is specific to both the xHCI host and the platform the host is integrated
 * into.  The Intel HW folks have said it's negligible, FIXME if a different
 * vendor says otherwise.
 */
static void usb_set_lpm_sel(struct usb_device *udev,
		struct usb3_lpm_parameters *udev_lpm_params)
{
	struct usb_device *parent;
	unsigned int num_hubs;
	unsigned int total_sel;

	/* t1 = device PEL */
	total_sel = udev_lpm_params->pel;
	/* How many external hubs are in between the device & the root port. */
	for (parent = udev->parent, num_hubs = 0; parent->parent;
			parent = parent->parent)
		num_hubs++;
	/* t2 = 2.1us + 250ns * (num_hubs - 1) */
	if (num_hubs > 0)
		total_sel += 2100 + 250 * (num_hubs - 1);

	/* t4 = 250ns * num_hubs */
	total_sel += 250 * num_hubs;

	udev_lpm_params->sel = total_sel;
}

static void usb_set_lpm_parameters(struct usb_device *udev)
{
	struct usb_hub *hub;
	unsigned int port_to_port_delay;
	unsigned int udev_u1_del;
	unsigned int udev_u2_del;
	unsigned int hub_u1_del;
	unsigned int hub_u2_del;

	if (!udev->lpm_capable || udev->speed != USB_SPEED_SUPER)
		return;

	hub = usb_hub_to_struct_hub(udev->parent);
	/* It doesn't take time to transition the roothub into U0, since it
	 * doesn't have an upstream link.
	 */
	if (!hub)
		return;

	udev_u1_del = udev->bos->ss_cap->bU1devExitLat;
	udev_u2_del = le16_to_cpu(udev->bos->ss_cap->bU2DevExitLat);
	hub_u1_del = udev->parent->bos->ss_cap->bU1devExitLat;
	hub_u2_del = le16_to_cpu(udev->parent->bos->ss_cap->bU2DevExitLat);

	usb_set_lpm_mel(udev, &udev->u1_params, udev_u1_del,
			hub, &udev->parent->u1_params, hub_u1_del);

	usb_set_lpm_mel(udev, &udev->u2_params, udev_u2_del,
			hub, &udev->parent->u2_params, hub_u2_del);

	/*
	 * Appendix C, section C.2.2.2, says that there is a slight delay from
	 * when the parent hub notices the downstream port is trying to
	 * transition to U0 to when the hub initiates a U0 transition on its
	 * upstream port.  The section says the delays are tPort2PortU1EL and
	 * tPort2PortU2EL, but it doesn't define what they are.
	 *
	 * The hub chapter, sections 10.4.2.4 and 10.4.2.5 seem to be talking
	 * about the same delays.  Use the maximum delay calculations from those
	 * sections.  For U1, it's tHubPort2PortExitLat, which is 1us max.  For
	 * U2, it's tHubPort2PortExitLat + U2DevExitLat - U1DevExitLat.  I
	 * assume the device exit latencies they are talking about are the hub
	 * exit latencies.
	 *
	 * What do we do if the U2 exit latency is less than the U1 exit
	 * latency?  It's possible, although not likely...
	 */
	port_to_port_delay = 1;

	usb_set_lpm_pel(udev, &udev->u1_params, udev_u1_del,
			hub, &udev->parent->u1_params, hub_u1_del,
			port_to_port_delay);

	if (hub_u2_del > hub_u1_del)
		port_to_port_delay = 1 + hub_u2_del - hub_u1_del;
	else
		port_to_port_delay = 1 + hub_u1_del;

	usb_set_lpm_pel(udev, &udev->u2_params, udev_u2_del,
			hub, &udev->parent->u2_params, hub_u2_del,
			port_to_port_delay);

	/* Now that we've got PEL, calculate SEL. */
	usb_set_lpm_sel(udev, &udev->u1_params);
	usb_set_lpm_sel(udev, &udev->u2_params);
}

/* USB 2.0 spec Section 11.24.4.5 */
static int get_hub_descriptor(struct usb_device *hdev, void *data)
{
	int i, ret, size;
	unsigned dtype;

	if (hub_is_superspeed(hdev)) {
		dtype = USB_DT_SS_HUB;
		size = USB_DT_SS_HUB_SIZE;
	} else {
		dtype = USB_DT_HUB;
		size = sizeof(struct usb_hub_descriptor);
	}

	for (i = 0; i < 3; i++) {
		ret = usb_control_msg(hdev, usb_rcvctrlpipe(hdev, 0),
			USB_REQ_GET_DESCRIPTOR, USB_DIR_IN | USB_RT_HUB,
			dtype << 8, 0, data, size,
			USB_CTRL_GET_TIMEOUT);
		if (ret >= (USB_DT_HUB_NONVAR_SIZE + 2))
			return ret;
	}
	return -EINVAL;
}

/*
 * USB 2.0 spec Section 11.24.2.1
 */
static int clear_hub_feature(struct usb_device *hdev, int feature)
{
	return usb_control_msg(hdev, usb_sndctrlpipe(hdev, 0),
		USB_REQ_CLEAR_FEATURE, USB_RT_HUB, feature, 0, NULL, 0, 1000);
}

/*
 * USB 2.0 spec Section 11.24.2.2
 */
int usb_clear_port_feature(struct usb_device *hdev, int port1, int feature)
{
	return usb_control_msg(hdev, usb_sndctrlpipe(hdev, 0),
		USB_REQ_CLEAR_FEATURE, USB_RT_PORT, feature, port1,
		NULL, 0, 1000);
}

/*
 * USB 2.0 spec Section 11.24.2.13
 */
static int set_port_feature(struct usb_device *hdev, int port1, int feature)
{
	return usb_control_msg(hdev, usb_sndctrlpipe(hdev, 0),
		USB_REQ_SET_FEATURE, USB_RT_PORT, feature, port1,
		NULL, 0, 1000);
}

static char *to_led_name(int selector)
{
	switch (selector) {
	case HUB_LED_AMBER:
		return "amber";
	case HUB_LED_GREEN:
		return "green";
	case HUB_LED_OFF:
		return "off";
	case HUB_LED_AUTO:
		return "auto";
	default:
		return "??";
	}
}

/*
 * USB 2.0 spec Section 11.24.2.7.1.10 and table 11-7
 * for info about using port indicators
 */
static void set_port_led(struct usb_hub *hub, int port1, int selector)
{
	struct usb_port *port_dev = hub->ports[port1 - 1];
	int status;

	status = set_port_feature(hub->hdev, (selector << 8) | port1,
			USB_PORT_FEAT_INDICATOR);
	dev_dbg(&port_dev->dev, "indicator %s status %d\n",
		to_led_name(selector), status);
}

#define	LED_CYCLE_PERIOD	((2*HZ)/3)

static void led_work(struct work_struct *work)
{
	struct usb_hub		*hub =
		container_of(work, struct usb_hub, leds.work);
	struct usb_device	*hdev = hub->hdev;
	unsigned		i;
	unsigned		changed = 0;
	int			cursor = -1;

	if (hdev->state != USB_STATE_CONFIGURED || hub->quiescing)
		return;

	for (i = 0; i < hdev->maxchild; i++) {
		unsigned	selector, mode;

		/* 30%-50% duty cycle */

		switch (hub->indicator[i]) {
		/* cycle marker */
		case INDICATOR_CYCLE:
			cursor = i;
			selector = HUB_LED_AUTO;
			mode = INDICATOR_AUTO;
			break;
		/* blinking green = sw attention */
		case INDICATOR_GREEN_BLINK:
			selector = HUB_LED_GREEN;
			mode = INDICATOR_GREEN_BLINK_OFF;
			break;
		case INDICATOR_GREEN_BLINK_OFF:
			selector = HUB_LED_OFF;
			mode = INDICATOR_GREEN_BLINK;
			break;
		/* blinking amber = hw attention */
		case INDICATOR_AMBER_BLINK:
			selector = HUB_LED_AMBER;
			mode = INDICATOR_AMBER_BLINK_OFF;
			break;
		case INDICATOR_AMBER_BLINK_OFF:
			selector = HUB_LED_OFF;
			mode = INDICATOR_AMBER_BLINK;
			break;
		/* blink green/amber = reserved */
		case INDICATOR_ALT_BLINK:
			selector = HUB_LED_GREEN;
			mode = INDICATOR_ALT_BLINK_OFF;
			break;
		case INDICATOR_ALT_BLINK_OFF:
			selector = HUB_LED_AMBER;
			mode = INDICATOR_ALT_BLINK;
			break;
		default:
			continue;
		}
		if (selector != HUB_LED_AUTO)
			changed = 1;
		set_port_led(hub, i + 1, selector);
		hub->indicator[i] = mode;
	}
	if (!changed && blinkenlights) {
		cursor++;
		cursor %= hdev->maxchild;
		set_port_led(hub, cursor + 1, HUB_LED_GREEN);
		hub->indicator[cursor] = INDICATOR_CYCLE;
		changed++;
	}
	if (changed)
		queue_delayed_work(system_power_efficient_wq,
				&hub->leds, LED_CYCLE_PERIOD);
}

/* use a short timeout for hub/port status fetches */
#define	USB_STS_TIMEOUT		1000
#define	USB_STS_RETRIES		5

/*
 * USB 2.0 spec Section 11.24.2.6
 */
static int get_hub_status(struct usb_device *hdev,
		struct usb_hub_status *data)
{
	int i, status = -ETIMEDOUT;

	for (i = 0; i < USB_STS_RETRIES &&
			(status == -ETIMEDOUT || status == -EPIPE); i++) {
		status = usb_control_msg(hdev, usb_rcvctrlpipe(hdev, 0),
			USB_REQ_GET_STATUS, USB_DIR_IN | USB_RT_HUB, 0, 0,
			data, sizeof(*data), USB_STS_TIMEOUT);
	}
	return status;
}

/*
 * USB 2.0 spec Section 11.24.2.7
 */
static int get_port_status(struct usb_device *hdev, int port1,
		struct usb_port_status *data)
{
	int i, status = -ETIMEDOUT;

	for (i = 0; i < USB_STS_RETRIES &&
			(status == -ETIMEDOUT || status == -EPIPE); i++) {
		status = usb_control_msg(hdev, usb_rcvctrlpipe(hdev, 0),
			USB_REQ_GET_STATUS, USB_DIR_IN | USB_RT_PORT, 0, port1,
			data, sizeof(*data), USB_STS_TIMEOUT);
	}
	return status;
}

static int hub_port_status(struct usb_hub *hub, int port1,
		u16 *status, u16 *change)
{
	int ret;

	mutex_lock(&hub->status_mutex);
	ret = get_port_status(hub->hdev, port1, &hub->status->port);
	if (ret < 4) {
		if (ret != -ENODEV)
			dev_err(hub->intfdev,
				"%s failed (err = %d)\n", __func__, ret);
		if (ret >= 0)
			ret = -EIO;
	} else {
		*status = le16_to_cpu(hub->status->port.wPortStatus);
		*change = le16_to_cpu(hub->status->port.wPortChange);

		ret = 0;
	}
	mutex_unlock(&hub->status_mutex);
	return ret;
}

static void kick_hub_wq(struct usb_hub *hub)
{
	struct usb_interface *intf;

	if (hub->disconnected || work_pending(&hub->events))
		return;

	/*
	 * Suppress autosuspend until the event is proceed.
	 *
	 * Be careful and make sure that the symmetric operation is
	 * always called. We are here only when there is no pending
	 * work for this hub. Therefore put the interface either when
	 * the new work is called or when it is canceled.
	 */
	intf = to_usb_interface(hub->intfdev);
	usb_autopm_get_interface_no_resume(intf);
	kref_get(&hub->kref);

	if (queue_work(hub_wq, &hub->events))
		return;

	/* the work has already been scheduled */
	usb_autopm_put_interface_async(intf);
	kref_put(&hub->kref, hub_release);
}

void usb_kick_hub_wq(struct usb_device *hdev)
{
	struct usb_hub *hub = usb_hub_to_struct_hub(hdev);

	if (hub)
		kick_hub_wq(hub);
}

/*
 * Let the USB core know that a USB 3.0 device has sent a Function Wake Device
 * Notification, which indicates it had initiated remote wakeup.
 *
 * USB 3.0 hubs do not report the port link state change from U3 to U0 when the
 * device initiates resume, so the USB core will not receive notice of the
 * resume through the normal hub interrupt URB.
 */
void usb_wakeup_notification(struct usb_device *hdev,
		unsigned int portnum)
{
	struct usb_hub *hub;

	if (!hdev)
		return;

	hub = usb_hub_to_struct_hub(hdev);
	if (hub) {
		set_bit(portnum, hub->wakeup_bits);
		kick_hub_wq(hub);
	}
}
EXPORT_SYMBOL_GPL(usb_wakeup_notification);

/* completion function, fires on port status changes and various faults */
static void hub_irq(struct urb *urb)
{
	struct usb_hub *hub = urb->context;
	int status = urb->status;
	unsigned i;
	unsigned long bits;

	switch (status) {
	case -ENOENT:		/* synchronous unlink */
	case -ECONNRESET:	/* async unlink */
	case -ESHUTDOWN:	/* hardware going away */
		return;

	default:		/* presumably an error */
		/* Cause a hub reset after 10 consecutive errors */
		dev_dbg(hub->intfdev, "transfer --> %d\n", status);
		if ((++hub->nerrors < 10) || hub->error)
			goto resubmit;
		hub->error = status;
		/* FALL THROUGH */

	/* let hub_wq handle things */
	case 0:			/* we got data:  port status changed */
		bits = 0;
		for (i = 0; i < urb->actual_length; ++i)
			bits |= ((unsigned long) ((*hub->buffer)[i]))
					<< (i*8);
		hub->event_bits[0] = bits;
		break;
	}

	hub->nerrors = 0;

	/* Something happened, let hub_wq figure it out */
	kick_hub_wq(hub);

resubmit:
	if (hub->quiescing)
		return;

	status = usb_submit_urb(hub->urb, GFP_ATOMIC);
	if (status != 0 && status != -ENODEV && status != -EPERM)
		dev_err(hub->intfdev, "resubmit --> %d\n", status);
}

/* USB 2.0 spec Section 11.24.2.3 */
static inline int
hub_clear_tt_buffer(struct usb_device *hdev, u16 devinfo, u16 tt)
{
	/* Need to clear both directions for control ep */
	if (((devinfo >> 11) & USB_ENDPOINT_XFERTYPE_MASK) ==
			USB_ENDPOINT_XFER_CONTROL) {
		int status = usb_control_msg(hdev, usb_sndctrlpipe(hdev, 0),
				HUB_CLEAR_TT_BUFFER, USB_RT_PORT,
				devinfo ^ 0x8000, tt, NULL, 0, 1000);
		if (status)
			return status;
	}
	return usb_control_msg(hdev, usb_sndctrlpipe(hdev, 0),
			       HUB_CLEAR_TT_BUFFER, USB_RT_PORT, devinfo,
			       tt, NULL, 0, 1000);
}

/*
 * enumeration blocks hub_wq for a long time. we use keventd instead, since
 * long blocking there is the exception, not the rule.  accordingly, HCDs
 * talking to TTs must queue control transfers (not just bulk and iso), so
 * both can talk to the same hub concurrently.
 */
static void hub_tt_work(struct work_struct *work)
{
	struct usb_hub		*hub =
		container_of(work, struct usb_hub, tt.clear_work);
	unsigned long		flags;

	spin_lock_irqsave(&hub->tt.lock, flags);
	while (!list_empty(&hub->tt.clear_list)) {
		struct list_head	*next;
		struct usb_tt_clear	*clear;
		struct usb_device	*hdev = hub->hdev;
		const struct hc_driver	*drv;
		int			status;

		next = hub->tt.clear_list.next;
		clear = list_entry(next, struct usb_tt_clear, clear_list);
		list_del(&clear->clear_list);

		/* drop lock so HCD can concurrently report other TT errors */
		spin_unlock_irqrestore(&hub->tt.lock, flags);
		status = hub_clear_tt_buffer(hdev, clear->devinfo, clear->tt);
		if (status && status != -ENODEV)
			dev_err(&hdev->dev,
				"clear tt %d (%04x) error %d\n",
				clear->tt, clear->devinfo, status);

		/* Tell the HCD, even if the operation failed */
		drv = clear->hcd->driver;
		if (drv->clear_tt_buffer_complete)
			(drv->clear_tt_buffer_complete)(clear->hcd, clear->ep);

		kfree(clear);
		spin_lock_irqsave(&hub->tt.lock, flags);
	}
	spin_unlock_irqrestore(&hub->tt.lock, flags);
}

/**
 * usb_hub_set_port_power - control hub port's power state
 * @hdev: USB device belonging to the usb hub
 * @hub: target hub
 * @port1: port index
 * @set: expected status
 *
 * call this function to control port's power via setting or
 * clearing the port's PORT_POWER feature.
 *
 * Return: 0 if successful. A negative error code otherwise.
 */
int usb_hub_set_port_power(struct usb_device *hdev, struct usb_hub *hub,
			   int port1, bool set)
{
	int ret;

	if (set)
		ret = set_port_feature(hdev, port1, USB_PORT_FEAT_POWER);
	else
		ret = usb_clear_port_feature(hdev, port1, USB_PORT_FEAT_POWER);

	if (ret)
		return ret;

	if (set)
		set_bit(port1, hub->power_bits);
	else
		clear_bit(port1, hub->power_bits);
	return 0;
}

/**
 * usb_hub_clear_tt_buffer - clear control/bulk TT state in high speed hub
 * @urb: an URB associated with the failed or incomplete split transaction
 *
 * High speed HCDs use this to tell the hub driver that some split control or
 * bulk transaction failed in a way that requires clearing internal state of
 * a transaction translator.  This is normally detected (and reported) from
 * interrupt context.
 *
 * It may not be possible for that hub to handle additional full (or low)
 * speed transactions until that state is fully cleared out.
 *
 * Return: 0 if successful. A negative error code otherwise.
 */
int usb_hub_clear_tt_buffer(struct urb *urb)
{
	struct usb_device	*udev = urb->dev;
	int			pipe = urb->pipe;
	struct usb_tt		*tt = udev->tt;
	unsigned long		flags;
	struct usb_tt_clear	*clear;

	/* we've got to cope with an arbitrary number of pending TT clears,
	 * since each TT has "at least two" buffers that can need it (and
	 * there can be many TTs per hub).  even if they're uncommon.
	 */
	clear = kmalloc(sizeof *clear, GFP_ATOMIC);
	if (clear == NULL) {
		dev_err(&udev->dev, "can't save CLEAR_TT_BUFFER state\n");
		/* FIXME recover somehow ... RESET_TT? */
		return -ENOMEM;
	}

	/* info that CLEAR_TT_BUFFER needs */
	clear->tt = tt->multi ? udev->ttport : 1;
	clear->devinfo = usb_pipeendpoint (pipe);
	clear->devinfo |= udev->devnum << 4;
	clear->devinfo |= usb_pipecontrol(pipe)
			? (USB_ENDPOINT_XFER_CONTROL << 11)
			: (USB_ENDPOINT_XFER_BULK << 11);
	if (usb_pipein(pipe))
		clear->devinfo |= 1 << 15;

	/* info for completion callback */
	clear->hcd = bus_to_hcd(udev->bus);
	clear->ep = urb->ep;

	/* tell keventd to clear state for this TT */
	spin_lock_irqsave(&tt->lock, flags);
	list_add_tail(&clear->clear_list, &tt->clear_list);
	schedule_work(&tt->clear_work);
	spin_unlock_irqrestore(&tt->lock, flags);
	return 0;
}
EXPORT_SYMBOL_GPL(usb_hub_clear_tt_buffer);

static void hub_power_on(struct usb_hub *hub, bool do_delay)
{
	int port1;

	/* Enable power on each port.  Some hubs have reserved values
	 * of LPSM (> 2) in their descriptors, even though they are
	 * USB 2.0 hubs.  Some hubs do not implement port-power switching
	 * but only emulate it.  In all cases, the ports won't work
	 * unless we send these messages to the hub.
	 */
	if (hub_is_port_power_switchable(hub))
		dev_dbg(hub->intfdev, "enabling power on all ports\n");
	else
		dev_dbg(hub->intfdev, "trying to enable port power on "
				"non-switchable hub\n");
	for (port1 = 1; port1 <= hub->hdev->maxchild; port1++)
		if (test_bit(port1, hub->power_bits))
			set_port_feature(hub->hdev, port1, USB_PORT_FEAT_POWER);
		else
			usb_clear_port_feature(hub->hdev, port1,
						USB_PORT_FEAT_POWER);
	if (do_delay)
		msleep(hub_power_on_good_delay(hub));
}

static int hub_hub_status(struct usb_hub *hub,
		u16 *status, u16 *change)
{
	int ret;

	mutex_lock(&hub->status_mutex);
	ret = get_hub_status(hub->hdev, &hub->status->hub);
	if (ret < 0) {
		if (ret != -ENODEV)
			dev_err(hub->intfdev,
				"%s failed (err = %d)\n", __func__, ret);
	} else {
		*status = le16_to_cpu(hub->status->hub.wHubStatus);
		*change = le16_to_cpu(hub->status->hub.wHubChange);
		ret = 0;
	}
	mutex_unlock(&hub->status_mutex);
	return ret;
}

static int hub_set_port_link_state(struct usb_hub *hub, int port1,
			unsigned int link_status)
{
	return set_port_feature(hub->hdev,
			port1 | (link_status << 3),
			USB_PORT_FEAT_LINK_STATE);
}

/*
 * If USB 3.0 ports are placed into the Disabled state, they will no longer
 * detect any device connects or disconnects.  This is generally not what the
 * USB core wants, since it expects a disabled port to produce a port status
 * change event when a new device connects.
 *
 * Instead, set the link state to Disabled, wait for the link to settle into
 * that state, clear any change bits, and then put the port into the RxDetect
 * state.
 */
static int hub_usb3_port_disable(struct usb_hub *hub, int port1)
{
	int ret;
	int total_time;
	u16 portchange, portstatus;

	if (!hub_is_superspeed(hub->hdev))
		return -EINVAL;

	ret = hub_port_status(hub, port1, &portstatus, &portchange);
	if (ret < 0)
		return ret;

	/*
	 * USB controller Advanced Micro Devices, Inc. [AMD] FCH USB XHCI
	 * Controller [1022:7814] will have spurious result making the following
	 * usb 3.0 device hotplugging route to the 2.0 root hub and recognized
	 * as high-speed device if we set the usb 3.0 port link state to
	 * Disabled. Since it's already in USB_SS_PORT_LS_RX_DETECT state, we
	 * check the state here to avoid the bug.
	 */
	if ((portstatus & USB_PORT_STAT_LINK_STATE) ==
				USB_SS_PORT_LS_RX_DETECT) {
		dev_dbg(&hub->ports[port1 - 1]->dev,
			 "Not disabling port; link state is RxDetect\n");
		return ret;
	}

	ret = hub_set_port_link_state(hub, port1, USB_SS_PORT_LS_SS_DISABLED);
	if (ret)
		return ret;

	/* Wait for the link to enter the disabled state. */
	for (total_time = 0; ; total_time += HUB_DEBOUNCE_STEP) {
		ret = hub_port_status(hub, port1, &portstatus, &portchange);
		if (ret < 0)
			return ret;

		if ((portstatus & USB_PORT_STAT_LINK_STATE) ==
				USB_SS_PORT_LS_SS_DISABLED)
			break;
		if (total_time >= HUB_DEBOUNCE_TIMEOUT)
			break;
		msleep(HUB_DEBOUNCE_STEP);
	}
	if (total_time >= HUB_DEBOUNCE_TIMEOUT)
		dev_warn(&hub->ports[port1 - 1]->dev,
				"Could not disable after %d ms\n", total_time);

	return hub_set_port_link_state(hub, port1, USB_SS_PORT_LS_RX_DETECT);
}

static int hub_port_disable(struct usb_hub *hub, int port1, int set_state)
{
	struct usb_port *port_dev = hub->ports[port1 - 1];
	struct usb_device *hdev = hub->hdev;
	int ret = 0;

	if (port_dev->child && set_state)
		usb_set_device_state(port_dev->child, USB_STATE_NOTATTACHED);
	if (!hub->error) {
		if (hub_is_superspeed(hub->hdev))
			ret = hub_usb3_port_disable(hub, port1);
		else
			ret = usb_clear_port_feature(hdev, port1,
					USB_PORT_FEAT_ENABLE);
	}
	if (ret && ret != -ENODEV)
		dev_err(&port_dev->dev, "cannot disable (err = %d)\n", ret);
	return ret;
}

/*
 * Disable a port and mark a logical connect-change event, so that some
 * time later hub_wq will disconnect() any existing usb_device on the port
 * and will re-enumerate if there actually is a device attached.
 */
static void hub_port_logical_disconnect(struct usb_hub *hub, int port1)
{
	dev_dbg(&hub->ports[port1 - 1]->dev, "logical disconnect\n");
	hub_port_disable(hub, port1, 1);

	/* FIXME let caller ask to power down the port:
	 *  - some devices won't enumerate without a VBUS power cycle
	 *  - SRP saves power that way
	 *  - ... new call, TBD ...
	 * That's easy if this hub can switch power per-port, and
	 * hub_wq reactivates the port later (timer, SRP, etc).
	 * Powerdown must be optional, because of reset/DFU.
	 */

	set_bit(port1, hub->change_bits);
	kick_hub_wq(hub);
}

/**
 * usb_remove_device - disable a device's port on its parent hub
 * @udev: device to be disabled and removed
 * Context: @udev locked, must be able to sleep.
 *
 * After @udev's port has been disabled, hub_wq is notified and it will
 * see that the device has been disconnected.  When the device is
 * physically unplugged and something is plugged in, the events will
 * be received and processed normally.
 *
 * Return: 0 if successful. A negative error code otherwise.
 */
int usb_remove_device(struct usb_device *udev)
{
	struct usb_hub *hub;
	struct usb_interface *intf;

	if (!udev->parent)	/* Can't remove a root hub */
		return -EINVAL;
	hub = usb_hub_to_struct_hub(udev->parent);
	intf = to_usb_interface(hub->intfdev);

	usb_autopm_get_interface(intf);
	set_bit(udev->portnum, hub->removed_bits);
	hub_port_logical_disconnect(hub, udev->portnum);
	usb_autopm_put_interface(intf);
	return 0;
}

enum hub_activation_type {
	HUB_INIT, HUB_INIT2, HUB_INIT3,		/* INITs must come first */
	HUB_POST_RESET, HUB_RESUME, HUB_RESET_RESUME,
};

static void hub_init_func2(struct work_struct *ws);
static void hub_init_func3(struct work_struct *ws);

static void hub_activate(struct usb_hub *hub, enum hub_activation_type type)
{
	struct usb_device *hdev = hub->hdev;
	struct usb_hcd *hcd;
	int ret;
	int port1;
	int status;
	bool need_debounce_delay = false;
	unsigned delay;

	/* Continue a partial initialization */
	if (type == HUB_INIT2 || type == HUB_INIT3) {
		device_lock(hub->intfdev);

		/* Was the hub disconnected while we were waiting? */
		if (hub->disconnected) {
			device_unlock(hub->intfdev);
			kref_put(&hub->kref, hub_release);
			return;
		}
		if (type == HUB_INIT2)
			goto init2;
		goto init3;
	}
	kref_get(&hub->kref);

	/* The superspeed hub except for root hub has to use Hub Depth
	 * value as an offset into the route string to locate the bits
	 * it uses to determine the downstream port number. So hub driver
	 * should send a set hub depth request to superspeed hub after
	 * the superspeed hub is set configuration in initialization or
	 * reset procedure.
	 *
	 * After a resume, port power should still be on.
	 * For any other type of activation, turn it on.
	 */
	if (type != HUB_RESUME) {
		if (hdev->parent && hub_is_superspeed(hdev)) {
			ret = usb_control_msg(hdev, usb_sndctrlpipe(hdev, 0),
					HUB_SET_DEPTH, USB_RT_HUB,
					hdev->level - 1, 0, NULL, 0,
					USB_CTRL_SET_TIMEOUT);
			if (ret < 0)
				dev_err(hub->intfdev,
						"set hub depth failed\n");
		}

		/* Speed up system boot by using a delayed_work for the
		 * hub's initial power-up delays.  This is pretty awkward
		 * and the implementation looks like a home-brewed sort of
		 * setjmp/longjmp, but it saves at least 100 ms for each
		 * root hub (assuming usbcore is compiled into the kernel
		 * rather than as a module).  It adds up.
		 *
		 * This can't be done for HUB_RESUME or HUB_RESET_RESUME
		 * because for those activation types the ports have to be
		 * operational when we return.  In theory this could be done
		 * for HUB_POST_RESET, but it's easier not to.
		 */
		if (type == HUB_INIT) {
			delay = hub_power_on_good_delay(hub);

			hub_power_on(hub, false);
			INIT_DELAYED_WORK(&hub->init_work, hub_init_func2);
			queue_delayed_work(system_power_efficient_wq,
					&hub->init_work,
					msecs_to_jiffies(delay));

			/* Suppress autosuspend until init is done */
			usb_autopm_get_interface_no_resume(
					to_usb_interface(hub->intfdev));
			return;		/* Continues at init2: below */
		} else if (type == HUB_RESET_RESUME) {
			/* The internal host controller state for the hub device
			 * may be gone after a host power loss on system resume.
			 * Update the device's info so the HW knows it's a hub.
			 */
			hcd = bus_to_hcd(hdev->bus);
			if (hcd->driver->update_hub_device) {
				ret = hcd->driver->update_hub_device(hcd, hdev,
						&hub->tt, GFP_NOIO);
				if (ret < 0) {
					dev_err(hub->intfdev, "Host not "
							"accepting hub info "
							"update.\n");
					dev_err(hub->intfdev, "LS/FS devices "
							"and hubs may not work "
							"under this hub\n.");
				}
			}
			hub_power_on(hub, true);
		} else {
			hub_power_on(hub, true);
		}
	}
 init2:

	/*
	 * Check each port and set hub->change_bits to let hub_wq know
	 * which ports need attention.
	 */
	for (port1 = 1; port1 <= hdev->maxchild; ++port1) {
		struct usb_port *port_dev = hub->ports[port1 - 1];
		struct usb_device *udev = port_dev->child;
		u16 portstatus, portchange;

		portstatus = portchange = 0;
		status = hub_port_status(hub, port1, &portstatus, &portchange);
		if (udev || (portstatus & USB_PORT_STAT_CONNECTION))
			dev_dbg(&port_dev->dev, "status %04x change %04x\n",
					portstatus, portchange);

		/*
		 * After anything other than HUB_RESUME (i.e., initialization
		 * or any sort of reset), every port should be disabled.
		 * Unconnected ports should likewise be disabled (paranoia),
		 * and so should ports for which we have no usb_device.
		 */
		if ((portstatus & USB_PORT_STAT_ENABLE) && (
				type != HUB_RESUME ||
				!(portstatus & USB_PORT_STAT_CONNECTION) ||
				!udev ||
				udev->state == USB_STATE_NOTATTACHED)) {
			/*
			 * USB3 protocol ports will automatically transition
			 * to Enabled state when detect an USB3.0 device attach.
			 * Do not disable USB3 protocol ports, just pretend
			 * power was lost
			 */
			portstatus &= ~USB_PORT_STAT_ENABLE;
			if (!hub_is_superspeed(hdev))
				usb_clear_port_feature(hdev, port1,
						   USB_PORT_FEAT_ENABLE);
		}

		/* Clear status-change flags; we'll debounce later */
		if (portchange & USB_PORT_STAT_C_CONNECTION) {
			need_debounce_delay = true;
			usb_clear_port_feature(hub->hdev, port1,
					USB_PORT_FEAT_C_CONNECTION);
		}
		if (portchange & USB_PORT_STAT_C_ENABLE) {
			need_debounce_delay = true;
			usb_clear_port_feature(hub->hdev, port1,
					USB_PORT_FEAT_C_ENABLE);
		}
		if (portchange & USB_PORT_STAT_C_RESET) {
			need_debounce_delay = true;
			usb_clear_port_feature(hub->hdev, port1,
					USB_PORT_FEAT_C_RESET);
		}
		if ((portchange & USB_PORT_STAT_C_BH_RESET) &&
				hub_is_superspeed(hub->hdev)) {
			need_debounce_delay = true;
			usb_clear_port_feature(hub->hdev, port1,
					USB_PORT_FEAT_C_BH_PORT_RESET);
		}
		/* We can forget about a "removed" device when there's a
		 * physical disconnect or the connect status changes.
		 */
		if (!(portstatus & USB_PORT_STAT_CONNECTION) ||
				(portchange & USB_PORT_STAT_C_CONNECTION))
			clear_bit(port1, hub->removed_bits);

		if (!udev || udev->state == USB_STATE_NOTATTACHED) {
			/* Tell hub_wq to disconnect the device or
			 * check for a new connection
			 */
			if (udev || (portstatus & USB_PORT_STAT_CONNECTION) ||
			    (portstatus & USB_PORT_STAT_OVERCURRENT))
				set_bit(port1, hub->change_bits);

		} else if (portstatus & USB_PORT_STAT_ENABLE) {
			bool port_resumed = (portstatus &
					USB_PORT_STAT_LINK_STATE) ==
				USB_SS_PORT_LS_U0;
			/* The power session apparently survived the resume.
			 * If there was an overcurrent or suspend change
			 * (i.e., remote wakeup request), have hub_wq
			 * take care of it.  Look at the port link state
			 * for USB 3.0 hubs, since they don't have a suspend
			 * change bit, and they don't set the port link change
			 * bit on device-initiated resume.
			 */
			if (portchange || (hub_is_superspeed(hub->hdev) &&
						port_resumed))
				set_bit(port1, hub->change_bits);

		} else if (udev->persist_enabled) {
#ifdef CONFIG_PM
			udev->reset_resume = 1;
#endif
			/* Don't set the change_bits when the device
			 * was powered off.
			 */
			if (test_bit(port1, hub->power_bits))
				set_bit(port1, hub->change_bits);

		} else {
			/* The power session is gone; tell hub_wq */
			usb_set_device_state(udev, USB_STATE_NOTATTACHED);
			set_bit(port1, hub->change_bits);
		}
	}

	/* If no port-status-change flags were set, we don't need any
	 * debouncing.  If flags were set we can try to debounce the
	 * ports all at once right now, instead of letting hub_wq do them
	 * one at a time later on.
	 *
	 * If any port-status changes do occur during this delay, hub_wq
	 * will see them later and handle them normally.
	 */
	if (need_debounce_delay) {
		delay = HUB_DEBOUNCE_STABLE;

		/* Don't do a long sleep inside a workqueue routine */
		if (type == HUB_INIT2) {
			INIT_DELAYED_WORK(&hub->init_work, hub_init_func3);
			queue_delayed_work(system_power_efficient_wq,
					&hub->init_work,
					msecs_to_jiffies(delay));
			device_unlock(hub->intfdev);
			return;		/* Continues at init3: below */
		} else {
			msleep(delay);
		}
	}
 init3:
	hub->quiescing = 0;

	status = usb_submit_urb(hub->urb, GFP_NOIO);
	if (status < 0)
		dev_err(hub->intfdev, "activate --> %d\n", status);
	if (hub->has_indicators && blinkenlights)
		queue_delayed_work(system_power_efficient_wq,
				&hub->leds, LED_CYCLE_PERIOD);

	/* Scan all ports that need attention */
	kick_hub_wq(hub);

	/* Allow autosuspend if it was suppressed */
	if (type <= HUB_INIT3)
		usb_autopm_put_interface_async(to_usb_interface(hub->intfdev));

	if (type == HUB_INIT2 || type == HUB_INIT3)
		device_unlock(hub->intfdev);

	kref_put(&hub->kref, hub_release);
}

/* Implement the continuations for the delays above */
static void hub_init_func2(struct work_struct *ws)
{
	struct usb_hub *hub = container_of(ws, struct usb_hub, init_work.work);

	hub_activate(hub, HUB_INIT2);
}

static void hub_init_func3(struct work_struct *ws)
{
	struct usb_hub *hub = container_of(ws, struct usb_hub, init_work.work);

	hub_activate(hub, HUB_INIT3);
}

enum hub_quiescing_type {
	HUB_DISCONNECT, HUB_PRE_RESET, HUB_SUSPEND
};

static void hub_quiesce(struct usb_hub *hub, enum hub_quiescing_type type)
{
	struct usb_device *hdev = hub->hdev;
	int i;

	cancel_delayed_work_sync(&hub->init_work);

	/* hub_wq and related activity won't re-trigger */
	hub->quiescing = 1;

	if (type != HUB_SUSPEND) {
		/* Disconnect all the children */
		for (i = 0; i < hdev->maxchild; ++i) {
			if (hub->ports[i]->child)
				usb_disconnect(&hub->ports[i]->child);
		}
	}

	/* Stop hub_wq and related activity */
	usb_kill_urb(hub->urb);
	if (hub->has_indicators)
		cancel_delayed_work_sync(&hub->leds);
	if (hub->tt.hub)
		flush_work(&hub->tt.clear_work);
}

static void hub_pm_barrier_for_all_ports(struct usb_hub *hub)
{
	int i;

	for (i = 0; i < hub->hdev->maxchild; ++i)
		pm_runtime_barrier(&hub->ports[i]->dev);
}

/* caller has locked the hub device */
static int hub_pre_reset(struct usb_interface *intf)
{
	struct usb_hub *hub = usb_get_intfdata(intf);

	hub_quiesce(hub, HUB_PRE_RESET);
	hub->in_reset = 1;
	hub_pm_barrier_for_all_ports(hub);
	return 0;
}

/* caller has locked the hub device */
static int hub_post_reset(struct usb_interface *intf)
{
	struct usb_hub *hub = usb_get_intfdata(intf);

	hub->in_reset = 0;
	hub_pm_barrier_for_all_ports(hub);
	hub_activate(hub, HUB_POST_RESET);
	return 0;
}

static int hub_configure(struct usb_hub *hub,
	struct usb_endpoint_descriptor *endpoint)
{
	struct usb_hcd *hcd;
	struct usb_device *hdev = hub->hdev;
	struct device *hub_dev = hub->intfdev;
	u16 hubstatus, hubchange;
	u16 wHubCharacteristics;
	unsigned int pipe;
	int maxp, ret, i;
	char *message = "out of memory";
	unsigned unit_load;
	unsigned full_load;
	unsigned maxchild;

	hub->buffer = kmalloc(sizeof(*hub->buffer), GFP_KERNEL);
	if (!hub->buffer) {
		ret = -ENOMEM;
		goto fail;
	}

	hub->status = kmalloc(sizeof(*hub->status), GFP_KERNEL);
	if (!hub->status) {
		ret = -ENOMEM;
		goto fail;
	}
	mutex_init(&hub->status_mutex);

	hub->descriptor = kmalloc(sizeof(*hub->descriptor), GFP_KERNEL);
	if (!hub->descriptor) {
		ret = -ENOMEM;
		goto fail;
	}

	/* Request the entire hub descriptor.
	 * hub->descriptor can handle USB_MAXCHILDREN ports,
	 * but the hub can/will return fewer bytes here.
	 */
	ret = get_hub_descriptor(hdev, hub->descriptor);
	if (ret < 0) {
		message = "can't read hub descriptor";
		goto fail;
	} else if (hub->descriptor->bNbrPorts > USB_MAXCHILDREN) {
		message = "hub has too many ports!";
		ret = -ENODEV;
		goto fail;
	} else if (hub->descriptor->bNbrPorts == 0) {
		message = "hub doesn't have any ports!";
		ret = -ENODEV;
		goto fail;
	}

	maxchild = hub->descriptor->bNbrPorts;
	dev_info(hub_dev, "%d port%s detected\n", maxchild,
			(maxchild == 1) ? "" : "s");

	hub->ports = kzalloc(maxchild * sizeof(struct usb_port *), GFP_KERNEL);
	if (!hub->ports) {
		ret = -ENOMEM;
		goto fail;
	}

	wHubCharacteristics = le16_to_cpu(hub->descriptor->wHubCharacteristics);
	if (hub_is_superspeed(hdev)) {
		unit_load = 150;
		full_load = 900;
	} else {
		unit_load = 100;
		full_load = 500;
	}

	/* FIXME for USB 3.0, skip for now */
	if ((wHubCharacteristics & HUB_CHAR_COMPOUND) &&
			!(hub_is_superspeed(hdev))) {
		char	portstr[USB_MAXCHILDREN + 1];

		for (i = 0; i < maxchild; i++)
			portstr[i] = hub->descriptor->u.hs.DeviceRemovable
				    [((i + 1) / 8)] & (1 << ((i + 1) % 8))
				? 'F' : 'R';
		portstr[maxchild] = 0;
		dev_dbg(hub_dev, "compound device; port removable status: %s\n", portstr);
	} else
		dev_dbg(hub_dev, "standalone hub\n");

	switch (wHubCharacteristics & HUB_CHAR_LPSM) {
	case HUB_CHAR_COMMON_LPSM:
		dev_dbg(hub_dev, "ganged power switching\n");
		break;
	case HUB_CHAR_INDV_PORT_LPSM:
		dev_dbg(hub_dev, "individual port power switching\n");
		break;
	case HUB_CHAR_NO_LPSM:
	case HUB_CHAR_LPSM:
		dev_dbg(hub_dev, "no power switching (usb 1.0)\n");
		break;
	}

	switch (wHubCharacteristics & HUB_CHAR_OCPM) {
	case HUB_CHAR_COMMON_OCPM:
		dev_dbg(hub_dev, "global over-current protection\n");
		break;
	case HUB_CHAR_INDV_PORT_OCPM:
		dev_dbg(hub_dev, "individual port over-current protection\n");
		break;
	case HUB_CHAR_NO_OCPM:
	case HUB_CHAR_OCPM:
		dev_dbg(hub_dev, "no over-current protection\n");
		break;
	}

	spin_lock_init(&hub->tt.lock);
	INIT_LIST_HEAD(&hub->tt.clear_list);
	INIT_WORK(&hub->tt.clear_work, hub_tt_work);
	switch (hdev->descriptor.bDeviceProtocol) {
	case USB_HUB_PR_FS:
		break;
	case USB_HUB_PR_HS_SINGLE_TT:
		dev_dbg(hub_dev, "Single TT\n");
		hub->tt.hub = hdev;
		break;
	case USB_HUB_PR_HS_MULTI_TT:
		ret = usb_set_interface(hdev, 0, 1);
		if (ret == 0) {
			dev_dbg(hub_dev, "TT per port\n");
			hub->tt.multi = 1;
		} else
			dev_err(hub_dev, "Using single TT (err %d)\n",
				ret);
		hub->tt.hub = hdev;
		break;
	case USB_HUB_PR_SS:
		/* USB 3.0 hubs don't have a TT */
		break;
	default:
		dev_dbg(hub_dev, "Unrecognized hub protocol %d\n",
			hdev->descriptor.bDeviceProtocol);
		break;
	}

	/* Note 8 FS bit times == (8 bits / 12000000 bps) ~= 666ns */
	switch (wHubCharacteristics & HUB_CHAR_TTTT) {
	case HUB_TTTT_8_BITS:
		if (hdev->descriptor.bDeviceProtocol != 0) {
			hub->tt.think_time = 666;
			dev_dbg(hub_dev, "TT requires at most %d "
					"FS bit times (%d ns)\n",
				8, hub->tt.think_time);
		}
		break;
	case HUB_TTTT_16_BITS:
		hub->tt.think_time = 666 * 2;
		dev_dbg(hub_dev, "TT requires at most %d "
				"FS bit times (%d ns)\n",
			16, hub->tt.think_time);
		break;
	case HUB_TTTT_24_BITS:
		hub->tt.think_time = 666 * 3;
		dev_dbg(hub_dev, "TT requires at most %d "
				"FS bit times (%d ns)\n",
			24, hub->tt.think_time);
		break;
	case HUB_TTTT_32_BITS:
		hub->tt.think_time = 666 * 4;
		dev_dbg(hub_dev, "TT requires at most %d "
				"FS bit times (%d ns)\n",
			32, hub->tt.think_time);
		break;
	}

	/* probe() zeroes hub->indicator[] */
	if (wHubCharacteristics & HUB_CHAR_PORTIND) {
		hub->has_indicators = 1;
		dev_dbg(hub_dev, "Port indicators are supported\n");
	}

	dev_dbg(hub_dev, "power on to power good time: %dms\n",
		hub->descriptor->bPwrOn2PwrGood * 2);

	/* power budgeting mostly matters with bus-powered hubs,
	 * and battery-powered root hubs (may provide just 8 mA).
	 */
	ret = usb_get_status(hdev, USB_RECIP_DEVICE, 0, &hubstatus);
	if (ret) {
		message = "can't get hub status";
		goto fail;
	}
	hcd = bus_to_hcd(hdev->bus);
	if (hdev == hdev->bus->root_hub) {
		if (hcd->power_budget > 0)
			hdev->bus_mA = hcd->power_budget;
		else
			hdev->bus_mA = full_load * maxchild;
		if (hdev->bus_mA >= full_load)
			hub->mA_per_port = full_load;
		else {
			hub->mA_per_port = hdev->bus_mA;
			hub->limited_power = 1;
		}
	} else if ((hubstatus & (1 << USB_DEVICE_SELF_POWERED)) == 0) {
		int remaining = hdev->bus_mA -
			hub->descriptor->bHubContrCurrent;

		dev_dbg(hub_dev, "hub controller current requirement: %dmA\n",
			hub->descriptor->bHubContrCurrent);
		hub->limited_power = 1;

		if (remaining < maxchild * unit_load)
			dev_warn(hub_dev,
					"insufficient power available "
					"to use all downstream ports\n");
		hub->mA_per_port = unit_load;	/* 7.2.1 */

	} else {	/* Self-powered external hub */
		/* FIXME: What about battery-powered external hubs that
		 * provide less current per port? */
		hub->mA_per_port = full_load;
	}
	if (hub->mA_per_port < full_load)
		dev_dbg(hub_dev, "%umA bus power budget for each child\n",
				hub->mA_per_port);

	ret = hub_hub_status(hub, &hubstatus, &hubchange);
	if (ret < 0) {
		message = "can't get hub status";
		goto fail;
	}

	/* local power status reports aren't always correct */
	if (hdev->actconfig->desc.bmAttributes & USB_CONFIG_ATT_SELFPOWER)
		dev_dbg(hub_dev, "local power source is %s\n",
			(hubstatus & HUB_STATUS_LOCAL_POWER)
			? "lost (inactive)" : "good");

	if ((wHubCharacteristics & HUB_CHAR_OCPM) == 0)
		dev_dbg(hub_dev, "%sover-current condition exists\n",
			(hubstatus & HUB_STATUS_OVERCURRENT) ? "" : "no ");

	/* set up the interrupt endpoint
	 * We use the EP's maxpacket size instead of (PORTS+1+7)/8
	 * bytes as USB2.0[11.12.3] says because some hubs are known
	 * to send more data (and thus cause overflow). For root hubs,
	 * maxpktsize is defined in hcd.c's fake endpoint descriptors
	 * to be big enough for at least USB_MAXCHILDREN ports. */
	pipe = usb_rcvintpipe(hdev, endpoint->bEndpointAddress);
	maxp = usb_maxpacket(hdev, pipe, usb_pipeout(pipe));

	if (maxp > sizeof(*hub->buffer))
		maxp = sizeof(*hub->buffer);

	hub->urb = usb_alloc_urb(0, GFP_KERNEL);
	if (!hub->urb) {
		ret = -ENOMEM;
		goto fail;
	}

	usb_fill_int_urb(hub->urb, hdev, pipe, *hub->buffer, maxp, hub_irq,
		hub, endpoint->bInterval);

	/* maybe cycle the hub leds */
	if (hub->has_indicators && blinkenlights)
		hub->indicator[0] = INDICATOR_CYCLE;

	mutex_lock(&usb_port_peer_mutex);
	for (i = 0; i < maxchild; i++) {
		ret = usb_hub_create_port_device(hub, i + 1);
		if (ret < 0) {
			dev_err(hub->intfdev,
				"couldn't create port%d device.\n", i + 1);
			break;
		}
	}
	hdev->maxchild = i;
	for (i = 0; i < hdev->maxchild; i++) {
		struct usb_port *port_dev = hub->ports[i];

		pm_runtime_put(&port_dev->dev);
	}

	mutex_unlock(&usb_port_peer_mutex);
	if (ret < 0)
		goto fail;

	/* Update the HCD's internal representation of this hub before hub_wq
	 * starts getting port status changes for devices under the hub.
	 */
	if (hcd->driver->update_hub_device) {
		ret = hcd->driver->update_hub_device(hcd, hdev,
				&hub->tt, GFP_KERNEL);
		if (ret < 0) {
			message = "can't update HCD hub info";
			goto fail;
		}
	}

	usb_hub_adjust_deviceremovable(hdev, hub->descriptor);

	hub_activate(hub, HUB_INIT);
	return 0;

fail:
	dev_err(hub_dev, "config failed, %s (err %d)\n",
			message, ret);
	/* hub_disconnect() frees urb and descriptor */
	return ret;
}

static void hub_release(struct kref *kref)
{
	struct usb_hub *hub = container_of(kref, struct usb_hub, kref);

	usb_put_dev(hub->hdev);
	usb_put_intf(to_usb_interface(hub->intfdev));
	kfree(hub);
}

static unsigned highspeed_hubs;

static void hub_disconnect(struct usb_interface *intf)
{
	struct usb_hub *hub = usb_get_intfdata(intf);
	struct usb_device *hdev = interface_to_usbdev(intf);
	int port1;

	/*
	 * Stop adding new hub events. We do not want to block here and thus
	 * will not try to remove any pending work item.
	 */
	hub->disconnected = 1;

	/* Disconnect all children and quiesce the hub */
	hub->error = 0;
	hub_quiesce(hub, HUB_DISCONNECT);

	mutex_lock(&usb_port_peer_mutex);

	/* Avoid races with recursively_mark_NOTATTACHED() */
	spin_lock_irq(&device_state_lock);
	port1 = hdev->maxchild;
	hdev->maxchild = 0;
	usb_set_intfdata(intf, NULL);
	spin_unlock_irq(&device_state_lock);

	for (; port1 > 0; --port1)
		usb_hub_remove_port_device(hub, port1);

	mutex_unlock(&usb_port_peer_mutex);

	if (hub->hdev->speed == USB_SPEED_HIGH)
		highspeed_hubs--;

	usb_free_urb(hub->urb);
	kfree(hub->ports);
	kfree(hub->descriptor);
	kfree(hub->status);
	kfree(hub->buffer);

	pm_suspend_ignore_children(&intf->dev, false);
	kref_put(&hub->kref, hub_release);
}

static int hub_probe(struct usb_interface *intf, const struct usb_device_id *id)
{
	struct usb_host_interface *desc;
	struct usb_endpoint_descriptor *endpoint;
	struct usb_device *hdev;
	struct usb_hub *hub;

	desc = intf->cur_altsetting;
	hdev = interface_to_usbdev(intf);

	/*
	 * Set default autosuspend delay as 0 to speedup bus suspend,
	 * based on the below considerations:
	 *
	 * - Unlike other drivers, the hub driver does not rely on the
	 *   autosuspend delay to provide enough time to handle a wakeup
	 *   event, and the submitted status URB is just to check future
	 *   change on hub downstream ports, so it is safe to do it.
	 *
	 * - The patch might cause one or more auto supend/resume for
	 *   below very rare devices when they are plugged into hub
	 *   first time:
	 *
	 *   	devices having trouble initializing, and disconnect
	 *   	themselves from the bus and then reconnect a second
	 *   	or so later
	 *
	 *   	devices just for downloading firmware, and disconnects
	 *   	themselves after completing it
	 *
	 *   For these quite rare devices, their drivers may change the
	 *   autosuspend delay of their parent hub in the probe() to one
	 *   appropriate value to avoid the subtle problem if someone
	 *   does care it.
	 *
	 * - The patch may cause one or more auto suspend/resume on
	 *   hub during running 'lsusb', but it is probably too
	 *   infrequent to worry about.
	 *
	 * - Change autosuspend delay of hub can avoid unnecessary auto
	 *   suspend timer for hub, also may decrease power consumption
	 *   of USB bus.
	 *
	 * - If user has indicated to prevent autosuspend by passing
	 *   usbcore.autosuspend = -1 then keep autosuspend disabled.
	 */
#ifdef CONFIG_PM
	if (hdev->dev.power.autosuspend_delay >= 0)
		pm_runtime_set_autosuspend_delay(&hdev->dev, 0);
#endif

	/*
	 * Hubs have proper suspend/resume support, except for root hubs
	 * where the controller driver doesn't have bus_suspend and
	 * bus_resume methods.
	 */
	if (hdev->parent) {		/* normal device */
		usb_enable_autosuspend(hdev);
	} else {			/* root hub */
		const struct hc_driver *drv = bus_to_hcd(hdev->bus)->driver;

		if (drv->bus_suspend && drv->bus_resume)
			usb_enable_autosuspend(hdev);
	}

	if (hdev->level == MAX_TOPO_LEVEL) {
		dev_err(&intf->dev,
			"Unsupported bus topology: hub nested too deep\n");
		return -E2BIG;
	}

#ifdef	CONFIG_USB_OTG_BLACKLIST_HUB
	if (hdev->parent) {
		dev_warn(&intf->dev, "ignoring external hub\n");
		return -ENODEV;
	}
#endif

	/* Some hubs have a subclass of 1, which AFAICT according to the */
	/*  specs is not defined, but it works */
	if ((desc->desc.bInterfaceSubClass != 0) &&
	    (desc->desc.bInterfaceSubClass != 1)) {
descriptor_error:
		dev_err(&intf->dev, "bad descriptor, ignoring hub\n");
		return -EIO;
	}

	/* Multiple endpoints? What kind of mutant ninja-hub is this? */
	if (desc->desc.bNumEndpoints != 1)
		goto descriptor_error;

	endpoint = &desc->endpoint[0].desc;

	/* If it's not an interrupt in endpoint, we'd better punt! */
	if (!usb_endpoint_is_int_in(endpoint))
		goto descriptor_error;

	/* We found a hub */
	dev_info(&intf->dev, "USB hub found\n");

	hub = kzalloc(sizeof(*hub), GFP_KERNEL);
	if (!hub) {
		dev_dbg(&intf->dev, "couldn't kmalloc hub struct\n");
		return -ENOMEM;
	}

	kref_init(&hub->kref);
	hub->intfdev = &intf->dev;
	hub->hdev = hdev;
	INIT_DELAYED_WORK(&hub->leds, led_work);
	INIT_DELAYED_WORK(&hub->init_work, NULL);
	INIT_WORK(&hub->events, hub_event);
	usb_get_intf(intf);
	usb_get_dev(hdev);

	usb_set_intfdata(intf, hub);
	intf->needs_remote_wakeup = 1;
	pm_suspend_ignore_children(&intf->dev, true);

	if (hdev->speed == USB_SPEED_HIGH)
		highspeed_hubs++;

	if (id->driver_info & HUB_QUIRK_CHECK_PORT_AUTOSUSPEND)
		hub->quirk_check_port_auto_suspend = 1;

	if (hub_configure(hub, endpoint) >= 0)
		return 0;

	hub_disconnect(intf);
	return -ENODEV;
}

static int
hub_ioctl(struct usb_interface *intf, unsigned int code, void *user_data)
{
	struct usb_device *hdev = interface_to_usbdev(intf);
	struct usb_hub *hub = usb_hub_to_struct_hub(hdev);

	/* assert ifno == 0 (part of hub spec) */
	switch (code) {
	case USBDEVFS_HUB_PORTINFO: {
		struct usbdevfs_hub_portinfo *info = user_data;
		int i;

		spin_lock_irq(&device_state_lock);
		if (hdev->devnum <= 0)
			info->nports = 0;
		else {
			info->nports = hdev->maxchild;
			for (i = 0; i < info->nports; i++) {
				if (hub->ports[i]->child == NULL)
					info->port[i] = 0;
				else
					info->port[i] =
						hub->ports[i]->child->devnum;
			}
		}
		spin_unlock_irq(&device_state_lock);

		return info->nports + 1;
		}

	default:
		return -ENOSYS;
	}
}

/*
 * Allow user programs to claim ports on a hub.  When a device is attached
 * to one of these "claimed" ports, the program will "own" the device.
 */
static int find_port_owner(struct usb_device *hdev, unsigned port1,
		struct usb_dev_state ***ppowner)
{
	struct usb_hub *hub = usb_hub_to_struct_hub(hdev);

	if (hdev->state == USB_STATE_NOTATTACHED)
		return -ENODEV;
	if (port1 == 0 || port1 > hdev->maxchild)
		return -EINVAL;

	/* Devices not managed by the hub driver
	 * will always have maxchild equal to 0.
	 */
	*ppowner = &(hub->ports[port1 - 1]->port_owner);
	return 0;
}

/* In the following three functions, the caller must hold hdev's lock */
int usb_hub_claim_port(struct usb_device *hdev, unsigned port1,
		       struct usb_dev_state *owner)
{
	int rc;
	struct usb_dev_state **powner;

	rc = find_port_owner(hdev, port1, &powner);
	if (rc)
		return rc;
	if (*powner)
		return -EBUSY;
	*powner = owner;
	return rc;
}
EXPORT_SYMBOL_GPL(usb_hub_claim_port);

int usb_hub_release_port(struct usb_device *hdev, unsigned port1,
			 struct usb_dev_state *owner)
{
	int rc;
	struct usb_dev_state **powner;

	rc = find_port_owner(hdev, port1, &powner);
	if (rc)
		return rc;
	if (*powner != owner)
		return -ENOENT;
	*powner = NULL;
	return rc;
}
EXPORT_SYMBOL_GPL(usb_hub_release_port);

void usb_hub_release_all_ports(struct usb_device *hdev, struct usb_dev_state *owner)
{
	struct usb_hub *hub = usb_hub_to_struct_hub(hdev);
	int n;

	for (n = 0; n < hdev->maxchild; n++) {
		if (hub->ports[n]->port_owner == owner)
			hub->ports[n]->port_owner = NULL;
	}

}

/* The caller must hold udev's lock */
bool usb_device_is_owned(struct usb_device *udev)
{
	struct usb_hub *hub;

	if (udev->state == USB_STATE_NOTATTACHED || !udev->parent)
		return false;
	hub = usb_hub_to_struct_hub(udev->parent);
	return !!hub->ports[udev->portnum - 1]->port_owner;
}

static void recursively_mark_NOTATTACHED(struct usb_device *udev)
{
	struct usb_hub *hub = usb_hub_to_struct_hub(udev);
	int i;

	for (i = 0; i < udev->maxchild; ++i) {
		if (hub->ports[i]->child)
			recursively_mark_NOTATTACHED(hub->ports[i]->child);
	}
	if (udev->state == USB_STATE_SUSPENDED)
		udev->active_duration -= jiffies;
	udev->state = USB_STATE_NOTATTACHED;
}

/**
 * usb_set_device_state - change a device's current state (usbcore, hcds)
 * @udev: pointer to device whose state should be changed
 * @new_state: new state value to be stored
 *
 * udev->state is _not_ fully protected by the device lock.  Although
 * most transitions are made only while holding the lock, the state can
 * can change to USB_STATE_NOTATTACHED at almost any time.  This
 * is so that devices can be marked as disconnected as soon as possible,
 * without having to wait for any semaphores to be released.  As a result,
 * all changes to any device's state must be protected by the
 * device_state_lock spinlock.
 *
 * Once a device has been added to the device tree, all changes to its state
 * should be made using this routine.  The state should _not_ be set directly.
 *
 * If udev->state is already USB_STATE_NOTATTACHED then no change is made.
 * Otherwise udev->state is set to new_state, and if new_state is
 * USB_STATE_NOTATTACHED then all of udev's descendants' states are also set
 * to USB_STATE_NOTATTACHED.
 */
void usb_set_device_state(struct usb_device *udev,
		enum usb_device_state new_state)
{
	unsigned long flags;
	int wakeup = -1;

	spin_lock_irqsave(&device_state_lock, flags);
	if (udev->state == USB_STATE_NOTATTACHED)
		;	/* do nothing */
	else if (new_state != USB_STATE_NOTATTACHED) {

		/* root hub wakeup capabilities are managed out-of-band
		 * and may involve silicon errata ... ignore them here.
		 */
		if (udev->parent) {
			if (udev->state == USB_STATE_SUSPENDED
					|| new_state == USB_STATE_SUSPENDED)
				;	/* No change to wakeup settings */
			else if (new_state == USB_STATE_CONFIGURED)
				wakeup = (udev->quirks &
					USB_QUIRK_IGNORE_REMOTE_WAKEUP) ? 0 :
					udev->actconfig->desc.bmAttributes &
					USB_CONFIG_ATT_WAKEUP;
			else
				wakeup = 0;
		}
		if (udev->state == USB_STATE_SUSPENDED &&
			new_state != USB_STATE_SUSPENDED)
			udev->active_duration -= jiffies;
		else if (new_state == USB_STATE_SUSPENDED &&
				udev->state != USB_STATE_SUSPENDED)
			udev->active_duration += jiffies;
		udev->state = new_state;
	} else
		recursively_mark_NOTATTACHED(udev);
	spin_unlock_irqrestore(&device_state_lock, flags);
	if (wakeup >= 0)
		device_set_wakeup_capable(&udev->dev, wakeup);
}
EXPORT_SYMBOL_GPL(usb_set_device_state);

/*
 * Choose a device number.
 *
 * Device numbers are used as filenames in usbfs.  On USB-1.1 and
 * USB-2.0 buses they are also used as device addresses, however on
 * USB-3.0 buses the address is assigned by the controller hardware
 * and it usually is not the same as the device number.
 *
 * WUSB devices are simple: they have no hubs behind, so the mapping
 * device <-> virtual port number becomes 1:1. Why? to simplify the
 * life of the device connection logic in
 * drivers/usb/wusbcore/devconnect.c. When we do the initial secret
 * handshake we need to assign a temporary address in the unauthorized
 * space. For simplicity we use the first virtual port number found to
 * be free [drivers/usb/wusbcore/devconnect.c:wusbhc_devconnect_ack()]
 * and that becomes it's address [X < 128] or its unauthorized address
 * [X | 0x80].
 *
 * We add 1 as an offset to the one-based USB-stack port number
 * (zero-based wusb virtual port index) for two reasons: (a) dev addr
 * 0 is reserved by USB for default address; (b) Linux's USB stack
 * uses always #1 for the root hub of the controller. So USB stack's
 * port #1, which is wusb virtual-port #0 has address #2.
 *
 * Devices connected under xHCI are not as simple.  The host controller
 * supports virtualization, so the hardware assigns device addresses and
 * the HCD must setup data structures before issuing a set address
 * command to the hardware.
 */
static void choose_devnum(struct usb_device *udev)
{
	int		devnum;
	struct usb_bus	*bus = udev->bus;

	/* be safe when more hub events are proceed in parallel */
	mutex_lock(&bus->usb_address0_mutex);
	if (udev->wusb) {
		devnum = udev->portnum + 1;
		BUG_ON(test_bit(devnum, bus->devmap.devicemap));
	} else {
		/* Try to allocate the next devnum beginning at
		 * bus->devnum_next. */
		devnum = find_next_zero_bit(bus->devmap.devicemap, 128,
					    bus->devnum_next);
		if (devnum >= 128)
			devnum = find_next_zero_bit(bus->devmap.devicemap,
						    128, 1);
		bus->devnum_next = (devnum >= 127 ? 1 : devnum + 1);
	}
	if (devnum < 128) {
		set_bit(devnum, bus->devmap.devicemap);
		udev->devnum = devnum;
	}
	mutex_unlock(&bus->usb_address0_mutex);
}

static void release_devnum(struct usb_device *udev)
{
	if (udev->devnum > 0) {
		clear_bit(udev->devnum, udev->bus->devmap.devicemap);
		udev->devnum = -1;
	}
}

static void update_devnum(struct usb_device *udev, int devnum)
{
	/* The address for a WUSB device is managed by wusbcore. */
	if (!udev->wusb)
		udev->devnum = devnum;
}

static void hub_free_dev(struct usb_device *udev)
{
	struct usb_hcd *hcd = bus_to_hcd(udev->bus);

	/* Root hubs aren't real devices, so don't free HCD resources */
	if (hcd->driver->free_dev && udev->parent)
		hcd->driver->free_dev(hcd, udev);
}

static void hub_disconnect_children(struct usb_device *udev)
{
	struct usb_hub *hub = usb_hub_to_struct_hub(udev);
	int i;

	/* Free up all the children before we remove this device */
	for (i = 0; i < udev->maxchild; i++) {
		if (hub->ports[i]->child)
			usb_disconnect(&hub->ports[i]->child);
	}
}

/**
 * usb_disconnect - disconnect a device (usbcore-internal)
 * @pdev: pointer to device being disconnected
 * Context: !in_interrupt ()
 *
 * Something got disconnected. Get rid of it and all of its children.
 *
 * If *pdev is a normal device then the parent hub must already be locked.
 * If *pdev is a root hub then the caller must hold the usb_bus_list_lock,
 * which protects the set of root hubs as well as the list of buses.
 *
 * Only hub drivers (including virtual root hub drivers for host
 * controllers) should ever call this.
 *
 * This call is synchronous, and may not be used in an interrupt context.
 */
void usb_disconnect(struct usb_device **pdev)
{
	struct usb_port *port_dev = NULL;
	struct usb_device *udev = *pdev;
	struct usb_hub *hub = NULL;
	int port1 = 1;

	/* mark the device as inactive, so any further urb submissions for
	 * this device (and any of its children) will fail immediately.
	 * this quiesces everything except pending urbs.
	 */
	usb_set_device_state(udev, USB_STATE_NOTATTACHED);
	dev_info(&udev->dev, "USB disconnect, device number %d\n",
			udev->devnum);

	usb_lock_device(udev);

	hub_disconnect_children(udev);

	/* deallocate hcd/hardware state ... nuking all pending urbs and
	 * cleaning up all state associated with the current configuration
	 * so that the hardware is now fully quiesced.
	 */
	dev_dbg(&udev->dev, "unregistering device\n");
	usb_disable_device(udev, 0);
	usb_hcd_synchronize_unlinks(udev);

	if (udev->parent) {
		port1 = udev->portnum;
		hub = usb_hub_to_struct_hub(udev->parent);
		port_dev = hub->ports[port1 - 1];

		sysfs_remove_link(&udev->dev.kobj, "port");
		sysfs_remove_link(&port_dev->dev.kobj, "device");

		/*
		 * As usb_port_runtime_resume() de-references udev, make
		 * sure no resumes occur during removal
		 */
		if (!test_and_set_bit(port1, hub->child_usage_bits))
			pm_runtime_get_sync(&port_dev->dev);
	}

	usb_remove_ep_devs(&udev->ep0);
	usb_unlock_device(udev);

	/* Unregister the device.  The device driver is responsible
	 * for de-configuring the device and invoking the remove-device
	 * notifier chain (used by usbfs and possibly others).
	 */
	device_del(&udev->dev);

	/* Free the device number and delete the parent's children[]
	 * (or root_hub) pointer.
	 */
	release_devnum(udev);

	/* Avoid races with recursively_mark_NOTATTACHED() */
	spin_lock_irq(&device_state_lock);
	*pdev = NULL;
	spin_unlock_irq(&device_state_lock);

	if (port_dev && test_and_clear_bit(port1, hub->child_usage_bits))
		pm_runtime_put(&port_dev->dev);

	hub_free_dev(udev);

	put_device(&udev->dev);
}

#ifdef CONFIG_USB_ANNOUNCE_NEW_DEVICES
static void show_string(struct usb_device *udev, char *id, char *string)
{
	if (!string)
		return;
	dev_info(&udev->dev, "%s: %s\n", id, string);
}

static void announce_device(struct usb_device *udev)
{
	dev_info(&udev->dev, "New USB device found, idVendor=%04x, idProduct=%04x\n",
		le16_to_cpu(udev->descriptor.idVendor),
		le16_to_cpu(udev->descriptor.idProduct));
	dev_info(&udev->dev,
		"New USB device strings: Mfr=%d, Product=%d, SerialNumber=%d\n",
		udev->descriptor.iManufacturer,
		udev->descriptor.iProduct,
		udev->descriptor.iSerialNumber);
	show_string(udev, "Product", udev->product);
	show_string(udev, "Manufacturer", udev->manufacturer);
	show_string(udev, "SerialNumber", udev->serial);
}
#else
static inline void announce_device(struct usb_device *udev) { }
#endif


/**
 * usb_enumerate_device_otg - FIXME (usbcore-internal)
 * @udev: newly addressed device (in ADDRESS state)
 *
 * Finish enumeration for On-The-Go devices
 *
 * Return: 0 if successful. A negative error code otherwise.
 */
static int usb_enumerate_device_otg(struct usb_device *udev)
{
	int err = 0;

#ifdef	CONFIG_USB_OTG
	/*
	 * OTG-aware devices on OTG-capable root hubs may be able to use SRP,
	 * to wake us after we've powered off VBUS; and HNP, switching roles
	 * "host" to "peripheral".  The OTG descriptor helps figure this out.
	 */
	if (!udev->bus->is_b_host
			&& udev->config
			&& udev->parent == udev->bus->root_hub) {
		struct usb_otg_descriptor	*desc = NULL;
		struct usb_bus			*bus = udev->bus;
		unsigned			port1 = udev->portnum;

		/* descriptor may appear anywhere in config */
		err = __usb_get_extra_descriptor(udev->rawdescriptors[0],
				le16_to_cpu(udev->config[0].desc.wTotalLength),
				USB_DT_OTG, (void **) &desc);
		if (err || !(desc->bmAttributes & USB_OTG_HNP))
			return 0;

		dev_info(&udev->dev, "Dual-Role OTG device on %sHNP port\n",
					(port1 == bus->otg_port) ? "" : "non-");

		/* enable HNP before suspend, it's simpler */
		if (port1 == bus->otg_port) {
			bus->b_hnp_enable = 1;
			err = usb_control_msg(udev,
				usb_sndctrlpipe(udev, 0),
				USB_REQ_SET_FEATURE, 0,
				USB_DEVICE_B_HNP_ENABLE,
				0, NULL, 0,
				USB_CTRL_SET_TIMEOUT);
			if (err < 0) {
				/*
				 * OTG MESSAGE: report errors here,
				 * customize to match your product.
				 */
				dev_err(&udev->dev, "can't set HNP mode: %d\n",
									err);
				bus->b_hnp_enable = 0;
			}
		} else if (desc->bLength == sizeof
				(struct usb_otg_descriptor)) {
			/* Set a_alt_hnp_support for legacy otg device */
			err = usb_control_msg(udev,
				usb_sndctrlpipe(udev, 0),
				USB_REQ_SET_FEATURE, 0,
				USB_DEVICE_A_ALT_HNP_SUPPORT,
				0, NULL, 0,
				USB_CTRL_SET_TIMEOUT);
			if (err < 0)
				dev_err(&udev->dev,
					"set a_alt_hnp_support failed: %d\n",
					err);
		}
	}
#endif
	return err;
}


/**
 * usb_enumerate_device - Read device configs/intfs/otg (usbcore-internal)
 * @udev: newly addressed device (in ADDRESS state)
 *
 * This is only called by usb_new_device() and usb_authorize_device()
 * and FIXME -- all comments that apply to them apply here wrt to
 * environment.
 *
 * If the device is WUSB and not authorized, we don't attempt to read
 * the string descriptors, as they will be errored out by the device
 * until it has been authorized.
 *
 * Return: 0 if successful. A negative error code otherwise.
 */
static int usb_enumerate_device(struct usb_device *udev)
{
	int err;
	struct usb_hcd *hcd = bus_to_hcd(udev->bus);

	if (udev->config == NULL) {
		err = usb_get_configuration(udev);
		if (err < 0) {
			if (err != -ENODEV)
				dev_err(&udev->dev, "can't read configurations, error %d\n",
						err);
			return err;
		}
	}

	/* read the standard strings and cache them if present */
	udev->product = usb_cache_string(udev, udev->descriptor.iProduct);
	udev->manufacturer = usb_cache_string(udev,
					      udev->descriptor.iManufacturer);
	udev->serial = usb_cache_string(udev, udev->descriptor.iSerialNumber);

	err = usb_enumerate_device_otg(udev);
	if (err < 0)
		return err;

	if (IS_ENABLED(CONFIG_USB_OTG_WHITELIST) && hcd->tpl_support &&
		!is_targeted(udev)) {
		/* Maybe it can talk to us, though we can't talk to it.
		 * (Includes HNP test device.)
		 */
		if (IS_ENABLED(CONFIG_USB_OTG) && (udev->bus->b_hnp_enable
			|| udev->bus->is_b_host)) {
			err = usb_port_suspend(udev, PMSG_AUTO_SUSPEND);
			if (err < 0)
				dev_dbg(&udev->dev, "HNP fail, %d\n", err);
		}
		return -ENOTSUPP;
	}

	usb_detect_interface_quirks(udev);

	return 0;
}

static void set_usb_port_removable(struct usb_device *udev)
{
	struct usb_device *hdev = udev->parent;
	struct usb_hub *hub;
	u8 port = udev->portnum;
	u16 wHubCharacteristics;
	bool removable = true;

	if (!hdev)
		return;

	hub = usb_hub_to_struct_hub(udev->parent);

	/*
	 * If the platform firmware has provided information about a port,
	 * use that to determine whether it's removable.
	 */
	switch (hub->ports[udev->portnum - 1]->connect_type) {
	case USB_PORT_CONNECT_TYPE_HOT_PLUG:
		udev->removable = USB_DEVICE_REMOVABLE;
		return;
	case USB_PORT_CONNECT_TYPE_HARD_WIRED:
	case USB_PORT_NOT_USED:
		udev->removable = USB_DEVICE_FIXED;
		return;
	default:
		break;
	}

	/*
	 * Otherwise, check whether the hub knows whether a port is removable
	 * or not
	 */
	wHubCharacteristics = le16_to_cpu(hub->descriptor->wHubCharacteristics);

	if (!(wHubCharacteristics & HUB_CHAR_COMPOUND))
		return;

	if (hub_is_superspeed(hdev)) {
		if (le16_to_cpu(hub->descriptor->u.ss.DeviceRemovable)
				& (1 << port))
			removable = false;
	} else {
		if (hub->descriptor->u.hs.DeviceRemovable[port / 8] & (1 << (port % 8)))
			removable = false;
	}

	if (removable)
		udev->removable = USB_DEVICE_REMOVABLE;
	else
		udev->removable = USB_DEVICE_FIXED;

}

/**
 * usb_new_device - perform initial device setup (usbcore-internal)
 * @udev: newly addressed device (in ADDRESS state)
 *
 * This is called with devices which have been detected but not fully
 * enumerated.  The device descriptor is available, but not descriptors
 * for any device configuration.  The caller must have locked either
 * the parent hub (if udev is a normal device) or else the
 * usb_bus_list_lock (if udev is a root hub).  The parent's pointer to
 * udev has already been installed, but udev is not yet visible through
 * sysfs or other filesystem code.
 *
 * This call is synchronous, and may not be used in an interrupt context.
 *
 * Only the hub driver or root-hub registrar should ever call this.
 *
 * Return: Whether the device is configured properly or not. Zero if the
 * interface was registered with the driver core; else a negative errno
 * value.
 *
 */
int usb_new_device(struct usb_device *udev)
{
	int err;

	if (udev->parent) {
		/* Initialize non-root-hub device wakeup to disabled;
		 * device (un)configuration controls wakeup capable
		 * sysfs power/wakeup controls wakeup enabled/disabled
		 */
		device_init_wakeup(&udev->dev, 0);
	}

	/* Tell the runtime-PM framework the device is active */
	pm_runtime_set_active(&udev->dev);
	pm_runtime_get_noresume(&udev->dev);
	pm_runtime_use_autosuspend(&udev->dev);
	pm_runtime_enable(&udev->dev);

	/* By default, forbid autosuspend for all devices.  It will be
	 * allowed for hubs during binding.
	 */
	usb_disable_autosuspend(udev);

	err = usb_enumerate_device(udev);	/* Read descriptors */
	if (err < 0)
		goto fail;
	dev_dbg(&udev->dev, "udev %d, busnum %d, minor = %d\n",
			udev->devnum, udev->bus->busnum,
			(((udev->bus->busnum-1) * 128) + (udev->devnum-1)));
	/* export the usbdev device-node for libusb */
	udev->dev.devt = MKDEV(USB_DEVICE_MAJOR,
			(((udev->bus->busnum-1) * 128) + (udev->devnum-1)));

	/* Tell the world! */
	announce_device(udev);

	if (udev->serial)
		add_device_randomness(udev->serial, strlen(udev->serial));
	if (udev->product)
		add_device_randomness(udev->product, strlen(udev->product));
	if (udev->manufacturer)
		add_device_randomness(udev->manufacturer,
				      strlen(udev->manufacturer));

	device_enable_async_suspend(&udev->dev);

	/* check whether the hub or firmware marks this port as non-removable */
	if (udev->parent)
		set_usb_port_removable(udev);

	/* Register the device.  The device driver is responsible
	 * for configuring the device and invoking the add-device
	 * notifier chain (used by usbfs and possibly others).
	 */
	err = device_add(&udev->dev);
	if (err) {
		dev_err(&udev->dev, "can't device_add, error %d\n", err);
		goto fail;
	}

	/* Create link files between child device and usb port device. */
	if (udev->parent) {
		struct usb_hub *hub = usb_hub_to_struct_hub(udev->parent);
		int port1 = udev->portnum;
		struct usb_port	*port_dev = hub->ports[port1 - 1];

		err = sysfs_create_link(&udev->dev.kobj,
				&port_dev->dev.kobj, "port");
		if (err)
			goto fail;

		err = sysfs_create_link(&port_dev->dev.kobj,
				&udev->dev.kobj, "device");
		if (err) {
			sysfs_remove_link(&udev->dev.kobj, "port");
			goto fail;
		}

		if (!test_and_set_bit(port1, hub->child_usage_bits))
			pm_runtime_get_sync(&port_dev->dev);
	}

	(void) usb_create_ep_devs(&udev->dev, &udev->ep0, udev);
	usb_mark_last_busy(udev);
	pm_runtime_put_sync_autosuspend(&udev->dev);
	return err;

fail:
	usb_set_device_state(udev, USB_STATE_NOTATTACHED);
	pm_runtime_disable(&udev->dev);
	pm_runtime_set_suspended(&udev->dev);
	return err;
}


/**
 * usb_deauthorize_device - deauthorize a device (usbcore-internal)
 * @usb_dev: USB device
 *
 * Move the USB device to a very basic state where interfaces are disabled
 * and the device is in fact unconfigured and unusable.
 *
 * We share a lock (that we have) with device_del(), so we need to
 * defer its call.
 *
 * Return: 0.
 */
int usb_deauthorize_device(struct usb_device *usb_dev)
{
	usb_lock_device(usb_dev);
	if (usb_dev->authorized == 0)
		goto out_unauthorized;

	usb_dev->authorized = 0;
	usb_set_configuration(usb_dev, -1);

out_unauthorized:
	usb_unlock_device(usb_dev);
	return 0;
}


int usb_authorize_device(struct usb_device *usb_dev)
{
	int result = 0, c;

	usb_lock_device(usb_dev);
	if (usb_dev->authorized == 1)
		goto out_authorized;

	result = usb_autoresume_device(usb_dev);
	if (result < 0) {
		dev_err(&usb_dev->dev,
			"can't autoresume for authorization: %d\n", result);
		goto error_autoresume;
	}

	if (usb_dev->wusb) {
		result = usb_get_device_descriptor(usb_dev, sizeof(usb_dev->descriptor));
		if (result < 0) {
			dev_err(&usb_dev->dev, "can't re-read device descriptor for "
				"authorization: %d\n", result);
			goto error_device_descriptor;
		}
	}

	usb_dev->authorized = 1;
	/* Choose and set the configuration.  This registers the interfaces
	 * with the driver core and lets interface drivers bind to them.
	 */
	c = usb_choose_configuration(usb_dev);
	if (c >= 0) {
		result = usb_set_configuration(usb_dev, c);
		if (result) {
			dev_err(&usb_dev->dev,
				"can't set config #%d, error %d\n", c, result);
			/* This need not be fatal.  The user can try to
			 * set other configurations. */
		}
	}
	dev_info(&usb_dev->dev, "authorized to connect\n");

error_device_descriptor:
	usb_autosuspend_device(usb_dev);
error_autoresume:
out_authorized:
	usb_unlock_device(usb_dev);	/* complements locktree */
	return result;
}


/* Returns 1 if @hub is a WUSB root hub, 0 otherwise */
static unsigned hub_is_wusb(struct usb_hub *hub)
{
	struct usb_hcd *hcd;
	if (hub->hdev->parent != NULL)  /* not a root hub? */
		return 0;
	hcd = container_of(hub->hdev->bus, struct usb_hcd, self);
	return hcd->wireless;
}


#define PORT_RESET_TRIES	5
#define SET_ADDRESS_TRIES	2
#define GET_DESCRIPTOR_TRIES	2
#define SET_CONFIG_TRIES	(2 * (use_both_schemes + 1))
#define USE_NEW_SCHEME(i)	((i) / 2 == (int)old_scheme_first)

#define HUB_ROOT_RESET_TIME	50	/* times are in msec */
#define HUB_SHORT_RESET_TIME	10
#define HUB_BH_RESET_TIME	50
#define HUB_LONG_RESET_TIME	200
#define HUB_RESET_TIMEOUT	800

/*
 * "New scheme" enumeration causes an extra state transition to be
 * exposed to an xhci host and causes USB3 devices to receive control
 * commands in the default state.  This has been seen to cause
 * enumeration failures, so disable this enumeration scheme for USB3
 * devices.
 */
static bool use_new_scheme(struct usb_device *udev, int retry)
{
	if (udev->speed == USB_SPEED_SUPER)
		return false;

	return USE_NEW_SCHEME(retry);
}

/* Is a USB 3.0 port in the Inactive or Compliance Mode state?
 * Port worm reset is required to recover
 */
static bool hub_port_warm_reset_required(struct usb_hub *hub, int port1,
		u16 portstatus)
{
	u16 link_state;

	if (!hub_is_superspeed(hub->hdev))
		return false;

	if (test_bit(port1, hub->warm_reset_bits))
		return true;

	link_state = portstatus & USB_PORT_STAT_LINK_STATE;
	return link_state == USB_SS_PORT_LS_SS_INACTIVE
		|| link_state == USB_SS_PORT_LS_COMP_MOD;
}

static int hub_port_wait_reset(struct usb_hub *hub, int port1,
			struct usb_device *udev, unsigned int delay, bool warm)
{
	int delay_time, ret;
	u16 portstatus;
	u16 portchange;

	for (delay_time = 0;
			delay_time < HUB_RESET_TIMEOUT;
			delay_time += delay) {
		/* wait to give the device a chance to reset */
		msleep(delay);

		/* read and decode port status */
		ret = hub_port_status(hub, port1, &portstatus, &portchange);
		if (ret < 0)
			return ret;

		/* The port state is unknown until the reset completes. */
		if (!(portstatus & USB_PORT_STAT_RESET))
			break;

		/* switch to the long delay after two short delay failures */
		if (delay_time >= 2 * HUB_SHORT_RESET_TIME)
			delay = HUB_LONG_RESET_TIME;

		dev_dbg(&hub->ports[port1 - 1]->dev,
				"not %sreset yet, waiting %dms\n",
				warm ? "warm " : "", delay);
	}

	if ((portstatus & USB_PORT_STAT_RESET))
		return -EBUSY;

	if (hub_port_warm_reset_required(hub, port1, portstatus))
		return -ENOTCONN;

	/* Device went away? */
	if (!(portstatus & USB_PORT_STAT_CONNECTION))
		return -ENOTCONN;

	/* bomb out completely if the connection bounced.  A USB 3.0
	 * connection may bounce if multiple warm resets were issued,
	 * but the device may have successfully re-connected. Ignore it.
	 */
	if (!hub_is_superspeed(hub->hdev) &&
			(portchange & USB_PORT_STAT_C_CONNECTION))
		return -ENOTCONN;

	if (!(portstatus & USB_PORT_STAT_ENABLE))
		return -EBUSY;

	if (!udev)
		return 0;

	if (hub_is_wusb(hub))
		udev->speed = USB_SPEED_WIRELESS;
	else if (hub_is_superspeed(hub->hdev))
		udev->speed = USB_SPEED_SUPER;
	else if (portstatus & USB_PORT_STAT_HIGH_SPEED)
		udev->speed = USB_SPEED_HIGH;
	else if (portstatus & USB_PORT_STAT_LOW_SPEED)
		udev->speed = USB_SPEED_LOW;
	else
		udev->speed = USB_SPEED_FULL;
	return 0;
}

/* Handle port reset and port warm(BH) reset (for USB3 protocol ports) */
static int hub_port_reset(struct usb_hub *hub, int port1,
			struct usb_device *udev, unsigned int delay, bool warm)
{
	int i, status;
	u16 portchange, portstatus;
	struct usb_port *port_dev = hub->ports[port1 - 1];

	if (!hub_is_superspeed(hub->hdev)) {
		if (warm) {
			dev_err(hub->intfdev, "only USB3 hub support "
						"warm reset\n");
			return -EINVAL;
		}
		/* Block EHCI CF initialization during the port reset.
		 * Some companion controllers don't like it when they mix.
		 */
		down_read(&ehci_cf_port_reset_rwsem);
	} else if (!warm) {
		/*
		 * If the caller hasn't explicitly requested a warm reset,
		 * double check and see if one is needed.
		 */
		if (hub_port_status(hub, port1, &portstatus, &portchange) == 0)
			if (hub_port_warm_reset_required(hub, port1,
							portstatus))
				warm = true;
	}
	clear_bit(port1, hub->warm_reset_bits);

	/* Reset the port */
	for (i = 0; i < PORT_RESET_TRIES; i++) {
		status = set_port_feature(hub->hdev, port1, (warm ?
					USB_PORT_FEAT_BH_PORT_RESET :
					USB_PORT_FEAT_RESET));
		if (status == -ENODEV) {
			;	/* The hub is gone */
		} else if (status) {
			dev_err(&port_dev->dev,
					"cannot %sreset (err = %d)\n",
					warm ? "warm " : "", status);
		} else {
			status = hub_port_wait_reset(hub, port1, udev, delay,
								warm);
			if (status && status != -ENOTCONN && status != -ENODEV)
				dev_dbg(hub->intfdev,
						"port_wait_reset: err = %d\n",
						status);
		}

		/* Check for disconnect or reset */
		if (status == 0 || status == -ENOTCONN || status == -ENODEV) {
			usb_clear_port_feature(hub->hdev, port1,
					USB_PORT_FEAT_C_RESET);

			if (!hub_is_superspeed(hub->hdev))
				goto done;

			usb_clear_port_feature(hub->hdev, port1,
					USB_PORT_FEAT_C_BH_PORT_RESET);
			usb_clear_port_feature(hub->hdev, port1,
					USB_PORT_FEAT_C_PORT_LINK_STATE);
			usb_clear_port_feature(hub->hdev, port1,
					USB_PORT_FEAT_C_CONNECTION);

			/*
			 * If a USB 3.0 device migrates from reset to an error
			 * state, re-issue the warm reset.
			 */
			if (hub_port_status(hub, port1,
					&portstatus, &portchange) < 0)
				goto done;

			if (!hub_port_warm_reset_required(hub, port1,
					portstatus))
				goto done;

			/*
			 * If the port is in SS.Inactive or Compliance Mode, the
			 * hot or warm reset failed.  Try another warm reset.
			 */
			if (!warm) {
				dev_dbg(&port_dev->dev,
						"hot reset failed, warm reset\n");
				warm = true;
			}
		}

		dev_dbg(&port_dev->dev,
				"not enabled, trying %sreset again...\n",
				warm ? "warm " : "");
		delay = HUB_LONG_RESET_TIME;
	}

	dev_err(&port_dev->dev, "Cannot enable. Maybe the USB cable is bad?\n");

done:
	if (status == 0) {
		/* TRSTRCY = 10 ms; plus some extra */
		msleep(10 + 40);
		if (udev) {
			struct usb_hcd *hcd = bus_to_hcd(udev->bus);

			update_devnum(udev, 0);
			/* The xHC may think the device is already reset,
			 * so ignore the status.
			 */
			if (hcd->driver->reset_device)
				hcd->driver->reset_device(hcd, udev);

			usb_set_device_state(udev, USB_STATE_DEFAULT);
		}
	} else {
		if (udev)
			usb_set_device_state(udev, USB_STATE_NOTATTACHED);
	}

	if (!hub_is_superspeed(hub->hdev))
		up_read(&ehci_cf_port_reset_rwsem);

	return status;
}

/* Check if a port is power on */
static int port_is_power_on(struct usb_hub *hub, unsigned portstatus)
{
	int ret = 0;

	if (hub_is_superspeed(hub->hdev)) {
		if (portstatus & USB_SS_PORT_STAT_POWER)
			ret = 1;
	} else {
		if (portstatus & USB_PORT_STAT_POWER)
			ret = 1;
	}

	return ret;
}

static void usb_lock_port(struct usb_port *port_dev)
		__acquires(&port_dev->status_lock)
{
	mutex_lock(&port_dev->status_lock);
	__acquire(&port_dev->status_lock);
}

static void usb_unlock_port(struct usb_port *port_dev)
		__releases(&port_dev->status_lock)
{
	mutex_unlock(&port_dev->status_lock);
	__release(&port_dev->status_lock);
}

#ifdef	CONFIG_PM

/* Check if a port is suspended(USB2.0 port) or in U3 state(USB3.0 port) */
static int port_is_suspended(struct usb_hub *hub, unsigned portstatus)
{
	int ret = 0;

	if (hub_is_superspeed(hub->hdev)) {
		if ((portstatus & USB_PORT_STAT_LINK_STATE)
				== USB_SS_PORT_LS_U3)
			ret = 1;
	} else {
		if (portstatus & USB_PORT_STAT_SUSPEND)
			ret = 1;
	}

	return ret;
}

/* Determine whether the device on a port is ready for a normal resume,
 * is ready for a reset-resume, or should be disconnected.
 */
static int check_port_resume_type(struct usb_device *udev,
		struct usb_hub *hub, int port1,
		int status, u16 portchange, u16 portstatus)
{
	struct usb_port *port_dev = hub->ports[port1 - 1];
	int retries = 3;

 retry:
	/* Is a warm reset needed to recover the connection? */
	if (status == 0 && udev->reset_resume
		&& hub_port_warm_reset_required(hub, port1, portstatus)) {
		/* pass */;
	}
	/* Is the device still present? */
	else if (status || port_is_suspended(hub, portstatus) ||
			!port_is_power_on(hub, portstatus)) {
		if (status >= 0)
			status = -ENODEV;
	} else if (!(portstatus & USB_PORT_STAT_CONNECTION)) {
		if (retries--) {
			usleep_range(200, 300);
			status = hub_port_status(hub, port1, &portstatus,
							     &portchange);
			goto retry;
		}
		status = -ENODEV;
	}

	/* Can't do a normal resume if the port isn't enabled,
	 * so try a reset-resume instead.
	 */
	else if (!(portstatus & USB_PORT_STAT_ENABLE) && !udev->reset_resume) {
		if (udev->persist_enabled)
			udev->reset_resume = 1;
		else
			status = -ENODEV;
	}

	if (status) {
		dev_dbg(&port_dev->dev, "status %04x.%04x after resume, %d\n",
				portchange, portstatus, status);
	} else if (udev->reset_resume) {

		/* Late port handoff can set status-change bits */
		if (portchange & USB_PORT_STAT_C_CONNECTION)
			usb_clear_port_feature(hub->hdev, port1,
					USB_PORT_FEAT_C_CONNECTION);
		if (portchange & USB_PORT_STAT_C_ENABLE)
			usb_clear_port_feature(hub->hdev, port1,
					USB_PORT_FEAT_C_ENABLE);
	}

	return status;
}

int usb_disable_ltm(struct usb_device *udev)
{
	struct usb_hcd *hcd = bus_to_hcd(udev->bus);

	/* Check if the roothub and device supports LTM. */
	if (!usb_device_supports_ltm(hcd->self.root_hub) ||
			!usb_device_supports_ltm(udev))
		return 0;

	/* Clear Feature LTM Enable can only be sent if the device is
	 * configured.
	 */
	if (!udev->actconfig)
		return 0;

	return usb_control_msg(udev, usb_sndctrlpipe(udev, 0),
			USB_REQ_CLEAR_FEATURE, USB_RECIP_DEVICE,
			USB_DEVICE_LTM_ENABLE, 0, NULL, 0,
			USB_CTRL_SET_TIMEOUT);
}
EXPORT_SYMBOL_GPL(usb_disable_ltm);

void usb_enable_ltm(struct usb_device *udev)
{
	struct usb_hcd *hcd = bus_to_hcd(udev->bus);

	/* Check if the roothub and device supports LTM. */
	if (!usb_device_supports_ltm(hcd->self.root_hub) ||
			!usb_device_supports_ltm(udev))
		return;

	/* Set Feature LTM Enable can only be sent if the device is
	 * configured.
	 */
	if (!udev->actconfig)
		return;

	usb_control_msg(udev, usb_sndctrlpipe(udev, 0),
			USB_REQ_SET_FEATURE, USB_RECIP_DEVICE,
			USB_DEVICE_LTM_ENABLE, 0, NULL, 0,
			USB_CTRL_SET_TIMEOUT);
}
EXPORT_SYMBOL_GPL(usb_enable_ltm);

/*
 * usb_enable_remote_wakeup - enable remote wakeup for a device
 * @udev: target device
 *
 * For USB-2 devices: Set the device's remote wakeup feature.
 *
 * For USB-3 devices: Assume there's only one function on the device and
 * enable remote wake for the first interface.  FIXME if the interface
 * association descriptor shows there's more than one function.
 */
static int usb_enable_remote_wakeup(struct usb_device *udev)
{
	if (udev->speed < USB_SPEED_SUPER)
		return usb_control_msg(udev, usb_sndctrlpipe(udev, 0),
				USB_REQ_SET_FEATURE, USB_RECIP_DEVICE,
				USB_DEVICE_REMOTE_WAKEUP, 0, NULL, 0,
				USB_CTRL_SET_TIMEOUT);
	else
		return usb_control_msg(udev, usb_sndctrlpipe(udev, 0),
				USB_REQ_SET_FEATURE, USB_RECIP_INTERFACE,
				USB_INTRF_FUNC_SUSPEND,
				USB_INTRF_FUNC_SUSPEND_RW |
					USB_INTRF_FUNC_SUSPEND_LP,
				NULL, 0, USB_CTRL_SET_TIMEOUT);
}

/*
 * usb_disable_remote_wakeup - disable remote wakeup for a device
 * @udev: target device
 *
 * For USB-2 devices: Clear the device's remote wakeup feature.
 *
 * For USB-3 devices: Assume there's only one function on the device and
 * disable remote wake for the first interface.  FIXME if the interface
 * association descriptor shows there's more than one function.
 */
static int usb_disable_remote_wakeup(struct usb_device *udev)
{
	if (udev->speed < USB_SPEED_SUPER)
		return usb_control_msg(udev, usb_sndctrlpipe(udev, 0),
				USB_REQ_CLEAR_FEATURE, USB_RECIP_DEVICE,
				USB_DEVICE_REMOTE_WAKEUP, 0, NULL, 0,
				USB_CTRL_SET_TIMEOUT);
	else
		return usb_control_msg(udev, usb_sndctrlpipe(udev, 0),
				USB_REQ_CLEAR_FEATURE, USB_RECIP_INTERFACE,
				USB_INTRF_FUNC_SUSPEND,	0, NULL, 0,
				USB_CTRL_SET_TIMEOUT);
}

/* Count of wakeup-enabled devices at or below udev */
static unsigned wakeup_enabled_descendants(struct usb_device *udev)
{
	struct usb_hub *hub = usb_hub_to_struct_hub(udev);

	return udev->do_remote_wakeup +
			(hub ? hub->wakeup_enabled_descendants : 0);
}

/*
 * usb_port_suspend - suspend a usb device's upstream port
 * @udev: device that's no longer in active use, not a root hub
 * Context: must be able to sleep; device not locked; pm locks held
 *
 * Suspends a USB device that isn't in active use, conserving power.
 * Devices may wake out of a suspend, if anything important happens,
 * using the remote wakeup mechanism.  They may also be taken out of
 * suspend by the host, using usb_port_resume().  It's also routine
 * to disconnect devices while they are suspended.
 *
 * This only affects the USB hardware for a device; its interfaces
 * (and, for hubs, child devices) must already have been suspended.
 *
 * Selective port suspend reduces power; most suspended devices draw
 * less than 500 uA.  It's also used in OTG, along with remote wakeup.
 * All devices below the suspended port are also suspended.
 *
 * Devices leave suspend state when the host wakes them up.  Some devices
 * also support "remote wakeup", where the device can activate the USB
 * tree above them to deliver data, such as a keypress or packet.  In
 * some cases, this wakes the USB host.
 *
 * Suspending OTG devices may trigger HNP, if that's been enabled
 * between a pair of dual-role devices.  That will change roles, such
 * as from A-Host to A-Peripheral or from B-Host back to B-Peripheral.
 *
 * Devices on USB hub ports have only one "suspend" state, corresponding
 * to ACPI D2, "may cause the device to lose some context".
 * State transitions include:
 *
 *   - suspend, resume ... when the VBUS power link stays live
 *   - suspend, disconnect ... VBUS lost
 *
 * Once VBUS drop breaks the circuit, the port it's using has to go through
 * normal re-enumeration procedures, starting with enabling VBUS power.
 * Other than re-initializing the hub (plug/unplug, except for root hubs),
 * Linux (2.6) currently has NO mechanisms to initiate that:  no hub_wq
 * timer, no SRP, no requests through sysfs.
 *
 * If Runtime PM isn't enabled or used, non-SuperSpeed devices may not get
 * suspended until their bus goes into global suspend (i.e., the root
 * hub is suspended).  Nevertheless, we change @udev->state to
 * USB_STATE_SUSPENDED as this is the device's "logical" state.  The actual
 * upstream port setting is stored in @udev->port_is_suspended.
 *
 * Returns 0 on success, else negative errno.
 */
int usb_port_suspend(struct usb_device *udev, pm_message_t msg)
{
	struct usb_hub	*hub = usb_hub_to_struct_hub(udev->parent);
	struct usb_port *port_dev = hub->ports[udev->portnum - 1];
	int		port1 = udev->portnum;
	int		status;
	bool		really_suspend = true;

	usb_lock_port(port_dev);

	/* enable remote wakeup when appropriate; this lets the device
	 * wake up the upstream hub (including maybe the root hub).
	 *
	 * NOTE:  OTG devices may issue remote wakeup (or SRP) even when
	 * we don't explicitly enable it here.
	 */
	if (udev->do_remote_wakeup) {
		status = usb_enable_remote_wakeup(udev);
		if (status) {
			dev_dbg(&udev->dev, "won't remote wakeup, status %d\n",
					status);
			/* bail if autosuspend is requested */
			if (PMSG_IS_AUTO(msg))
				goto err_wakeup;
		}
	}

	/* disable USB2 hardware LPM */
	if (udev->usb2_hw_lpm_enabled == 1)
		usb_set_usb2_hardware_lpm(udev, 0);

	if (usb_disable_ltm(udev)) {
		dev_err(&udev->dev, "Failed to disable LTM before suspend\n.");
		status = -ENOMEM;
		if (PMSG_IS_AUTO(msg))
			goto err_ltm;
	}
	if (usb_unlocked_disable_lpm(udev)) {
		dev_err(&udev->dev, "Failed to disable LPM before suspend\n.");
		status = -ENOMEM;
		if (PMSG_IS_AUTO(msg))
			goto err_lpm3;
	}

	/* see 7.1.7.6 */
	if (hub_is_superspeed(hub->hdev))
		status = hub_set_port_link_state(hub, port1, USB_SS_PORT_LS_U3);

	/*
	 * For system suspend, we do not need to enable the suspend feature
	 * on individual USB-2 ports.  The devices will automatically go
	 * into suspend a few ms after the root hub stops sending packets.
	 * The USB 2.0 spec calls this "global suspend".
	 *
	 * However, many USB hubs have a bug: They don't relay wakeup requests
	 * from a downstream port if the port's suspend feature isn't on.
	 * Therefore we will turn on the suspend feature if udev or any of its
	 * descendants is enabled for remote wakeup.
	 */
	else if (PMSG_IS_AUTO(msg) || wakeup_enabled_descendants(udev) > 0)
		status = set_port_feature(hub->hdev, port1,
				USB_PORT_FEAT_SUSPEND);
	else {
		really_suspend = false;
		status = 0;
	}
	if (status) {
		dev_dbg(&port_dev->dev, "can't suspend, status %d\n", status);

		/* Try to enable USB3 LPM and LTM again */
		usb_unlocked_enable_lpm(udev);
 err_lpm3:
		usb_enable_ltm(udev);
 err_ltm:
		/* Try to enable USB2 hardware LPM again */
		if (udev->usb2_hw_lpm_capable == 1)
			usb_set_usb2_hardware_lpm(udev, 1);

		if (udev->do_remote_wakeup)
			(void) usb_disable_remote_wakeup(udev);
 err_wakeup:

		/* System sleep transitions should never fail */
		if (!PMSG_IS_AUTO(msg))
			status = 0;
	} else {
		dev_dbg(&udev->dev, "usb %ssuspend, wakeup %d\n",
				(PMSG_IS_AUTO(msg) ? "auto-" : ""),
				udev->do_remote_wakeup);
		if (really_suspend) {
			udev->port_is_suspended = 1;

			/* device has up to 10 msec to fully suspend */
			msleep(10);
		}
		usb_set_device_state(udev, USB_STATE_SUSPENDED);
	}

	if (status == 0 && !udev->do_remote_wakeup && udev->persist_enabled
			&& test_and_clear_bit(port1, hub->child_usage_bits))
		pm_runtime_put_sync(&port_dev->dev);

	usb_mark_last_busy(hub->hdev);

	usb_unlock_port(port_dev);
	return status;
}

/*
 * If the USB "suspend" state is in use (rather than "global suspend"),
 * many devices will be individually taken out of suspend state using
 * special "resume" signaling.  This routine kicks in shortly after
 * hardware resume signaling is finished, either because of selective
 * resume (by host) or remote wakeup (by device) ... now see what changed
 * in the tree that's rooted at this device.
 *
 * If @udev->reset_resume is set then the device is reset before the
 * status check is done.
 */
static int finish_port_resume(struct usb_device *udev)
{
	int	status = 0;
	u16	devstatus = 0;

	/* caller owns the udev device lock */
	dev_dbg(&udev->dev, "%s\n",
		udev->reset_resume ? "finish reset-resume" : "finish resume");

	/* usb ch9 identifies four variants of SUSPENDED, based on what
	 * state the device resumes to.  Linux currently won't see the
	 * first two on the host side; they'd be inside hub_port_init()
	 * during many timeouts, but hub_wq can't suspend until later.
	 */
	usb_set_device_state(udev, udev->actconfig
			? USB_STATE_CONFIGURED
			: USB_STATE_ADDRESS);

	/* 10.5.4.5 says not to reset a suspended port if the attached
	 * device is enabled for remote wakeup.  Hence the reset
	 * operation is carried out here, after the port has been
	 * resumed.
	 */
	if (udev->reset_resume) {
		/*
		 * If the device morphs or switches modes when it is reset,
		 * we don't want to perform a reset-resume.  We'll fail the
		 * resume, which will cause a logical disconnect, and then
		 * the device will be rediscovered.
		 */
 retry_reset_resume:
		if (udev->quirks & USB_QUIRK_RESET)
			status = -ENODEV;
		else
			status = usb_reset_and_verify_device(udev);
	}

	/* 10.5.4.5 says be sure devices in the tree are still there.
	 * For now let's assume the device didn't go crazy on resume,
	 * and device drivers will know about any resume quirks.
	 */
	if (status == 0) {
		devstatus = 0;
		status = usb_get_status(udev, USB_RECIP_DEVICE, 0, &devstatus);

		/* If a normal resume failed, try doing a reset-resume */
		if (status && !udev->reset_resume && udev->persist_enabled) {
			dev_dbg(&udev->dev, "retry with reset-resume\n");
			udev->reset_resume = 1;
			goto retry_reset_resume;
		}
	}

	if (status) {
		dev_dbg(&udev->dev, "gone after usb resume? status %d\n",
				status);
	/*
	 * There are a few quirky devices which violate the standard
	 * by claiming to have remote wakeup enabled after a reset,
	 * which crash if the feature is cleared, hence check for
	 * udev->reset_resume
	 */
	} else if (udev->actconfig && !udev->reset_resume) {
		if (udev->speed < USB_SPEED_SUPER) {
			if (devstatus & (1 << USB_DEVICE_REMOTE_WAKEUP))
				status = usb_disable_remote_wakeup(udev);
		} else {
			status = usb_get_status(udev, USB_RECIP_INTERFACE, 0,
					&devstatus);
			if (!status && devstatus & (USB_INTRF_STAT_FUNC_RW_CAP
					| USB_INTRF_STAT_FUNC_RW))
				status = usb_disable_remote_wakeup(udev);
		}

		if (status)
			dev_dbg(&udev->dev,
				"disable remote wakeup, status %d\n",
				status);
		status = 0;
	}
	return status;
}

/*
 * There are some SS USB devices which take longer time for link training.
 * XHCI specs 4.19.4 says that when Link training is successful, port
 * sets CCS bit to 1. So if SW reads port status before successful link
 * training, then it will not find device to be present.
 * USB Analyzer log with such buggy devices show that in some cases
 * device switch on the RX termination after long delay of host enabling
 * the VBUS. In few other cases it has been seen that device fails to
 * negotiate link training in first attempt. It has been
 * reported till now that few devices take as long as 2000 ms to train
 * the link after host enabling its VBUS and termination. Following
 * routine implements a 2000 ms timeout for link training. If in a case
 * link trains before timeout, loop will exit earlier.
 *
 * There are also some 2.0 hard drive based devices and 3.0 thumb
 * drives that, when plugged into a 2.0 only port, take a long
 * time to set CCS after VBUS enable.
 *
 * FIXME: If a device was connected before suspend, but was removed
 * while system was asleep, then the loop in the following routine will
 * only exit at timeout.
 *
 * This routine should only be called when persist is enabled.
 */
static int wait_for_connected(struct usb_device *udev,
		struct usb_hub *hub, int *port1,
		u16 *portchange, u16 *portstatus)
{
	int status = 0, delay_ms = 0;

	while (delay_ms < 2000) {
		if (status || *portstatus & USB_PORT_STAT_CONNECTION)
			break;
		msleep(20);
		delay_ms += 20;
		status = hub_port_status(hub, *port1, portstatus, portchange);
	}
	dev_dbg(&udev->dev, "Waited %dms for CONNECT\n", delay_ms);
	return status;
}

/*
 * usb_port_resume - re-activate a suspended usb device's upstream port
 * @udev: device to re-activate, not a root hub
 * Context: must be able to sleep; device not locked; pm locks held
 *
 * This will re-activate the suspended device, increasing power usage
 * while letting drivers communicate again with its endpoints.
 * USB resume explicitly guarantees that the power session between
 * the host and the device is the same as it was when the device
 * suspended.
 *
 * If @udev->reset_resume is set then this routine won't check that the
 * port is still enabled.  Furthermore, finish_port_resume() above will
 * reset @udev.  The end result is that a broken power session can be
 * recovered and @udev will appear to persist across a loss of VBUS power.
 *
 * For example, if a host controller doesn't maintain VBUS suspend current
 * during a system sleep or is reset when the system wakes up, all the USB
 * power sessions below it will be broken.  This is especially troublesome
 * for mass-storage devices containing mounted filesystems, since the
 * device will appear to have disconnected and all the memory mappings
 * to it will be lost.  Using the USB_PERSIST facility, the device can be
 * made to appear as if it had not disconnected.
 *
 * This facility can be dangerous.  Although usb_reset_and_verify_device() makes
 * every effort to insure that the same device is present after the
 * reset as before, it cannot provide a 100% guarantee.  Furthermore it's
 * quite possible for a device to remain unaltered but its media to be
 * changed.  If the user replaces a flash memory card while the system is
 * asleep, he will have only himself to blame when the filesystem on the
 * new card is corrupted and the system crashes.
 *
 * Returns 0 on success, else negative errno.
 */
int usb_port_resume(struct usb_device *udev, pm_message_t msg)
{
	struct usb_hub	*hub = usb_hub_to_struct_hub(udev->parent);
	struct usb_port *port_dev = hub->ports[udev->portnum  - 1];
	int		port1 = udev->portnum;
	int		status;
	u16		portchange, portstatus;

	if (!test_and_set_bit(port1, hub->child_usage_bits)) {
		status = pm_runtime_get_sync(&port_dev->dev);
		if (status < 0) {
			dev_dbg(&udev->dev, "can't resume usb port, status %d\n",
					status);
			return status;
		}
	}

	usb_lock_port(port_dev);

	/* Skip the initial Clear-Suspend step for a remote wakeup */
	status = hub_port_status(hub, port1, &portstatus, &portchange);
	if (status == 0 && !port_is_suspended(hub, portstatus))
		goto SuspendCleared;

	/* see 7.1.7.7; affects power usage, but not budgeting */
	if (hub_is_superspeed(hub->hdev))
		status = hub_set_port_link_state(hub, port1, USB_SS_PORT_LS_U0);
	else
		status = usb_clear_port_feature(hub->hdev,
				port1, USB_PORT_FEAT_SUSPEND);
	if (status) {
		dev_dbg(&port_dev->dev, "can't resume, status %d\n", status);
	} else {
		/* drive resume for USB_RESUME_TIMEOUT msec */
		dev_dbg(&udev->dev, "usb %sresume\n",
				(PMSG_IS_AUTO(msg) ? "auto-" : ""));
		msleep(USB_RESUME_TIMEOUT);

		/* Virtual root hubs can trigger on GET_PORT_STATUS to
		 * stop resume signaling.  Then finish the resume
		 * sequence.
		 */
		status = hub_port_status(hub, port1, &portstatus, &portchange);

		/* TRSMRCY = 10 msec */
		msleep(10);
	}

 SuspendCleared:
	if (status == 0) {
		udev->port_is_suspended = 0;
		if (hub_is_superspeed(hub->hdev)) {
			if (portchange & USB_PORT_STAT_C_LINK_STATE)
				usb_clear_port_feature(hub->hdev, port1,
					USB_PORT_FEAT_C_PORT_LINK_STATE);
		} else {
			if (portchange & USB_PORT_STAT_C_SUSPEND)
				usb_clear_port_feature(hub->hdev, port1,
						USB_PORT_FEAT_C_SUSPEND);
		}
	}

	if (udev->persist_enabled)
		status = wait_for_connected(udev, hub, &port1, &portchange,
				&portstatus);

	status = check_port_resume_type(udev,
			hub, port1, status, portchange, portstatus);
	if (status == 0)
		status = finish_port_resume(udev);
	if (status < 0) {
		dev_dbg(&udev->dev, "can't resume, status %d\n", status);
		hub_port_logical_disconnect(hub, port1);
	} else  {
		/* Try to enable USB2 hardware LPM */
		if (udev->usb2_hw_lpm_capable == 1)
			usb_set_usb2_hardware_lpm(udev, 1);

		/* Try to enable USB3 LTM and LPM */
		usb_enable_ltm(udev);
		usb_unlocked_enable_lpm(udev);
	}

	usb_unlock_port(port_dev);

	return status;
}

int usb_remote_wakeup(struct usb_device *udev)
{
	int	status = 0;

	usb_lock_device(udev);
	if (udev->state == USB_STATE_SUSPENDED) {
		dev_dbg(&udev->dev, "usb %sresume\n", "wakeup-");
		status = usb_autoresume_device(udev);
		if (status == 0) {
			/* Let the drivers do their thing, then... */
			usb_autosuspend_device(udev);
		}
	}
	usb_unlock_device(udev);
	return status;
}

/* Returns 1 if there was a remote wakeup and a connect status change. */
static int hub_handle_remote_wakeup(struct usb_hub *hub, unsigned int port,
		u16 portstatus, u16 portchange)
		__must_hold(&port_dev->status_lock)
{
	struct usb_port *port_dev = hub->ports[port - 1];
	struct usb_device *hdev;
	struct usb_device *udev;
	int connect_change = 0;
	int ret;

	hdev = hub->hdev;
	udev = port_dev->child;
	if (!hub_is_superspeed(hdev)) {
		if (!(portchange & USB_PORT_STAT_C_SUSPEND))
			return 0;
		usb_clear_port_feature(hdev, port, USB_PORT_FEAT_C_SUSPEND);
	} else {
		if (!udev || udev->state != USB_STATE_SUSPENDED ||
				 (portstatus & USB_PORT_STAT_LINK_STATE) !=
				 USB_SS_PORT_LS_U0)
			return 0;
	}

	if (udev) {
		/* TRSMRCY = 10 msec */
		msleep(10);

		usb_unlock_port(port_dev);
		ret = usb_remote_wakeup(udev);
		usb_lock_port(port_dev);
		if (ret < 0)
			connect_change = 1;
	} else {
		ret = -ENODEV;
		hub_port_disable(hub, port, 1);
	}
	dev_dbg(&port_dev->dev, "resume, status %d\n", ret);
	return connect_change;
}

static int check_ports_changed(struct usb_hub *hub)
{
	int port1;

	for (port1 = 1; port1 <= hub->hdev->maxchild; ++port1) {
		u16 portstatus, portchange;
		int status;

		status = hub_port_status(hub, port1, &portstatus, &portchange);
		if (!status && portchange)
			return 1;
	}
	return 0;
}

static int hub_suspend(struct usb_interface *intf, pm_message_t msg)
{
	struct usb_hub		*hub = usb_get_intfdata(intf);
	struct usb_device	*hdev = hub->hdev;
	unsigned		port1;
	int			status;

	/*
	 * Warn if children aren't already suspended.
	 * Also, add up the number of wakeup-enabled descendants.
	 */
	hub->wakeup_enabled_descendants = 0;
	for (port1 = 1; port1 <= hdev->maxchild; port1++) {
		struct usb_port *port_dev = hub->ports[port1 - 1];
		struct usb_device *udev = port_dev->child;

		if (udev && udev->can_submit) {
			dev_warn(&port_dev->dev, "device %s not suspended yet\n",
					dev_name(&udev->dev));
			if (PMSG_IS_AUTO(msg))
				return -EBUSY;
		}
		if (udev)
			hub->wakeup_enabled_descendants +=
					wakeup_enabled_descendants(udev);
	}

	if (hdev->do_remote_wakeup && hub->quirk_check_port_auto_suspend) {
		/* check if there are changes pending on hub ports */
		if (check_ports_changed(hub)) {
			if (PMSG_IS_AUTO(msg))
				return -EBUSY;
			pm_wakeup_event(&hdev->dev, 2000);
		}
	}

	if (hub_is_superspeed(hdev) && hdev->do_remote_wakeup) {
		/* Enable hub to send remote wakeup for all ports. */
		for (port1 = 1; port1 <= hdev->maxchild; port1++) {
			status = set_port_feature(hdev,
					port1 |
					USB_PORT_FEAT_REMOTE_WAKE_CONNECT |
					USB_PORT_FEAT_REMOTE_WAKE_DISCONNECT |
					USB_PORT_FEAT_REMOTE_WAKE_OVER_CURRENT,
					USB_PORT_FEAT_REMOTE_WAKE_MASK);
		}
	}

	dev_dbg(&intf->dev, "%s\n", __func__);

	/* stop hub_wq and related activity */
	hub_quiesce(hub, HUB_SUSPEND);
	return 0;
}

static int hub_resume(struct usb_interface *intf)
{
	struct usb_hub *hub = usb_get_intfdata(intf);

	dev_dbg(&intf->dev, "%s\n", __func__);
	hub_activate(hub, HUB_RESUME);
	return 0;
}

static int hub_reset_resume(struct usb_interface *intf)
{
	struct usb_hub *hub = usb_get_intfdata(intf);

	dev_dbg(&intf->dev, "%s\n", __func__);
	hub_activate(hub, HUB_RESET_RESUME);
	return 0;
}

/**
 * usb_root_hub_lost_power - called by HCD if the root hub lost Vbus power
 * @rhdev: struct usb_device for the root hub
 *
 * The USB host controller driver calls this function when its root hub
 * is resumed and Vbus power has been interrupted or the controller
 * has been reset.  The routine marks @rhdev as having lost power.
 * When the hub driver is resumed it will take notice and carry out
 * power-session recovery for all the "USB-PERSIST"-enabled child devices;
 * the others will be disconnected.
 */
void usb_root_hub_lost_power(struct usb_device *rhdev)
{
	dev_warn(&rhdev->dev, "root hub lost power or was reset\n");
	rhdev->reset_resume = 1;
}
EXPORT_SYMBOL_GPL(usb_root_hub_lost_power);

static const char * const usb3_lpm_names[]  = {
	"U0",
	"U1",
	"U2",
	"U3",
};

/*
 * Send a Set SEL control transfer to the device, prior to enabling
 * device-initiated U1 or U2.  This lets the device know the exit latencies from
 * the time the device initiates a U1 or U2 exit, to the time it will receive a
 * packet from the host.
 *
 * This function will fail if the SEL or PEL values for udev are greater than
 * the maximum allowed values for the link state to be enabled.
 */
static int usb_req_set_sel(struct usb_device *udev, enum usb3_link_state state)
{
	struct usb_set_sel_req *sel_values;
	unsigned long long u1_sel;
	unsigned long long u1_pel;
	unsigned long long u2_sel;
	unsigned long long u2_pel;
	int ret;

	if (udev->state != USB_STATE_CONFIGURED)
		return 0;

	/* Convert SEL and PEL stored in ns to us */
	u1_sel = DIV_ROUND_UP(udev->u1_params.sel, 1000);
	u1_pel = DIV_ROUND_UP(udev->u1_params.pel, 1000);
	u2_sel = DIV_ROUND_UP(udev->u2_params.sel, 1000);
	u2_pel = DIV_ROUND_UP(udev->u2_params.pel, 1000);

	/*
	 * Make sure that the calculated SEL and PEL values for the link
	 * state we're enabling aren't bigger than the max SEL/PEL
	 * value that will fit in the SET SEL control transfer.
	 * Otherwise the device would get an incorrect idea of the exit
	 * latency for the link state, and could start a device-initiated
	 * U1/U2 when the exit latencies are too high.
	 */
	if ((state == USB3_LPM_U1 &&
				(u1_sel > USB3_LPM_MAX_U1_SEL_PEL ||
				 u1_pel > USB3_LPM_MAX_U1_SEL_PEL)) ||
			(state == USB3_LPM_U2 &&
			 (u2_sel > USB3_LPM_MAX_U2_SEL_PEL ||
			  u2_pel > USB3_LPM_MAX_U2_SEL_PEL))) {
		dev_dbg(&udev->dev, "Device-initiated %s disabled due to long SEL %llu us or PEL %llu us\n",
				usb3_lpm_names[state], u1_sel, u1_pel);
		return -EINVAL;
	}

	/*
	 * If we're enabling device-initiated LPM for one link state,
	 * but the other link state has a too high SEL or PEL value,
	 * just set those values to the max in the Set SEL request.
	 */
	if (u1_sel > USB3_LPM_MAX_U1_SEL_PEL)
		u1_sel = USB3_LPM_MAX_U1_SEL_PEL;

	if (u1_pel > USB3_LPM_MAX_U1_SEL_PEL)
		u1_pel = USB3_LPM_MAX_U1_SEL_PEL;

	if (u2_sel > USB3_LPM_MAX_U2_SEL_PEL)
		u2_sel = USB3_LPM_MAX_U2_SEL_PEL;

	if (u2_pel > USB3_LPM_MAX_U2_SEL_PEL)
		u2_pel = USB3_LPM_MAX_U2_SEL_PEL;

	/*
	 * usb_enable_lpm() can be called as part of a failed device reset,
	 * which may be initiated by an error path of a mass storage driver.
	 * Therefore, use GFP_NOIO.
	 */
	sel_values = kmalloc(sizeof *(sel_values), GFP_NOIO);
	if (!sel_values)
		return -ENOMEM;

	sel_values->u1_sel = u1_sel;
	sel_values->u1_pel = u1_pel;
	sel_values->u2_sel = cpu_to_le16(u2_sel);
	sel_values->u2_pel = cpu_to_le16(u2_pel);

	ret = usb_control_msg(udev, usb_sndctrlpipe(udev, 0),
			USB_REQ_SET_SEL,
			USB_RECIP_DEVICE,
			0, 0,
			sel_values, sizeof *(sel_values),
			USB_CTRL_SET_TIMEOUT);
	kfree(sel_values);
	return ret;
}

/*
 * Enable or disable device-initiated U1 or U2 transitions.
 */
static int usb_set_device_initiated_lpm(struct usb_device *udev,
		enum usb3_link_state state, bool enable)
{
	int ret;
	int feature;

	switch (state) {
	case USB3_LPM_U1:
		feature = USB_DEVICE_U1_ENABLE;
		break;
	case USB3_LPM_U2:
		feature = USB_DEVICE_U2_ENABLE;
		break;
	default:
		dev_warn(&udev->dev, "%s: Can't %s non-U1 or U2 state.\n",
				__func__, enable ? "enable" : "disable");
		return -EINVAL;
	}

	if (udev->state != USB_STATE_CONFIGURED) {
		dev_dbg(&udev->dev, "%s: Can't %s %s state "
				"for unconfigured device.\n",
				__func__, enable ? "enable" : "disable",
				usb3_lpm_names[state]);
		return 0;
	}

	if (enable) {
		/*
		 * Now send the control transfer to enable device-initiated LPM
		 * for either U1 or U2.
		 */
		ret = usb_control_msg(udev, usb_sndctrlpipe(udev, 0),
				USB_REQ_SET_FEATURE,
				USB_RECIP_DEVICE,
				feature,
				0, NULL, 0,
				USB_CTRL_SET_TIMEOUT);
	} else {
		ret = usb_control_msg(udev, usb_sndctrlpipe(udev, 0),
				USB_REQ_CLEAR_FEATURE,
				USB_RECIP_DEVICE,
				feature,
				0, NULL, 0,
				USB_CTRL_SET_TIMEOUT);
	}
	if (ret < 0) {
		dev_warn(&udev->dev, "%s of device-initiated %s failed.\n",
				enable ? "Enable" : "Disable",
				usb3_lpm_names[state]);
		return -EBUSY;
	}
	return 0;
}

static int usb_set_lpm_timeout(struct usb_device *udev,
		enum usb3_link_state state, int timeout)
{
	int ret;
	int feature;

	switch (state) {
	case USB3_LPM_U1:
		feature = USB_PORT_FEAT_U1_TIMEOUT;
		break;
	case USB3_LPM_U2:
		feature = USB_PORT_FEAT_U2_TIMEOUT;
		break;
	default:
		dev_warn(&udev->dev, "%s: Can't set timeout for non-U1 or U2 state.\n",
				__func__);
		return -EINVAL;
	}

	if (state == USB3_LPM_U1 && timeout > USB3_LPM_U1_MAX_TIMEOUT &&
			timeout != USB3_LPM_DEVICE_INITIATED) {
		dev_warn(&udev->dev, "Failed to set %s timeout to 0x%x, "
				"which is a reserved value.\n",
				usb3_lpm_names[state], timeout);
		return -EINVAL;
	}

	ret = set_port_feature(udev->parent,
			USB_PORT_LPM_TIMEOUT(timeout) | udev->portnum,
			feature);
	if (ret < 0) {
		dev_warn(&udev->dev, "Failed to set %s timeout to 0x%x,"
				"error code %i\n", usb3_lpm_names[state],
				timeout, ret);
		return -EBUSY;
	}
	if (state == USB3_LPM_U1)
		udev->u1_params.timeout = timeout;
	else
		udev->u2_params.timeout = timeout;
	return 0;
}

/*
 * Enable the hub-initiated U1/U2 idle timeouts, and enable device-initiated
 * U1/U2 entry.
 *
 * We will attempt to enable U1 or U2, but there are no guarantees that the
 * control transfers to set the hub timeout or enable device-initiated U1/U2
 * will be successful.
 *
 * If we cannot set the parent hub U1/U2 timeout, we attempt to let the xHCI
 * driver know about it.  If that call fails, it should be harmless, and just
 * take up more slightly more bus bandwidth for unnecessary U1/U2 exit latency.
 */
static void usb_enable_link_state(struct usb_hcd *hcd, struct usb_device *udev,
		enum usb3_link_state state)
{
	int timeout, ret;
	__u8 u1_mel = udev->bos->ss_cap->bU1devExitLat;
	__le16 u2_mel = udev->bos->ss_cap->bU2DevExitLat;

	/* If the device says it doesn't have *any* exit latency to come out of
	 * U1 or U2, it's probably lying.  Assume it doesn't implement that link
	 * state.
	 */
	if ((state == USB3_LPM_U1 && u1_mel == 0) ||
			(state == USB3_LPM_U2 && u2_mel == 0))
		return;

	/*
	 * First, let the device know about the exit latencies
	 * associated with the link state we're about to enable.
	 */
	ret = usb_req_set_sel(udev, state);
	if (ret < 0) {
		dev_warn(&udev->dev, "Set SEL for device-initiated %s failed.\n",
				usb3_lpm_names[state]);
		return;
	}

	/* We allow the host controller to set the U1/U2 timeout internally
	 * first, so that it can change its schedule to account for the
	 * additional latency to send data to a device in a lower power
	 * link state.
	 */
	timeout = hcd->driver->enable_usb3_lpm_timeout(hcd, udev, state);

	/* xHCI host controller doesn't want to enable this LPM state. */
	if (timeout == 0)
		return;

	if (timeout < 0) {
		dev_warn(&udev->dev, "Could not enable %s link state, "
				"xHCI error %i.\n", usb3_lpm_names[state],
				timeout);
		return;
	}

	if (usb_set_lpm_timeout(udev, state, timeout)) {
		/* If we can't set the parent hub U1/U2 timeout,
		 * device-initiated LPM won't be allowed either, so let the xHCI
		 * host know that this link state won't be enabled.
		 */
		hcd->driver->disable_usb3_lpm_timeout(hcd, udev, state);
	} else {
		/* Only a configured device will accept the Set Feature
		 * U1/U2_ENABLE
		 */
		if (udev->actconfig)
			usb_set_device_initiated_lpm(udev, state, true);

		/* As soon as usb_set_lpm_timeout(timeout) returns 0, the
		 * hub-initiated LPM is enabled. Thus, LPM is enabled no
		 * matter the result of usb_set_device_initiated_lpm().
		 * The only difference is whether device is able to initiate
		 * LPM.
		 */
		if (state == USB3_LPM_U1)
			udev->usb3_lpm_u1_enabled = 1;
		else if (state == USB3_LPM_U2)
			udev->usb3_lpm_u2_enabled = 1;
	}
}

/*
 * Disable the hub-initiated U1/U2 idle timeouts, and disable device-initiated
 * U1/U2 entry.
 *
 * If this function returns -EBUSY, the parent hub will still allow U1/U2 entry.
 * If zero is returned, the parent will not allow the link to go into U1/U2.
 *
 * If zero is returned, device-initiated U1/U2 entry may still be enabled, but
 * it won't have an effect on the bus link state because the parent hub will
 * still disallow device-initiated U1/U2 entry.
 *
 * If zero is returned, the xHCI host controller may still think U1/U2 entry is
 * possible.  The result will be slightly more bus bandwidth will be taken up
 * (to account for U1/U2 exit latency), but it should be harmless.
 */
static int usb_disable_link_state(struct usb_hcd *hcd, struct usb_device *udev,
		enum usb3_link_state state)
{
	switch (state) {
	case USB3_LPM_U1:
	case USB3_LPM_U2:
		break;
	default:
		dev_warn(&udev->dev, "%s: Can't disable non-U1 or U2 state.\n",
				__func__);
		return -EINVAL;
	}

	if (usb_set_lpm_timeout(udev, state, 0))
		return -EBUSY;

	usb_set_device_initiated_lpm(udev, state, false);

	if (hcd->driver->disable_usb3_lpm_timeout(hcd, udev, state))
		dev_warn(&udev->dev, "Could not disable xHCI %s timeout, "
				"bus schedule bandwidth may be impacted.\n",
				usb3_lpm_names[state]);

	/* As soon as usb_set_lpm_timeout(0) return 0, hub initiated LPM
	 * is disabled. Hub will disallows link to enter U1/U2 as well,
	 * even device is initiating LPM. Hence LPM is disabled if hub LPM
	 * timeout set to 0, no matter device-initiated LPM is disabled or
	 * not.
	 */
	if (state == USB3_LPM_U1)
		udev->usb3_lpm_u1_enabled = 0;
	else if (state == USB3_LPM_U2)
		udev->usb3_lpm_u2_enabled = 0;

	return 0;
}

/*
 * Disable hub-initiated and device-initiated U1 and U2 entry.
 * Caller must own the bandwidth_mutex.
 *
 * This will call usb_enable_lpm() on failure, which will decrement
 * lpm_disable_count, and will re-enable LPM if lpm_disable_count reaches zero.
 */
int usb_disable_lpm(struct usb_device *udev)
{
	struct usb_hcd *hcd;

	if (!udev || !udev->parent ||
			udev->speed != USB_SPEED_SUPER ||
			!udev->lpm_capable ||
			udev->state < USB_STATE_DEFAULT)
		return 0;

	hcd = bus_to_hcd(udev->bus);
	if (!hcd || !hcd->driver->disable_usb3_lpm_timeout)
		return 0;

	udev->lpm_disable_count++;
	if ((udev->u1_params.timeout == 0 && udev->u2_params.timeout == 0))
		return 0;

	/* If LPM is enabled, attempt to disable it. */
	if (usb_disable_link_state(hcd, udev, USB3_LPM_U1))
		goto enable_lpm;
	if (usb_disable_link_state(hcd, udev, USB3_LPM_U2))
		goto enable_lpm;

	return 0;

enable_lpm:
	usb_enable_lpm(udev);
	return -EBUSY;
}
EXPORT_SYMBOL_GPL(usb_disable_lpm);

/* Grab the bandwidth_mutex before calling usb_disable_lpm() */
int usb_unlocked_disable_lpm(struct usb_device *udev)
{
	struct usb_hcd *hcd = bus_to_hcd(udev->bus);
	int ret;

	if (!hcd)
		return -EINVAL;

	mutex_lock(hcd->bandwidth_mutex);
	ret = usb_disable_lpm(udev);
	mutex_unlock(hcd->bandwidth_mutex);

	return ret;
}
EXPORT_SYMBOL_GPL(usb_unlocked_disable_lpm);

/*
 * Attempt to enable device-initiated and hub-initiated U1 and U2 entry.  The
 * xHCI host policy may prevent U1 or U2 from being enabled.
 *
 * Other callers may have disabled link PM, so U1 and U2 entry will be disabled
 * until the lpm_disable_count drops to zero.  Caller must own the
 * bandwidth_mutex.
 */
void usb_enable_lpm(struct usb_device *udev)
{
	struct usb_hcd *hcd;
	struct usb_hub *hub;
	struct usb_port *port_dev;

	if (!udev || !udev->parent ||
			udev->speed != USB_SPEED_SUPER ||
			!udev->lpm_capable ||
			udev->state < USB_STATE_DEFAULT)
		return;

	udev->lpm_disable_count--;
	hcd = bus_to_hcd(udev->bus);
	/* Double check that we can both enable and disable LPM.
	 * Device must be configured to accept set feature U1/U2 timeout.
	 */
	if (!hcd || !hcd->driver->enable_usb3_lpm_timeout ||
			!hcd->driver->disable_usb3_lpm_timeout)
		return;

	if (udev->lpm_disable_count > 0)
		return;

	hub = usb_hub_to_struct_hub(udev->parent);
	if (!hub)
		return;

	port_dev = hub->ports[udev->portnum - 1];
<<<<<<< HEAD

	if (port_dev->usb3_lpm_u1_permit)
		usb_enable_link_state(hcd, udev, USB3_LPM_U1);

=======

	if (port_dev->usb3_lpm_u1_permit)
		usb_enable_link_state(hcd, udev, USB3_LPM_U1);

>>>>>>> f3c87e99
	if (port_dev->usb3_lpm_u2_permit)
		usb_enable_link_state(hcd, udev, USB3_LPM_U2);
}
EXPORT_SYMBOL_GPL(usb_enable_lpm);

/* Grab the bandwidth_mutex before calling usb_enable_lpm() */
void usb_unlocked_enable_lpm(struct usb_device *udev)
{
	struct usb_hcd *hcd = bus_to_hcd(udev->bus);

	if (!hcd)
		return;

	mutex_lock(hcd->bandwidth_mutex);
	usb_enable_lpm(udev);
	mutex_unlock(hcd->bandwidth_mutex);
}
EXPORT_SYMBOL_GPL(usb_unlocked_enable_lpm);


#else	/* CONFIG_PM */

#define hub_suspend		NULL
#define hub_resume		NULL
#define hub_reset_resume	NULL

int usb_disable_lpm(struct usb_device *udev)
{
	return 0;
}
EXPORT_SYMBOL_GPL(usb_disable_lpm);

void usb_enable_lpm(struct usb_device *udev) { }
EXPORT_SYMBOL_GPL(usb_enable_lpm);

int usb_unlocked_disable_lpm(struct usb_device *udev)
{
	return 0;
}
EXPORT_SYMBOL_GPL(usb_unlocked_disable_lpm);

void usb_unlocked_enable_lpm(struct usb_device *udev) { }
EXPORT_SYMBOL_GPL(usb_unlocked_enable_lpm);

int usb_disable_ltm(struct usb_device *udev)
{
	return 0;
}
EXPORT_SYMBOL_GPL(usb_disable_ltm);

void usb_enable_ltm(struct usb_device *udev) { }
EXPORT_SYMBOL_GPL(usb_enable_ltm);

static int hub_handle_remote_wakeup(struct usb_hub *hub, unsigned int port,
		u16 portstatus, u16 portchange)
{
	return 0;
}

#endif	/* CONFIG_PM */


/* USB 2.0 spec, 7.1.7.3 / fig 7-29:
 *
 * Between connect detection and reset signaling there must be a delay
 * of 100ms at least for debounce and power-settling.  The corresponding
 * timer shall restart whenever the downstream port detects a disconnect.
 *
 * Apparently there are some bluetooth and irda-dongles and a number of
 * low-speed devices for which this debounce period may last over a second.
 * Not covered by the spec - but easy to deal with.
 *
 * This implementation uses a 1500ms total debounce timeout; if the
 * connection isn't stable by then it returns -ETIMEDOUT.  It checks
 * every 25ms for transient disconnects.  When the port status has been
 * unchanged for 100ms it returns the port status.
 */
int hub_port_debounce(struct usb_hub *hub, int port1, bool must_be_connected)
{
	int ret;
	u16 portchange, portstatus;
	unsigned connection = 0xffff;
	int total_time, stable_time = 0;
	struct usb_port *port_dev = hub->ports[port1 - 1];

	for (total_time = 0; ; total_time += HUB_DEBOUNCE_STEP) {
		ret = hub_port_status(hub, port1, &portstatus, &portchange);
		if (ret < 0)
			return ret;

		if (!(portchange & USB_PORT_STAT_C_CONNECTION) &&
		     (portstatus & USB_PORT_STAT_CONNECTION) == connection) {
			if (!must_be_connected ||
			     (connection == USB_PORT_STAT_CONNECTION))
				stable_time += HUB_DEBOUNCE_STEP;
			if (stable_time >= HUB_DEBOUNCE_STABLE)
				break;
		} else {
			stable_time = 0;
			connection = portstatus & USB_PORT_STAT_CONNECTION;
		}

		if (portchange & USB_PORT_STAT_C_CONNECTION) {
			usb_clear_port_feature(hub->hdev, port1,
					USB_PORT_FEAT_C_CONNECTION);
		}

		if (total_time >= HUB_DEBOUNCE_TIMEOUT)
			break;
		msleep(HUB_DEBOUNCE_STEP);
	}

	dev_dbg(&port_dev->dev, "debounce total %dms stable %dms status 0x%x\n",
			total_time, stable_time, portstatus);

	if (stable_time < HUB_DEBOUNCE_STABLE)
		return -ETIMEDOUT;
	return portstatus;
}

void usb_ep0_reinit(struct usb_device *udev)
{
	usb_disable_endpoint(udev, 0 + USB_DIR_IN, true);
	usb_disable_endpoint(udev, 0 + USB_DIR_OUT, true);
	usb_enable_endpoint(udev, &udev->ep0, true);
}
EXPORT_SYMBOL_GPL(usb_ep0_reinit);

#define usb_sndaddr0pipe()	(PIPE_CONTROL << 30)
#define usb_rcvaddr0pipe()	((PIPE_CONTROL << 30) | USB_DIR_IN)

static int hub_set_address(struct usb_device *udev, int devnum)
{
	int retval;
	struct usb_hcd *hcd = bus_to_hcd(udev->bus);

	/*
	 * The host controller will choose the device address,
	 * instead of the core having chosen it earlier
	 */
	if (!hcd->driver->address_device && devnum <= 1)
		return -EINVAL;
	if (udev->state == USB_STATE_ADDRESS)
		return 0;
	if (udev->state != USB_STATE_DEFAULT)
		return -EINVAL;
	if (hcd->driver->address_device)
		retval = hcd->driver->address_device(hcd, udev);
	else
		retval = usb_control_msg(udev, usb_sndaddr0pipe(),
				USB_REQ_SET_ADDRESS, 0, devnum, 0,
				NULL, 0, USB_CTRL_SET_TIMEOUT);
	if (retval == 0) {
		update_devnum(udev, devnum);
		/* Device now using proper address. */
		usb_set_device_state(udev, USB_STATE_ADDRESS);
		usb_ep0_reinit(udev);
	}
	return retval;
}

/*
 * There are reports of USB 3.0 devices that say they support USB 2.0 Link PM
 * when they're plugged into a USB 2.0 port, but they don't work when LPM is
 * enabled.
 *
 * Only enable USB 2.0 Link PM if the port is internal (hardwired), or the
 * device says it supports the new USB 2.0 Link PM errata by setting the BESL
 * support bit in the BOS descriptor.
 */
static void hub_set_initial_usb2_lpm_policy(struct usb_device *udev)
{
	struct usb_hub *hub = usb_hub_to_struct_hub(udev->parent);
	int connect_type = USB_PORT_CONNECT_TYPE_UNKNOWN;

	if (!udev->usb2_hw_lpm_capable)
		return;

	if (hub)
		connect_type = hub->ports[udev->portnum - 1]->connect_type;

	if ((udev->bos->ext_cap->bmAttributes & cpu_to_le32(USB_BESL_SUPPORT)) ||
			connect_type == USB_PORT_CONNECT_TYPE_HARD_WIRED) {
		udev->usb2_hw_lpm_allowed = 1;
		usb_set_usb2_hardware_lpm(udev, 1);
	}
}

static int hub_enable_device(struct usb_device *udev)
{
	struct usb_hcd *hcd = bus_to_hcd(udev->bus);

	if (!hcd->driver->enable_device)
		return 0;
	if (udev->state == USB_STATE_ADDRESS)
		return 0;
	if (udev->state != USB_STATE_DEFAULT)
		return -EINVAL;

	return hcd->driver->enable_device(hcd, udev);
}

/* Reset device, (re)assign address, get device descriptor.
 * Device connection must be stable, no more debouncing needed.
 * Returns device in USB_STATE_ADDRESS, except on error.
 *
 * If this is called for an already-existing device (as part of
 * usb_reset_and_verify_device), the caller must own the device lock and
 * the port lock.  For a newly detected device that is not accessible
 * through any global pointers, it's not necessary to lock the device,
 * but it is still necessary to lock the port.
 */
static int
hub_port_init(struct usb_hub *hub, struct usb_device *udev, int port1,
		int retry_counter)
{
	struct usb_device	*hdev = hub->hdev;
	struct usb_hcd		*hcd = bus_to_hcd(hdev->bus);
	int			i, j, retval;
	unsigned		delay = HUB_SHORT_RESET_TIME;
	enum usb_device_speed	oldspeed = udev->speed;
	const char		*speed;
	int			devnum = udev->devnum;

	/* root hub ports have a slightly longer reset period
	 * (from USB 2.0 spec, section 7.1.7.5)
	 */
	if (!hdev->parent) {
		delay = HUB_ROOT_RESET_TIME;
		if (port1 == hdev->bus->otg_port)
			hdev->bus->b_hnp_enable = 0;
	}

	/* Some low speed devices have problems with the quick delay, so */
	/*  be a bit pessimistic with those devices. RHbug #23670 */
	if (oldspeed == USB_SPEED_LOW)
		delay = HUB_LONG_RESET_TIME;

	mutex_lock(&hdev->bus->usb_address0_mutex);

	/* Reset the device; full speed may morph to high speed */
	/* FIXME a USB 2.0 device may morph into SuperSpeed on reset. */
	retval = hub_port_reset(hub, port1, udev, delay, false);
	if (retval < 0)		/* error or disconnect */
		goto fail;
	/* success, speed is known */

	retval = -ENODEV;

	if (oldspeed != USB_SPEED_UNKNOWN && oldspeed != udev->speed) {
		dev_dbg(&udev->dev, "device reset changed speed!\n");
		goto fail;
	}
	oldspeed = udev->speed;

	/* USB 2.0 section 5.5.3 talks about ep0 maxpacket ...
	 * it's fixed size except for full speed devices.
	 * For Wireless USB devices, ep0 max packet is always 512 (tho
	 * reported as 0xff in the device descriptor). WUSB1.0[4.8.1].
	 */
	switch (udev->speed) {
	case USB_SPEED_SUPER:
	case USB_SPEED_WIRELESS:	/* fixed at 512 */
		udev->ep0.desc.wMaxPacketSize = cpu_to_le16(512);
		break;
	case USB_SPEED_HIGH:		/* fixed at 64 */
		udev->ep0.desc.wMaxPacketSize = cpu_to_le16(64);
		break;
	case USB_SPEED_FULL:		/* 8, 16, 32, or 64 */
		/* to determine the ep0 maxpacket size, try to read
		 * the device descriptor to get bMaxPacketSize0 and
		 * then correct our initial guess.
		 */
		udev->ep0.desc.wMaxPacketSize = cpu_to_le16(64);
		break;
	case USB_SPEED_LOW:		/* fixed at 8 */
		udev->ep0.desc.wMaxPacketSize = cpu_to_le16(8);
		break;
	default:
		goto fail;
	}

	if (udev->speed == USB_SPEED_WIRELESS)
		speed = "variable speed Wireless";
	else
		speed = usb_speed_string(udev->speed);

	if (udev->speed != USB_SPEED_SUPER)
		dev_info(&udev->dev,
				"%s %s USB device number %d using %s\n",
				(udev->config) ? "reset" : "new", speed,
				devnum, udev->bus->controller->driver->name);

	/* Set up TT records, if needed  */
	if (hdev->tt) {
		udev->tt = hdev->tt;
		udev->ttport = hdev->ttport;
	} else if (udev->speed != USB_SPEED_HIGH
			&& hdev->speed == USB_SPEED_HIGH) {
		if (!hub->tt.hub) {
			dev_err(&udev->dev, "parent hub has no TT\n");
			retval = -EINVAL;
			goto fail;
		}
		udev->tt = &hub->tt;
		udev->ttport = port1;
	}

	/* Why interleave GET_DESCRIPTOR and SET_ADDRESS this way?
	 * Because device hardware and firmware is sometimes buggy in
	 * this area, and this is how Linux has done it for ages.
	 * Change it cautiously.
	 *
	 * NOTE:  If use_new_scheme() is true we will start by issuing
	 * a 64-byte GET_DESCRIPTOR request.  This is what Windows does,
	 * so it may help with some non-standards-compliant devices.
	 * Otherwise we start with SET_ADDRESS and then try to read the
	 * first 8 bytes of the device descriptor to get the ep0 maxpacket
	 * value.
	 */
	for (i = 0; i < GET_DESCRIPTOR_TRIES; (++i, msleep(100))) {
		bool did_new_scheme = false;

		if (use_new_scheme(udev, retry_counter)) {
			struct usb_device_descriptor *buf;
			int r = 0;

			did_new_scheme = true;
			retval = hub_enable_device(udev);
			if (retval < 0) {
				dev_err(&udev->dev,
					"hub failed to enable device, error %d\n",
					retval);
				goto fail;
			}

#define GET_DESCRIPTOR_BUFSIZE	64
			buf = kmalloc(GET_DESCRIPTOR_BUFSIZE, GFP_NOIO);
			if (!buf) {
				retval = -ENOMEM;
				continue;
			}

			/* Retry on all errors; some devices are flakey.
			 * 255 is for WUSB devices, we actually need to use
			 * 512 (WUSB1.0[4.8.1]).
			 */
			for (j = 0; j < 3; ++j) {
				buf->bMaxPacketSize0 = 0;
				r = usb_control_msg(udev, usb_rcvaddr0pipe(),
					USB_REQ_GET_DESCRIPTOR, USB_DIR_IN,
					USB_DT_DEVICE << 8, 0,
					buf, GET_DESCRIPTOR_BUFSIZE,
					initial_descriptor_timeout);
				switch (buf->bMaxPacketSize0) {
				case 8: case 16: case 32: case 64: case 255:
					if (buf->bDescriptorType ==
							USB_DT_DEVICE) {
						r = 0;
						break;
					}
					/* FALL THROUGH */
				default:
					if (r == 0)
						r = -EPROTO;
					break;
				}
				if (r == 0)
					break;
			}
			udev->descriptor.bMaxPacketSize0 =
					buf->bMaxPacketSize0;
			kfree(buf);

			retval = hub_port_reset(hub, port1, udev, delay, false);
			if (retval < 0)		/* error or disconnect */
				goto fail;
			if (oldspeed != udev->speed) {
				dev_dbg(&udev->dev,
					"device reset changed speed!\n");
				retval = -ENODEV;
				goto fail;
			}
			if (r) {
				if (r != -ENODEV)
					dev_err(&udev->dev, "device descriptor read/64, error %d\n",
							r);
				retval = -EMSGSIZE;
				continue;
			}
#undef GET_DESCRIPTOR_BUFSIZE
		}

		/*
		 * If device is WUSB, we already assigned an
		 * unauthorized address in the Connect Ack sequence;
		 * authorization will assign the final address.
		 */
		if (udev->wusb == 0) {
			for (j = 0; j < SET_ADDRESS_TRIES; ++j) {
				retval = hub_set_address(udev, devnum);
				if (retval >= 0)
					break;
				msleep(200);
			}
			if (retval < 0) {
				if (retval != -ENODEV)
					dev_err(&udev->dev, "device not accepting address %d, error %d\n",
							devnum, retval);
				goto fail;
			}
			if (udev->speed == USB_SPEED_SUPER) {
				devnum = udev->devnum;
				dev_info(&udev->dev,
						"%s SuperSpeed USB device number %d using %s\n",
						(udev->config) ? "reset" : "new",
						devnum, udev->bus->controller->driver->name);
			}

			/* cope with hardware quirkiness:
			 *  - let SET_ADDRESS settle, some device hardware wants it
			 *  - read ep0 maxpacket even for high and low speed,
			 */
			msleep(10);
			/* use_new_scheme() checks the speed which may have
			 * changed since the initial look so we cache the result
			 * in did_new_scheme
			 */
			if (did_new_scheme)
				break;
		}

		retval = usb_get_device_descriptor(udev, 8);
		if (retval < 8) {
			if (retval != -ENODEV)
				dev_err(&udev->dev,
					"device descriptor read/8, error %d\n",
					retval);
			if (retval >= 0)
				retval = -EMSGSIZE;
		} else {
			retval = 0;
			break;
		}
	}
	if (retval)
		goto fail;

	/*
	 * Some superspeed devices have finished the link training process
	 * and attached to a superspeed hub port, but the device descriptor
	 * got from those devices show they aren't superspeed devices. Warm
	 * reset the port attached by the devices can fix them.
	 */
	if ((udev->speed == USB_SPEED_SUPER) &&
			(le16_to_cpu(udev->descriptor.bcdUSB) < 0x0300)) {
		dev_err(&udev->dev, "got a wrong device descriptor, "
				"warm reset device\n");
		hub_port_reset(hub, port1, udev,
				HUB_BH_RESET_TIME, true);
		retval = -EINVAL;
		goto fail;
	}

	if (udev->descriptor.bMaxPacketSize0 == 0xff ||
			udev->speed == USB_SPEED_SUPER)
		i = 512;
	else
		i = udev->descriptor.bMaxPacketSize0;
	if (usb_endpoint_maxp(&udev->ep0.desc) != i) {
		if (udev->speed == USB_SPEED_LOW ||
				!(i == 8 || i == 16 || i == 32 || i == 64)) {
			dev_err(&udev->dev, "Invalid ep0 maxpacket: %d\n", i);
			retval = -EMSGSIZE;
			goto fail;
		}
		if (udev->speed == USB_SPEED_FULL)
			dev_dbg(&udev->dev, "ep0 maxpacket = %d\n", i);
		else
			dev_warn(&udev->dev, "Using ep0 maxpacket: %d\n", i);
		udev->ep0.desc.wMaxPacketSize = cpu_to_le16(i);
		usb_ep0_reinit(udev);
	}

	retval = usb_get_device_descriptor(udev, USB_DT_DEVICE_SIZE);
	if (retval < (signed)sizeof(udev->descriptor)) {
		if (retval != -ENODEV)
			dev_err(&udev->dev, "device descriptor read/all, error %d\n",
					retval);
		if (retval >= 0)
			retval = -ENOMSG;
		goto fail;
	}

	usb_detect_quirks(udev);

	if (udev->wusb == 0 && le16_to_cpu(udev->descriptor.bcdUSB) >= 0x0201) {
		retval = usb_get_bos_descriptor(udev);
		if (!retval) {
			udev->lpm_capable = usb_device_supports_lpm(udev);
			usb_set_lpm_parameters(udev);
		}
	}

	retval = 0;
	/* notify HCD that we have a device connected and addressed */
	if (hcd->driver->update_device)
		hcd->driver->update_device(hcd, udev);
	hub_set_initial_usb2_lpm_policy(udev);
fail:
	if (retval) {
		hub_port_disable(hub, port1, 0);
		update_devnum(udev, devnum);	/* for disconnect processing */
	}
	mutex_unlock(&hdev->bus->usb_address0_mutex);
	return retval;
}

static void
check_highspeed(struct usb_hub *hub, struct usb_device *udev, int port1)
{
	struct usb_qualifier_descriptor	*qual;
	int				status;

	if (udev->quirks & USB_QUIRK_DEVICE_QUALIFIER)
		return;

	qual = kmalloc(sizeof *qual, GFP_KERNEL);
	if (qual == NULL)
		return;

	status = usb_get_descriptor(udev, USB_DT_DEVICE_QUALIFIER, 0,
			qual, sizeof *qual);
	if (status == sizeof *qual) {
		dev_info(&udev->dev, "not running at top speed; "
			"connect to a high speed hub\n");
		/* hub LEDs are probably harder to miss than syslog */
		if (hub->has_indicators) {
			hub->indicator[port1-1] = INDICATOR_GREEN_BLINK;
			queue_delayed_work(system_power_efficient_wq,
					&hub->leds, 0);
		}
	}
	kfree(qual);
}

static unsigned
hub_power_remaining(struct usb_hub *hub)
{
	struct usb_device *hdev = hub->hdev;
	int remaining;
	int port1;

	if (!hub->limited_power)
		return 0;

	remaining = hdev->bus_mA - hub->descriptor->bHubContrCurrent;
	for (port1 = 1; port1 <= hdev->maxchild; ++port1) {
		struct usb_port *port_dev = hub->ports[port1 - 1];
		struct usb_device *udev = port_dev->child;
		unsigned unit_load;
		int delta;

		if (!udev)
			continue;
		if (hub_is_superspeed(udev))
			unit_load = 150;
		else
			unit_load = 100;

		/*
		 * Unconfigured devices may not use more than one unit load,
		 * or 8mA for OTG ports
		 */
		if (udev->actconfig)
			delta = usb_get_max_power(udev, udev->actconfig);
		else if (port1 != udev->bus->otg_port || hdev->parent)
			delta = unit_load;
		else
			delta = 8;
		if (delta > hub->mA_per_port)
			dev_warn(&port_dev->dev, "%dmA is over %umA budget!\n",
					delta, hub->mA_per_port);
		remaining -= delta;
	}
	if (remaining < 0) {
		dev_warn(hub->intfdev, "%dmA over power budget!\n",
			-remaining);
		remaining = 0;
	}
	return remaining;
}

static void hub_port_connect(struct usb_hub *hub, int port1, u16 portstatus,
		u16 portchange)
{
	int status, i;
	unsigned unit_load;
	struct usb_device *hdev = hub->hdev;
	struct usb_hcd *hcd = bus_to_hcd(hdev->bus);
	struct usb_port *port_dev = hub->ports[port1 - 1];
	struct usb_device *udev = port_dev->child;
	static int unreliable_port = -1;

	/* Disconnect any existing devices under this port */
	if (udev) {
		if (hcd->usb_phy && !hdev->parent)
			usb_phy_notify_disconnect(hcd->usb_phy, udev->speed);
		usb_disconnect(&port_dev->child);
	}

	/* We can forget about a "removed" device when there's a physical
	 * disconnect or the connect status changes.
	 */
	if (!(portstatus & USB_PORT_STAT_CONNECTION) ||
			(portchange & USB_PORT_STAT_C_CONNECTION))
		clear_bit(port1, hub->removed_bits);

	if (portchange & (USB_PORT_STAT_C_CONNECTION |
				USB_PORT_STAT_C_ENABLE)) {
		status = hub_port_debounce_be_stable(hub, port1);
		if (status < 0) {
			if (status != -ENODEV &&
				port1 != unreliable_port &&
				printk_ratelimit())
				dev_err(&port_dev->dev, "connect-debounce failed\n");
			portstatus &= ~USB_PORT_STAT_CONNECTION;
			unreliable_port = port1;
		} else {
			portstatus = status;
		}
	}

	/* Return now if debouncing failed or nothing is connected or
	 * the device was "removed".
	 */
	if (!(portstatus & USB_PORT_STAT_CONNECTION) ||
			test_bit(port1, hub->removed_bits)) {

		/*
		 * maybe switch power back on (e.g. root hub was reset)
		 * but only if the port isn't owned by someone else.
		 */
		if (hub_is_port_power_switchable(hub)
				&& !port_is_power_on(hub, portstatus)
				&& !port_dev->port_owner)
			set_port_feature(hdev, port1, USB_PORT_FEAT_POWER);

		if (portstatus & USB_PORT_STAT_ENABLE)
			goto done;
		return;
	}
	if (hub_is_superspeed(hub->hdev))
		unit_load = 150;
	else
		unit_load = 100;

	status = 0;
	for (i = 0; i < SET_CONFIG_TRIES; i++) {

		/* reallocate for each attempt, since references
		 * to the previous one can escape in various ways
		 */
		udev = usb_alloc_dev(hdev, hdev->bus, port1);
		if (!udev) {
			dev_err(&port_dev->dev,
					"couldn't allocate usb_device\n");
			goto done;
		}

		usb_set_device_state(udev, USB_STATE_POWERED);
		udev->bus_mA = hub->mA_per_port;
		udev->level = hdev->level + 1;
		udev->wusb = hub_is_wusb(hub);

		/* Only USB 3.0 devices are connected to SuperSpeed hubs. */
		if (hub_is_superspeed(hub->hdev))
			udev->speed = USB_SPEED_SUPER;
		else
			udev->speed = USB_SPEED_UNKNOWN;

		choose_devnum(udev);
		if (udev->devnum <= 0) {
			status = -ENOTCONN;	/* Don't retry */
			goto loop;
		}

		/* reset (non-USB 3.0 devices) and get descriptor */
		usb_lock_port(port_dev);
		status = hub_port_init(hub, udev, port1, i);
		usb_unlock_port(port_dev);
		if (status < 0)
			goto loop;

		if (udev->quirks & USB_QUIRK_DELAY_INIT)
			msleep(1000);

		/* consecutive bus-powered hubs aren't reliable; they can
		 * violate the voltage drop budget.  if the new child has
		 * a "powered" LED, users should notice we didn't enable it
		 * (without reading syslog), even without per-port LEDs
		 * on the parent.
		 */
		if (udev->descriptor.bDeviceClass == USB_CLASS_HUB
				&& udev->bus_mA <= unit_load) {
			u16	devstat;

			status = usb_get_status(udev, USB_RECIP_DEVICE, 0,
					&devstat);
			if (status) {
				dev_dbg(&udev->dev, "get status %d ?\n", status);
				goto loop_disable;
			}
			if ((devstat & (1 << USB_DEVICE_SELF_POWERED)) == 0) {
				dev_err(&udev->dev,
					"can't connect bus-powered hub "
					"to this port\n");
				if (hub->has_indicators) {
					hub->indicator[port1-1] =
						INDICATOR_AMBER_BLINK;
					queue_delayed_work(
						system_power_efficient_wq,
						&hub->leds, 0);
				}
				status = -ENOTCONN;	/* Don't retry */
				goto loop_disable;
			}
		}

		/* check for devices running slower than they could */
		if (le16_to_cpu(udev->descriptor.bcdUSB) >= 0x0200
				&& udev->speed == USB_SPEED_FULL
				&& highspeed_hubs != 0)
			check_highspeed(hub, udev, port1);

		/* Store the parent's children[] pointer.  At this point
		 * udev becomes globally accessible, although presumably
		 * no one will look at it until hdev is unlocked.
		 */
		status = 0;

		mutex_lock(&usb_port_peer_mutex);

		/* We mustn't add new devices if the parent hub has
		 * been disconnected; we would race with the
		 * recursively_mark_NOTATTACHED() routine.
		 */
		spin_lock_irq(&device_state_lock);
		if (hdev->state == USB_STATE_NOTATTACHED)
			status = -ENOTCONN;
		else
			port_dev->child = udev;
		spin_unlock_irq(&device_state_lock);
		mutex_unlock(&usb_port_peer_mutex);

		/* Run it through the hoops (find a driver, etc) */
		if (!status) {
			status = usb_new_device(udev);
			if (status) {
				mutex_lock(&usb_port_peer_mutex);
				spin_lock_irq(&device_state_lock);
				port_dev->child = NULL;
				spin_unlock_irq(&device_state_lock);
				mutex_unlock(&usb_port_peer_mutex);
			} else {
				if (hcd->usb_phy && !hdev->parent)
					usb_phy_notify_connect(hcd->usb_phy,
							udev->speed);
			}
		}

		if (status)
			goto loop_disable;

		status = hub_power_remaining(hub);
		if (status)
			dev_dbg(hub->intfdev, "%dmA power budget left\n", status);

		return;

loop_disable:
		hub_port_disable(hub, port1, 1);
loop:
		usb_ep0_reinit(udev);
		release_devnum(udev);
		hub_free_dev(udev);
		usb_put_dev(udev);
		if ((status == -ENOTCONN) || (status == -ENOTSUPP))
			break;
	}
	if (hub->hdev->parent ||
			!hcd->driver->port_handed_over ||
			!(hcd->driver->port_handed_over)(hcd, port1)) {
		if (status != -ENOTCONN && status != -ENODEV)
			dev_err(&port_dev->dev,
					"unable to enumerate USB device\n");
	}

done:
	hub_port_disable(hub, port1, 1);
	if (hcd->driver->relinquish_port && !hub->hdev->parent)
		hcd->driver->relinquish_port(hcd, port1);

}

/* Handle physical or logical connection change events.
 * This routine is called when:
 *	a port connection-change occurs;
 *	a port enable-change occurs (often caused by EMI);
 *	usb_reset_and_verify_device() encounters changed descriptors (as from
 *		a firmware download)
 * caller already locked the hub
 */
static void hub_port_connect_change(struct usb_hub *hub, int port1,
					u16 portstatus, u16 portchange)
		__must_hold(&port_dev->status_lock)
{
	struct usb_port *port_dev = hub->ports[port1 - 1];
	struct usb_device *udev = port_dev->child;
	int status = -ENODEV;

	dev_dbg(&port_dev->dev, "status %04x, change %04x, %s\n", portstatus,
			portchange, portspeed(hub, portstatus));

	if (hub->has_indicators) {
		set_port_led(hub, port1, HUB_LED_AUTO);
		hub->indicator[port1-1] = INDICATOR_AUTO;
	}

#ifdef	CONFIG_USB_OTG
	/* during HNP, don't repeat the debounce */
	if (hub->hdev->bus->is_b_host)
		portchange &= ~(USB_PORT_STAT_C_CONNECTION |
				USB_PORT_STAT_C_ENABLE);
#endif

	/* Try to resuscitate an existing device */
	if ((portstatus & USB_PORT_STAT_CONNECTION) && udev &&
			udev->state != USB_STATE_NOTATTACHED) {
		if (portstatus & USB_PORT_STAT_ENABLE) {
			status = 0;		/* Nothing to do */
#ifdef CONFIG_PM
		} else if (udev->state == USB_STATE_SUSPENDED &&
				udev->persist_enabled) {
			/* For a suspended device, treat this as a
			 * remote wakeup event.
			 */
			usb_unlock_port(port_dev);
			status = usb_remote_wakeup(udev);
			usb_lock_port(port_dev);
#endif
		} else {
			/* Don't resuscitate */;
		}
	}
	clear_bit(port1, hub->change_bits);

	/* successfully revalidated the connection */
	if (status == 0)
		return;

	usb_unlock_port(port_dev);
	hub_port_connect(hub, port1, portstatus, portchange);
	usb_lock_port(port_dev);
}

static void port_event(struct usb_hub *hub, int port1)
		__must_hold(&port_dev->status_lock)
{
	int connect_change;
	struct usb_port *port_dev = hub->ports[port1 - 1];
	struct usb_device *udev = port_dev->child;
	struct usb_device *hdev = hub->hdev;
	u16 portstatus, portchange;

	connect_change = test_bit(port1, hub->change_bits);
	clear_bit(port1, hub->event_bits);
	clear_bit(port1, hub->wakeup_bits);

	if (hub_port_status(hub, port1, &portstatus, &portchange) < 0)
		return;

	if (portchange & USB_PORT_STAT_C_CONNECTION) {
		usb_clear_port_feature(hdev, port1, USB_PORT_FEAT_C_CONNECTION);
		connect_change = 1;
	}

	if (portchange & USB_PORT_STAT_C_ENABLE) {
		if (!connect_change)
			dev_dbg(&port_dev->dev, "enable change, status %08x\n",
					portstatus);
		usb_clear_port_feature(hdev, port1, USB_PORT_FEAT_C_ENABLE);

		/*
		 * EM interference sometimes causes badly shielded USB devices
		 * to be shutdown by the hub, this hack enables them again.
		 * Works at least with mouse driver.
		 */
		if (!(portstatus & USB_PORT_STAT_ENABLE)
		    && !connect_change && udev) {
			dev_err(&port_dev->dev, "disabled by hub (EMI?), re-enabling...\n");
			connect_change = 1;
		}
	}

	if (portchange & USB_PORT_STAT_C_OVERCURRENT) {
		u16 status = 0, unused;

		dev_dbg(&port_dev->dev, "over-current change\n");
		usb_clear_port_feature(hdev, port1,
				USB_PORT_FEAT_C_OVER_CURRENT);
		msleep(100);	/* Cool down */
		hub_power_on(hub, true);
		hub_port_status(hub, port1, &status, &unused);
		if (status & USB_PORT_STAT_OVERCURRENT)
			dev_err(&port_dev->dev, "over-current condition\n");
	}

	if (portchange & USB_PORT_STAT_C_RESET) {
		dev_dbg(&port_dev->dev, "reset change\n");
		usb_clear_port_feature(hdev, port1, USB_PORT_FEAT_C_RESET);
	}
	if ((portchange & USB_PORT_STAT_C_BH_RESET)
	    && hub_is_superspeed(hdev)) {
		dev_dbg(&port_dev->dev, "warm reset change\n");
		usb_clear_port_feature(hdev, port1,
				USB_PORT_FEAT_C_BH_PORT_RESET);
	}
	if (portchange & USB_PORT_STAT_C_LINK_STATE) {
		dev_dbg(&port_dev->dev, "link state change\n");
		usb_clear_port_feature(hdev, port1,
				USB_PORT_FEAT_C_PORT_LINK_STATE);
	}
	if (portchange & USB_PORT_STAT_C_CONFIG_ERROR) {
		dev_warn(&port_dev->dev, "config error\n");
		usb_clear_port_feature(hdev, port1,
				USB_PORT_FEAT_C_PORT_CONFIG_ERROR);
	}

	/* skip port actions that require the port to be powered on */
	if (!pm_runtime_active(&port_dev->dev))
		return;

	if (hub_handle_remote_wakeup(hub, port1, portstatus, portchange))
		connect_change = 1;

	/*
	 * Warm reset a USB3 protocol port if it's in
	 * SS.Inactive state.
	 */
	if (hub_port_warm_reset_required(hub, port1, portstatus)) {
		dev_dbg(&port_dev->dev, "do warm reset\n");
		if (!udev || !(portstatus & USB_PORT_STAT_CONNECTION)
				|| udev->state == USB_STATE_NOTATTACHED) {
			if (hub_port_reset(hub, port1, NULL,
					HUB_BH_RESET_TIME, true) < 0)
				hub_port_disable(hub, port1, 1);
		} else {
			usb_unlock_port(port_dev);
			usb_lock_device(udev);
			usb_reset_device(udev);
			usb_unlock_device(udev);
			usb_lock_port(port_dev);
			connect_change = 0;
		}
	}

	if (connect_change)
		hub_port_connect_change(hub, port1, portstatus, portchange);
}

static void hub_event(struct work_struct *work)
{
	struct usb_device *hdev;
	struct usb_interface *intf;
	struct usb_hub *hub;
	struct device *hub_dev;
	u16 hubstatus;
	u16 hubchange;
	int i, ret;

	hub = container_of(work, struct usb_hub, events);
	hdev = hub->hdev;
	hub_dev = hub->intfdev;
	intf = to_usb_interface(hub_dev);

	dev_dbg(hub_dev, "state %d ports %d chg %04x evt %04x\n",
			hdev->state, hdev->maxchild,
			/* NOTE: expects max 15 ports... */
			(u16) hub->change_bits[0],
			(u16) hub->event_bits[0]);

	/* Lock the device, then check to see if we were
	 * disconnected while waiting for the lock to succeed. */
	usb_lock_device(hdev);
	if (unlikely(hub->disconnected))
		goto out_hdev_lock;

	/* If the hub has died, clean up after it */
	if (hdev->state == USB_STATE_NOTATTACHED) {
		hub->error = -ENODEV;
		hub_quiesce(hub, HUB_DISCONNECT);
		goto out_hdev_lock;
	}

	/* Autoresume */
	ret = usb_autopm_get_interface(intf);
	if (ret) {
		dev_dbg(hub_dev, "Can't autoresume: %d\n", ret);
		goto out_hdev_lock;
	}

	/* If this is an inactive hub, do nothing */
	if (hub->quiescing)
		goto out_autopm;

	if (hub->error) {
		dev_dbg(hub_dev, "resetting for error %d\n", hub->error);

		ret = usb_reset_device(hdev);
		if (ret) {
			dev_dbg(hub_dev, "error resetting hub: %d\n", ret);
			goto out_autopm;
		}

		hub->nerrors = 0;
		hub->error = 0;
	}

	/* deal with port status changes */
	for (i = 1; i <= hdev->maxchild; i++) {
		struct usb_port *port_dev = hub->ports[i - 1];

		if (test_bit(i, hub->event_bits)
				|| test_bit(i, hub->change_bits)
				|| test_bit(i, hub->wakeup_bits)) {
			/*
			 * The get_noresume and barrier ensure that if
			 * the port was in the process of resuming, we
			 * flush that work and keep the port active for
			 * the duration of the port_event().  However,
			 * if the port is runtime pm suspended
			 * (powered-off), we leave it in that state, run
			 * an abbreviated port_event(), and move on.
			 */
			pm_runtime_get_noresume(&port_dev->dev);
			pm_runtime_barrier(&port_dev->dev);
			usb_lock_port(port_dev);
			port_event(hub, i);
			usb_unlock_port(port_dev);
			pm_runtime_put_sync(&port_dev->dev);
		}
	}

	/* deal with hub status changes */
	if (test_and_clear_bit(0, hub->event_bits) == 0)
		;	/* do nothing */
	else if (hub_hub_status(hub, &hubstatus, &hubchange) < 0)
		dev_err(hub_dev, "get_hub_status failed\n");
	else {
		if (hubchange & HUB_CHANGE_LOCAL_POWER) {
			dev_dbg(hub_dev, "power change\n");
			clear_hub_feature(hdev, C_HUB_LOCAL_POWER);
			if (hubstatus & HUB_STATUS_LOCAL_POWER)
				/* FIXME: Is this always true? */
				hub->limited_power = 1;
			else
				hub->limited_power = 0;
		}
		if (hubchange & HUB_CHANGE_OVERCURRENT) {
			u16 status = 0;
			u16 unused;

			dev_dbg(hub_dev, "over-current change\n");
			clear_hub_feature(hdev, C_HUB_OVER_CURRENT);
			msleep(500);	/* Cool down */
			hub_power_on(hub, true);
			hub_hub_status(hub, &status, &unused);
			if (status & HUB_STATUS_OVERCURRENT)
				dev_err(hub_dev, "over-current condition\n");
		}
	}

out_autopm:
	/* Balance the usb_autopm_get_interface() above */
	usb_autopm_put_interface_no_suspend(intf);
out_hdev_lock:
	usb_unlock_device(hdev);

	/* Balance the stuff in kick_hub_wq() and allow autosuspend */
	usb_autopm_put_interface(intf);
	kref_put(&hub->kref, hub_release);
}

static const struct usb_device_id hub_id_table[] = {
    { .match_flags = USB_DEVICE_ID_MATCH_VENDOR
			| USB_DEVICE_ID_MATCH_INT_CLASS,
      .idVendor = USB_VENDOR_GENESYS_LOGIC,
      .bInterfaceClass = USB_CLASS_HUB,
      .driver_info = HUB_QUIRK_CHECK_PORT_AUTOSUSPEND},
    { .match_flags = USB_DEVICE_ID_MATCH_DEV_CLASS,
      .bDeviceClass = USB_CLASS_HUB},
    { .match_flags = USB_DEVICE_ID_MATCH_INT_CLASS,
      .bInterfaceClass = USB_CLASS_HUB},
    { }						/* Terminating entry */
};

MODULE_DEVICE_TABLE(usb, hub_id_table);

static struct usb_driver hub_driver = {
	.name =		"hub",
	.probe =	hub_probe,
	.disconnect =	hub_disconnect,
	.suspend =	hub_suspend,
	.resume =	hub_resume,
	.reset_resume =	hub_reset_resume,
	.pre_reset =	hub_pre_reset,
	.post_reset =	hub_post_reset,
	.unlocked_ioctl = hub_ioctl,
	.id_table =	hub_id_table,
	.supports_autosuspend =	1,
};

int usb_hub_init(void)
{
	if (usb_register(&hub_driver) < 0) {
		printk(KERN_ERR "%s: can't register hub driver\n",
			usbcore_name);
		return -1;
	}

	/*
	 * The workqueue needs to be freezable to avoid interfering with
	 * USB-PERSIST port handover. Otherwise it might see that a full-speed
	 * device was gone before the EHCI controller had handed its port
	 * over to the companion full-speed controller.
	 */
	hub_wq = alloc_workqueue("usb_hub_wq", WQ_FREEZABLE, 0);
	if (hub_wq)
		return 0;

	/* Fall through if kernel_thread failed */
	usb_deregister(&hub_driver);
	pr_err("%s: can't allocate workqueue for usb hub\n", usbcore_name);

	return -1;
}

void usb_hub_cleanup(void)
{
	destroy_workqueue(hub_wq);

	/*
	 * Hub resources are freed for us by usb_deregister. It calls
	 * usb_driver_purge on every device which in turn calls that
	 * devices disconnect function if it is using this driver.
	 * The hub_disconnect function takes care of releasing the
	 * individual hub resources. -greg
	 */
	usb_deregister(&hub_driver);
} /* usb_hub_cleanup() */

static int descriptors_changed(struct usb_device *udev,
		struct usb_device_descriptor *old_device_descriptor,
		struct usb_host_bos *old_bos)
{
	int		changed = 0;
	unsigned	index;
	unsigned	serial_len = 0;
	unsigned	len;
	unsigned	old_length;
	int		length;
	char		*buf;

	if (memcmp(&udev->descriptor, old_device_descriptor,
			sizeof(*old_device_descriptor)) != 0)
		return 1;

	if ((old_bos && !udev->bos) || (!old_bos && udev->bos))
		return 1;
	if (udev->bos) {
		len = le16_to_cpu(udev->bos->desc->wTotalLength);
		if (len != le16_to_cpu(old_bos->desc->wTotalLength))
			return 1;
		if (memcmp(udev->bos->desc, old_bos->desc, len))
			return 1;
	}

	/* Since the idVendor, idProduct, and bcdDevice values in the
	 * device descriptor haven't changed, we will assume the
	 * Manufacturer and Product strings haven't changed either.
	 * But the SerialNumber string could be different (e.g., a
	 * different flash card of the same brand).
	 */
	if (udev->serial)
		serial_len = strlen(udev->serial) + 1;

	len = serial_len;
	for (index = 0; index < udev->descriptor.bNumConfigurations; index++) {
		old_length = le16_to_cpu(udev->config[index].desc.wTotalLength);
		len = max(len, old_length);
	}

	buf = kmalloc(len, GFP_NOIO);
	if (buf == NULL) {
		dev_err(&udev->dev, "no mem to re-read configs after reset\n");
		/* assume the worst */
		return 1;
	}
	for (index = 0; index < udev->descriptor.bNumConfigurations; index++) {
		old_length = le16_to_cpu(udev->config[index].desc.wTotalLength);
		length = usb_get_descriptor(udev, USB_DT_CONFIG, index, buf,
				old_length);
		if (length != old_length) {
			dev_dbg(&udev->dev, "config index %d, error %d\n",
					index, length);
			changed = 1;
			break;
		}
		if (memcmp(buf, udev->rawdescriptors[index], old_length)
				!= 0) {
			dev_dbg(&udev->dev, "config index %d changed (#%d)\n",
				index,
				((struct usb_config_descriptor *) buf)->
					bConfigurationValue);
			changed = 1;
			break;
		}
	}

	if (!changed && serial_len) {
		length = usb_string(udev, udev->descriptor.iSerialNumber,
				buf, serial_len);
		if (length + 1 != serial_len) {
			dev_dbg(&udev->dev, "serial string error %d\n",
					length);
			changed = 1;
		} else if (memcmp(buf, udev->serial, length) != 0) {
			dev_dbg(&udev->dev, "serial string changed\n");
			changed = 1;
		}
	}

	kfree(buf);
	return changed;
}

/**
 * usb_reset_and_verify_device - perform a USB port reset to reinitialize a device
 * @udev: device to reset (not in SUSPENDED or NOTATTACHED state)
 *
 * WARNING - don't use this routine to reset a composite device
 * (one with multiple interfaces owned by separate drivers)!
 * Use usb_reset_device() instead.
 *
 * Do a port reset, reassign the device's address, and establish its
 * former operating configuration.  If the reset fails, or the device's
 * descriptors change from their values before the reset, or the original
 * configuration and altsettings cannot be restored, a flag will be set
 * telling hub_wq to pretend the device has been disconnected and then
 * re-connected.  All drivers will be unbound, and the device will be
 * re-enumerated and probed all over again.
 *
 * Return: 0 if the reset succeeded, -ENODEV if the device has been
 * flagged for logical disconnection, or some other negative error code
 * if the reset wasn't even attempted.
 *
 * Note:
 * The caller must own the device lock and the port lock, the latter is
 * taken by usb_reset_device().  For example, it's safe to use
 * usb_reset_device() from a driver probe() routine after downloading
 * new firmware.  For calls that might not occur during probe(), drivers
 * should lock the device using usb_lock_device_for_reset().
 *
 * Locking exception: This routine may also be called from within an
 * autoresume handler.  Such usage won't conflict with other tasks
 * holding the device lock because these tasks should always call
 * usb_autopm_resume_device(), thereby preventing any unwanted
 * autoresume.  The autoresume handler is expected to have already
 * acquired the port lock before calling this routine.
 */
static int usb_reset_and_verify_device(struct usb_device *udev)
{
	struct usb_device		*parent_hdev = udev->parent;
	struct usb_hub			*parent_hub;
	struct usb_hcd			*hcd = bus_to_hcd(udev->bus);
	struct usb_device_descriptor	descriptor = udev->descriptor;
	struct usb_host_bos		*bos;
	int				i, j, ret = 0;
	int				port1 = udev->portnum;

	if (udev->state == USB_STATE_NOTATTACHED ||
			udev->state == USB_STATE_SUSPENDED) {
		dev_dbg(&udev->dev, "device reset not allowed in state %d\n",
				udev->state);
		return -EINVAL;
	}

	if (!parent_hdev)
		return -EISDIR;

	parent_hub = usb_hub_to_struct_hub(parent_hdev);

	/* Disable USB2 hardware LPM.
	 * It will be re-enabled by the enumeration process.
	 */
	if (udev->usb2_hw_lpm_enabled == 1)
		usb_set_usb2_hardware_lpm(udev, 0);

	/* Disable LPM and LTM while we reset the device and reinstall the alt
	 * settings.  Device-initiated LPM settings, and system exit latency
	 * settings are cleared when the device is reset, so we have to set
	 * them up again.
	 */
	ret = usb_unlocked_disable_lpm(udev);
	if (ret) {
		dev_err(&udev->dev, "%s Failed to disable LPM\n.", __func__);
		goto re_enumerate_no_bos;
	}
	ret = usb_disable_ltm(udev);
	if (ret) {
		dev_err(&udev->dev, "%s Failed to disable LTM\n.",
				__func__);
		goto re_enumerate_no_bos;
	}

	bos = udev->bos;
<<<<<<< HEAD
=======
	udev->bos = NULL;
>>>>>>> f3c87e99

	for (i = 0; i < SET_CONFIG_TRIES; ++i) {

		/* ep0 maxpacket size may change; let the HCD know about it.
		 * Other endpoints will be handled by re-enumeration. */
		usb_ep0_reinit(udev);
		ret = hub_port_init(parent_hub, udev, port1, i);
		if (ret >= 0 || ret == -ENOTCONN || ret == -ENODEV)
			break;
	}

	if (ret < 0)
		goto re_enumerate;

	/* Device might have changed firmware (DFU or similar) */
	if (descriptors_changed(udev, &descriptor, bos)) {
		dev_info(&udev->dev, "device firmware changed\n");
		udev->descriptor = descriptor;	/* for disconnect() calls */
		goto re_enumerate;
	}

	/* Restore the device's previous configuration */
	if (!udev->actconfig)
		goto done;

	mutex_lock(hcd->bandwidth_mutex);
	ret = usb_hcd_alloc_bandwidth(udev, udev->actconfig, NULL, NULL);
	if (ret < 0) {
		dev_warn(&udev->dev,
				"Busted HC?  Not enough HCD resources for "
				"old configuration.\n");
		mutex_unlock(hcd->bandwidth_mutex);
		goto re_enumerate;
	}
	ret = usb_control_msg(udev, usb_sndctrlpipe(udev, 0),
			USB_REQ_SET_CONFIGURATION, 0,
			udev->actconfig->desc.bConfigurationValue, 0,
			NULL, 0, USB_CTRL_SET_TIMEOUT);
	if (ret < 0) {
		dev_err(&udev->dev,
			"can't restore configuration #%d (error=%d)\n",
			udev->actconfig->desc.bConfigurationValue, ret);
		mutex_unlock(hcd->bandwidth_mutex);
		goto re_enumerate;
	}
	mutex_unlock(hcd->bandwidth_mutex);
	usb_set_device_state(udev, USB_STATE_CONFIGURED);

	/* Put interfaces back into the same altsettings as before.
	 * Don't bother to send the Set-Interface request for interfaces
	 * that were already in altsetting 0; besides being unnecessary,
	 * many devices can't handle it.  Instead just reset the host-side
	 * endpoint state.
	 */
	for (i = 0; i < udev->actconfig->desc.bNumInterfaces; i++) {
		struct usb_host_config *config = udev->actconfig;
		struct usb_interface *intf = config->interface[i];
		struct usb_interface_descriptor *desc;

		desc = &intf->cur_altsetting->desc;
		if (desc->bAlternateSetting == 0) {
			usb_disable_interface(udev, intf, true);
			usb_enable_interface(udev, intf, true);
			ret = 0;
		} else {
			/* Let the bandwidth allocation function know that this
			 * device has been reset, and it will have to use
			 * alternate setting 0 as the current alternate setting.
			 */
			intf->resetting_device = 1;
			ret = usb_set_interface(udev, desc->bInterfaceNumber,
					desc->bAlternateSetting);
			intf->resetting_device = 0;
		}
		if (ret < 0) {
			dev_err(&udev->dev, "failed to restore interface %d "
				"altsetting %d (error=%d)\n",
				desc->bInterfaceNumber,
				desc->bAlternateSetting,
				ret);
			goto re_enumerate;
		}
		/* Resetting also frees any allocated streams */
		for (j = 0; j < intf->cur_altsetting->desc.bNumEndpoints; j++)
			intf->cur_altsetting->endpoint[j].streams = 0;
	}

done:
	/* Now that the alt settings are re-installed, enable LTM and LPM. */
	usb_set_usb2_hardware_lpm(udev, 1);
	usb_unlocked_enable_lpm(udev);
	usb_enable_ltm(udev);
	/* release the new BOS descriptor allocated  by hub_port_init() */
	if (udev->bos != bos) {
		usb_release_bos_descriptor(udev);
		udev->bos = bos;
	}
	return 0;

re_enumerate:
	usb_release_bos_descriptor(udev);
	udev->bos = bos;
re_enumerate_no_bos:
	/* LPM state doesn't matter when we're about to destroy the device. */
	hub_port_logical_disconnect(parent_hub, port1);
	return -ENODEV;
}

/**
 * usb_reset_device - warn interface drivers and perform a USB port reset
 * @udev: device to reset (not in SUSPENDED or NOTATTACHED state)
 *
 * Warns all drivers bound to registered interfaces (using their pre_reset
 * method), performs the port reset, and then lets the drivers know that
 * the reset is over (using their post_reset method).
 *
 * Return: The same as for usb_reset_and_verify_device().
 *
 * Note:
 * The caller must own the device lock.  For example, it's safe to use
 * this from a driver probe() routine after downloading new firmware.
 * For calls that might not occur during probe(), drivers should lock
 * the device using usb_lock_device_for_reset().
 *
 * If an interface is currently being probed or disconnected, we assume
 * its driver knows how to handle resets.  For all other interfaces,
 * if the driver doesn't have pre_reset and post_reset methods then
 * we attempt to unbind it and rebind afterward.
 */
int usb_reset_device(struct usb_device *udev)
{
	int ret;
	int i;
	unsigned int noio_flag;
	struct usb_port *port_dev;
	struct usb_host_config *config = udev->actconfig;
	struct usb_hub *hub = usb_hub_to_struct_hub(udev->parent);

	if (udev->state == USB_STATE_NOTATTACHED ||
			udev->state == USB_STATE_SUSPENDED) {
		dev_dbg(&udev->dev, "device reset not allowed in state %d\n",
				udev->state);
		return -EINVAL;
	}

	if (!udev->parent) {
		/* this requires hcd-specific logic; see ohci_restart() */
		dev_dbg(&udev->dev, "%s for root hub!\n", __func__);
		return -EISDIR;
	}

	port_dev = hub->ports[udev->portnum - 1];

	/*
	 * Don't allocate memory with GFP_KERNEL in current
	 * context to avoid possible deadlock if usb mass
	 * storage interface or usbnet interface(iSCSI case)
	 * is included in current configuration. The easist
	 * approach is to do it for every device reset,
	 * because the device 'memalloc_noio' flag may have
	 * not been set before reseting the usb device.
	 */
	noio_flag = memalloc_noio_save();

	/* Prevent autosuspend during the reset */
	usb_autoresume_device(udev);

	if (config) {
		for (i = 0; i < config->desc.bNumInterfaces; ++i) {
			struct usb_interface *cintf = config->interface[i];
			struct usb_driver *drv;
			int unbind = 0;

			if (cintf->dev.driver) {
				drv = to_usb_driver(cintf->dev.driver);
				if (drv->pre_reset && drv->post_reset)
					unbind = (drv->pre_reset)(cintf);
				else if (cintf->condition ==
						USB_INTERFACE_BOUND)
					unbind = 1;
				if (unbind)
					usb_forced_unbind_intf(cintf);
			}
		}
	}

	usb_lock_port(port_dev);
	ret = usb_reset_and_verify_device(udev);
	usb_unlock_port(port_dev);

	if (config) {
		for (i = config->desc.bNumInterfaces - 1; i >= 0; --i) {
			struct usb_interface *cintf = config->interface[i];
			struct usb_driver *drv;
			int rebind = cintf->needs_binding;

			if (!rebind && cintf->dev.driver) {
				drv = to_usb_driver(cintf->dev.driver);
				if (drv->post_reset)
					rebind = (drv->post_reset)(cintf);
				else if (cintf->condition ==
						USB_INTERFACE_BOUND)
					rebind = 1;
				if (rebind)
					cintf->needs_binding = 1;
			}
		}
		usb_unbind_and_rebind_marked_interfaces(udev);
	}

	usb_autosuspend_device(udev);
	memalloc_noio_restore(noio_flag);
	return ret;
}
EXPORT_SYMBOL_GPL(usb_reset_device);


/**
 * usb_queue_reset_device - Reset a USB device from an atomic context
 * @iface: USB interface belonging to the device to reset
 *
 * This function can be used to reset a USB device from an atomic
 * context, where usb_reset_device() won't work (as it blocks).
 *
 * Doing a reset via this method is functionally equivalent to calling
 * usb_reset_device(), except for the fact that it is delayed to a
 * workqueue. This means that any drivers bound to other interfaces
 * might be unbound, as well as users from usbfs in user space.
 *
 * Corner cases:
 *
 * - Scheduling two resets at the same time from two different drivers
 *   attached to two different interfaces of the same device is
 *   possible; depending on how the driver attached to each interface
 *   handles ->pre_reset(), the second reset might happen or not.
 *
 * - If the reset is delayed so long that the interface is unbound from
 *   its driver, the reset will be skipped.
 *
 * - This function can be called during .probe().  It can also be called
 *   during .disconnect(), but doing so is pointless because the reset
 *   will not occur.  If you really want to reset the device during
 *   .disconnect(), call usb_reset_device() directly -- but watch out
 *   for nested unbinding issues!
 */
void usb_queue_reset_device(struct usb_interface *iface)
{
	if (schedule_work(&iface->reset_ws))
		usb_get_intf(iface);
}
EXPORT_SYMBOL_GPL(usb_queue_reset_device);

/**
 * usb_hub_find_child - Get the pointer of child device
 * attached to the port which is specified by @port1.
 * @hdev: USB device belonging to the usb hub
 * @port1: port num to indicate which port the child device
 *	is attached to.
 *
 * USB drivers call this function to get hub's child device
 * pointer.
 *
 * Return: %NULL if input param is invalid and
 * child's usb_device pointer if non-NULL.
 */
struct usb_device *usb_hub_find_child(struct usb_device *hdev,
		int port1)
{
	struct usb_hub *hub = usb_hub_to_struct_hub(hdev);

	if (port1 < 1 || port1 > hdev->maxchild)
		return NULL;
	return hub->ports[port1 - 1]->child;
}
EXPORT_SYMBOL_GPL(usb_hub_find_child);

void usb_hub_adjust_deviceremovable(struct usb_device *hdev,
		struct usb_hub_descriptor *desc)
{
	struct usb_hub *hub = usb_hub_to_struct_hub(hdev);
	enum usb_port_connect_type connect_type;
	int i;

	if (!hub)
		return;

	if (!hub_is_superspeed(hdev)) {
		for (i = 1; i <= hdev->maxchild; i++) {
			struct usb_port *port_dev = hub->ports[i - 1];

			connect_type = port_dev->connect_type;
			if (connect_type == USB_PORT_CONNECT_TYPE_HARD_WIRED) {
				u8 mask = 1 << (i%8);

				if (!(desc->u.hs.DeviceRemovable[i/8] & mask)) {
					dev_dbg(&port_dev->dev, "DeviceRemovable is changed to 1 according to platform information.\n");
					desc->u.hs.DeviceRemovable[i/8]	|= mask;
				}
			}
		}
	} else {
		u16 port_removable = le16_to_cpu(desc->u.ss.DeviceRemovable);

		for (i = 1; i <= hdev->maxchild; i++) {
			struct usb_port *port_dev = hub->ports[i - 1];

			connect_type = port_dev->connect_type;
			if (connect_type == USB_PORT_CONNECT_TYPE_HARD_WIRED) {
				u16 mask = 1 << i;

				if (!(port_removable & mask)) {
					dev_dbg(&port_dev->dev, "DeviceRemovable is changed to 1 according to platform information.\n");
					port_removable |= mask;
				}
			}
		}

		desc->u.ss.DeviceRemovable = cpu_to_le16(port_removable);
	}
}

#ifdef CONFIG_ACPI
/**
 * usb_get_hub_port_acpi_handle - Get the usb port's acpi handle
 * @hdev: USB device belonging to the usb hub
 * @port1: port num of the port
 *
 * Return: Port's acpi handle if successful, %NULL if params are
 * invalid.
 */
acpi_handle usb_get_hub_port_acpi_handle(struct usb_device *hdev,
	int port1)
{
	struct usb_hub *hub = usb_hub_to_struct_hub(hdev);

	if (!hub)
		return NULL;

	return ACPI_HANDLE(&hub->ports[port1 - 1]->dev);
}
#endif<|MERGE_RESOLUTION|>--- conflicted
+++ resolved
@@ -4070,17 +4070,10 @@
 		return;
 
 	port_dev = hub->ports[udev->portnum - 1];
-<<<<<<< HEAD
 
 	if (port_dev->usb3_lpm_u1_permit)
 		usb_enable_link_state(hcd, udev, USB3_LPM_U1);
 
-=======
-
-	if (port_dev->usb3_lpm_u1_permit)
-		usb_enable_link_state(hcd, udev, USB3_LPM_U1);
-
->>>>>>> f3c87e99
 	if (port_dev->usb3_lpm_u2_permit)
 		usb_enable_link_state(hcd, udev, USB3_LPM_U2);
 }
@@ -5408,10 +5401,7 @@
 	}
 
 	bos = udev->bos;
-<<<<<<< HEAD
-=======
 	udev->bos = NULL;
->>>>>>> f3c87e99
 
 	for (i = 0; i < SET_CONFIG_TRIES; ++i) {
 
@@ -5504,11 +5494,8 @@
 	usb_set_usb2_hardware_lpm(udev, 1);
 	usb_unlocked_enable_lpm(udev);
 	usb_enable_ltm(udev);
-	/* release the new BOS descriptor allocated  by hub_port_init() */
-	if (udev->bos != bos) {
-		usb_release_bos_descriptor(udev);
-		udev->bos = bos;
-	}
+	usb_release_bos_descriptor(udev);
+	udev->bos = bos;
 	return 0;
 
 re_enumerate:
