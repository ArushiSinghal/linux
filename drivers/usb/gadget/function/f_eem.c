--- conflicted
+++ resolved
@@ -342,11 +342,7 @@
 	struct sk_buff	*skb2 = NULL;
 	struct usb_ep	*in = port->in_ep;
 	int		headroom, tailroom, padlen = 0;
-<<<<<<< HEAD
-	u16		len = skb->len;
-=======
 	u16		len;
->>>>>>> b50fd0bd
 
 	if (!skb)
 		return NULL;
