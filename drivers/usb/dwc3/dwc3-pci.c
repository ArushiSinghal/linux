--- conflicted
+++ resolved
@@ -249,13 +249,9 @@
 
 	return pm_runtime_get(&dwc3->dev);
 }
-<<<<<<< HEAD
-
-=======
 #endif /* CONFIG_PM */
 
 #ifdef CONFIG_PM_SLEEP
->>>>>>> b50fd0bd
 static int dwc3_pci_pm_dummy(struct device *dev)
 {
 	/*
