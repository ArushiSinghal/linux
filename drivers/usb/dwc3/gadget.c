--- conflicted
+++ resolved
@@ -345,8 +345,6 @@
 	}
 
 	return ret;
-<<<<<<< HEAD
-=======
 }
 
 static int dwc3_send_clear_stall_ep_cmd(struct dwc3_ep *dep)
@@ -369,7 +367,6 @@
 	memset(&params, 0, sizeof(params));
 
 	return dwc3_send_gadget_ep_cmd(dwc, dep->number, cmd, &params);
->>>>>>> 6bd4e65d
 }
 
 static dma_addr_t dwc3_trb_dma_offset(struct dwc3_ep *dep,
