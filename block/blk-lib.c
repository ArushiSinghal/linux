/*
 * Functions related to generic helpers functions
 */
#include <linux/kernel.h>
#include <linux/module.h>
#include <linux/bio.h>
#include <linux/blkdev.h>
#include <linux/scatterlist.h>

#include "blk.h"

static struct bio *next_bio(struct bio *bio, unsigned int nr_pages,
		gfp_t gfp)
{
	struct bio *new = bio_alloc(gfp, nr_pages);

	if (bio) {
		bio_chain(bio, new);
		submit_bio(bio);
	}

	return new;
}

int __blkdev_issue_discard(struct block_device *bdev, sector_t sector,
		sector_t nr_sects, gfp_t gfp_mask, int flags,
		struct bio **biop)
{
	struct request_queue *q = bdev_get_queue(bdev);
	struct bio *bio = *biop;
	unsigned int granularity;
	enum req_op op;
	int alignment;

	if (!q)
		return -ENXIO;

	if (flags & BLKDEV_DISCARD_SECURE) {
		if (flags & BLKDEV_DISCARD_ZERO)
			return -EOPNOTSUPP;
		if (!blk_queue_secure_erase(q))
			return -EOPNOTSUPP;
		op = REQ_OP_SECURE_ERASE;
	} else {
		if (!blk_queue_discard(q))
			return -EOPNOTSUPP;
		if ((flags & BLKDEV_DISCARD_ZERO) &&
		    !q->limits.discard_zeroes_data)
			return -EOPNOTSUPP;
		op = REQ_OP_DISCARD;
	}

	/* Zero-sector (unknown) and one-sector granularities are the same.  */
	granularity = max(q->limits.discard_granularity >> 9, 1U);
	alignment = (bdev_discard_alignment(bdev) >> 9) % granularity;

	while (nr_sects) {
		unsigned int req_sects;
		sector_t end_sect, tmp;

		/* Make sure bi_size doesn't overflow */
		req_sects = min_t(sector_t, nr_sects, UINT_MAX >> 9);

		/**
		 * If splitting a request, and the next starting sector would be
		 * misaligned, stop the discard at the previous aligned sector.
		 */
		end_sect = sector + req_sects;
		tmp = end_sect;
		if (req_sects < nr_sects &&
		    sector_div(tmp, granularity) != alignment) {
			end_sect = end_sect - alignment;
			sector_div(end_sect, granularity);
			end_sect = end_sect * granularity + alignment;
			req_sects = end_sect - sector;
		}

		bio = next_bio(bio, 1, gfp_mask);
		bio->bi_iter.bi_sector = sector;
		bio->bi_bdev = bdev;
		bio_set_op_attrs(bio, op, 0);

		bio->bi_iter.bi_size = req_sects << 9;
		nr_sects -= req_sects;
		sector = end_sect;

		/*
		 * We can loop for a long time in here, if someone does
		 * full device discards (like mkfs). Be nice and allow
		 * us to schedule out to avoid softlocking if preempt
		 * is disabled.
		 */
		cond_resched();
	}

	*biop = bio;
	return 0;
}
EXPORT_SYMBOL(__blkdev_issue_discard);

/**
 * blkdev_issue_discard - queue a discard
 * @bdev:	blockdev to issue discard for
 * @sector:	start sector
 * @nr_sects:	number of sectors to discard
 * @gfp_mask:	memory allocation flags (for bio_alloc)
 * @flags:	BLKDEV_IFL_* flags to control behaviour
 *
 * Description:
 *    Issue a discard request for the sectors in question.
 */
int blkdev_issue_discard(struct block_device *bdev, sector_t sector,
		sector_t nr_sects, gfp_t gfp_mask, unsigned long flags)
{
	struct bio *bio = NULL;
	struct blk_plug plug;
	int ret;

	blk_start_plug(&plug);
	ret = __blkdev_issue_discard(bdev, sector, nr_sects, gfp_mask, flags,
			&bio);
	if (!ret && bio) {
		ret = submit_bio_wait(bio);
		if (ret == -EOPNOTSUPP && !(flags & BLKDEV_DISCARD_ZERO))
			ret = 0;
		bio_put(bio);
	}
	blk_finish_plug(&plug);

	return ret;
}
EXPORT_SYMBOL(blkdev_issue_discard);

/**
 * blkdev_issue_write_same - queue a write same operation
 * @bdev:	target blockdev
 * @sector:	start sector
 * @nr_sects:	number of sectors to write
 * @gfp_mask:	memory allocation flags (for bio_alloc)
 * @page:	page containing data to write
 *
 * Description:
 *    Issue a write same request for the sectors in question.
 */
int blkdev_issue_write_same(struct block_device *bdev, sector_t sector,
			    sector_t nr_sects, gfp_t gfp_mask,
			    struct page *page)
{
	struct request_queue *q = bdev_get_queue(bdev);
	unsigned int max_write_same_sectors;
	struct bio *bio = NULL;
	int ret = 0;

	if (!q)
		return -ENXIO;

	/* Ensure that max_write_same_sectors doesn't overflow bi_size */
	max_write_same_sectors = UINT_MAX >> 9;

	while (nr_sects) {
		bio = next_bio(bio, 1, gfp_mask);
		bio->bi_iter.bi_sector = sector;
		bio->bi_bdev = bdev;
		bio->bi_vcnt = 1;
		bio->bi_io_vec->bv_page = page;
		bio->bi_io_vec->bv_offset = 0;
		bio->bi_io_vec->bv_len = bdev_logical_block_size(bdev);
		bio_set_op_attrs(bio, REQ_OP_WRITE_SAME, 0);

		if (nr_sects > max_write_same_sectors) {
			bio->bi_iter.bi_size = max_write_same_sectors << 9;
			nr_sects -= max_write_same_sectors;
			sector += max_write_same_sectors;
		} else {
			bio->bi_iter.bi_size = nr_sects << 9;
			nr_sects = 0;
		}
	}

<<<<<<< HEAD
	if (bio) {
		ret = submit_bio_wait(REQ_WRITE | REQ_WRITE_SAME, bio);
		bio_put(bio);
	}
	return ret != -EOPNOTSUPP ? ret : 0;
=======
	if (bio)
		ret = submit_bio_wait(bio);
	return ret;
>>>>>>> b0135179
}
EXPORT_SYMBOL(blkdev_issue_write_same);

/**
 * blkdev_issue_zeroout - generate number of zero filed write bios
 * @bdev:	blockdev to issue
 * @sector:	start sector
 * @nr_sects:	number of sectors to write
 * @gfp_mask:	memory allocation flags (for bio_alloc)
 *
 * Description:
 *  Generate and issue number of bios with zerofiled pages.
 */

static int __blkdev_issue_zeroout(struct block_device *bdev, sector_t sector,
				  sector_t nr_sects, gfp_t gfp_mask)
{
	int ret;
	struct bio *bio = NULL;
	unsigned int sz;

	while (nr_sects != 0) {
		bio = next_bio(bio, min(nr_sects, (sector_t)BIO_MAX_PAGES),
				gfp_mask);
		bio->bi_iter.bi_sector = sector;
		bio->bi_bdev   = bdev;
		bio_set_op_attrs(bio, REQ_OP_WRITE, 0);

		while (nr_sects != 0) {
			sz = min((sector_t) PAGE_SIZE >> 9 , nr_sects);
			ret = bio_add_page(bio, ZERO_PAGE(0), sz << 9, 0);
			nr_sects -= ret >> 9;
			sector += ret >> 9;
			if (ret < (sz << 9))
				break;
		}
	}

<<<<<<< HEAD
	if (bio) {
		ret = submit_bio_wait(WRITE, bio);
		bio_put(bio);
		return ret;
	}
=======
	if (bio)
		return submit_bio_wait(bio);
>>>>>>> b0135179
	return 0;
}

/**
 * blkdev_issue_zeroout - zero-fill a block range
 * @bdev:	blockdev to write
 * @sector:	start sector
 * @nr_sects:	number of sectors to write
 * @gfp_mask:	memory allocation flags (for bio_alloc)
 * @discard:	whether to discard the block range
 *
 * Description:
 *  Zero-fill a block range.  If the discard flag is set and the block
 *  device guarantees that subsequent READ operations to the block range
 *  in question will return zeroes, the blocks will be discarded. Should
 *  the discard request fail, if the discard flag is not set, or if
 *  discard_zeroes_data is not supported, this function will resort to
 *  zeroing the blocks manually, thus provisioning (allocating,
 *  anchoring) them. If the block device supports the WRITE SAME command
 *  blkdev_issue_zeroout() will use it to optimize the process of
 *  clearing the block range. Otherwise the zeroing will be performed
 *  using regular WRITE calls.
 */

int blkdev_issue_zeroout(struct block_device *bdev, sector_t sector,
			 sector_t nr_sects, gfp_t gfp_mask, bool discard)
{
	if (discard) {
		if (!blkdev_issue_discard(bdev, sector, nr_sects, gfp_mask,
				BLKDEV_DISCARD_ZERO))
			return 0;
	}

	if (bdev_write_same(bdev) &&
	    blkdev_issue_write_same(bdev, sector, nr_sects, gfp_mask,
				    ZERO_PAGE(0)) == 0)
		return 0;

	return __blkdev_issue_zeroout(bdev, sector, nr_sects, gfp_mask);
}
EXPORT_SYMBOL(blkdev_issue_zeroout);<|MERGE_RESOLUTION|>--- conflicted
+++ resolved
@@ -177,17 +177,11 @@
 		}
 	}
 
-<<<<<<< HEAD
 	if (bio) {
-		ret = submit_bio_wait(REQ_WRITE | REQ_WRITE_SAME, bio);
+		ret = submit_bio_wait(bio);
 		bio_put(bio);
 	}
-	return ret != -EOPNOTSUPP ? ret : 0;
-=======
-	if (bio)
-		ret = submit_bio_wait(bio);
 	return ret;
->>>>>>> b0135179
 }
 EXPORT_SYMBOL(blkdev_issue_write_same);
 
@@ -226,16 +220,11 @@
 		}
 	}
 
-<<<<<<< HEAD
 	if (bio) {
-		ret = submit_bio_wait(WRITE, bio);
+		ret = submit_bio_wait(bio);
 		bio_put(bio);
 		return ret;
 	}
-=======
-	if (bio)
-		return submit_bio_wait(bio);
->>>>>>> b0135179
 	return 0;
 }
 
