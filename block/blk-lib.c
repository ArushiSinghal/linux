/*
 * Functions related to generic helpers functions
 */
#include <linux/kernel.h>
#include <linux/module.h>
#include <linux/bio.h>
#include <linux/blkdev.h>
#include <linux/scatterlist.h>

#include "blk.h"

static struct bio *next_bio(struct bio *bio, unsigned int nr_pages,
		gfp_t gfp)
{
	struct bio *new = bio_alloc(gfp, nr_pages);

	if (bio) {
		bio_chain(bio, new);
		submit_bio(bio);
	}

	return new;
}

int __blkdev_issue_discard(struct block_device *bdev, sector_t sector,
		sector_t nr_sects, gfp_t gfp_mask, int flags,
		struct bio **biop)
{
	struct request_queue *q = bdev_get_queue(bdev);
	struct bio *bio = *biop;
	unsigned int granularity;
	enum req_op op;
	int alignment;

	if (!q)
		return -ENXIO;

	if (flags & BLKDEV_DISCARD_SECURE) {
		if (!blk_queue_secure_erase(q))
			return -EOPNOTSUPP;
		op = REQ_OP_SECURE_ERASE;
	} else {
		if (!blk_queue_discard(q))
			return -EOPNOTSUPP;
		op = REQ_OP_DISCARD;
	}

	/* Zero-sector (unknown) and one-sector granularities are the same.  */
	granularity = max(q->limits.discard_granularity >> 9, 1U);
	alignment = (bdev_discard_alignment(bdev) >> 9) % granularity;

	while (nr_sects) {
		unsigned int req_sects;
		sector_t end_sect, tmp;

		/* Make sure bi_size doesn't overflow */
		req_sects = min_t(sector_t, nr_sects, UINT_MAX >> 9);

		/**
		 * If splitting a request, and the next starting sector would be
		 * misaligned, stop the discard at the previous aligned sector.
		 */
		end_sect = sector + req_sects;
		tmp = end_sect;
		if (req_sects < nr_sects &&
		    sector_div(tmp, granularity) != alignment) {
			end_sect = end_sect - alignment;
			sector_div(end_sect, granularity);
			end_sect = end_sect * granularity + alignment;
			req_sects = end_sect - sector;
		}

		bio = next_bio(bio, 1, gfp_mask);
		bio->bi_iter.bi_sector = sector;
		bio->bi_bdev = bdev;
		bio_set_op_attrs(bio, op, 0);

		bio->bi_iter.bi_size = req_sects << 9;
		nr_sects -= req_sects;
		sector = end_sect;

		/*
		 * We can loop for a long time in here, if someone does
		 * full device discards (like mkfs). Be nice and allow
		 * us to schedule out to avoid softlocking if preempt
		 * is disabled.
		 */
		cond_resched();
	}

	*biop = bio;
	return 0;
}
EXPORT_SYMBOL(__blkdev_issue_discard);

/**
 * blkdev_issue_discard - queue a discard
 * @bdev:	blockdev to issue discard for
 * @sector:	start sector
 * @nr_sects:	number of sectors to discard
 * @gfp_mask:	memory allocation flags (for bio_alloc)
 * @flags:	BLKDEV_IFL_* flags to control behaviour
 *
 * Description:
 *    Issue a discard request for the sectors in question.
 */
int blkdev_issue_discard(struct block_device *bdev, sector_t sector,
		sector_t nr_sects, gfp_t gfp_mask, unsigned long flags)
{
	struct bio *bio = NULL;
	struct blk_plug plug;
	int ret;

	blk_start_plug(&plug);
	ret = __blkdev_issue_discard(bdev, sector, nr_sects, gfp_mask, flags,
			&bio);
	if (!ret && bio) {
		ret = submit_bio_wait(bio);
		if (ret == -EOPNOTSUPP)
			ret = 0;
		bio_put(bio);
	}
	blk_finish_plug(&plug);

	return ret;
}
EXPORT_SYMBOL(blkdev_issue_discard);

/**
 * blkdev_issue_write_same - queue a write same operation
 * @bdev:	target blockdev
 * @sector:	start sector
 * @nr_sects:	number of sectors to write
 * @gfp_mask:	memory allocation flags (for bio_alloc)
 * @page:	page containing data to write
 *
 * Description:
 *    Issue a write same request for the sectors in question.
 */
int blkdev_issue_write_same(struct block_device *bdev, sector_t sector,
			    sector_t nr_sects, gfp_t gfp_mask,
			    struct page *page)
{
	struct request_queue *q = bdev_get_queue(bdev);
	unsigned int max_write_same_sectors;
	struct bio *bio = NULL;
	int ret = 0;

	if (!q)
		return -ENXIO;

	/* Ensure that max_write_same_sectors doesn't overflow bi_size */
	max_write_same_sectors = UINT_MAX >> 9;

	while (nr_sects) {
		bio = next_bio(bio, 1, gfp_mask);
		bio->bi_iter.bi_sector = sector;
		bio->bi_bdev = bdev;
		bio->bi_vcnt = 1;
		bio->bi_io_vec->bv_page = page;
		bio->bi_io_vec->bv_offset = 0;
		bio->bi_io_vec->bv_len = bdev_logical_block_size(bdev);
		bio_set_op_attrs(bio, REQ_OP_WRITE_SAME, 0);

		if (nr_sects > max_write_same_sectors) {
			bio->bi_iter.bi_size = max_write_same_sectors << 9;
			nr_sects -= max_write_same_sectors;
			sector += max_write_same_sectors;
		} else {
			bio->bi_iter.bi_size = nr_sects << 9;
			nr_sects = 0;
		}
	}

<<<<<<< HEAD
	if (bio) {
		ret = submit_bio_wait(REQ_WRITE | REQ_WRITE_SAME, bio);
		bio_put(bio);
	}
=======
	if (bio)
		ret = submit_bio_wait(bio);
>>>>>>> e118e4be
	return ret != -EOPNOTSUPP ? ret : 0;
}
EXPORT_SYMBOL(blkdev_issue_write_same);

/**
 * blkdev_issue_zeroout - generate number of zero filed write bios
 * @bdev:	blockdev to issue
 * @sector:	start sector
 * @nr_sects:	number of sectors to write
 * @gfp_mask:	memory allocation flags (for bio_alloc)
 *
 * Description:
 *  Generate and issue number of bios with zerofiled pages.
 */

static int __blkdev_issue_zeroout(struct block_device *bdev, sector_t sector,
				  sector_t nr_sects, gfp_t gfp_mask)
{
	int ret;
	struct bio *bio = NULL;
	unsigned int sz;

	while (nr_sects != 0) {
		bio = next_bio(bio, min(nr_sects, (sector_t)BIO_MAX_PAGES),
				gfp_mask);
		bio->bi_iter.bi_sector = sector;
		bio->bi_bdev   = bdev;
		bio_set_op_attrs(bio, REQ_OP_WRITE, 0);

		while (nr_sects != 0) {
			sz = min((sector_t) PAGE_SIZE >> 9 , nr_sects);
			ret = bio_add_page(bio, ZERO_PAGE(0), sz << 9, 0);
			nr_sects -= ret >> 9;
			sector += ret >> 9;
			if (ret < (sz << 9))
				break;
		}
	}

<<<<<<< HEAD
	if (bio) {
		ret = submit_bio_wait(WRITE, bio);
		bio_put(bio);
		return ret;
	}
=======
	if (bio)
		return submit_bio_wait(bio);
>>>>>>> e118e4be
	return 0;
}

/**
 * blkdev_issue_zeroout - zero-fill a block range
 * @bdev:	blockdev to write
 * @sector:	start sector
 * @nr_sects:	number of sectors to write
 * @gfp_mask:	memory allocation flags (for bio_alloc)
 * @discard:	whether to discard the block range
 *
 * Description:
 *  Zero-fill a block range.  If the discard flag is set and the block
 *  device guarantees that subsequent READ operations to the block range
 *  in question will return zeroes, the blocks will be discarded. Should
 *  the discard request fail, if the discard flag is not set, or if
 *  discard_zeroes_data is not supported, this function will resort to
 *  zeroing the blocks manually, thus provisioning (allocating,
 *  anchoring) them. If the block device supports the WRITE SAME command
 *  blkdev_issue_zeroout() will use it to optimize the process of
 *  clearing the block range. Otherwise the zeroing will be performed
 *  using regular WRITE calls.
 */

int blkdev_issue_zeroout(struct block_device *bdev, sector_t sector,
			 sector_t nr_sects, gfp_t gfp_mask, bool discard)
{
	struct request_queue *q = bdev_get_queue(bdev);

	if (discard && blk_queue_discard(q) && q->limits.discard_zeroes_data &&
	    blkdev_issue_discard(bdev, sector, nr_sects, gfp_mask, 0) == 0)
		return 0;

	if (bdev_write_same(bdev) &&
	    blkdev_issue_write_same(bdev, sector, nr_sects, gfp_mask,
				    ZERO_PAGE(0)) == 0)
		return 0;

	return __blkdev_issue_zeroout(bdev, sector, nr_sects, gfp_mask);
}
EXPORT_SYMBOL(blkdev_issue_zeroout);<|MERGE_RESOLUTION|>--- conflicted
+++ resolved
@@ -172,15 +172,10 @@
 		}
 	}
 
-<<<<<<< HEAD
 	if (bio) {
-		ret = submit_bio_wait(REQ_WRITE | REQ_WRITE_SAME, bio);
+		ret = submit_bio_wait(bio);
 		bio_put(bio);
 	}
-=======
-	if (bio)
-		ret = submit_bio_wait(bio);
->>>>>>> e118e4be
 	return ret != -EOPNOTSUPP ? ret : 0;
 }
 EXPORT_SYMBOL(blkdev_issue_write_same);
@@ -220,16 +215,11 @@
 		}
 	}
 
-<<<<<<< HEAD
 	if (bio) {
-		ret = submit_bio_wait(WRITE, bio);
+		ret = submit_bio_wait(bio);
 		bio_put(bio);
 		return ret;
 	}
-=======
-	if (bio)
-		return submit_bio_wait(bio);
->>>>>>> e118e4be
 	return 0;
 }
 
