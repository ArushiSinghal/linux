--- conflicted
+++ resolved
@@ -227,19 +227,6 @@
 	hctx = blk_mq_map_queue(q, ctx->cpu);
 	blk_mq_set_alloc_data(&alloc_data, q, flags, ctx, hctx);
 	rq = __blk_mq_alloc_request(&alloc_data, rw, 0);
-<<<<<<< HEAD
-	if (!rq && !(flags & BLK_MQ_REQ_NOWAIT)) {
-		__blk_mq_run_hw_queue(hctx);
-		blk_mq_put_ctx(ctx);
-
-		ctx = blk_mq_get_ctx(q);
-		hctx = blk_mq_map_queue(q, ctx->cpu);
-		blk_mq_set_alloc_data(&alloc_data, q, flags, ctx, hctx);
-		rq =  __blk_mq_alloc_request(&alloc_data, rw, 0);
-		ctx = alloc_data.ctx;
-	}
-=======
->>>>>>> 841bac2c
 	blk_mq_put_ctx(ctx);
 
 	if (!rq) {
