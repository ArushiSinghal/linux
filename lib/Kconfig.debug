menu "printk and dmesg options"

config PRINTK_TIME
	bool "Show timing information on printks"
	depends on PRINTK
	help
	  Selecting this option causes time stamps of the printk()
	  messages to be added to the output of the syslog() system
	  call and at the console.

	  The timestamp is always recorded internally, and exported
	  to /dev/kmsg. This flag just specifies if the timestamp should
	  be included, not that the timestamp is recorded.

	  The behavior is also controlled by the kernel command line
	  parameter printk.time=1. See Documentation/admin-guide/kernel-parameters.rst

config CONSOLE_LOGLEVEL_DEFAULT
	int "Default console loglevel (1-15)"
	range 1 15
	default "7"
	help
	  Default loglevel to determine what will be printed on the console.

	  Setting a default here is equivalent to passing in loglevel=<x> in
	  the kernel bootargs. loglevel=<x> continues to override whatever
	  value is specified here as well.

	  Note: This does not affect the log level of un-prefixed prink()
	  usage in the kernel. That is controlled by the MESSAGE_LOGLEVEL_DEFAULT
	  option.

config MESSAGE_LOGLEVEL_DEFAULT
	int "Default message log level (1-7)"
	range 1 7
	default "4"
	help
	  Default log level for printk statements with no specified priority.

	  This was hard-coded to KERN_WARNING since at least 2.6.10 but folks
	  that are auditing their logs closely may want to set it to a lower
	  priority.

	  Note: This does not affect what message level gets printed on the console
	  by default. To change that, use loglevel=<x> in the kernel bootargs,
	  or pick a different CONSOLE_LOGLEVEL_DEFAULT configuration value.

config BOOT_PRINTK_DELAY
	bool "Delay each boot printk message by N milliseconds"
	depends on DEBUG_KERNEL && PRINTK && GENERIC_CALIBRATE_DELAY
	help
	  This build option allows you to read kernel boot messages
	  by inserting a short delay after each one.  The delay is
	  specified in milliseconds on the kernel command line,
	  using "boot_delay=N".

	  It is likely that you would also need to use "lpj=M" to preset
	  the "loops per jiffie" value.
	  See a previous boot log for the "lpj" value to use for your
	  system, and then set "lpj=M" before setting "boot_delay=N".
	  NOTE:  Using this option may adversely affect SMP systems.
	  I.e., processors other than the first one may not boot up.
	  BOOT_PRINTK_DELAY also may cause LOCKUP_DETECTOR to detect
	  what it believes to be lockup conditions.

config DYNAMIC_DEBUG
	bool "Enable dynamic printk() support"
	default n
	depends on PRINTK
	depends on DEBUG_FS
	help

	  Compiles debug level messages into the kernel, which would not
	  otherwise be available at runtime. These messages can then be
	  enabled/disabled based on various levels of scope - per source file,
	  function, module, format string, and line number. This mechanism
	  implicitly compiles in all pr_debug() and dev_dbg() calls, which
	  enlarges the kernel text size by about 2%.

	  If a source file is compiled with DEBUG flag set, any
	  pr_debug() calls in it are enabled by default, but can be
	  disabled at runtime as below.  Note that DEBUG flag is
	  turned on by many CONFIG_*DEBUG* options.

	  Usage:

	  Dynamic debugging is controlled via the 'dynamic_debug/control' file,
	  which is contained in the 'debugfs' filesystem. Thus, the debugfs
	  filesystem must first be mounted before making use of this feature.
	  We refer the control file as: <debugfs>/dynamic_debug/control. This
	  file contains a list of the debug statements that can be enabled. The
	  format for each line of the file is:

		filename:lineno [module]function flags format

	  filename : source file of the debug statement
	  lineno : line number of the debug statement
	  module : module that contains the debug statement
	  function : function that contains the debug statement
          flags : '=p' means the line is turned 'on' for printing
          format : the format used for the debug statement

	  From a live system:

		nullarbor:~ # cat <debugfs>/dynamic_debug/control
		# filename:lineno [module]function flags format
		fs/aio.c:222 [aio]__put_ioctx =_ "__put_ioctx:\040freeing\040%p\012"
		fs/aio.c:248 [aio]ioctx_alloc =_ "ENOMEM:\040nr_events\040too\040high\012"
		fs/aio.c:1770 [aio]sys_io_cancel =_ "calling\040cancel\012"

	  Example usage:

		// enable the message at line 1603 of file svcsock.c
		nullarbor:~ # echo -n 'file svcsock.c line 1603 +p' >
						<debugfs>/dynamic_debug/control

		// enable all the messages in file svcsock.c
		nullarbor:~ # echo -n 'file svcsock.c +p' >
						<debugfs>/dynamic_debug/control

		// enable all the messages in the NFS server module
		nullarbor:~ # echo -n 'module nfsd +p' >
						<debugfs>/dynamic_debug/control

		// enable all 12 messages in the function svc_process()
		nullarbor:~ # echo -n 'func svc_process +p' >
						<debugfs>/dynamic_debug/control

		// disable all 12 messages in the function svc_process()
		nullarbor:~ # echo -n 'func svc_process -p' >
						<debugfs>/dynamic_debug/control

	  See Documentation/admin-guide/dynamic-debug-howto.rst for additional
	  information.

endmenu # "printk and dmesg options"

menu "Compile-time checks and compiler options"

config DEBUG_INFO
	bool "Compile the kernel with debug info"
	depends on DEBUG_KERNEL && !COMPILE_TEST
	help
          If you say Y here the resulting kernel image will include
	  debugging info resulting in a larger kernel image.
	  This adds debug symbols to the kernel and modules (gcc -g), and
	  is needed if you intend to use kernel crashdump or binary object
	  tools like crash, kgdb, LKCD, gdb, etc on the kernel.
	  Say Y here only if you plan to debug the kernel.

	  If unsure, say N.

config DEBUG_INFO_REDUCED
	bool "Reduce debugging information"
	depends on DEBUG_INFO
	help
	  If you say Y here gcc is instructed to generate less debugging
	  information for structure types. This means that tools that
	  need full debugging information (like kgdb or systemtap) won't
	  be happy. But if you merely need debugging information to
	  resolve line numbers there is no loss. Advantage is that
	  build directory object sizes shrink dramatically over a full
	  DEBUG_INFO build and compile times are reduced too.
	  Only works with newer gcc versions.

config DEBUG_INFO_SPLIT
	bool "Produce split debuginfo in .dwo files"
	depends on DEBUG_INFO
	help
	  Generate debug info into separate .dwo files. This significantly
	  reduces the build directory size for builds with DEBUG_INFO,
	  because it stores the information only once on disk in .dwo
	  files instead of multiple times in object files and executables.
	  In addition the debug information is also compressed.

	  Requires recent gcc (4.7+) and recent gdb/binutils.
	  Any tool that packages or reads debug information would need
	  to know about the .dwo files and include them.
	  Incompatible with older versions of ccache.

config DEBUG_INFO_DWARF4
	bool "Generate dwarf4 debuginfo"
	depends on DEBUG_INFO
	help
	  Generate dwarf4 debug info. This requires recent versions
	  of gcc and gdb. It makes the debug information larger.
	  But it significantly improves the success of resolving
	  variables in gdb on optimized code.

config GDB_SCRIPTS
	bool "Provide GDB scripts for kernel debugging"
	depends on DEBUG_INFO
	help
	  This creates the required links to GDB helper scripts in the
	  build directory. If you load vmlinux into gdb, the helper
	  scripts will be automatically imported by gdb as well, and
	  additional functions are available to analyze a Linux kernel
	  instance. See Documentation/dev-tools/gdb-kernel-debugging.rst
	  for further details.

config ENABLE_WARN_DEPRECATED
	bool "Enable __deprecated logic"
	default y
	help
	  Enable the __deprecated logic in the kernel build.
	  Disable this to suppress the "warning: 'foo' is deprecated
	  (declared at kernel/power/somefile.c:1234)" messages.

config ENABLE_MUST_CHECK
	bool "Enable __must_check logic"
	default y
	help
	  Enable the __must_check logic in the kernel build.  Disable this to
	  suppress the "warning: ignoring return value of 'foo', declared with
	  attribute warn_unused_result" messages.

config FRAME_WARN
	int "Warn for stack frames larger than (needs gcc 4.4)"
	range 0 8192
	default 0 if KASAN
	default 2048 if GCC_PLUGIN_LATENT_ENTROPY
	default 1024 if !64BIT
	default 2048 if 64BIT
	help
	  Tell gcc to warn at build time for stack frames larger than this.
	  Setting this too low will cause a lot of warnings.
	  Setting it to 0 disables the warning.
	  Requires gcc 4.4

config STRIP_ASM_SYMS
	bool "Strip assembler-generated symbols during link"
	default n
	help
	  Strip internal assembler-generated symbols during a link (symbols
	  that look like '.Lxxx') so they don't pollute the output of
	  get_wchan() and suchlike.

config READABLE_ASM
        bool "Generate readable assembler code"
        depends on DEBUG_KERNEL
        help
          Disable some compiler optimizations that tend to generate human unreadable
          assembler output. This may make the kernel slightly slower, but it helps
          to keep kernel developers who have to stare a lot at assembler listings
          sane.

config UNUSED_SYMBOLS
	bool "Enable unused/obsolete exported symbols"
	default y if X86
	help
	  Unused but exported symbols make the kernel needlessly bigger.  For
	  that reason most of these unused exports will soon be removed.  This
	  option is provided temporarily to provide a transition period in case
	  some external kernel module needs one of these symbols anyway. If you
	  encounter such a case in your module, consider if you are actually
	  using the right API.  (rationale: since nobody in the kernel is using
	  this in a module, there is a pretty good chance it's actually the
	  wrong interface to use).  If you really need the symbol, please send a
	  mail to the linux kernel mailing list mentioning the symbol and why
	  you really need it, and what the merge plan to the mainline kernel for
	  your module is.

config PAGE_OWNER
	bool "Track page owner"
	depends on DEBUG_KERNEL && STACKTRACE_SUPPORT
	select DEBUG_FS
	select STACKTRACE
	select STACKDEPOT
	select PAGE_EXTENSION
	help
	  This keeps track of what call chain is the owner of a page, may
	  help to find bare alloc_page(s) leaks. Even if you include this
	  feature on your build, it is disabled in default. You should pass
	  "page_owner=on" to boot parameter in order to enable it. Eats
	  a fair amount of memory if enabled. See tools/vm/page_owner_sort.c
	  for user-space helper.

	  If unsure, say N.

config DEBUG_FS
	bool "Debug Filesystem"
	select SRCU
	help
	  debugfs is a virtual file system that kernel developers use to put
	  debugging files into.  Enable this option to be able to read and
	  write to these files.

	  For detailed documentation on the debugfs API, see
	  Documentation/DocBook/filesystems.

	  If unsure, say N.

config HEADERS_CHECK
	bool "Run 'make headers_check' when building vmlinux"
	depends on !UML
	help
	  This option will extract the user-visible kernel headers whenever
	  building the kernel, and will run basic sanity checks on them to
	  ensure that exported files do not attempt to include files which
	  were not exported, etc.

	  If you're making modifications to header files which are
	  relevant for userspace, say 'Y', and check the headers
	  exported to $(INSTALL_HDR_PATH) (usually 'usr/include' in
	  your build tree), to make sure they're suitable.

config DEBUG_SECTION_MISMATCH
	bool "Enable full Section mismatch analysis"
	help
	  The section mismatch analysis checks if there are illegal
	  references from one section to another section.
	  During linktime or runtime, some sections are dropped;
	  any use of code/data previously in these sections would
	  most likely result in an oops.
	  In the code, functions and variables are annotated with
	  __init,, etc. (see the full list in include/linux/init.h),
	  which results in the code/data being placed in specific sections.
	  The section mismatch analysis is always performed after a full
	  kernel build, and enabling this option causes the following
	  additional steps to occur:
	  - Add the option -fno-inline-functions-called-once to gcc commands.
	    When inlining a function annotated with __init in a non-init
	    function, we would lose the section information and thus
	    the analysis would not catch the illegal reference.
	    This option tells gcc to inline less (but it does result in
	    a larger kernel).
	  - Run the section mismatch analysis for each module/built-in.o file.
	    When we run the section mismatch analysis on vmlinux.o, we
	    lose valuable information about where the mismatch was
	    introduced.
	    Running the analysis for each module/built-in.o file
	    tells where the mismatch happens much closer to the
	    source. The drawback is that the same mismatch is
	    reported at least twice.
	  - Enable verbose reporting from modpost in order to help resolve
	    the section mismatches that are reported.

config SECTION_MISMATCH_WARN_ONLY
	bool "Make section mismatch errors non-fatal"
	default y
	help
	  If you say N here, the build process will fail if there are any
	  section mismatch, instead of just throwing warnings.

	  If unsure, say Y.

#
# Select this config option from the architecture Kconfig, if it
# is preferred to always offer frame pointers as a config
# option on the architecture (regardless of KERNEL_DEBUG):
#
config ARCH_WANT_FRAME_POINTERS
	bool
	help

config FRAME_POINTER
	bool "Compile the kernel with frame pointers"
	depends on DEBUG_KERNEL && \
		(CRIS || M68K || FRV || UML || \
		 AVR32 || SUPERH || BLACKFIN || MN10300 || METAG) || \
		ARCH_WANT_FRAME_POINTERS
	default y if (DEBUG_INFO && UML) || ARCH_WANT_FRAME_POINTERS
	help
	  If you say Y here the resulting kernel image will be slightly
	  larger and slower, but it gives very useful debugging information
	  in case of kernel bugs. (precise oopses/stacktraces/warnings)

config STACK_VALIDATION
	bool "Compile-time stack metadata validation"
	depends on HAVE_STACK_VALIDATION
	default n
	help
	  Add compile-time checks to validate stack metadata, including frame
	  pointers (if CONFIG_FRAME_POINTER is enabled).  This helps ensure
	  that runtime stack traces are more reliable.

	  For more information, see
	  tools/objtool/Documentation/stack-validation.txt.

config DEBUG_FORCE_WEAK_PER_CPU
	bool "Force weak per-cpu definitions"
	depends on DEBUG_KERNEL
	help
	  s390 and alpha require percpu variables in modules to be
	  defined weak to work around addressing range issue which
	  puts the following two restrictions on percpu variable
	  definitions.

	  1. percpu symbols must be unique whether static or not
	  2. percpu variables can't be defined inside a function

	  To ensure that generic code follows the above rules, this
	  option forces all percpu variables to be defined as weak.

endmenu # "Compiler options"

config MAGIC_SYSRQ
	bool "Magic SysRq key"
	depends on !UML
	help
	  If you say Y here, you will have some control over the system even
	  if the system crashes for example during kernel debugging (e.g., you
	  will be able to flush the buffer cache to disk, reboot the system
	  immediately or dump some status information). This is accomplished
	  by pressing various keys while holding SysRq (Alt+PrintScreen). It
	  also works on a serial console (on PC hardware at least), if you
	  send a BREAK and then within 5 seconds a command keypress. The
	  keys are documented in <file:Documentation/admin-guide/sysrq.rst>.
	  Don't say Y unless you really know what this hack does.

config MAGIC_SYSRQ_DEFAULT_ENABLE
	hex "Enable magic SysRq key functions by default"
	depends on MAGIC_SYSRQ
	default 0x1
	help
	  Specifies which SysRq key functions are enabled by default.
	  This may be set to 1 or 0 to enable or disable them all, or
	  to a bitmask as described in Documentation/admin-guide/sysrq.rst.

config DEBUG_KERNEL
	bool "Kernel debugging"
	help
	  Say Y here if you are developing drivers or trying to debug and
	  identify kernel problems.

menu "Memory Debugging"

source mm/Kconfig.debug

config DEBUG_OBJECTS
	bool "Debug object operations"
	depends on DEBUG_KERNEL
	help
	  If you say Y here, additional code will be inserted into the
	  kernel to track the life time of various objects and validate
	  the operations on those objects.

config DEBUG_OBJECTS_SELFTEST
	bool "Debug objects selftest"
	depends on DEBUG_OBJECTS
	help
	  This enables the selftest of the object debug code.

config DEBUG_OBJECTS_FREE
	bool "Debug objects in freed memory"
	depends on DEBUG_OBJECTS
	help
	  This enables checks whether a k/v free operation frees an area
	  which contains an object which has not been deactivated
	  properly. This can make kmalloc/kfree-intensive workloads
	  much slower.

config DEBUG_OBJECTS_TIMERS
	bool "Debug timer objects"
	depends on DEBUG_OBJECTS
	help
	  If you say Y here, additional code will be inserted into the
	  timer routines to track the life time of timer objects and
	  validate the timer operations.

config DEBUG_OBJECTS_WORK
	bool "Debug work objects"
	depends on DEBUG_OBJECTS
	help
	  If you say Y here, additional code will be inserted into the
	  work queue routines to track the life time of work objects and
	  validate the work operations.

config DEBUG_OBJECTS_RCU_HEAD
	bool "Debug RCU callbacks objects"
	depends on DEBUG_OBJECTS
	help
	  Enable this to turn on debugging of RCU list heads (call_rcu() usage).

config DEBUG_OBJECTS_PERCPU_COUNTER
	bool "Debug percpu counter objects"
	depends on DEBUG_OBJECTS
	help
	  If you say Y here, additional code will be inserted into the
	  percpu counter routines to track the life time of percpu counter
	  objects and validate the percpu counter operations.

config DEBUG_OBJECTS_ENABLE_DEFAULT
	int "debug_objects bootup default value (0-1)"
        range 0 1
        default "1"
        depends on DEBUG_OBJECTS
        help
          Debug objects boot parameter default value

config DEBUG_SLAB
	bool "Debug slab memory allocations"
	depends on DEBUG_KERNEL && SLAB && !KMEMCHECK
	help
	  Say Y here to have the kernel do limited verification on memory
	  allocation as well as poisoning memory on free to catch use of freed
	  memory. This can make kmalloc/kfree-intensive workloads much slower.

config DEBUG_SLAB_LEAK
	bool "Memory leak debugging"
	depends on DEBUG_SLAB

config SLUB_DEBUG_ON
	bool "SLUB debugging on by default"
	depends on SLUB && SLUB_DEBUG && !KMEMCHECK
	default n
	help
	  Boot with debugging on by default. SLUB boots by default with
	  the runtime debug capabilities switched off. Enabling this is
	  equivalent to specifying the "slub_debug" parameter on boot.
	  There is no support for more fine grained debug control like
	  possible with slub_debug=xxx. SLUB debugging may be switched
	  off in a kernel built with CONFIG_SLUB_DEBUG_ON by specifying
	  "slub_debug=-".

config SLUB_STATS
	default n
	bool "Enable SLUB performance statistics"
	depends on SLUB && SYSFS
	help
	  SLUB statistics are useful to debug SLUBs allocation behavior in
	  order find ways to optimize the allocator. This should never be
	  enabled for production use since keeping statistics slows down
	  the allocator by a few percentage points. The slabinfo command
	  supports the determination of the most active slabs to figure
	  out which slabs are relevant to a particular load.
	  Try running: slabinfo -DA

config HAVE_DEBUG_KMEMLEAK
	bool

config DEBUG_KMEMLEAK
	bool "Kernel memory leak detector"
	depends on DEBUG_KERNEL && HAVE_DEBUG_KMEMLEAK
	select DEBUG_FS
	select STACKTRACE if STACKTRACE_SUPPORT
	select KALLSYMS
	select CRC32
	help
	  Say Y here if you want to enable the memory leak
	  detector. The memory allocation/freeing is traced in a way
	  similar to the Boehm's conservative garbage collector, the
	  difference being that the orphan objects are not freed but
	  only shown in /sys/kernel/debug/kmemleak. Enabling this
	  feature will introduce an overhead to memory
<<<<<<< HEAD
	  allocations. See Documentation/dev-tools/kmemleak.rst for more
	  details.
=======
	  allocations. See Documentation/dev-tools/kmemleak.rst for
	  more details.
>>>>>>> 63d0977c

	  Enabling DEBUG_SLAB or SLUB_DEBUG may increase the chances
	  of finding leaks due to the slab objects poisoning.

	  In order to access the kmemleak file, debugfs needs to be
	  mounted (usually at /sys/kernel/debug).

config DEBUG_KMEMLEAK_EARLY_LOG_SIZE
	int "Maximum kmemleak early log entries"
	depends on DEBUG_KMEMLEAK
	range 200 40000
	default 400
	help
	  Kmemleak must track all the memory allocations to avoid
	  reporting false positives. Since memory may be allocated or
	  freed before kmemleak is initialised, an early log buffer is
	  used to store these actions. If kmemleak reports "early log
	  buffer exceeded", please increase this value.

config DEBUG_KMEMLEAK_TEST
	tristate "Simple test for the kernel memory leak detector"
	depends on DEBUG_KMEMLEAK && m
	help
	  This option enables a module that explicitly leaks memory.

	  If unsure, say N.

config DEBUG_KMEMLEAK_DEFAULT_OFF
	bool "Default kmemleak to off"
	depends on DEBUG_KMEMLEAK
	help
	  Say Y here to disable kmemleak by default. It can then be enabled
	  on the command line via kmemleak=on.

config DEBUG_STACK_USAGE
	bool "Stack utilization instrumentation"
	depends on DEBUG_KERNEL && !IA64
	help
	  Enables the display of the minimum amount of free stack which each
	  task has ever had available in the sysrq-T and sysrq-P debug output.

	  This option will slow down process creation somewhat.

config DEBUG_VM
	bool "Debug VM"
	depends on DEBUG_KERNEL
	help
	  Enable this to turn on extended checks in the virtual-memory system
          that may impact performance.

	  If unsure, say N.

config DEBUG_VM_VMACACHE
	bool "Debug VMA caching"
	depends on DEBUG_VM
	help
	  Enable this to turn on VMA caching debug information. Doing so
	  can cause significant overhead, so only enable it in non-production
	  environments.

	  If unsure, say N.

config DEBUG_VM_RB
	bool "Debug VM red-black trees"
	depends on DEBUG_VM
	help
	  Enable VM red-black tree debugging information and extra validations.

	  If unsure, say N.

config DEBUG_VM_PGFLAGS
	bool "Debug page-flags operations"
	depends on DEBUG_VM
	help
	  Enables extra validation on page flags operations.

	  If unsure, say N.

config DEBUG_VIRTUAL
	bool "Debug VM translations"
	depends on DEBUG_KERNEL && X86
	help
	  Enable some costly sanity checks in virtual to page code. This can
	  catch mistakes with virt_to_page() and friends.

	  If unsure, say N.

config DEBUG_NOMMU_REGIONS
	bool "Debug the global anon/private NOMMU mapping region tree"
	depends on DEBUG_KERNEL && !MMU
	help
	  This option causes the global tree of anonymous and private mapping
	  regions to be regularly checked for invalid topology.

config DEBUG_MEMORY_INIT
	bool "Debug memory initialisation" if EXPERT
	default !EXPERT
	help
	  Enable this for additional checks during memory initialisation.
	  The sanity checks verify aspects of the VM such as the memory model
	  and other information provided by the architecture. Verbose
	  information will be printed at KERN_DEBUG loglevel depending
	  on the mminit_loglevel= command-line option.

	  If unsure, say Y

config MEMORY_NOTIFIER_ERROR_INJECT
	tristate "Memory hotplug notifier error injection module"
	depends on MEMORY_HOTPLUG_SPARSE && NOTIFIER_ERROR_INJECTION
	help
	  This option provides the ability to inject artificial errors to
	  memory hotplug notifier chain callbacks.  It is controlled through
	  debugfs interface under /sys/kernel/debug/notifier-error-inject/memory

	  If the notifier call chain should be failed with some events
	  notified, write the error code to "actions/<notifier event>/error".

	  Example: Inject memory hotplug offline error (-12 == -ENOMEM)

	  # cd /sys/kernel/debug/notifier-error-inject/memory
	  # echo -12 > actions/MEM_GOING_OFFLINE/error
	  # echo offline > /sys/devices/system/memory/memoryXXX/state
	  bash: echo: write error: Cannot allocate memory

	  To compile this code as a module, choose M here: the module will
	  be called memory-notifier-error-inject.

	  If unsure, say N.

config DEBUG_PER_CPU_MAPS
	bool "Debug access to per_cpu maps"
	depends on DEBUG_KERNEL
	depends on SMP
	help
	  Say Y to verify that the per_cpu map being accessed has
	  been set up. This adds a fair amount of code to kernel memory
	  and decreases performance.

	  Say N if unsure.

config DEBUG_HIGHMEM
	bool "Highmem debugging"
	depends on DEBUG_KERNEL && HIGHMEM
	help
	  This option enables additional error checking for high memory
	  systems.  Disable for production systems.

config HAVE_DEBUG_STACKOVERFLOW
	bool

config DEBUG_STACKOVERFLOW
	bool "Check for stack overflows"
	depends on DEBUG_KERNEL && HAVE_DEBUG_STACKOVERFLOW
	---help---
	  Say Y here if you want to check for overflows of kernel, IRQ
	  and exception stacks (if your architecture uses them). This
	  option will show detailed messages if free stack space drops
	  below a certain limit.

	  These kinds of bugs usually occur when call-chains in the
	  kernel get too deep, especially when interrupts are
	  involved.

	  Use this in cases where you see apparently random memory
	  corruption, especially if it appears in 'struct thread_info'

	  If in doubt, say "N".

source "lib/Kconfig.kmemcheck"

source "lib/Kconfig.kasan"

endmenu # "Memory Debugging"

config ARCH_HAS_KCOV
	bool
	help
	  KCOV does not have any arch-specific code, but currently it is enabled
	  only for x86_64. KCOV requires testing on other archs, and most likely
	  disabling of instrumentation for some early boot code.

config KCOV
	bool "Code coverage for fuzzing"
	depends on ARCH_HAS_KCOV
	select DEBUG_FS
	select GCC_PLUGINS if !COMPILE_TEST
	select GCC_PLUGIN_SANCOV if !COMPILE_TEST
	help
	  KCOV exposes kernel code coverage information in a form suitable
	  for coverage-guided fuzzing (randomized testing).

	  If RANDOMIZE_BASE is enabled, PC values will not be stable across
	  different machines and across reboots. If you need stable PC values,
	  disable RANDOMIZE_BASE.

	  For more details, see Documentation/dev-tools/kcov.rst.

config KCOV_INSTRUMENT_ALL
	bool "Instrument all code by default"
	depends on KCOV
	default y if KCOV
	help
	  If you are doing generic system call fuzzing (like e.g. syzkaller),
	  then you will want to instrument the whole kernel and you should
	  say y here. If you are doing more targeted fuzzing (like e.g.
	  filesystem fuzzing with AFL) then you will want to enable coverage
	  for more specific subsets of files, and should say n here.

config DEBUG_SHIRQ
	bool "Debug shared IRQ handlers"
	depends on DEBUG_KERNEL
	help
	  Enable this to generate a spurious interrupt as soon as a shared
	  interrupt handler is registered, and just before one is deregistered.
	  Drivers ought to be able to handle interrupts coming in at those
	  points; some don't and need to be caught.

menu "Debug Lockups and Hangs"

config LOCKUP_DETECTOR
	bool "Detect Hard and Soft Lockups"
	depends on DEBUG_KERNEL && !S390
	help
	  Say Y here to enable the kernel to act as a watchdog to detect
	  hard and soft lockups.

	  Softlockups are bugs that cause the kernel to loop in kernel
	  mode for more than 20 seconds, without giving other tasks a
	  chance to run.  The current stack trace is displayed upon
	  detection and the system will stay locked up.

	  Hardlockups are bugs that cause the CPU to loop in kernel mode
	  for more than 10 seconds, without letting other interrupts have a
	  chance to run.  The current stack trace is displayed upon detection
	  and the system will stay locked up.

	  The overhead should be minimal.  A periodic hrtimer runs to
	  generate interrupts and kick the watchdog task every 4 seconds.
	  An NMI is generated every 10 seconds or so to check for hardlockups.

	  The frequency of hrtimer and NMI events and the soft and hard lockup
	  thresholds can be controlled through the sysctl watchdog_thresh.

config HARDLOCKUP_DETECTOR
	def_bool y
	depends on LOCKUP_DETECTOR && !HAVE_NMI_WATCHDOG
	depends on PERF_EVENTS && HAVE_PERF_EVENTS_NMI

config BOOTPARAM_HARDLOCKUP_PANIC
	bool "Panic (Reboot) On Hard Lockups"
	depends on HARDLOCKUP_DETECTOR
	help
	  Say Y here to enable the kernel to panic on "hard lockups",
	  which are bugs that cause the kernel to loop in kernel
	  mode with interrupts disabled for more than 10 seconds (configurable
	  using the watchdog_thresh sysctl).

	  Say N if unsure.

config BOOTPARAM_HARDLOCKUP_PANIC_VALUE
	int
	depends on HARDLOCKUP_DETECTOR
	range 0 1
	default 0 if !BOOTPARAM_HARDLOCKUP_PANIC
	default 1 if BOOTPARAM_HARDLOCKUP_PANIC

config BOOTPARAM_SOFTLOCKUP_PANIC
	bool "Panic (Reboot) On Soft Lockups"
	depends on LOCKUP_DETECTOR
	help
	  Say Y here to enable the kernel to panic on "soft lockups",
	  which are bugs that cause the kernel to loop in kernel
	  mode for more than 20 seconds (configurable using the watchdog_thresh
	  sysctl), without giving other tasks a chance to run.

	  The panic can be used in combination with panic_timeout,
	  to cause the system to reboot automatically after a
	  lockup has been detected. This feature is useful for
	  high-availability systems that have uptime guarantees and
	  where a lockup must be resolved ASAP.

	  Say N if unsure.

config BOOTPARAM_SOFTLOCKUP_PANIC_VALUE
	int
	depends on LOCKUP_DETECTOR
	range 0 1
	default 0 if !BOOTPARAM_SOFTLOCKUP_PANIC
	default 1 if BOOTPARAM_SOFTLOCKUP_PANIC

config DETECT_HUNG_TASK
	bool "Detect Hung Tasks"
	depends on DEBUG_KERNEL
	default LOCKUP_DETECTOR
	help
	  Say Y here to enable the kernel to detect "hung tasks",
	  which are bugs that cause the task to be stuck in
	  uninterruptible "D" state indefinitely.

	  When a hung task is detected, the kernel will print the
	  current stack trace (which you should report), but the
	  task will stay in uninterruptible state. If lockdep is
	  enabled then all held locks will also be reported. This
	  feature has negligible overhead.

config DEFAULT_HUNG_TASK_TIMEOUT
	int "Default timeout for hung task detection (in seconds)"
	depends on DETECT_HUNG_TASK
	default 120
	help
	  This option controls the default timeout (in seconds) used
	  to determine when a task has become non-responsive and should
	  be considered hung.

	  It can be adjusted at runtime via the kernel.hung_task_timeout_secs
	  sysctl or by writing a value to
	  /proc/sys/kernel/hung_task_timeout_secs.

	  A timeout of 0 disables the check.  The default is two minutes.
	  Keeping the default should be fine in most cases.

config BOOTPARAM_HUNG_TASK_PANIC
	bool "Panic (Reboot) On Hung Tasks"
	depends on DETECT_HUNG_TASK
	help
	  Say Y here to enable the kernel to panic on "hung tasks",
	  which are bugs that cause the kernel to leave a task stuck
	  in uninterruptible "D" state.

	  The panic can be used in combination with panic_timeout,
	  to cause the system to reboot automatically after a
	  hung task has been detected. This feature is useful for
	  high-availability systems that have uptime guarantees and
	  where a hung tasks must be resolved ASAP.

	  Say N if unsure.

config BOOTPARAM_HUNG_TASK_PANIC_VALUE
	int
	depends on DETECT_HUNG_TASK
	range 0 1
	default 0 if !BOOTPARAM_HUNG_TASK_PANIC
	default 1 if BOOTPARAM_HUNG_TASK_PANIC

config WQ_WATCHDOG
	bool "Detect Workqueue Stalls"
	depends on DEBUG_KERNEL
	help
	  Say Y here to enable stall detection on workqueues.  If a
	  worker pool doesn't make forward progress on a pending work
	  item for over a given amount of time, 30s by default, a
	  warning message is printed along with dump of workqueue
	  state.  This can be configured through kernel parameter
	  "workqueue.watchdog_thresh" and its sysfs counterpart.

endmenu # "Debug lockups and hangs"

config PANIC_ON_OOPS
	bool "Panic on Oops"
	help
	  Say Y here to enable the kernel to panic when it oopses. This
	  has the same effect as setting oops=panic on the kernel command
	  line.

	  This feature is useful to ensure that the kernel does not do
	  anything erroneous after an oops which could result in data
	  corruption or other issues.

	  Say N if unsure.

config PANIC_ON_OOPS_VALUE
	int
	range 0 1
	default 0 if !PANIC_ON_OOPS
	default 1 if PANIC_ON_OOPS

config PANIC_TIMEOUT
	int "panic timeout"
	default 0
	help
	  Set the timeout value (in seconds) until a reboot occurs when the
	  the kernel panics. If n = 0, then we wait forever. A timeout
	  value n > 0 will wait n seconds before rebooting, while a timeout
	  value n < 0 will reboot immediately.

config SCHED_DEBUG
	bool "Collect scheduler debugging info"
	depends on DEBUG_KERNEL && PROC_FS
	default y
	help
	  If you say Y here, the /proc/sched_debug file will be provided
	  that can help debug the scheduler. The runtime overhead of this
	  option is minimal.

config SCHED_INFO
	bool
	default n

config SCHEDSTATS
	bool "Collect scheduler statistics"
	depends on DEBUG_KERNEL && PROC_FS
	select SCHED_INFO
	help
	  If you say Y here, additional code will be inserted into the
	  scheduler and related routines to collect statistics about
	  scheduler behavior and provide them in /proc/schedstat.  These
	  stats may be useful for both tuning and debugging the scheduler
	  If you aren't debugging the scheduler or trying to tune a specific
	  application, you can say N to avoid the very slight overhead
	  this adds.

config SCHED_STACK_END_CHECK
	bool "Detect stack corruption on calls to schedule()"
	depends on DEBUG_KERNEL
	default n
	help
	  This option checks for a stack overrun on calls to schedule().
	  If the stack end location is found to be over written always panic as
	  the content of the corrupted region can no longer be trusted.
	  This is to ensure no erroneous behaviour occurs which could result in
	  data corruption or a sporadic crash at a later stage once the region
	  is examined. The runtime overhead introduced is minimal.

config DEBUG_TIMEKEEPING
	bool "Enable extra timekeeping sanity checking"
	help
	  This option will enable additional timekeeping sanity checks
	  which may be helpful when diagnosing issues where timekeeping
	  problems are suspected.

	  This may include checks in the timekeeping hotpaths, so this
	  option may have a (very small) performance impact to some
	  workloads.

	  If unsure, say N.

config TIMER_STATS
	bool "Collect kernel timers statistics"
	depends on DEBUG_KERNEL && PROC_FS
	help
	  If you say Y here, additional code will be inserted into the
	  timer routines to collect statistics about kernel timers being
	  reprogrammed. The statistics can be read from /proc/timer_stats.
	  The statistics collection is started by writing 1 to /proc/timer_stats,
	  writing 0 stops it. This feature is useful to collect information
	  about timer usage patterns in kernel and userspace. This feature
	  is lightweight if enabled in the kernel config but not activated
	  (it defaults to deactivated on bootup and will only be activated
	  if some application like powertop activates it explicitly).

config DEBUG_PREEMPT
	bool "Debug preemptible kernel"
	depends on DEBUG_KERNEL && PREEMPT && TRACE_IRQFLAGS_SUPPORT
	default y
	help
	  If you say Y here then the kernel will use a debug variant of the
	  commonly used smp_processor_id() function and will print warnings
	  if kernel code uses it in a preemption-unsafe way. Also, the kernel
	  will detect preemption count underflows.

menu "Lock Debugging (spinlocks, mutexes, etc...)"

config DEBUG_RT_MUTEXES
	bool "RT Mutex debugging, deadlock detection"
	depends on DEBUG_KERNEL && RT_MUTEXES
	help
	 This allows rt mutex semantics violations and rt mutex related
	 deadlocks (lockups) to be detected and reported automatically.

config DEBUG_SPINLOCK
	bool "Spinlock and rw-lock debugging: basic checks"
	depends on DEBUG_KERNEL
	select UNINLINE_SPIN_UNLOCK
	help
	  Say Y here and build SMP to catch missing spinlock initialization
	  and certain other kinds of spinlock errors commonly made.  This is
	  best used in conjunction with the NMI watchdog so that spinlock
	  deadlocks are also debuggable.

config DEBUG_MUTEXES
	bool "Mutex debugging: basic checks"
	depends on DEBUG_KERNEL
	help
	 This feature allows mutex semantics violations to be detected and
	 reported.

config DEBUG_WW_MUTEX_SLOWPATH
	bool "Wait/wound mutex debugging: Slowpath testing"
	depends on DEBUG_KERNEL && TRACE_IRQFLAGS_SUPPORT && STACKTRACE_SUPPORT && LOCKDEP_SUPPORT
	select DEBUG_LOCK_ALLOC
	select DEBUG_SPINLOCK
	select DEBUG_MUTEXES
	help
	 This feature enables slowpath testing for w/w mutex users by
	 injecting additional -EDEADLK wound/backoff cases. Together with
	 the full mutex checks enabled with (CONFIG_PROVE_LOCKING) this
	 will test all possible w/w mutex interface abuse with the
	 exception of simply not acquiring all the required locks.
	 Note that this feature can introduce significant overhead, so
	 it really should not be enabled in a production or distro kernel,
	 even a debug kernel.  If you are a driver writer, enable it.  If
	 you are a distro, do not.

config DEBUG_LOCK_ALLOC
	bool "Lock debugging: detect incorrect freeing of live locks"
	depends on DEBUG_KERNEL && TRACE_IRQFLAGS_SUPPORT && STACKTRACE_SUPPORT && LOCKDEP_SUPPORT
	select DEBUG_SPINLOCK
	select DEBUG_MUTEXES
	select LOCKDEP
	help
	 This feature will check whether any held lock (spinlock, rwlock,
	 mutex or rwsem) is incorrectly freed by the kernel, via any of the
	 memory-freeing routines (kfree(), kmem_cache_free(), free_pages(),
	 vfree(), etc.), whether a live lock is incorrectly reinitialized via
	 spin_lock_init()/mutex_init()/etc., or whether there is any lock
	 held during task exit.

config PROVE_LOCKING
	bool "Lock debugging: prove locking correctness"
	depends on DEBUG_KERNEL && TRACE_IRQFLAGS_SUPPORT && STACKTRACE_SUPPORT && LOCKDEP_SUPPORT
	select LOCKDEP
	select DEBUG_SPINLOCK
	select DEBUG_MUTEXES
	select DEBUG_LOCK_ALLOC
	select TRACE_IRQFLAGS
	default n
	help
	 This feature enables the kernel to prove that all locking
	 that occurs in the kernel runtime is mathematically
	 correct: that under no circumstance could an arbitrary (and
	 not yet triggered) combination of observed locking
	 sequences (on an arbitrary number of CPUs, running an
	 arbitrary number of tasks and interrupt contexts) cause a
	 deadlock.

	 In short, this feature enables the kernel to report locking
	 related deadlocks before they actually occur.

	 The proof does not depend on how hard and complex a
	 deadlock scenario would be to trigger: how many
	 participant CPUs, tasks and irq-contexts would be needed
	 for it to trigger. The proof also does not depend on
	 timing: if a race and a resulting deadlock is possible
	 theoretically (no matter how unlikely the race scenario
	 is), it will be proven so and will immediately be
	 reported by the kernel (once the event is observed that
	 makes the deadlock theoretically possible).

	 If a deadlock is impossible (i.e. the locking rules, as
	 observed by the kernel, are mathematically correct), the
	 kernel reports nothing.

	 NOTE: this feature can also be enabled for rwlocks, mutexes
	 and rwsems - in which case all dependencies between these
	 different locking variants are observed and mapped too, and
	 the proof of observed correctness is also maintained for an
	 arbitrary combination of these separate locking variants.

	 For more details, see Documentation/locking/lockdep-design.txt.

config PROVE_LOCKING_SMALL
	bool

config LOCKDEP
	bool
	depends on DEBUG_KERNEL && TRACE_IRQFLAGS_SUPPORT && STACKTRACE_SUPPORT && LOCKDEP_SUPPORT
	select STACKTRACE
	select FRAME_POINTER if !MIPS && !PPC && !ARM_UNWIND && !S390 && !MICROBLAZE && !ARC && !SCORE
	select KALLSYMS
	select KALLSYMS_ALL

config LOCK_STAT
	bool "Lock usage statistics"
	depends on DEBUG_KERNEL && TRACE_IRQFLAGS_SUPPORT && STACKTRACE_SUPPORT && LOCKDEP_SUPPORT
	select LOCKDEP
	select DEBUG_SPINLOCK
	select DEBUG_MUTEXES
	select DEBUG_LOCK_ALLOC
	default n
	help
	 This feature enables tracking lock contention points

	 For more details, see Documentation/locking/lockstat.txt

	 This also enables lock events required by "perf lock",
	 subcommand of perf.
	 If you want to use "perf lock", you also need to turn on
	 CONFIG_EVENT_TRACING.

	 CONFIG_LOCK_STAT defines "contended" and "acquired" lock events.
	 (CONFIG_LOCKDEP defines "acquire" and "release" events.)

config DEBUG_LOCKDEP
	bool "Lock dependency engine debugging"
	depends on DEBUG_KERNEL && LOCKDEP
	help
	  If you say Y here, the lock dependency engine will do
	  additional runtime checks to debug itself, at the price
	  of more runtime overhead.

config DEBUG_ATOMIC_SLEEP
	bool "Sleep inside atomic section checking"
	select PREEMPT_COUNT
	depends on DEBUG_KERNEL
	help
	  If you say Y here, various routines which may sleep will become very
	  noisy if they are called inside atomic sections: when a spinlock is
	  held, inside an rcu read side critical section, inside preempt disabled
	  sections, inside an interrupt, etc...

config DEBUG_LOCKING_API_SELFTESTS
	bool "Locking API boot-time self-tests"
	depends on DEBUG_KERNEL
	help
	  Say Y here if you want the kernel to run a short self-test during
	  bootup. The self-test checks whether common types of locking bugs
	  are detected by debugging mechanisms or not. (if you disable
	  lock debugging then those bugs wont be detected of course.)
	  The following locking APIs are covered: spinlocks, rwlocks,
	  mutexes and rwsems.

config LOCK_TORTURE_TEST
	tristate "torture tests for locking"
	depends on DEBUG_KERNEL
	select TORTURE_TEST
	default n
	help
	  This option provides a kernel module that runs torture tests
	  on kernel locking primitives.  The kernel module may be built
	  after the fact on the running kernel to be tested, if desired.

	  Say Y here if you want kernel locking-primitive torture tests
	  to be built into the kernel.
	  Say M if you want these torture tests to build as a module.
	  Say N if you are unsure.

endmenu # lock debugging

config TRACE_IRQFLAGS
	bool
	help
	  Enables hooks to interrupt enabling and disabling for
	  either tracing or lock debugging.

config STACKTRACE
	bool "Stack backtrace support"
	depends on STACKTRACE_SUPPORT
	help
	  This option causes the kernel to create a /proc/pid/stack for
	  every process, showing its current stack trace.
	  It is also used by various kernel debugging features that require
	  stack trace generation.

config DEBUG_KOBJECT
	bool "kobject debugging"
	depends on DEBUG_KERNEL
	help
	  If you say Y here, some extra kobject debugging messages will be sent
	  to the syslog. 

config DEBUG_KOBJECT_RELEASE
	bool "kobject release debugging"
	depends on DEBUG_OBJECTS_TIMERS
	help
	  kobjects are reference counted objects.  This means that their
	  last reference count put is not predictable, and the kobject can
	  live on past the point at which a driver decides to drop it's
	  initial reference to the kobject gained on allocation.  An
	  example of this would be a struct device which has just been
	  unregistered.

	  However, some buggy drivers assume that after such an operation,
	  the memory backing the kobject can be immediately freed.  This
	  goes completely against the principles of a refcounted object.

	  If you say Y here, the kernel will delay the release of kobjects
	  on the last reference count to improve the visibility of this
	  kind of kobject release bug.

config HAVE_DEBUG_BUGVERBOSE
	bool

config DEBUG_BUGVERBOSE
	bool "Verbose BUG() reporting (adds 70K)" if DEBUG_KERNEL && EXPERT
	depends on BUG && (GENERIC_BUG || HAVE_DEBUG_BUGVERBOSE)
	default y
	help
	  Say Y here to make BUG() panics output the file name and line number
	  of the BUG call as well as the EIP and oops trace.  This aids
	  debugging but costs about 70-100K of memory.

config DEBUG_LIST
	bool "Debug linked list manipulation"
	depends on DEBUG_KERNEL || BUG_ON_DATA_CORRUPTION
	help
	  Enable this to turn on extended checks in the linked-list
	  walking routines.

	  If unsure, say N.

config DEBUG_PI_LIST
	bool "Debug priority linked list manipulation"
	depends on DEBUG_KERNEL
	help
	  Enable this to turn on extended checks in the priority-ordered
	  linked-list (plist) walking routines.  This checks the entire
	  list multiple times during each manipulation.

	  If unsure, say N.

config DEBUG_SG
	bool "Debug SG table operations"
	depends on DEBUG_KERNEL
	help
	  Enable this to turn on checks on scatter-gather tables. This can
	  help find problems with drivers that do not properly initialize
	  their sg tables.

	  If unsure, say N.

config DEBUG_NOTIFIERS
	bool "Debug notifier call chains"
	depends on DEBUG_KERNEL
	help
	  Enable this to turn on sanity checking for notifier call chains.
	  This is most useful for kernel developers to make sure that
	  modules properly unregister themselves from notifier chains.
	  This is a relatively cheap check but if you care about maximum
	  performance, say N.

config DEBUG_CREDENTIALS
	bool "Debug credential management"
	depends on DEBUG_KERNEL
	help
	  Enable this to turn on some debug checking for credential
	  management.  The additional code keeps track of the number of
	  pointers from task_structs to any given cred struct, and checks to
	  see that this number never exceeds the usage count of the cred
	  struct.

	  Furthermore, if SELinux is enabled, this also checks that the
	  security pointer in the cred struct is never seen to be invalid.

	  If unsure, say N.

menu "RCU Debugging"

config PROVE_RCU
	def_bool PROVE_LOCKING

config PROVE_RCU_REPEATEDLY
	bool "RCU debugging: don't disable PROVE_RCU on first splat"
	depends on PROVE_RCU
	default n
	help
	 By itself, PROVE_RCU will disable checking upon issuing the
	 first warning (or "splat").  This feature prevents such
	 disabling, allowing multiple RCU-lockdep warnings to be printed
	 on a single reboot.

	 Say Y to allow multiple RCU-lockdep warnings per boot.

	 Say N if you are unsure.

config SPARSE_RCU_POINTER
	bool "RCU debugging: sparse-based checks for pointer usage"
	default n
	help
	 This feature enables the __rcu sparse annotation for
	 RCU-protected pointers.  This annotation will cause sparse
	 to flag any non-RCU used of annotated pointers.  This can be
	 helpful when debugging RCU usage.  Please note that this feature
	 is not intended to enforce code cleanliness; it is instead merely
	 a debugging aid.

	 Say Y to make sparse flag questionable use of RCU-protected pointers

	 Say N if you are unsure.

config TORTURE_TEST
	tristate
	default n

config RCU_PERF_TEST
	tristate "performance tests for RCU"
	depends on DEBUG_KERNEL
	select TORTURE_TEST
	select SRCU
	select TASKS_RCU
	default n
	help
	  This option provides a kernel module that runs performance
	  tests on the RCU infrastructure.  The kernel module may be built
	  after the fact on the running kernel to be tested, if desired.

	  Say Y here if you want RCU performance tests to be built into
	  the kernel.
	  Say M if you want the RCU performance tests to build as a module.
	  Say N if you are unsure.

config RCU_TORTURE_TEST
	tristate "torture tests for RCU"
	depends on DEBUG_KERNEL
	select TORTURE_TEST
	select SRCU
	select TASKS_RCU
	default n
	help
	  This option provides a kernel module that runs torture tests
	  on the RCU infrastructure.  The kernel module may be built
	  after the fact on the running kernel to be tested, if desired.

	  Say Y here if you want RCU torture tests to be built into
	  the kernel.
	  Say M if you want the RCU torture tests to build as a module.
	  Say N if you are unsure.

config RCU_TORTURE_TEST_SLOW_PREINIT
	bool "Slow down RCU grace-period pre-initialization to expose races"
	depends on RCU_TORTURE_TEST
	help
	  This option delays grace-period pre-initialization (the
	  propagation of CPU-hotplug changes up the rcu_node combining
	  tree) for a few jiffies between initializing each pair of
	  consecutive rcu_node structures.  This helps to expose races
	  involving grace-period pre-initialization, in other words, it
	  makes your kernel less stable.  It can also greatly increase
	  grace-period latency, especially on systems with large numbers
	  of CPUs.  This is useful when torture-testing RCU, but in
	  almost no other circumstance.

	  Say Y here if you want your system to crash and hang more often.
	  Say N if you want a sane system.

config RCU_TORTURE_TEST_SLOW_PREINIT_DELAY
	int "How much to slow down RCU grace-period pre-initialization"
	range 0 5
	default 3
	depends on RCU_TORTURE_TEST_SLOW_PREINIT
	help
	  This option specifies the number of jiffies to wait between
	  each rcu_node structure pre-initialization step.

config RCU_TORTURE_TEST_SLOW_INIT
	bool "Slow down RCU grace-period initialization to expose races"
	depends on RCU_TORTURE_TEST
	help
	  This option delays grace-period initialization for a few
	  jiffies between initializing each pair of consecutive
	  rcu_node structures.	This helps to expose races involving
	  grace-period initialization, in other words, it makes your
	  kernel less stable.  It can also greatly increase grace-period
	  latency, especially on systems with large numbers of CPUs.
	  This is useful when torture-testing RCU, but in almost no
	  other circumstance.

	  Say Y here if you want your system to crash and hang more often.
	  Say N if you want a sane system.

config RCU_TORTURE_TEST_SLOW_INIT_DELAY
	int "How much to slow down RCU grace-period initialization"
	range 0 5
	default 3
	depends on RCU_TORTURE_TEST_SLOW_INIT
	help
	  This option specifies the number of jiffies to wait between
	  each rcu_node structure initialization.

config RCU_TORTURE_TEST_SLOW_CLEANUP
	bool "Slow down RCU grace-period cleanup to expose races"
	depends on RCU_TORTURE_TEST
	help
	  This option delays grace-period cleanup for a few jiffies
	  between cleaning up each pair of consecutive rcu_node
	  structures.  This helps to expose races involving grace-period
	  cleanup, in other words, it makes your kernel less stable.
	  It can also greatly increase grace-period latency, especially
	  on systems with large numbers of CPUs.  This is useful when
	  torture-testing RCU, but in almost no other circumstance.

	  Say Y here if you want your system to crash and hang more often.
	  Say N if you want a sane system.

config RCU_TORTURE_TEST_SLOW_CLEANUP_DELAY
	int "How much to slow down RCU grace-period cleanup"
	range 0 5
	default 3
	depends on RCU_TORTURE_TEST_SLOW_CLEANUP
	help
	  This option specifies the number of jiffies to wait between
	  each rcu_node structure cleanup operation.

config RCU_CPU_STALL_TIMEOUT
	int "RCU CPU stall timeout in seconds"
	depends on RCU_STALL_COMMON
	range 3 300
	default 21
	help
	  If a given RCU grace period extends more than the specified
	  number of seconds, a CPU stall warning is printed.  If the
	  RCU grace period persists, additional CPU stall warnings are
	  printed at more widely spaced intervals.

config RCU_TRACE
	bool "Enable tracing for RCU"
	depends on DEBUG_KERNEL
	select TRACE_CLOCK
	help
	  This option provides tracing in RCU which presents stats
	  in debugfs for debugging RCU implementation.  It also enables
	  additional tracepoints for ftrace-style event tracing.

	  Say Y here if you want to enable RCU tracing
	  Say N if you are unsure.

config RCU_EQS_DEBUG
	bool "Provide debugging asserts for adding NO_HZ support to an arch"
	depends on DEBUG_KERNEL
	help
	  This option provides consistency checks in RCU's handling of
	  NO_HZ.  These checks have proven quite helpful in detecting
	  bugs in arch-specific NO_HZ code.

	  Say N here if you need ultimate kernel/user switch latencies
	  Say Y if you are unsure

endmenu # "RCU Debugging"

config DEBUG_WQ_FORCE_RR_CPU
	bool "Force round-robin CPU selection for unbound work items"
	depends on DEBUG_KERNEL
	default n
	help
	  Workqueue used to implicitly guarantee that work items queued
	  without explicit CPU specified are put on the local CPU.  This
	  guarantee is no longer true and while local CPU is still
	  preferred work items may be put on foreign CPUs.  Kernel
	  parameter "workqueue.debug_force_rr_cpu" is added to force
	  round-robin CPU selection to flush out usages which depend on the
	  now broken guarantee.  This config option enables the debug
	  feature by default.  When enabled, memory and cache locality will
	  be impacted.

config DEBUG_BLOCK_EXT_DEVT
        bool "Force extended block device numbers and spread them"
	depends on DEBUG_KERNEL
	depends on BLOCK
	default n
	help
	  BIG FAT WARNING: ENABLING THIS OPTION MIGHT BREAK BOOTING ON
	  SOME DISTRIBUTIONS.  DO NOT ENABLE THIS UNLESS YOU KNOW WHAT
	  YOU ARE DOING.  Distros, please enable this and fix whatever
	  is broken.

	  Conventionally, block device numbers are allocated from
	  predetermined contiguous area.  However, extended block area
	  may introduce non-contiguous block device numbers.  This
	  option forces most block device numbers to be allocated from
	  the extended space and spreads them to discover kernel or
	  userland code paths which assume predetermined contiguous
	  device number allocation.

	  Note that turning on this debug option shuffles all the
	  device numbers for all IDE and SCSI devices including libata
	  ones, so root partition specified using device number
	  directly (via rdev or root=MAJ:MIN) won't work anymore.
	  Textual device names (root=/dev/sdXn) will continue to work.

	  Say N if you are unsure.

config CPU_HOTPLUG_STATE_CONTROL
	bool "Enable CPU hotplug state control"
	depends on DEBUG_KERNEL
	depends on HOTPLUG_CPU
	default n
	help
	  Allows to write steps between "offline" and "online" to the CPUs
	  sysfs target file so states can be stepped granular. This is a debug
	  option for now as the hotplug machinery cannot be stopped and
	  restarted at arbitrary points yet.

	  Say N if your are unsure.

config NOTIFIER_ERROR_INJECTION
	tristate "Notifier error injection"
	depends on DEBUG_KERNEL
	select DEBUG_FS
	help
	  This option provides the ability to inject artificial errors to
	  specified notifier chain callbacks. It is useful to test the error
	  handling of notifier call chain failures.

	  Say N if unsure.

config CPU_NOTIFIER_ERROR_INJECT
	tristate "CPU notifier error injection module"
	depends on HOTPLUG_CPU && NOTIFIER_ERROR_INJECTION
	help
	  This option provides a kernel module that can be used to test
	  the error handling of the cpu notifiers by injecting artificial
	  errors to CPU notifier chain callbacks.  It is controlled through
	  debugfs interface under /sys/kernel/debug/notifier-error-inject/cpu

	  If the notifier call chain should be failed with some events
	  notified, write the error code to "actions/<notifier event>/error".

	  Example: Inject CPU offline error (-1 == -EPERM)

	  # cd /sys/kernel/debug/notifier-error-inject/cpu
	  # echo -1 > actions/CPU_DOWN_PREPARE/error
	  # echo 0 > /sys/devices/system/cpu/cpu1/online
	  bash: echo: write error: Operation not permitted

	  To compile this code as a module, choose M here: the module will
	  be called cpu-notifier-error-inject.

	  If unsure, say N.

config PM_NOTIFIER_ERROR_INJECT
	tristate "PM notifier error injection module"
	depends on PM && NOTIFIER_ERROR_INJECTION
	default m if PM_DEBUG
	help
	  This option provides the ability to inject artificial errors to
	  PM notifier chain callbacks.  It is controlled through debugfs
	  interface /sys/kernel/debug/notifier-error-inject/pm

	  If the notifier call chain should be failed with some events
	  notified, write the error code to "actions/<notifier event>/error".

	  Example: Inject PM suspend error (-12 = -ENOMEM)

	  # cd /sys/kernel/debug/notifier-error-inject/pm/
	  # echo -12 > actions/PM_SUSPEND_PREPARE/error
	  # echo mem > /sys/power/state
	  bash: echo: write error: Cannot allocate memory

	  To compile this code as a module, choose M here: the module will
	  be called pm-notifier-error-inject.

	  If unsure, say N.

config OF_RECONFIG_NOTIFIER_ERROR_INJECT
	tristate "OF reconfig notifier error injection module"
	depends on OF_DYNAMIC && NOTIFIER_ERROR_INJECTION
	help
	  This option provides the ability to inject artificial errors to
	  OF reconfig notifier chain callbacks.  It is controlled
	  through debugfs interface under
	  /sys/kernel/debug/notifier-error-inject/OF-reconfig/

	  If the notifier call chain should be failed with some events
	  notified, write the error code to "actions/<notifier event>/error".

	  To compile this code as a module, choose M here: the module will
	  be called of-reconfig-notifier-error-inject.

	  If unsure, say N.

config NETDEV_NOTIFIER_ERROR_INJECT
	tristate "Netdev notifier error injection module"
	depends on NET && NOTIFIER_ERROR_INJECTION
	help
	  This option provides the ability to inject artificial errors to
	  netdevice notifier chain callbacks.  It is controlled through debugfs
	  interface /sys/kernel/debug/notifier-error-inject/netdev

	  If the notifier call chain should be failed with some events
	  notified, write the error code to "actions/<notifier event>/error".

	  Example: Inject netdevice mtu change error (-22 = -EINVAL)

	  # cd /sys/kernel/debug/notifier-error-inject/netdev
	  # echo -22 > actions/NETDEV_CHANGEMTU/error
	  # ip link set eth0 mtu 1024
	  RTNETLINK answers: Invalid argument

	  To compile this code as a module, choose M here: the module will
	  be called netdev-notifier-error-inject.

	  If unsure, say N.

config FAULT_INJECTION
	bool "Fault-injection framework"
	depends on DEBUG_KERNEL
	help
	  Provide fault-injection framework.
	  For more details, see Documentation/fault-injection/.

config FAILSLAB
	bool "Fault-injection capability for kmalloc"
	depends on FAULT_INJECTION
	depends on SLAB || SLUB
	help
	  Provide fault-injection capability for kmalloc.

config FAIL_PAGE_ALLOC
	bool "Fault-injection capabilitiy for alloc_pages()"
	depends on FAULT_INJECTION
	help
	  Provide fault-injection capability for alloc_pages().

config FAIL_MAKE_REQUEST
	bool "Fault-injection capability for disk IO"
	depends on FAULT_INJECTION && BLOCK
	help
	  Provide fault-injection capability for disk IO.

config FAIL_IO_TIMEOUT
	bool "Fault-injection capability for faking disk interrupts"
	depends on FAULT_INJECTION && BLOCK
	help
	  Provide fault-injection capability on end IO handling. This
	  will make the block layer "forget" an interrupt as configured,
	  thus exercising the error handling.

	  Only works with drivers that use the generic timeout handling,
	  for others it wont do anything.

config FAIL_MMC_REQUEST
	bool "Fault-injection capability for MMC IO"
	depends on FAULT_INJECTION_DEBUG_FS && MMC
	help
	  Provide fault-injection capability for MMC IO.
	  This will make the mmc core return data errors. This is
	  useful to test the error handling in the mmc block device
	  and to test how the mmc host driver handles retries from
	  the block device.

config FAIL_FUTEX
	bool "Fault-injection capability for futexes"
	select DEBUG_FS
	depends on FAULT_INJECTION && FUTEX
	help
	  Provide fault-injection capability for futexes.

config FAULT_INJECTION_DEBUG_FS
	bool "Debugfs entries for fault-injection capabilities"
	depends on FAULT_INJECTION && SYSFS && DEBUG_FS
	help
	  Enable configuration of fault-injection capabilities via debugfs.

config FAULT_INJECTION_STACKTRACE_FILTER
	bool "stacktrace filter for fault-injection capabilities"
	depends on FAULT_INJECTION_DEBUG_FS && STACKTRACE_SUPPORT
	depends on !X86_64
	select STACKTRACE
	select FRAME_POINTER if !MIPS && !PPC && !S390 && !MICROBLAZE && !ARM_UNWIND && !ARC && !SCORE
	help
	  Provide stacktrace filter for fault-injection capabilities

config LATENCYTOP
	bool "Latency measuring infrastructure"
	depends on DEBUG_KERNEL
	depends on STACKTRACE_SUPPORT
	depends on PROC_FS
	select FRAME_POINTER if !MIPS && !PPC && !S390 && !MICROBLAZE && !ARM_UNWIND && !ARC
	select KALLSYMS
	select KALLSYMS_ALL
	select STACKTRACE
	select SCHEDSTATS
	select SCHED_DEBUG
	help
	  Enable this option if you want to use the LatencyTOP tool
	  to find out which userspace is blocking on what kernel operations.

source kernel/trace/Kconfig

menu "Runtime Testing"

config LKDTM
	tristate "Linux Kernel Dump Test Tool Module"
	depends on DEBUG_FS
	depends on BLOCK
	default n
	help
	This module enables testing of the different dumping mechanisms by
	inducing system failures at predefined crash points.
	If you don't need it: say N
	Choose M here to compile this code as a module. The module will be
	called lkdtm.

	Documentation on how to use the module can be found in
	Documentation/fault-injection/provoke-crashes.txt

config TEST_LIST_SORT
	bool "Linked list sorting test"
	depends on DEBUG_KERNEL
	help
	  Enable this to turn on 'list_sort()' function test. This test is
	  executed only once during system boot, so affects only boot time.

	  If unsure, say N.

config KPROBES_SANITY_TEST
	bool "Kprobes sanity tests"
	depends on DEBUG_KERNEL
	depends on KPROBES
	default n
	help
	  This option provides for testing basic kprobes functionality on
	  boot. A sample kprobe, jprobe and kretprobe are inserted and
	  verified for functionality.

	  Say N if you are unsure.

config BACKTRACE_SELF_TEST
	tristate "Self test for the backtrace code"
	depends on DEBUG_KERNEL
	default n
	help
	  This option provides a kernel module that can be used to test
	  the kernel stack backtrace code. This option is not useful
	  for distributions or general kernels, but only for kernel
	  developers working on architecture code.

	  Note that if you want to also test saved backtraces, you will
	  have to enable STACKTRACE as well.

	  Say N if you are unsure.

config RBTREE_TEST
	tristate "Red-Black tree test"
	depends on DEBUG_KERNEL
	help
	  A benchmark measuring the performance of the rbtree library.
	  Also includes rbtree invariant checks.

config INTERVAL_TREE_TEST
	tristate "Interval tree test"
	depends on m && DEBUG_KERNEL
	select INTERVAL_TREE
	help
	  A benchmark measuring the performance of the interval tree library

config PERCPU_TEST
	tristate "Per cpu operations test"
	depends on m && DEBUG_KERNEL
	help
	  Enable this option to build test module which validates per-cpu
	  operations.

	  If unsure, say N.

config ATOMIC64_SELFTEST
	bool "Perform an atomic64_t self-test at boot"
	help
	  Enable this option to test the atomic64_t functions at boot.

	  If unsure, say N.

config ASYNC_RAID6_TEST
	tristate "Self test for hardware accelerated raid6 recovery"
	depends on ASYNC_RAID6_RECOV
	select ASYNC_MEMCPY
	---help---
	  This is a one-shot self test that permutes through the
	  recovery of all the possible two disk failure scenarios for a
	  N-disk array.  Recovery is performed with the asynchronous
	  raid6 recovery routines, and will optionally use an offload
	  engine if one is available.

	  If unsure, say N.

config TEST_HEXDUMP
	tristate "Test functions located in the hexdump module at runtime"

config TEST_STRING_HELPERS
	tristate "Test functions located in the string_helpers module at runtime"

config TEST_KSTRTOX
	tristate "Test kstrto*() family of functions at runtime"

config TEST_PRINTF
	tristate "Test printf() family of functions at runtime"

config TEST_BITMAP
	tristate "Test bitmap_*() family of functions at runtime"
	default n
	help
	  Enable this option to test the bitmap functions at boot.

	  If unsure, say N.

config TEST_UUID
	tristate "Test functions located in the uuid module at runtime"

config TEST_RHASHTABLE
	tristate "Perform selftest on resizable hash table"
	default n
	help
	  Enable this option to test the rhashtable functions at boot.

	  If unsure, say N.

config TEST_HASH
	tristate "Perform selftest on hash functions"
	default n
	help
	  Enable this option to test the kernel's integer (<linux/hash,h>)
	  and string (<linux/stringhash.h>) hash functions on boot
	  (or module load).

	  This is intended to help people writing architecture-specific
	  optimized versions.  If unsure, say N.

endmenu # runtime tests

config PROVIDE_OHCI1394_DMA_INIT
	bool "Remote debugging over FireWire early on boot"
	depends on PCI && X86
	help
	  If you want to debug problems which hang or crash the kernel early
	  on boot and the crashing machine has a FireWire port, you can use
	  this feature to remotely access the memory of the crashed machine
	  over FireWire. This employs remote DMA as part of the OHCI1394
	  specification which is now the standard for FireWire controllers.

	  With remote DMA, you can monitor the printk buffer remotely using
	  firescope and access all memory below 4GB using fireproxy from gdb.
	  Even controlling a kernel debugger is possible using remote DMA.

	  Usage:

	  If ohci1394_dma=early is used as boot parameter, it will initialize
	  all OHCI1394 controllers which are found in the PCI config space.

	  As all changes to the FireWire bus such as enabling and disabling
	  devices cause a bus reset and thereby disable remote DMA for all
	  devices, be sure to have the cable plugged and FireWire enabled on
	  the debugging host before booting the debug target for debugging.

	  This code (~1k) is freed after boot. By then, the firewire stack
	  in charge of the OHCI-1394 controllers should be used instead.

	  See Documentation/debugging-via-ohci1394.txt for more information.

config DMA_API_DEBUG
	bool "Enable debugging of DMA-API usage"
	depends on HAVE_DMA_API_DEBUG
	help
	  Enable this option to debug the use of the DMA API by device drivers.
	  With this option you will be able to detect common bugs in device
	  drivers like double-freeing of DMA mappings or freeing mappings that
	  were never allocated.

	  This also attempts to catch cases where a page owned by DMA is
	  accessed by the cpu in a way that could cause data corruption.  For
	  example, this enables cow_user_page() to check that the source page is
	  not undergoing DMA.

	  This option causes a performance degradation.  Use only if you want to
	  debug device drivers and dma interactions.

	  If unsure, say N.

config TEST_LKM
	tristate "Test module loading with 'hello world' module"
	default n
	depends on m
	help
	  This builds the "test_module" module that emits "Hello, world"
	  on printk when loaded. It is designed to be used for basic
	  evaluation of the module loading subsystem (for example when
	  validating module verification). It lacks any extra dependencies,
	  and will not normally be loaded by the system unless explicitly
	  requested by name.

	  If unsure, say N.

config TEST_USER_COPY
	tristate "Test user/kernel boundary protections"
	default n
	depends on m
	help
	  This builds the "test_user_copy" module that runs sanity checks
	  on the copy_to/from_user infrastructure, making sure basic
	  user/kernel boundary testing is working. If it fails to load,
	  a regression has been detected in the user/kernel memory boundary
	  protections.

	  If unsure, say N.

config TEST_BPF
	tristate "Test BPF filter functionality"
	default n
	depends on m && NET
	help
	  This builds the "test_bpf" module that runs various test vectors
	  against the BPF interpreter or BPF JIT compiler depending on the
	  current setting. This is in particular useful for BPF JIT compiler
	  development, but also to run regression tests against changes in
	  the interpreter code. It also enables test stubs for eBPF maps and
	  verifier used by user space verifier testsuite.

	  If unsure, say N.

config TEST_FIRMWARE
	tristate "Test firmware loading via userspace interface"
	default n
	depends on FW_LOADER
	help
	  This builds the "test_firmware" module that creates a userspace
	  interface for testing firmware loading. This can be used to
	  control the triggering of firmware loading without needing an
	  actual firmware-using device. The contents can be rechecked by
	  userspace.

	  If unsure, say N.

config TEST_UDELAY
	tristate "udelay test driver"
	default n
	help
	  This builds the "udelay_test" module that helps to make sure
	  that udelay() is working properly.

	  If unsure, say N.

config MEMTEST
	bool "Memtest"
	depends on HAVE_MEMBLOCK
	---help---
	  This option adds a kernel parameter 'memtest', which allows memtest
	  to be set.
	        memtest=0, mean disabled; -- default
	        memtest=1, mean do 1 test pattern;
	        ...
	        memtest=17, mean do 17 test patterns.
	  If you are unsure how to answer this question, answer N.

config TEST_STATIC_KEYS
	tristate "Test static keys"
	default n
	depends on m
	help
	  Test the static key interfaces.

	  If unsure, say N.

config BUG_ON_DATA_CORRUPTION
	bool "Trigger a BUG when data corruption is detected"
	select DEBUG_LIST
	help
	  Select this option if the kernel should BUG when it encounters
	  data corruption in kernel memory structures when they get checked
	  for validity.

	  If unsure, say N.

source "samples/Kconfig"

source "lib/Kconfig.kgdb"

source "lib/Kconfig.ubsan"

config ARCH_HAS_DEVMEM_IS_ALLOWED
	bool

config STRICT_DEVMEM
	bool "Filter access to /dev/mem"
	depends on MMU && DEVMEM
	depends on ARCH_HAS_DEVMEM_IS_ALLOWED
	default y if TILE || PPC
	---help---
	  If this option is disabled, you allow userspace (root) access to all
	  of memory, including kernel and userspace memory. Accidental
	  access to this is obviously disastrous, but specific access can
	  be used by people debugging the kernel. Note that with PAT support
	  enabled, even in this case there are restrictions on /dev/mem
	  use due to the cache aliasing requirements.

	  If this option is switched on, and IO_STRICT_DEVMEM=n, the /dev/mem
	  file only allows userspace access to PCI space and the BIOS code and
	  data regions.  This is sufficient for dosemu and X and all common
	  users of /dev/mem.

	  If in doubt, say Y.

config IO_STRICT_DEVMEM
	bool "Filter I/O access to /dev/mem"
	depends on STRICT_DEVMEM
	---help---
	  If this option is disabled, you allow userspace (root) access to all
	  io-memory regardless of whether a driver is actively using that
	  range.  Accidental access to this is obviously disastrous, but
	  specific access can be used by people debugging kernel drivers.

	  If this option is switched on, the /dev/mem file only allows
	  userspace access to *idle* io-memory ranges (see /proc/iomem) This
	  may break traditional users of /dev/mem (dosemu, legacy X, etc...)
	  if the driver using a given range cannot be disabled.

	  If in doubt, say Y.<|MERGE_RESOLUTION|>--- conflicted
+++ resolved
@@ -543,13 +543,8 @@
 	  difference being that the orphan objects are not freed but
 	  only shown in /sys/kernel/debug/kmemleak. Enabling this
 	  feature will introduce an overhead to memory
-<<<<<<< HEAD
-	  allocations. See Documentation/dev-tools/kmemleak.rst for more
-	  details.
-=======
 	  allocations. See Documentation/dev-tools/kmemleak.rst for
 	  more details.
->>>>>>> 63d0977c
 
 	  Enabling DEBUG_SLAB or SLUB_DEBUG may increase the chances
 	  of finding leaks due to the slab objects poisoning.
