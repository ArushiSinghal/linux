menu "printk and dmesg options"

config PRINTK_TIME
	bool "Show timing information on printks"
	depends on PRINTK
	help
	  Selecting this option causes time stamps of the printk()
	  messages to be added to the output of the syslog() system
	  call and at the console.

	  The timestamp is always recorded internally, and exported
	  to /dev/kmsg. This flag just specifies if the timestamp should
	  be included, not that the timestamp is recorded.

	  The behavior is also controlled by the kernel command line
	  parameter printk.time=1. See Documentation/kernel-parameters.txt

config MESSAGE_LOGLEVEL_DEFAULT
	int "Default message log level (1-7)"
	range 1 7
	default "4"
	help
	  Default log level for printk statements with no specified priority.

	  This was hard-coded to KERN_WARNING since at least 2.6.10 but folks
	  that are auditing their logs closely may want to set it to a lower
	  priority.

config BOOT_PRINTK_DELAY
	bool "Delay each boot printk message by N milliseconds"
	depends on DEBUG_KERNEL && PRINTK && GENERIC_CALIBRATE_DELAY
	help
	  This build option allows you to read kernel boot messages
	  by inserting a short delay after each one.  The delay is
	  specified in milliseconds on the kernel command line,
	  using "boot_delay=N".

	  It is likely that you would also need to use "lpj=M" to preset
	  the "loops per jiffie" value.
	  See a previous boot log for the "lpj" value to use for your
	  system, and then set "lpj=M" before setting "boot_delay=N".
	  NOTE:  Using this option may adversely affect SMP systems.
	  I.e., processors other than the first one may not boot up.
	  BOOT_PRINTK_DELAY also may cause LOCKUP_DETECTOR to detect
	  what it believes to be lockup conditions.

config DYNAMIC_DEBUG
	bool "Enable dynamic printk() support"
	default n
	depends on PRINTK
	depends on DEBUG_FS
	help

	  Compiles debug level messages into the kernel, which would not
	  otherwise be available at runtime. These messages can then be
	  enabled/disabled based on various levels of scope - per source file,
	  function, module, format string, and line number. This mechanism
	  implicitly compiles in all pr_debug() and dev_dbg() calls, which
	  enlarges the kernel text size by about 2%.

	  If a source file is compiled with DEBUG flag set, any
	  pr_debug() calls in it are enabled by default, but can be
	  disabled at runtime as below.  Note that DEBUG flag is
	  turned on by many CONFIG_*DEBUG* options.

	  Usage:

	  Dynamic debugging is controlled via the 'dynamic_debug/control' file,
	  which is contained in the 'debugfs' filesystem. Thus, the debugfs
	  filesystem must first be mounted before making use of this feature.
	  We refer the control file as: <debugfs>/dynamic_debug/control. This
	  file contains a list of the debug statements that can be enabled. The
	  format for each line of the file is:

		filename:lineno [module]function flags format

	  filename : source file of the debug statement
	  lineno : line number of the debug statement
	  module : module that contains the debug statement
	  function : function that contains the debug statement
          flags : '=p' means the line is turned 'on' for printing
          format : the format used for the debug statement

	  From a live system:

		nullarbor:~ # cat <debugfs>/dynamic_debug/control
		# filename:lineno [module]function flags format
		fs/aio.c:222 [aio]__put_ioctx =_ "__put_ioctx:\040freeing\040%p\012"
		fs/aio.c:248 [aio]ioctx_alloc =_ "ENOMEM:\040nr_events\040too\040high\012"
		fs/aio.c:1770 [aio]sys_io_cancel =_ "calling\040cancel\012"

	  Example usage:

		// enable the message at line 1603 of file svcsock.c
		nullarbor:~ # echo -n 'file svcsock.c line 1603 +p' >
						<debugfs>/dynamic_debug/control

		// enable all the messages in file svcsock.c
		nullarbor:~ # echo -n 'file svcsock.c +p' >
						<debugfs>/dynamic_debug/control

		// enable all the messages in the NFS server module
		nullarbor:~ # echo -n 'module nfsd +p' >
						<debugfs>/dynamic_debug/control

		// enable all 12 messages in the function svc_process()
		nullarbor:~ # echo -n 'func svc_process +p' >
						<debugfs>/dynamic_debug/control

		// disable all 12 messages in the function svc_process()
		nullarbor:~ # echo -n 'func svc_process -p' >
						<debugfs>/dynamic_debug/control

	  See Documentation/dynamic-debug-howto.txt for additional information.

endmenu # "printk and dmesg options"

menu "Compile-time checks and compiler options"

config DEBUG_INFO
	bool "Compile the kernel with debug info"
	depends on DEBUG_KERNEL && !COMPILE_TEST
	help
          If you say Y here the resulting kernel image will include
	  debugging info resulting in a larger kernel image.
	  This adds debug symbols to the kernel and modules (gcc -g), and
	  is needed if you intend to use kernel crashdump or binary object
	  tools like crash, kgdb, LKCD, gdb, etc on the kernel.
	  Say Y here only if you plan to debug the kernel.

	  If unsure, say N.

config DEBUG_INFO_REDUCED
	bool "Reduce debugging information"
	depends on DEBUG_INFO
	help
	  If you say Y here gcc is instructed to generate less debugging
	  information for structure types. This means that tools that
	  need full debugging information (like kgdb or systemtap) won't
	  be happy. But if you merely need debugging information to
	  resolve line numbers there is no loss. Advantage is that
	  build directory object sizes shrink dramatically over a full
	  DEBUG_INFO build and compile times are reduced too.
	  Only works with newer gcc versions.

config DEBUG_INFO_SPLIT
	bool "Produce split debuginfo in .dwo files"
	depends on DEBUG_INFO
	help
	  Generate debug info into separate .dwo files. This significantly
	  reduces the build directory size for builds with DEBUG_INFO,
	  because it stores the information only once on disk in .dwo
	  files instead of multiple times in object files and executables.
	  In addition the debug information is also compressed.

	  Requires recent gcc (4.7+) and recent gdb/binutils.
	  Any tool that packages or reads debug information would need
	  to know about the .dwo files and include them.
	  Incompatible with older versions of ccache.

config DEBUG_INFO_DWARF4
	bool "Generate dwarf4 debuginfo"
	depends on DEBUG_INFO
	help
	  Generate dwarf4 debug info. This requires recent versions
	  of gcc and gdb. It makes the debug information larger.
	  But it significantly improves the success of resolving
	  variables in gdb on optimized code.

config GDB_SCRIPTS
	bool "Provide GDB scripts for kernel debugging"
	depends on DEBUG_INFO
	help
	  This creates the required links to GDB helper scripts in the
	  build directory. If you load vmlinux into gdb, the helper
	  scripts will be automatically imported by gdb as well, and
	  additional functions are available to analyze a Linux kernel
	  instance. See Documentation/gdb-kernel-debugging.txt for further
	  details.

config ENABLE_WARN_DEPRECATED
	bool "Enable __deprecated logic"
	default y
	help
	  Enable the __deprecated logic in the kernel build.
	  Disable this to suppress the "warning: 'foo' is deprecated
	  (declared at kernel/power/somefile.c:1234)" messages.

config ENABLE_MUST_CHECK
	bool "Enable __must_check logic"
	default y
	help
	  Enable the __must_check logic in the kernel build.  Disable this to
	  suppress the "warning: ignoring return value of 'foo', declared with
	  attribute warn_unused_result" messages.

config FRAME_WARN
	int "Warn for stack frames larger than (needs gcc 4.4)"
	range 0 8192
	default 0 if KASAN
	default 1024 if !64BIT
	default 2048 if 64BIT
	help
	  Tell gcc to warn at build time for stack frames larger than this.
	  Setting this too low will cause a lot of warnings.
	  Setting it to 0 disables the warning.
	  Requires gcc 4.4

config STRIP_ASM_SYMS
	bool "Strip assembler-generated symbols during link"
	default n
	help
	  Strip internal assembler-generated symbols during a link (symbols
	  that look like '.Lxxx') so they don't pollute the output of
	  get_wchan() and suchlike.

config READABLE_ASM
        bool "Generate readable assembler code"
        depends on DEBUG_KERNEL && !LTO
        help
          Disable some compiler optimizations that tend to generate human unreadable
          assembler output. This may make the kernel slightly slower, but it helps
          to keep kernel developers who have to stare a lot at assembler listings
          sane.

config UNUSED_SYMBOLS
	bool "Enable unused/obsolete exported symbols"
	default y if X86
	help
	  Unused but exported symbols make the kernel needlessly bigger.  For
	  that reason most of these unused exports will soon be removed.  This
	  option is provided temporarily to provide a transition period in case
	  some external kernel module needs one of these symbols anyway. If you
	  encounter such a case in your module, consider if you are actually
	  using the right API.  (rationale: since nobody in the kernel is using
	  this in a module, there is a pretty good chance it's actually the
	  wrong interface to use).  If you really need the symbol, please send a
	  mail to the linux kernel mailing list mentioning the symbol and why
	  you really need it, and what the merge plan to the mainline kernel for
	  your module is.

config PAGE_OWNER
	bool "Track page owner"
	depends on DEBUG_KERNEL && STACKTRACE_SUPPORT
	select DEBUG_FS
	select STACKTRACE
	select PAGE_EXTENSION
	help
	  This keeps track of what call chain is the owner of a page, may
	  help to find bare alloc_page(s) leaks. Even if you include this
	  feature on your build, it is disabled in default. You should pass
	  "page_owner=on" to boot parameter in order to enable it. Eats
	  a fair amount of memory if enabled. See tools/vm/page_owner_sort.c
	  for user-space helper.

	  If unsure, say N.

config DEBUG_FS
	bool "Debug Filesystem"
	help
	  debugfs is a virtual file system that kernel developers use to put
	  debugging files into.  Enable this option to be able to read and
	  write to these files.

	  For detailed documentation on the debugfs API, see
	  Documentation/DocBook/filesystems.

	  If unsure, say N.

config HEADERS_CHECK
	bool "Run 'make headers_check' when building vmlinux"
	depends on !UML
	help
	  This option will extract the user-visible kernel headers whenever
	  building the kernel, and will run basic sanity checks on them to
	  ensure that exported files do not attempt to include files which
	  were not exported, etc.

	  If you're making modifications to header files which are
	  relevant for userspace, say 'Y', and check the headers
	  exported to $(INSTALL_HDR_PATH) (usually 'usr/include' in
	  your build tree), to make sure they're suitable.

config DEBUG_SECTION_MISMATCH
	bool "Enable full Section mismatch analysis"
	help
	  The section mismatch analysis checks if there are illegal
	  references from one section to another section.
	  During linktime or runtime, some sections are dropped;
	  any use of code/data previously in these sections would
	  most likely result in an oops.
	  In the code, functions and variables are annotated with
	  __init,, etc. (see the full list in include/linux/init.h),
	  which results in the code/data being placed in specific sections.
	  The section mismatch analysis is always performed after a full
	  kernel build, and enabling this option causes the following
	  additional steps to occur:
	  - Add the option -fno-inline-functions-called-once to gcc commands.
	    When inlining a function annotated with __init in a non-init
	    function, we would lose the section information and thus
	    the analysis would not catch the illegal reference.
	    This option tells gcc to inline less (but it does result in
	    a larger kernel).
	  - Run the section mismatch analysis for each module/built-in.o file.
	    When we run the section mismatch analysis on vmlinux.o, we
	    lose valueble information about where the mismatch was
	    introduced.
	    Running the analysis for each module/built-in.o file
	    tells where the mismatch happens much closer to the
	    source. The drawback is that the same mismatch is
	    reported at least twice.
	  - Enable verbose reporting from modpost in order to help resolve
	    the section mismatches that are reported.

config SECTION_MISMATCH_WARN_ONLY
	bool "Make section mismatch errors non-fatal"
	default y
	help
	  If you say N here, the build process will fail if there are any
	  section mismatch, instead of just throwing warnings.

	  If unsure, say Y.

#
# Select this config option from the architecture Kconfig, if it
# is preferred to always offer frame pointers as a config
# option on the architecture (regardless of KERNEL_DEBUG):
#
config ARCH_WANT_FRAME_POINTERS
	bool
	help

config FRAME_POINTER
	bool "Compile the kernel with frame pointers"
	depends on DEBUG_KERNEL && \
		(CRIS || M68K || FRV || UML || \
		 AVR32 || SUPERH || BLACKFIN || MN10300 || METAG) || \
		ARCH_WANT_FRAME_POINTERS
	default y if (DEBUG_INFO && UML) || ARCH_WANT_FRAME_POINTERS
	help
	  If you say Y here the resulting kernel image will be slightly
	  larger and slower, but it gives very useful debugging information
	  in case of kernel bugs. (precise oopses/stacktraces/warnings)

config DEBUG_FORCE_WEAK_PER_CPU
	bool "Force weak per-cpu definitions"
	depends on DEBUG_KERNEL
	help
	  s390 and alpha require percpu variables in modules to be
	  defined weak to work around addressing range issue which
	  puts the following two restrictions on percpu variable
	  definitions.

	  1. percpu symbols must be unique whether static or not
	  2. percpu variables can't be defined inside a function

	  To ensure that generic code follows the above rules, this
	  option forces all percpu variables to be defined as weak.

endmenu # "Compiler options"

config MAGIC_SYSRQ
	bool "Magic SysRq key"
	depends on !UML
	help
	  If you say Y here, you will have some control over the system even
	  if the system crashes for example during kernel debugging (e.g., you
	  will be able to flush the buffer cache to disk, reboot the system
	  immediately or dump some status information). This is accomplished
	  by pressing various keys while holding SysRq (Alt+PrintScreen). It
	  also works on a serial console (on PC hardware at least), if you
	  send a BREAK and then within 5 seconds a command keypress. The
	  keys are documented in <file:Documentation/sysrq.txt>. Don't say Y
	  unless you really know what this hack does.

config MAGIC_SYSRQ_DEFAULT_ENABLE
	hex "Enable magic SysRq key functions by default"
	depends on MAGIC_SYSRQ
	default 0x1
	help
	  Specifies which SysRq key functions are enabled by default.
	  This may be set to 1 or 0 to enable or disable them all, or
	  to a bitmask as described in Documentation/sysrq.txt.

config DEBUG_KERNEL
	bool "Kernel debugging"
	help
	  Say Y here if you are developing drivers or trying to debug and
	  identify kernel problems.

menu "Memory Debugging"

source mm/Kconfig.debug

config DEBUG_OBJECTS
	bool "Debug object operations"
	depends on DEBUG_KERNEL
	help
	  If you say Y here, additional code will be inserted into the
	  kernel to track the life time of various objects and validate
	  the operations on those objects.

config DEBUG_OBJECTS_SELFTEST
	bool "Debug objects selftest"
	depends on DEBUG_OBJECTS
	help
	  This enables the selftest of the object debug code.

config DEBUG_OBJECTS_FREE
	bool "Debug objects in freed memory"
	depends on DEBUG_OBJECTS
	help
	  This enables checks whether a k/v free operation frees an area
	  which contains an object which has not been deactivated
	  properly. This can make kmalloc/kfree-intensive workloads
	  much slower.

config DEBUG_OBJECTS_TIMERS
	bool "Debug timer objects"
	depends on DEBUG_OBJECTS
	help
	  If you say Y here, additional code will be inserted into the
	  timer routines to track the life time of timer objects and
	  validate the timer operations.

config DEBUG_OBJECTS_WORK
	bool "Debug work objects"
	depends on DEBUG_OBJECTS
	help
	  If you say Y here, additional code will be inserted into the
	  work queue routines to track the life time of work objects and
	  validate the work operations.

config DEBUG_OBJECTS_RCU_HEAD
	bool "Debug RCU callbacks objects"
	depends on DEBUG_OBJECTS
	help
	  Enable this to turn on debugging of RCU list heads (call_rcu() usage).

config DEBUG_OBJECTS_PERCPU_COUNTER
	bool "Debug percpu counter objects"
	depends on DEBUG_OBJECTS
	help
	  If you say Y here, additional code will be inserted into the
	  percpu counter routines to track the life time of percpu counter
	  objects and validate the percpu counter operations.

config DEBUG_OBJECTS_ENABLE_DEFAULT
	int "debug_objects bootup default value (0-1)"
        range 0 1
        default "1"
        depends on DEBUG_OBJECTS
        help
          Debug objects boot parameter default value

config DEBUG_SLAB
	bool "Debug slab memory allocations"
	depends on DEBUG_KERNEL && SLAB && !KMEMCHECK
	help
	  Say Y here to have the kernel do limited verification on memory
	  allocation as well as poisoning memory on free to catch use of freed
	  memory. This can make kmalloc/kfree-intensive workloads much slower.

config DEBUG_SLAB_LEAK
	bool "Memory leak debugging"
	depends on DEBUG_SLAB

config SLUB_DEBUG_ON
	bool "SLUB debugging on by default"
	depends on SLUB && SLUB_DEBUG && !KMEMCHECK
	default n
	help
	  Boot with debugging on by default. SLUB boots by default with
	  the runtime debug capabilities switched off. Enabling this is
	  equivalent to specifying the "slub_debug" parameter on boot.
	  There is no support for more fine grained debug control like
	  possible with slub_debug=xxx. SLUB debugging may be switched
	  off in a kernel built with CONFIG_SLUB_DEBUG_ON by specifying
	  "slub_debug=-".

config SLUB_STATS
	default n
	bool "Enable SLUB performance statistics"
	depends on SLUB && SYSFS
	help
	  SLUB statistics are useful to debug SLUBs allocation behavior in
	  order find ways to optimize the allocator. This should never be
	  enabled for production use since keeping statistics slows down
	  the allocator by a few percentage points. The slabinfo command
	  supports the determination of the most active slabs to figure
	  out which slabs are relevant to a particular load.
	  Try running: slabinfo -DA

config HAVE_DEBUG_KMEMLEAK
	bool

config DEBUG_KMEMLEAK
	bool "Kernel memory leak detector"
	depends on DEBUG_KERNEL && HAVE_DEBUG_KMEMLEAK
	select DEBUG_FS
	select STACKTRACE if STACKTRACE_SUPPORT
	select KALLSYMS
	select CRC32
	help
	  Say Y here if you want to enable the memory leak
	  detector. The memory allocation/freeing is traced in a way
	  similar to the Boehm's conservative garbage collector, the
	  difference being that the orphan objects are not freed but
	  only shown in /sys/kernel/debug/kmemleak. Enabling this
	  feature will introduce an overhead to memory
	  allocations. See Documentation/kmemleak.txt for more
	  details.

	  Enabling DEBUG_SLAB or SLUB_DEBUG may increase the chances
	  of finding leaks due to the slab objects poisoning.

	  In order to access the kmemleak file, debugfs needs to be
	  mounted (usually at /sys/kernel/debug).

config DEBUG_KMEMLEAK_EARLY_LOG_SIZE
	int "Maximum kmemleak early log entries"
	depends on DEBUG_KMEMLEAK
	range 200 40000
	default 400
	help
	  Kmemleak must track all the memory allocations to avoid
	  reporting false positives. Since memory may be allocated or
	  freed before kmemleak is initialised, an early log buffer is
	  used to store these actions. If kmemleak reports "early log
	  buffer exceeded", please increase this value.

config DEBUG_KMEMLEAK_TEST
	tristate "Simple test for the kernel memory leak detector"
	depends on DEBUG_KMEMLEAK && m
	help
	  This option enables a module that explicitly leaks memory.

	  If unsure, say N.

config DEBUG_KMEMLEAK_DEFAULT_OFF
	bool "Default kmemleak to off"
	depends on DEBUG_KMEMLEAK
	help
	  Say Y here to disable kmemleak by default. It can then be enabled
	  on the command line via kmemleak=on.

config DEBUG_STACK_USAGE
	bool "Stack utilization instrumentation"
	depends on DEBUG_KERNEL && !IA64 && !PARISC && !METAG
	help
	  Enables the display of the minimum amount of free stack which each
	  task has ever had available in the sysrq-T and sysrq-P debug output.

	  This option will slow down process creation somewhat.

config DEBUG_VM
	bool "Debug VM"
	depends on DEBUG_KERNEL
	help
	  Enable this to turn on extended checks in the virtual-memory system
          that may impact performance.

	  If unsure, say N.

config DEBUG_VM_VMACACHE
	bool "Debug VMA caching"
	depends on DEBUG_VM
	help
	  Enable this to turn on VMA caching debug information. Doing so
	  can cause significant overhead, so only enable it in non-production
	  environments.

	  If unsure, say N.

config DEBUG_VM_RB
	bool "Debug VM red-black trees"
	depends on DEBUG_VM
	help
	  Enable VM red-black tree debugging information and extra validations.

	  If unsure, say N.

config DEBUG_VM_PGFLAGS
	bool "Debug page-flags operations"
	depends on DEBUG_VM
	help
	  Enables extra validation on page flags operations.

	  If unsure, say N.

config DEBUG_VIRTUAL
	bool "Debug VM translations"
	depends on DEBUG_KERNEL && X86
	help
	  Enable some costly sanity checks in virtual to page code. This can
	  catch mistakes with virt_to_page() and friends.

	  If unsure, say N.

config DEBUG_NOMMU_REGIONS
	bool "Debug the global anon/private NOMMU mapping region tree"
	depends on DEBUG_KERNEL && !MMU
	help
	  This option causes the global tree of anonymous and private mapping
	  regions to be regularly checked for invalid topology.

config DEBUG_MEMORY_INIT
	bool "Debug memory initialisation" if EXPERT
	default !EXPERT
	help
	  Enable this for additional checks during memory initialisation.
	  The sanity checks verify aspects of the VM such as the memory model
	  and other information provided by the architecture. Verbose
	  information will be printed at KERN_DEBUG loglevel depending
	  on the mminit_loglevel= command-line option.

	  If unsure, say Y

config MEMORY_NOTIFIER_ERROR_INJECT
	tristate "Memory hotplug notifier error injection module"
	depends on MEMORY_HOTPLUG_SPARSE && NOTIFIER_ERROR_INJECTION
	help
	  This option provides the ability to inject artificial errors to
	  memory hotplug notifier chain callbacks.  It is controlled through
	  debugfs interface under /sys/kernel/debug/notifier-error-inject/memory

	  If the notifier call chain should be failed with some events
	  notified, write the error code to "actions/<notifier event>/error".

	  Example: Inject memory hotplug offline error (-12 == -ENOMEM)

	  # cd /sys/kernel/debug/notifier-error-inject/memory
	  # echo -12 > actions/MEM_GOING_OFFLINE/error
	  # echo offline > /sys/devices/system/memory/memoryXXX/state
	  bash: echo: write error: Cannot allocate memory

	  To compile this code as a module, choose M here: the module will
	  be called memory-notifier-error-inject.

	  If unsure, say N.

config DEBUG_PER_CPU_MAPS
	bool "Debug access to per_cpu maps"
	depends on DEBUG_KERNEL
	depends on SMP
	help
	  Say Y to verify that the per_cpu map being accessed has
	  been set up. This adds a fair amount of code to kernel memory
	  and decreases performance.

	  Say N if unsure.

config DEBUG_HIGHMEM
	bool "Highmem debugging"
	depends on DEBUG_KERNEL && HIGHMEM
	help
	  This option enables additional error checking for high memory
	  systems.  Disable for production systems.

config HAVE_DEBUG_STACKOVERFLOW
	bool

config DEBUG_STACKOVERFLOW
	bool "Check for stack overflows"
	depends on DEBUG_KERNEL && HAVE_DEBUG_STACKOVERFLOW
	---help---
	  Say Y here if you want to check for overflows of kernel, IRQ
	  and exception stacks (if your architecture uses them). This
	  option will show detailed messages if free stack space drops
	  below a certain limit.

	  These kinds of bugs usually occur when call-chains in the
	  kernel get too deep, especially when interrupts are
	  involved.

	  Use this in cases where you see apparently random memory
	  corruption, especially if it appears in 'struct thread_info'

	  If in doubt, say "N".

source "lib/Kconfig.kmemcheck"

source "lib/Kconfig.kasan"

endmenu # "Memory Debugging"

config DEBUG_SHIRQ
	bool "Debug shared IRQ handlers"
	depends on DEBUG_KERNEL
	help
	  Enable this to generate a spurious interrupt as soon as a shared
	  interrupt handler is registered, and just before one is deregistered.
	  Drivers ought to be able to handle interrupts coming in at those
	  points; some don't and need to be caught.

menu "Debug Lockups and Hangs"

config LOCKUP_DETECTOR
	bool "Detect Hard and Soft Lockups"
	depends on DEBUG_KERNEL && !S390
	help
	  Say Y here to enable the kernel to act as a watchdog to detect
	  hard and soft lockups.

	  Softlockups are bugs that cause the kernel to loop in kernel
	  mode for more than 20 seconds, without giving other tasks a
	  chance to run.  The current stack trace is displayed upon
	  detection and the system will stay locked up.

	  Hardlockups are bugs that cause the CPU to loop in kernel mode
	  for more than 10 seconds, without letting other interrupts have a
	  chance to run.  The current stack trace is displayed upon detection
	  and the system will stay locked up.

	  The overhead should be minimal.  A periodic hrtimer runs to
	  generate interrupts and kick the watchdog task every 4 seconds.
	  An NMI is generated every 10 seconds or so to check for hardlockups.

	  The frequency of hrtimer and NMI events and the soft and hard lockup
	  thresholds can be controlled through the sysctl watchdog_thresh.

config HARDLOCKUP_DETECTOR
	def_bool y
	depends on LOCKUP_DETECTOR && !HAVE_NMI_WATCHDOG
	depends on PERF_EVENTS && HAVE_PERF_EVENTS_NMI

config BOOTPARAM_HARDLOCKUP_PANIC
	bool "Panic (Reboot) On Hard Lockups"
	depends on HARDLOCKUP_DETECTOR
	help
	  Say Y here to enable the kernel to panic on "hard lockups",
	  which are bugs that cause the kernel to loop in kernel
	  mode with interrupts disabled for more than 10 seconds (configurable
	  using the watchdog_thresh sysctl).

	  Say N if unsure.

config BOOTPARAM_HARDLOCKUP_PANIC_VALUE
	int
	depends on HARDLOCKUP_DETECTOR
	range 0 1
	default 0 if !BOOTPARAM_HARDLOCKUP_PANIC
	default 1 if BOOTPARAM_HARDLOCKUP_PANIC

config BOOTPARAM_SOFTLOCKUP_PANIC
	bool "Panic (Reboot) On Soft Lockups"
	depends on LOCKUP_DETECTOR
	help
	  Say Y here to enable the kernel to panic on "soft lockups",
	  which are bugs that cause the kernel to loop in kernel
	  mode for more than 20 seconds (configurable using the watchdog_thresh
	  sysctl), without giving other tasks a chance to run.

	  The panic can be used in combination with panic_timeout,
	  to cause the system to reboot automatically after a
	  lockup has been detected. This feature is useful for
	  high-availability systems that have uptime guarantees and
	  where a lockup must be resolved ASAP.

	  Say N if unsure.

config BOOTPARAM_SOFTLOCKUP_PANIC_VALUE
	int
	depends on LOCKUP_DETECTOR
	range 0 1
	default 0 if !BOOTPARAM_SOFTLOCKUP_PANIC
	default 1 if BOOTPARAM_SOFTLOCKUP_PANIC

config DETECT_HUNG_TASK
	bool "Detect Hung Tasks"
	depends on DEBUG_KERNEL
	default LOCKUP_DETECTOR
	help
	  Say Y here to enable the kernel to detect "hung tasks",
	  which are bugs that cause the task to be stuck in
	  uninterruptible "D" state indefinitiley.

	  When a hung task is detected, the kernel will print the
	  current stack trace (which you should report), but the
	  task will stay in uninterruptible state. If lockdep is
	  enabled then all held locks will also be reported. This
	  feature has negligible overhead.

config DEFAULT_HUNG_TASK_TIMEOUT
	int "Default timeout for hung task detection (in seconds)"
	depends on DETECT_HUNG_TASK
	default 120
	help
	  This option controls the default timeout (in seconds) used
	  to determine when a task has become non-responsive and should
	  be considered hung.

	  It can be adjusted at runtime via the kernel.hung_task_timeout_secs
	  sysctl or by writing a value to
	  /proc/sys/kernel/hung_task_timeout_secs.

	  A timeout of 0 disables the check.  The default is two minutes.
	  Keeping the default should be fine in most cases.

config BOOTPARAM_HUNG_TASK_PANIC
	bool "Panic (Reboot) On Hung Tasks"
	depends on DETECT_HUNG_TASK
	help
	  Say Y here to enable the kernel to panic on "hung tasks",
	  which are bugs that cause the kernel to leave a task stuck
	  in uninterruptible "D" state.

	  The panic can be used in combination with panic_timeout,
	  to cause the system to reboot automatically after a
	  hung task has been detected. This feature is useful for
	  high-availability systems that have uptime guarantees and
	  where a hung tasks must be resolved ASAP.

	  Say N if unsure.

config BOOTPARAM_HUNG_TASK_PANIC_VALUE
	int
	depends on DETECT_HUNG_TASK
	range 0 1
	default 0 if !BOOTPARAM_HUNG_TASK_PANIC
	default 1 if BOOTPARAM_HUNG_TASK_PANIC

config WQ_WATCHDOG
	bool "Detect Workqueue Stalls"
	depends on DEBUG_KERNEL
	help
	  Say Y here to enable stall detection on workqueues.  If a
	  worker pool doesn't make forward progress on a pending work
	  item for over a given amount of time, 30s by default, a
	  warning message is printed along with dump of workqueue
	  state.  This can be configured through kernel parameter
	  "workqueue.watchdog_thresh" and its sysfs counterpart.

endmenu # "Debug lockups and hangs"

config PANIC_ON_OOPS
	bool "Panic on Oops"
	help
	  Say Y here to enable the kernel to panic when it oopses. This
	  has the same effect as setting oops=panic on the kernel command
	  line.

	  This feature is useful to ensure that the kernel does not do
	  anything erroneous after an oops which could result in data
	  corruption or other issues.

	  Say N if unsure.

config PANIC_ON_OOPS_VALUE
	int
	range 0 1
	default 0 if !PANIC_ON_OOPS
	default 1 if PANIC_ON_OOPS

config PANIC_TIMEOUT
	int "panic timeout"
	default 0
	help
	  Set the timeout value (in seconds) until a reboot occurs when the
	  the kernel panics. If n = 0, then we wait forever. A timeout
	  value n > 0 will wait n seconds before rebooting, while a timeout
	  value n < 0 will reboot immediately.

config SCHED_DEBUG
	bool "Collect scheduler debugging info"
	depends on DEBUG_KERNEL && PROC_FS
	default y
	help
	  If you say Y here, the /proc/sched_debug file will be provided
	  that can help debug the scheduler. The runtime overhead of this
	  option is minimal.

config SCHED_INFO
	bool
	default n

config SCHEDSTATS
	bool "Collect scheduler statistics"
	depends on DEBUG_KERNEL && PROC_FS
	select SCHED_INFO
	help
	  If you say Y here, additional code will be inserted into the
	  scheduler and related routines to collect statistics about
	  scheduler behavior and provide them in /proc/schedstat.  These
	  stats may be useful for both tuning and debugging the scheduler
	  If you aren't debugging the scheduler or trying to tune a specific
	  application, you can say N to avoid the very slight overhead
	  this adds.

config SCHED_STACK_END_CHECK
	bool "Detect stack corruption on calls to schedule()"
	depends on DEBUG_KERNEL
	default n
	help
	  This option checks for a stack overrun on calls to schedule().
	  If the stack end location is found to be over written always panic as
	  the content of the corrupted region can no longer be trusted.
	  This is to ensure no erroneous behaviour occurs which could result in
	  data corruption or a sporadic crash at a later stage once the region
	  is examined. The runtime overhead introduced is minimal.

config DEBUG_TIMEKEEPING
	bool "Enable extra timekeeping sanity checking"
	help
	  This option will enable additional timekeeping sanity checks
	  which may be helpful when diagnosing issues where timekeeping
	  problems are suspected.

	  This may include checks in the timekeeping hotpaths, so this
	  option may have a (very small) performance impact to some
	  workloads.

	  If unsure, say N.

config TIMER_STATS
	bool "Collect kernel timers statistics"
	depends on DEBUG_KERNEL && PROC_FS
	help
	  If you say Y here, additional code will be inserted into the
	  timer routines to collect statistics about kernel timers being
	  reprogrammed. The statistics can be read from /proc/timer_stats.
	  The statistics collection is started by writing 1 to /proc/timer_stats,
	  writing 0 stops it. This feature is useful to collect information
	  about timer usage patterns in kernel and userspace. This feature
	  is lightweight if enabled in the kernel config but not activated
	  (it defaults to deactivated on bootup and will only be activated
	  if some application like powertop activates it explicitly).

config DEBUG_PREEMPT
	bool "Debug preemptible kernel"
	depends on DEBUG_KERNEL && PREEMPT && TRACE_IRQFLAGS_SUPPORT
	default y
	help
	  If you say Y here then the kernel will use a debug variant of the
	  commonly used smp_processor_id() function and will print warnings
	  if kernel code uses it in a preemption-unsafe way. Also, the kernel
	  will detect preemption count underflows.

menu "Lock Debugging (spinlocks, mutexes, etc...)"

config DEBUG_RT_MUTEXES
	bool "RT Mutex debugging, deadlock detection"
	depends on DEBUG_KERNEL && RT_MUTEXES
	help
	 This allows rt mutex semantics violations and rt mutex related
	 deadlocks (lockups) to be detected and reported automatically.

config DEBUG_SPINLOCK
	bool "Spinlock and rw-lock debugging: basic checks"
	depends on DEBUG_KERNEL
	select UNINLINE_SPIN_UNLOCK
	help
	  Say Y here and build SMP to catch missing spinlock initialization
	  and certain other kinds of spinlock errors commonly made.  This is
	  best used in conjunction with the NMI watchdog so that spinlock
	  deadlocks are also debuggable.

config DEBUG_MUTEXES
	bool "Mutex debugging: basic checks"
	depends on DEBUG_KERNEL
	help
	 This feature allows mutex semantics violations to be detected and
	 reported.

config DEBUG_WW_MUTEX_SLOWPATH
	bool "Wait/wound mutex debugging: Slowpath testing"
	depends on DEBUG_KERNEL && TRACE_IRQFLAGS_SUPPORT && STACKTRACE_SUPPORT && LOCKDEP_SUPPORT
	select DEBUG_LOCK_ALLOC
	select DEBUG_SPINLOCK
	select DEBUG_MUTEXES
	help
	 This feature enables slowpath testing for w/w mutex users by
	 injecting additional -EDEADLK wound/backoff cases. Together with
	 the full mutex checks enabled with (CONFIG_PROVE_LOCKING) this
	 will test all possible w/w mutex interface abuse with the
	 exception of simply not acquiring all the required locks.
	 Note that this feature can introduce significant overhead, so
	 it really should not be enabled in a production or distro kernel,
	 even a debug kernel.  If you are a driver writer, enable it.  If
	 you are a distro, do not.

config DEBUG_LOCK_ALLOC
	bool "Lock debugging: detect incorrect freeing of live locks"
	depends on DEBUG_KERNEL && TRACE_IRQFLAGS_SUPPORT && STACKTRACE_SUPPORT && LOCKDEP_SUPPORT
	select DEBUG_SPINLOCK
	select DEBUG_MUTEXES
	select LOCKDEP
	help
	 This feature will check whether any held lock (spinlock, rwlock,
	 mutex or rwsem) is incorrectly freed by the kernel, via any of the
	 memory-freeing routines (kfree(), kmem_cache_free(), free_pages(),
	 vfree(), etc.), whether a live lock is incorrectly reinitialized via
	 spin_lock_init()/mutex_init()/etc., or whether there is any lock
	 held during task exit.

config PROVE_LOCKING
	bool "Lock debugging: prove locking correctness"
	depends on DEBUG_KERNEL && TRACE_IRQFLAGS_SUPPORT && STACKTRACE_SUPPORT && LOCKDEP_SUPPORT
	select LOCKDEP
	select DEBUG_SPINLOCK
	select DEBUG_MUTEXES
	select DEBUG_LOCK_ALLOC
	select TRACE_IRQFLAGS
	default n
	help
	 This feature enables the kernel to prove that all locking
	 that occurs in the kernel runtime is mathematically
	 correct: that under no circumstance could an arbitrary (and
	 not yet triggered) combination of observed locking
	 sequences (on an arbitrary number of CPUs, running an
	 arbitrary number of tasks and interrupt contexts) cause a
	 deadlock.

	 In short, this feature enables the kernel to report locking
	 related deadlocks before they actually occur.

	 The proof does not depend on how hard and complex a
	 deadlock scenario would be to trigger: how many
	 participant CPUs, tasks and irq-contexts would be needed
	 for it to trigger. The proof also does not depend on
	 timing: if a race and a resulting deadlock is possible
	 theoretically (no matter how unlikely the race scenario
	 is), it will be proven so and will immediately be
	 reported by the kernel (once the event is observed that
	 makes the deadlock theoretically possible).

	 If a deadlock is impossible (i.e. the locking rules, as
	 observed by the kernel, are mathematically correct), the
	 kernel reports nothing.

	 NOTE: this feature can also be enabled for rwlocks, mutexes
	 and rwsems - in which case all dependencies between these
	 different locking variants are observed and mapped too, and
	 the proof of observed correctness is also maintained for an
	 arbitrary combination of these separate locking variants.

	 For more details, see Documentation/locking/lockdep-design.txt.

config LOCKDEP
	bool
	depends on DEBUG_KERNEL && TRACE_IRQFLAGS_SUPPORT && STACKTRACE_SUPPORT && LOCKDEP_SUPPORT
	select STACKTRACE
	select FRAME_POINTER if !MIPS && !PPC && !ARM_UNWIND && !S390 && !MICROBLAZE && !ARC && !SCORE
	select KALLSYMS
	select KALLSYMS_ALL

config LOCK_STAT
	bool "Lock usage statistics"
	depends on DEBUG_KERNEL && TRACE_IRQFLAGS_SUPPORT && STACKTRACE_SUPPORT && LOCKDEP_SUPPORT
	select LOCKDEP
	select DEBUG_SPINLOCK
	select DEBUG_MUTEXES
	select DEBUG_LOCK_ALLOC
	default n
	help
	 This feature enables tracking lock contention points

	 For more details, see Documentation/locking/lockstat.txt

	 This also enables lock events required by "perf lock",
	 subcommand of perf.
	 If you want to use "perf lock", you also need to turn on
	 CONFIG_EVENT_TRACING.

	 CONFIG_LOCK_STAT defines "contended" and "acquired" lock events.
	 (CONFIG_LOCKDEP defines "acquire" and "release" events.)

config DEBUG_LOCKDEP
	bool "Lock dependency engine debugging"
	depends on DEBUG_KERNEL && LOCKDEP
	help
	  If you say Y here, the lock dependency engine will do
	  additional runtime checks to debug itself, at the price
	  of more runtime overhead.

config DEBUG_ATOMIC_SLEEP
	bool "Sleep inside atomic section checking"
	select PREEMPT_COUNT
	depends on DEBUG_KERNEL
	help
	  If you say Y here, various routines which may sleep will become very
	  noisy if they are called inside atomic sections: when a spinlock is
	  held, inside an rcu read side critical section, inside preempt disabled
	  sections, inside an interrupt, etc...

config DEBUG_LOCKING_API_SELFTESTS
	bool "Locking API boot-time self-tests"
	depends on DEBUG_KERNEL
	help
	  Say Y here if you want the kernel to run a short self-test during
	  bootup. The self-test checks whether common types of locking bugs
	  are detected by debugging mechanisms or not. (if you disable
	  lock debugging then those bugs wont be detected of course.)
	  The following locking APIs are covered: spinlocks, rwlocks,
	  mutexes and rwsems.

config LOCK_TORTURE_TEST
	tristate "torture tests for locking"
	depends on DEBUG_KERNEL
	select TORTURE_TEST
	default n
	help
	  This option provides a kernel module that runs torture tests
	  on kernel locking primitives.  The kernel module may be built
	  after the fact on the running kernel to be tested, if desired.

	  Say Y here if you want kernel locking-primitive torture tests
	  to be built into the kernel.
	  Say M if you want these torture tests to build as a module.
	  Say N if you are unsure.

endmenu # lock debugging

config TRACE_IRQFLAGS
	bool
	help
	  Enables hooks to interrupt enabling and disabling for
	  either tracing or lock debugging.

config STACKTRACE
	bool "Stack backtrace support"
	depends on STACKTRACE_SUPPORT
	help
	  This option causes the kernel to create a /proc/pid/stack for
	  every process, showing its current stack trace.
	  It is also used by various kernel debugging features that require
	  stack trace generation.

config DEBUG_KOBJECT
	bool "kobject debugging"
	depends on DEBUG_KERNEL
	help
	  If you say Y here, some extra kobject debugging messages will be sent
	  to the syslog. 

config DEBUG_KOBJECT_RELEASE
	bool "kobject release debugging"
	depends on DEBUG_OBJECTS_TIMERS
	help
	  kobjects are reference counted objects.  This means that their
	  last reference count put is not predictable, and the kobject can
	  live on past the point at which a driver decides to drop it's
	  initial reference to the kobject gained on allocation.  An
	  example of this would be a struct device which has just been
	  unregistered.

	  However, some buggy drivers assume that after such an operation,
	  the memory backing the kobject can be immediately freed.  This
	  goes completely against the principles of a refcounted object.

	  If you say Y here, the kernel will delay the release of kobjects
	  on the last reference count to improve the visibility of this
	  kind of kobject release bug.

config HAVE_DEBUG_BUGVERBOSE
	bool

config DEBUG_BUGVERBOSE
	bool "Verbose BUG() reporting (adds 70K)" if DEBUG_KERNEL && EXPERT
	depends on BUG && (GENERIC_BUG || HAVE_DEBUG_BUGVERBOSE)
	default y
	help
	  Say Y here to make BUG() panics output the file name and line number
	  of the BUG call as well as the EIP and oops trace.  This aids
	  debugging but costs about 70-100K of memory.

config DEBUG_LIST
	bool "Debug linked list manipulation"
	depends on DEBUG_KERNEL
	help
	  Enable this to turn on extended checks in the linked-list
	  walking routines.

	  If unsure, say N.

config DEBUG_PI_LIST
	bool "Debug priority linked list manipulation"
	depends on DEBUG_KERNEL
	help
	  Enable this to turn on extended checks in the priority-ordered
	  linked-list (plist) walking routines.  This checks the entire
	  list multiple times during each manipulation.

	  If unsure, say N.

config DEBUG_SG
	bool "Debug SG table operations"
	depends on DEBUG_KERNEL
	help
	  Enable this to turn on checks on scatter-gather tables. This can
	  help find problems with drivers that do not properly initialize
	  their sg tables.

	  If unsure, say N.

config DEBUG_NOTIFIERS
	bool "Debug notifier call chains"
	depends on DEBUG_KERNEL
	help
	  Enable this to turn on sanity checking for notifier call chains.
	  This is most useful for kernel developers to make sure that
	  modules properly unregister themselves from notifier chains.
	  This is a relatively cheap check but if you care about maximum
	  performance, say N.

config DEBUG_CREDENTIALS
	bool "Debug credential management"
	depends on DEBUG_KERNEL
	help
	  Enable this to turn on some debug checking for credential
	  management.  The additional code keeps track of the number of
	  pointers from task_structs to any given cred struct, and checks to
	  see that this number never exceeds the usage count of the cred
	  struct.

	  Furthermore, if SELinux is enabled, this also checks that the
	  security pointer in the cred struct is never seen to be invalid.

	  If unsure, say N.

menu "RCU Debugging"

config PROVE_RCU
	def_bool PROVE_LOCKING

config PROVE_RCU_REPEATEDLY
	bool "RCU debugging: don't disable PROVE_RCU on first splat"
	depends on PROVE_RCU
	default n
	help
	 By itself, PROVE_RCU will disable checking upon issuing the
	 first warning (or "splat").  This feature prevents such
	 disabling, allowing multiple RCU-lockdep warnings to be printed
	 on a single reboot.

	 Say Y to allow multiple RCU-lockdep warnings per boot.

	 Say N if you are unsure.

config SPARSE_RCU_POINTER
	bool "RCU debugging: sparse-based checks for pointer usage"
	default n
	help
	 This feature enables the __rcu sparse annotation for
	 RCU-protected pointers.  This annotation will cause sparse
	 to flag any non-RCU used of annotated pointers.  This can be
	 helpful when debugging RCU usage.  Please note that this feature
	 is not intended to enforce code cleanliness; it is instead merely
	 a debugging aid.

	 Say Y to make sparse flag questionable use of RCU-protected pointers

	 Say N if you are unsure.

config TORTURE_TEST
	tristate
	default n

config RCU_TORTURE_TEST
	tristate "torture tests for RCU"
	depends on DEBUG_KERNEL
	select TORTURE_TEST
	select SRCU
	select TASKS_RCU
	default n
	help
	  This option provides a kernel module that runs torture tests
	  on the RCU infrastructure.  The kernel module may be built
	  after the fact on the running kernel to be tested, if desired.

	  Say Y here if you want RCU torture tests to be built into
	  the kernel.
	  Say M if you want the RCU torture tests to build as a module.
	  Say N if you are unsure.

config RCU_TORTURE_TEST_RUNNABLE
	bool "torture tests for RCU runnable by default"
	depends on RCU_TORTURE_TEST = y
	default n
	help
	  This option provides a way to build the RCU torture tests
	  directly into the kernel without them starting up at boot
	  time.  You can use /proc/sys/kernel/rcutorture_runnable
	  to manually override this setting.  This /proc file is
	  available only when the RCU torture tests have been built
	  into the kernel.

	  Say Y here if you want the RCU torture tests to start during
	  boot (you probably don't).
	  Say N here if you want the RCU torture tests to start only
	  after being manually enabled via /proc.

config RCU_TORTURE_TEST_SLOW_PREINIT
	bool "Slow down RCU grace-period pre-initialization to expose races"
	depends on RCU_TORTURE_TEST
	help
	  This option delays grace-period pre-initialization (the
	  propagation of CPU-hotplug changes up the rcu_node combining
	  tree) for a few jiffies between initializing each pair of
	  consecutive rcu_node structures.  This helps to expose races
	  involving grace-period pre-initialization, in other words, it
	  makes your kernel less stable.  It can also greatly increase
	  grace-period latency, especially on systems with large numbers
	  of CPUs.  This is useful when torture-testing RCU, but in
	  almost no other circumstance.

	  Say Y here if you want your system to crash and hang more often.
	  Say N if you want a sane system.

config RCU_TORTURE_TEST_SLOW_PREINIT_DELAY
	int "How much to slow down RCU grace-period pre-initialization"
	range 0 5
	default 3
	depends on RCU_TORTURE_TEST_SLOW_PREINIT
	help
	  This option specifies the number of jiffies to wait between
	  each rcu_node structure pre-initialization step.

config RCU_TORTURE_TEST_SLOW_INIT
	bool "Slow down RCU grace-period initialization to expose races"
	depends on RCU_TORTURE_TEST
	help
	  This option delays grace-period initialization for a few
	  jiffies between initializing each pair of consecutive
	  rcu_node structures.	This helps to expose races involving
	  grace-period initialization, in other words, it makes your
	  kernel less stable.  It can also greatly increase grace-period
	  latency, especially on systems with large numbers of CPUs.
	  This is useful when torture-testing RCU, but in almost no
	  other circumstance.

	  Say Y here if you want your system to crash and hang more often.
	  Say N if you want a sane system.

config RCU_TORTURE_TEST_SLOW_INIT_DELAY
	int "How much to slow down RCU grace-period initialization"
	range 0 5
	default 3
	depends on RCU_TORTURE_TEST_SLOW_INIT
	help
	  This option specifies the number of jiffies to wait between
	  each rcu_node structure initialization.

config RCU_TORTURE_TEST_SLOW_CLEANUP
	bool "Slow down RCU grace-period cleanup to expose races"
	depends on RCU_TORTURE_TEST
	help
	  This option delays grace-period cleanup for a few jiffies
	  between cleaning up each pair of consecutive rcu_node
	  structures.  This helps to expose races involving grace-period
	  cleanup, in other words, it makes your kernel less stable.
	  It can also greatly increase grace-period latency, especially
	  on systems with large numbers of CPUs.  This is useful when
	  torture-testing RCU, but in almost no other circumstance.

	  Say Y here if you want your system to crash and hang more often.
	  Say N if you want a sane system.

config RCU_TORTURE_TEST_SLOW_CLEANUP_DELAY
	int "How much to slow down RCU grace-period cleanup"
	range 0 5
	default 3
	depends on RCU_TORTURE_TEST_SLOW_CLEANUP
	help
	  This option specifies the number of jiffies to wait between
	  each rcu_node structure cleanup operation.

config RCU_CPU_STALL_TIMEOUT
	int "RCU CPU stall timeout in seconds"
	depends on RCU_STALL_COMMON
	range 3 300
	default 21
	help
	  If a given RCU grace period extends more than the specified
	  number of seconds, a CPU stall warning is printed.  If the
	  RCU grace period persists, additional CPU stall warnings are
	  printed at more widely spaced intervals.

config RCU_TRACE
	bool "Enable tracing for RCU"
	depends on DEBUG_KERNEL
	select TRACE_CLOCK
	help
	  This option provides tracing in RCU which presents stats
	  in debugfs for debugging RCU implementation.

	  Say Y here if you want to enable RCU tracing
	  Say N if you are unsure.

config RCU_EQS_DEBUG
	bool "Provide debugging asserts for adding NO_HZ support to an arch"
	depends on DEBUG_KERNEL
	help
	  This option provides consistency checks in RCU's handling of
	  NO_HZ.  These checks have proven quite helpful in detecting
	  bugs in arch-specific NO_HZ code.

	  Say N here if you need ultimate kernel/user switch latencies
	  Say Y if you are unsure

endmenu # "RCU Debugging"

config DEBUG_BLOCK_EXT_DEVT
        bool "Force extended block device numbers and spread them"
	depends on DEBUG_KERNEL
	depends on BLOCK
	default n
	help
	  BIG FAT WARNING: ENABLING THIS OPTION MIGHT BREAK BOOTING ON
	  SOME DISTRIBUTIONS.  DO NOT ENABLE THIS UNLESS YOU KNOW WHAT
	  YOU ARE DOING.  Distros, please enable this and fix whatever
	  is broken.

	  Conventionally, block device numbers are allocated from
	  predetermined contiguous area.  However, extended block area
	  may introduce non-contiguous block device numbers.  This
	  option forces most block device numbers to be allocated from
	  the extended space and spreads them to discover kernel or
	  userland code paths which assume predetermined contiguous
	  device number allocation.

	  Note that turning on this debug option shuffles all the
	  device numbers for all IDE and SCSI devices including libata
	  ones, so root partition specified using device number
	  directly (via rdev or root=MAJ:MIN) won't work anymore.
	  Textual device names (root=/dev/sdXn) will continue to work.

	  Say N if you are unsure.

config NOTIFIER_ERROR_INJECTION
	tristate "Notifier error injection"
	depends on DEBUG_KERNEL
	select DEBUG_FS
	help
	  This option provides the ability to inject artificial errors to
	  specified notifier chain callbacks. It is useful to test the error
	  handling of notifier call chain failures.

	  Say N if unsure.

config CPU_NOTIFIER_ERROR_INJECT
	tristate "CPU notifier error injection module"
	depends on HOTPLUG_CPU && NOTIFIER_ERROR_INJECTION
	help
	  This option provides a kernel module that can be used to test
	  the error handling of the cpu notifiers by injecting artificial
	  errors to CPU notifier chain callbacks.  It is controlled through
	  debugfs interface under /sys/kernel/debug/notifier-error-inject/cpu

	  If the notifier call chain should be failed with some events
	  notified, write the error code to "actions/<notifier event>/error".

	  Example: Inject CPU offline error (-1 == -EPERM)

	  # cd /sys/kernel/debug/notifier-error-inject/cpu
	  # echo -1 > actions/CPU_DOWN_PREPARE/error
	  # echo 0 > /sys/devices/system/cpu/cpu1/online
	  bash: echo: write error: Operation not permitted

	  To compile this code as a module, choose M here: the module will
	  be called cpu-notifier-error-inject.

	  If unsure, say N.

config PM_NOTIFIER_ERROR_INJECT
	tristate "PM notifier error injection module"
	depends on PM && NOTIFIER_ERROR_INJECTION
	default m if PM_DEBUG
	help
	  This option provides the ability to inject artificial errors to
	  PM notifier chain callbacks.  It is controlled through debugfs
	  interface /sys/kernel/debug/notifier-error-inject/pm

	  If the notifier call chain should be failed with some events
	  notified, write the error code to "actions/<notifier event>/error".

	  Example: Inject PM suspend error (-12 = -ENOMEM)

	  # cd /sys/kernel/debug/notifier-error-inject/pm/
	  # echo -12 > actions/PM_SUSPEND_PREPARE/error
	  # echo mem > /sys/power/state
	  bash: echo: write error: Cannot allocate memory

	  To compile this code as a module, choose M here: the module will
	  be called pm-notifier-error-inject.

	  If unsure, say N.

config OF_RECONFIG_NOTIFIER_ERROR_INJECT
	tristate "OF reconfig notifier error injection module"
	depends on OF_DYNAMIC && NOTIFIER_ERROR_INJECTION
	help
	  This option provides the ability to inject artificial errors to
	  OF reconfig notifier chain callbacks.  It is controlled
	  through debugfs interface under
	  /sys/kernel/debug/notifier-error-inject/OF-reconfig/

	  If the notifier call chain should be failed with some events
	  notified, write the error code to "actions/<notifier event>/error".

	  To compile this code as a module, choose M here: the module will
	  be called of-reconfig-notifier-error-inject.

	  If unsure, say N.

config NETDEV_NOTIFIER_ERROR_INJECT
	tristate "Netdev notifier error injection module"
	depends on NET && NOTIFIER_ERROR_INJECTION
	help
	  This option provides the ability to inject artificial errors to
	  netdevice notifier chain callbacks.  It is controlled through debugfs
	  interface /sys/kernel/debug/notifier-error-inject/netdev

	  If the notifier call chain should be failed with some events
	  notified, write the error code to "actions/<notifier event>/error".

	  Example: Inject netdevice mtu change error (-22 = -EINVAL)

	  # cd /sys/kernel/debug/notifier-error-inject/netdev
	  # echo -22 > actions/NETDEV_CHANGEMTU/error
	  # ip link set eth0 mtu 1024
	  RTNETLINK answers: Invalid argument

	  To compile this code as a module, choose M here: the module will
	  be called netdev-notifier-error-inject.

	  If unsure, say N.

config FAULT_INJECTION
	bool "Fault-injection framework"
	depends on DEBUG_KERNEL
	help
	  Provide fault-injection framework.
	  For more details, see Documentation/fault-injection/.

config FAILSLAB
	bool "Fault-injection capability for kmalloc"
	depends on FAULT_INJECTION
	depends on SLAB || SLUB
	help
	  Provide fault-injection capability for kmalloc.

config FAIL_PAGE_ALLOC
	bool "Fault-injection capabilitiy for alloc_pages()"
	depends on FAULT_INJECTION
	help
	  Provide fault-injection capability for alloc_pages().

config FAIL_MAKE_REQUEST
	bool "Fault-injection capability for disk IO"
	depends on FAULT_INJECTION && BLOCK
	help
	  Provide fault-injection capability for disk IO.

config FAIL_IO_TIMEOUT
	bool "Fault-injection capability for faking disk interrupts"
	depends on FAULT_INJECTION && BLOCK
	help
	  Provide fault-injection capability on end IO handling. This
	  will make the block layer "forget" an interrupt as configured,
	  thus exercising the error handling.

	  Only works with drivers that use the generic timeout handling,
	  for others it wont do anything.

config FAIL_MMC_REQUEST
	bool "Fault-injection capability for MMC IO"
	depends on FAULT_INJECTION_DEBUG_FS && MMC
	help
	  Provide fault-injection capability for MMC IO.
	  This will make the mmc core return data errors. This is
	  useful to test the error handling in the mmc block device
	  and to test how the mmc host driver handles retries from
	  the block device.

config FAIL_FUTEX
	bool "Fault-injection capability for futexes"
	select DEBUG_FS
	depends on FAULT_INJECTION && FUTEX
	help
	  Provide fault-injection capability for futexes.

config FAULT_INJECTION_DEBUG_FS
	bool "Debugfs entries for fault-injection capabilities"
	depends on FAULT_INJECTION && SYSFS && DEBUG_FS
	help
	  Enable configuration of fault-injection capabilities via debugfs.

config FAULT_INJECTION_STACKTRACE_FILTER
	bool "stacktrace filter for fault-injection capabilities"
	depends on FAULT_INJECTION_DEBUG_FS && STACKTRACE_SUPPORT
	depends on !X86_64
	select STACKTRACE
	select FRAME_POINTER if !MIPS && !PPC && !S390 && !MICROBLAZE && !ARM_UNWIND && !ARC && !SCORE
	help
	  Provide stacktrace filter for fault-injection capabilities

config LATENCYTOP
	bool "Latency measuring infrastructure"
	depends on DEBUG_KERNEL
	depends on STACKTRACE_SUPPORT
	depends on PROC_FS
	select FRAME_POINTER if !MIPS && !PPC && !S390 && !MICROBLAZE && !ARM_UNWIND && !ARC
	select KALLSYMS
	select KALLSYMS_ALL
	select STACKTRACE
	select SCHEDSTATS
	select SCHED_DEBUG
	help
	  Enable this option if you want to use the LatencyTOP tool
	  to find out which userspace is blocking on what kernel operations.

config ARCH_HAS_DEBUG_STRICT_USER_COPY_CHECKS
	bool

config DEBUG_STRICT_USER_COPY_CHECKS
	bool "Strict user copy size checks"
	depends on ARCH_HAS_DEBUG_STRICT_USER_COPY_CHECKS
	depends on DEBUG_KERNEL && !TRACE_BRANCH_PROFILING
	help
	  Enabling this option turns a certain set of sanity checks for user
	  copy operations into compile time failures.

	  The copy_from_user() etc checks are there to help test if there
	  are sufficient security checks on the length argument of
	  the copy operation, by having gcc prove that the argument is
	  within bounds.

	  If unsure, say N.

source kernel/trace/Kconfig

menu "Runtime Testing"

config LKDTM
	tristate "Linux Kernel Dump Test Tool Module"
	depends on DEBUG_FS
	depends on BLOCK
	default n
	help
	This module enables testing of the different dumping mechanisms by
	inducing system failures at predefined crash points.
	If you don't need it: say N
	Choose M here to compile this code as a module. The module will be
	called lkdtm.

	Documentation on how to use the module can be found in
	Documentation/fault-injection/provoke-crashes.txt

config TEST_LIST_SORT
	bool "Linked list sorting test"
	depends on DEBUG_KERNEL
	help
	  Enable this to turn on 'list_sort()' function test. This test is
	  executed only once during system boot, so affects only boot time.

	  If unsure, say N.

config KPROBES_SANITY_TEST
	bool "Kprobes sanity tests"
	depends on DEBUG_KERNEL
	depends on KPROBES
	default n
	help
	  This option provides for testing basic kprobes functionality on
	  boot. A sample kprobe, jprobe and kretprobe are inserted and
	  verified for functionality.

	  Say N if you are unsure.

config BACKTRACE_SELF_TEST
	tristate "Self test for the backtrace code"
	depends on DEBUG_KERNEL
	default n
	help
	  This option provides a kernel module that can be used to test
	  the kernel stack backtrace code. This option is not useful
	  for distributions or general kernels, but only for kernel
	  developers working on architecture code.

	  Note that if you want to also test saved backtraces, you will
	  have to enable STACKTRACE as well.

	  Say N if you are unsure.

config RBTREE_TEST
	tristate "Red-Black tree test"
	depends on DEBUG_KERNEL
	help
	  A benchmark measuring the performance of the rbtree library.
	  Also includes rbtree invariant checks.

config INTERVAL_TREE_TEST
	tristate "Interval tree test"
	depends on m && DEBUG_KERNEL
	select INTERVAL_TREE
	help
	  A benchmark measuring the performance of the interval tree library

config PERCPU_TEST
	tristate "Per cpu operations test"
	depends on m && DEBUG_KERNEL
	help
	  Enable this option to build test module which validates per-cpu
	  operations.

	  If unsure, say N.

config ATOMIC64_SELFTEST
	bool "Perform an atomic64_t self-test at boot"
	help
	  Enable this option to test the atomic64_t functions at boot.

	  If unsure, say N.

config ASYNC_RAID6_TEST
	tristate "Self test for hardware accelerated raid6 recovery"
	depends on ASYNC_RAID6_RECOV
	select ASYNC_MEMCPY
	---help---
	  This is a one-shot self test that permutes through the
	  recovery of all the possible two disk failure scenarios for a
	  N-disk array.  Recovery is performed with the asynchronous
	  raid6 recovery routines, and will optionally use an offload
	  engine if one is available.

	  If unsure, say N.

config TEST_HEXDUMP
	tristate "Test functions located in the hexdump module at runtime"

config TEST_STRING_HELPERS
	tristate "Test functions located in the string_helpers module at runtime"

config TEST_KSTRTOX
	tristate "Test kstrto*() family of functions at runtime"

config TEST_PRINTF
	tristate "Test printf() family of functions at runtime"

config TEST_RHASHTABLE
	tristate "Perform selftest on resizable hash table"
	default n
	help
	  Enable this option to test the rhashtable functions at boot.

	  If unsure, say N.

endmenu # runtime tests

config PROVIDE_OHCI1394_DMA_INIT
	bool "Remote debugging over FireWire early on boot"
	depends on PCI && X86
	help
	  If you want to debug problems which hang or crash the kernel early
	  on boot and the crashing machine has a FireWire port, you can use
	  this feature to remotely access the memory of the crashed machine
	  over FireWire. This employs remote DMA as part of the OHCI1394
	  specification which is now the standard for FireWire controllers.

	  With remote DMA, you can monitor the printk buffer remotely using
	  firescope and access all memory below 4GB using fireproxy from gdb.
	  Even controlling a kernel debugger is possible using remote DMA.

	  Usage:

	  If ohci1394_dma=early is used as boot parameter, it will initialize
	  all OHCI1394 controllers which are found in the PCI config space.

	  As all changes to the FireWire bus such as enabling and disabling
	  devices cause a bus reset and thereby disable remote DMA for all
	  devices, be sure to have the cable plugged and FireWire enabled on
	  the debugging host before booting the debug target for debugging.

	  This code (~1k) is freed after boot. By then, the firewire stack
	  in charge of the OHCI-1394 controllers should be used instead.

	  See Documentation/debugging-via-ohci1394.txt for more information.

config BUILD_DOCSRC
	bool "Build targets in Documentation/ tree"
	depends on HEADERS_CHECK
	help
	  This option attempts to build objects from the source files in the
	  kernel Documentation/ tree.

	  Say N if you are unsure.

config DMA_API_DEBUG
	bool "Enable debugging of DMA-API usage"
	depends on HAVE_DMA_API_DEBUG
	help
	  Enable this option to debug the use of the DMA API by device drivers.
	  With this option you will be able to detect common bugs in device
	  drivers like double-freeing of DMA mappings or freeing mappings that
	  were never allocated.

	  This also attempts to catch cases where a page owned by DMA is
	  accessed by the cpu in a way that could cause data corruption.  For
	  example, this enables cow_user_page() to check that the source page is
	  not undergoing DMA.

	  This option causes a performance degradation.  Use only if you want to
	  debug device drivers and dma interactions.

	  If unsure, say N.

config TEST_LKM
	tristate "Test module loading with 'hello world' module"
	default n
	depends on m
	help
	  This builds the "test_module" module that emits "Hello, world"
	  on printk when loaded. It is designed to be used for basic
	  evaluation of the module loading subsystem (for example when
	  validating module verification). It lacks any extra dependencies,
	  and will not normally be loaded by the system unless explicitly
	  requested by name.

	  If unsure, say N.

config TEST_USER_COPY
	tristate "Test user/kernel boundary protections"
	default n
	depends on m
	help
	  This builds the "test_user_copy" module that runs sanity checks
	  on the copy_to/from_user infrastructure, making sure basic
	  user/kernel boundary testing is working. If it fails to load,
	  a regression has been detected in the user/kernel memory boundary
	  protections.

	  If unsure, say N.

config TEST_BPF
	tristate "Test BPF filter functionality"
	default n
	depends on m && NET
	help
	  This builds the "test_bpf" module that runs various test vectors
	  against the BPF interpreter or BPF JIT compiler depending on the
	  current setting. This is in particular useful for BPF JIT compiler
	  development, but also to run regression tests against changes in
	  the interpreter code. It also enables test stubs for eBPF maps and
	  verifier used by user space verifier testsuite.

	  If unsure, say N.

config TEST_FIRMWARE
	tristate "Test firmware loading via userspace interface"
	default n
	depends on FW_LOADER
	help
	  This builds the "test_firmware" module that creates a userspace
	  interface for testing firmware loading. This can be used to
	  control the triggering of firmware loading without needing an
	  actual firmware-using device. The contents can be rechecked by
	  userspace.

	  If unsure, say N.

config TEST_UDELAY
	tristate "udelay test driver"
	default n
	help
	  This builds the "udelay_test" module that helps to make sure
	  that udelay() is working properly.

	  If unsure, say N.

config MEMTEST
	bool "Memtest"
	depends on HAVE_MEMBLOCK
	---help---
	  This option adds a kernel parameter 'memtest', which allows memtest
	  to be set.
	        memtest=0, mean disabled; -- default
	        memtest=1, mean do 1 test pattern;
	        ...
	        memtest=17, mean do 17 test patterns.
	  If you are unsure how to answer this question, answer N.

config TEST_STATIC_KEYS
	tristate "Test static keys"
	default n
	depends on m
	help
	  Test the static key interfaces.

	  If unsure, say N.

source "samples/Kconfig"

source "lib/Kconfig.kgdb"

<<<<<<< HEAD
config ARCH_HAS_DEVMEM_IS_ALLOWED
	bool

config STRICT_DEVMEM
	bool "Filter access to /dev/mem"
	depends on MMU
	depends on ARCH_HAS_DEVMEM_IS_ALLOWED
	default y if TILE || PPC
	---help---
	  If this option is disabled, you allow userspace (root) access to all
	  of memory, including kernel and userspace memory. Accidental
	  access to this is obviously disastrous, but specific access can
	  be used by people debugging the kernel. Note that with PAT support
	  enabled, even in this case there are restrictions on /dev/mem
	  use due to the cache aliasing requirements.

	  If this option is switched on, and IO_STRICT_DEVMEM=n, the /dev/mem
	  file only allows userspace access to PCI space and the BIOS code and
	  data regions.  This is sufficient for dosemu and X and all common
	  users of /dev/mem.

	  If in doubt, say Y.

config IO_STRICT_DEVMEM
	bool "Filter I/O access to /dev/mem"
	depends on STRICT_DEVMEM
	default STRICT_DEVMEM
	---help---
	  If this option is disabled, you allow userspace (root) access to all
	  io-memory regardless of whether a driver is actively using that
	  range.  Accidental access to this is obviously disastrous, but
	  specific access can be used by people debugging kernel drivers.

	  If this option is switched on, the /dev/mem file only allows
	  userspace access to *idle* io-memory ranges (see /proc/iomem) This
	  may break traditional users of /dev/mem (dosemu, legacy X, etc...)
	  if the driver using a given range cannot be disabled.

	  If in doubt, say Y.
=======
source "lib/Kconfig.ubsan"
>>>>>>> 35a645a8
<|MERGE_RESOLUTION|>--- conflicted
+++ resolved
@@ -1893,7 +1893,6 @@
 
 source "lib/Kconfig.kgdb"
 
-<<<<<<< HEAD
 config ARCH_HAS_DEVMEM_IS_ALLOWED
 	bool
 
@@ -1933,6 +1932,5 @@
 	  if the driver using a given range cannot be disabled.
 
 	  If in doubt, say Y.
-=======
-source "lib/Kconfig.ubsan"
->>>>>>> 35a645a8
+
+source "lib/Kconfig.ubsan"