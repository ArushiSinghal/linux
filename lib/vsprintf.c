--- conflicted
+++ resolved
@@ -1717,16 +1717,13 @@
 		return dentry_name(buf, end,
 				   ((const struct file *)ptr)->f_path.dentry,
 				   spec, fmt);
-<<<<<<< HEAD
 #ifdef CONFIG_BLOCK
 	case 'g':
 		return bdev_name(buf, end, ptr, spec, fmt);
 #endif
 
-=======
-	case 'g':
+	case 'j':
 		return flags_string(buf, end, ptr, spec, fmt);
->>>>>>> 055bd02e
 	}
 	spec.flags |= SMALL;
 	if (spec.field_width == -1) {
