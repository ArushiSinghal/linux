--- conflicted
+++ resolved
@@ -8,10 +8,7 @@
 Required properties:
   - compatible: Must contain exactly one of the following:
       - "renesas,r8a7743-sysc" (RZ/G1M)
-<<<<<<< HEAD
-=======
       - "renesas,r8a7745-sysc" (RZ/G1E)
->>>>>>> ba049962
       - "renesas,r8a7779-sysc" (R-Car H1)
       - "renesas,r8a7790-sysc" (R-Car H2)
       - "renesas,r8a7791-sysc" (R-Car M2-W)
