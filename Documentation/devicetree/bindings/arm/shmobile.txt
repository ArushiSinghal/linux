Renesas SH-Mobile, R-Mobile, and R-Car Platform Device Tree Bindings
--------------------------------------------------------------------

SoCs:

  - Emma Mobile EV2
    compatible = "renesas,emev2"
  - RZ/A1H (R7S72100)
    compatible = "renesas,r7s72100"
  - SH-Mobile AG5 (R8A73A00/SH73A0)
    compatible = "renesas,sh73a0"
  - R-Mobile APE6 (R8A73A40)
    compatible = "renesas,r8a73a4"
  - R-Mobile A1 (R8A77400)
    compatible = "renesas,r8a7740"
  - R-Car M1A (R8A77781)
    compatible = "renesas,r8a7778"
  - R-Car H1 (R8A77790)
    compatible = "renesas,r8a7779"
  - R-Car H2 (R8A77900)
    compatible = "renesas,r8a7790"
  - R-Car M2-W (R8A77910)
    compatible = "renesas,r8a7791"
  - R-Car V2H (R8A77920)
    compatible = "renesas,r8a7792"
  - R-Car M2-N (R8A77930)
    compatible = "renesas,r8a7793"
  - R-Car E2 (R8A77940)
    compatible = "renesas,r8a7794"
  - R-Car H3 (R8A77950)
    compatible = "renesas,r8a7795"


Boards:

  - Alt
    compatible = "renesas,alt", "renesas,r8a7794"
  - APE6-EVM
    compatible = "renesas,ape6evm", "renesas,r8a73a4"
  - Atmark Techno Armadillo-800 EVA
    compatible = "renesas,armadillo800eva"
  - BOCK-W
    compatible = "renesas,bockw", "renesas,r8a7778"
  - Genmai (RTK772100BC00000BR)
    compatible = "renesas,genmai", "renesas,r7s72100"
  - Gose
    compatible = "renesas,gose", "renesas,r8a7793"
  - Henninger
    compatible = "renesas,henninger", "renesas,r8a7791"
  - Koelsch (RTP0RC7791SEB00010S)
    compatible = "renesas,koelsch", "renesas,r8a7791"
  - Kyoto Microcomputer Co. KZM-A9-Dual
    compatible = "renesas,kzm9d", "renesas,emev2"
  - Kyoto Microcomputer Co. KZM-A9-GT
    compatible = "renesas,kzm9g", "renesas,sh73a0"
  - Lager (RTP0RC7790SEB00010S)
    compatible = "renesas,lager", "renesas,r8a7790"
  - Marzen
    compatible = "renesas,marzen", "renesas,r8a7779"
  - Porter (M2-LCDP)
    compatible = "renesas,porter", "renesas,r8a7791"
<<<<<<< HEAD
  - Salvator-X
=======
  - Salvator-X (RTP0RC7795SIPB0010S)
>>>>>>> bc44aaca
    compatible = "renesas,salvator-x", "renesas,r8a7795";
  - SILK (RTP0RC7794LCB00011S)
    compatible = "renesas,silk", "renesas,r8a7794"<|MERGE_RESOLUTION|>--- conflicted
+++ resolved
@@ -59,11 +59,7 @@
     compatible = "renesas,marzen", "renesas,r8a7779"
   - Porter (M2-LCDP)
     compatible = "renesas,porter", "renesas,r8a7791"
-<<<<<<< HEAD
-  - Salvator-X
-=======
   - Salvator-X (RTP0RC7795SIPB0010S)
->>>>>>> bc44aaca
     compatible = "renesas,salvator-x", "renesas,r8a7795";
   - SILK (RTP0RC7794LCB00011S)
     compatible = "renesas,silk", "renesas,r8a7794"