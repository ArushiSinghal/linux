--- conflicted
+++ resolved
@@ -1,35 +1,17 @@
 Devicetree binding for regmap
 
-<<<<<<< HEAD
-The endianness mode of CPU & Device scenarios:
-Index     Device     Endianness properties
----------------------------------------------------
-1         BE         'big-endian'
-2         LE         'little-endian'
-3	  Native     'native-endian'
-=======
 Optional properties:
->>>>>>> 46a1026c
 
    little-endian,
    big-endian,
    native-endian:	See common-properties.txt for a definition
 
-<<<<<<< HEAD
-Optional properties:
-- {big,little,native}-endian: these are boolean properties, if absent
-  then the implementation will choose a default based on the device
-  being controlled.  These properties are for register values and all
-  the buffers only.  Native endian means that the CPU and device have
-  the same endianness.
-=======
 Note:
 Regmap defaults to little-endian register access on MMIO based
 devices, this is by far the most common setting. On CPU
 architectures that typically run big-endian operating systems
 (e.g. PowerPC), registers can be defined as big-endian and must
 be marked that way in the devicetree.
->>>>>>> 46a1026c
 
 On SoCs that can be operated in both big-endian and little-endian
 modes, with a single hardware switch controlling both the endianess
