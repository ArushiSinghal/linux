--- conflicted
+++ resolved
@@ -76,10 +76,7 @@
 	"allwinner,sun8i-a23-mbus-clk" - for the MBUS clock on A23
 	"allwinner,sun7i-a20-out-clk" - for the external output clocks
 	"allwinner,sun7i-a20-gmac-clk" - for the GMAC clock module on A20/A31
-<<<<<<< HEAD
-=======
 	"allwinner,sun4i-a10-tcon-ch0-clk" - for the TCON channel 0 clock on the A10
->>>>>>> e08bed0f
 	"allwinner,sun4i-a10-tcon-ch1-clk" - for the TCON channel 1 clock on the A10
 	"allwinner,sun4i-a10-usb-clk" - for usb gates + resets on A10 / A20
 	"allwinner,sun5i-a13-usb-clk" - for usb gates + resets on A13
