--- conflicted
+++ resolved
@@ -137,11 +137,8 @@
 intel	Intel Corporation
 intercontrol	Inter Control Group
 invensense	InvenSense Inc.
-<<<<<<< HEAD
 inversepath	Inverse Path
-=======
 iom	Iomega Corporation
->>>>>>> 8ddee393
 isee	ISEE 2007 S.L.
 isil	Intersil
 issi	Integrated Silicon Solutions Inc.
@@ -282,11 +279,8 @@
 toshiba	Toshiba Corporation
 toumaz	Toumaz
 tpk	TPK U.S.A. LLC
-<<<<<<< HEAD
+tplink	TP-LINK Technologies Co., Ltd.
 tpo	TPO
-=======
-tplink	TP-LINK Technologies Co., Ltd.
->>>>>>> 8ddee393
 tronfy	Tronfy
 tronsmart	Tronsmart
 truly	Truly Semiconductors Limited
