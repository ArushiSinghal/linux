Device tree binding vendor prefix registry.  Keep list in alphabetical order.

This isn't an exhaustive list, but you should add new prefixes to it before
using them to avoid name-space collisions.

abilis	Abilis Systems
abcn	Abracon Corporation
active-semi	Active-Semi International Inc
ad	Avionic Design GmbH
adapteva	Adapteva, Inc.
adh	AD Holdings Plc.
adi	Analog Devices, Inc.
advantech	Advantech Corporation
aeroflexgaisler	Aeroflex Gaisler AB
al	Annapurna Labs
allwinner	Allwinner Technology Co., Ltd.
alphascale	AlphaScale Integrated Circuits Systems, Inc.
altr	Altera Corp.
amazon	Amazon.com, Inc.
amcc	Applied Micro Circuits Corporation (APM, formally AMCC)
amd	Advanced Micro Devices (AMD), Inc.
amlogic	Amlogic, Inc.
ampire	Ampire Co., Ltd.
ams	AMS AG
amstaos	AMS-Taos Inc.
analogix	Analogix Semiconductor, Inc.
apm	Applied Micro Circuits Corporation (APM)
aptina	Aptina Imaging
arasan	Arasan Chip Systems
arm	ARM Ltd.
armadeus	ARMadeus Systems SARL
arrow	Arrow Electronics
artesyn	Artesyn Embedded Technologies Inc.
asahi-kasei	Asahi Kasei Corp.
aspeed	ASPEED Technology Inc.
atlas	Atlas Scientific LLC
atmel	Atmel Corporation
auo	AU Optronics Corporation
avago	Avago Technologies
avic	Shanghai AVIC Optoelectronics Co., Ltd.
axis	Axis Communications AB
boe	BOE Technology Group Co., Ltd.
bosch	Bosch Sensortec GmbH
boundary	Boundary Devices Inc.
brcm	Broadcom Corporation
buffalo	Buffalo, Inc.
calxeda	Calxeda
capella	Capella Microsystems, Inc
cavium	Cavium, Inc.
cdns	Cadence Design Systems Inc.
ceva	Ceva, Inc.
chipidea	Chipidea, Inc
chipone		ChipOne
chipspark	ChipSPARK
chrp	Common Hardware Reference Platform
chunghwa	Chunghwa Picture Tubes Ltd.
ciaa	Computadora Industrial Abierta Argentina
cirrus	Cirrus Logic, Inc.
cloudengines	Cloud Engines, Inc.
cnm	Chips&Media, Inc.
cnxt	Conexant Systems, Inc.
compulab	CompuLab Ltd.
cortina	Cortina Systems, Inc.
cosmic	Cosmic Circuits
creative	Creative Technology Ltd
crystalfontz	Crystalfontz America, Inc.
cubietech	Cubietech, Ltd.
cypress	Cypress Semiconductor Corporation
dallas	Maxim Integrated Products (formerly Dallas Semiconductor)
davicom	DAVICOM Semiconductor, Inc.
delta	Delta Electronics, Inc.
denx	Denx Software Engineering
digi	Digi International Inc.
digilent	Diglent, Inc.
dlg	Dialog Semiconductor
dlink	D-Link Corporation
dmo	Data Modul AG
dptechnics	DPTechnics
dragino	Dragino Technology Co., Limited
ea	Embedded Artists AB
ebv	EBV Elektronik
edt	Emerging Display Technologies
eeti	eGalax_eMPIA Technology Inc
elan	Elan Microelectronic Corp.
embest	Shenzhen Embest Technology Co., Ltd.
emmicro	EM Microelectronic
energymicro	Silicon Laboratories (formerly Energy Micro AS)
epcos	EPCOS AG
epfl	Ecole Polytechnique Fédérale de Lausanne
epson	Seiko Epson Corp.
est	ESTeem Wireless Modems
ettus	NI Ettus Research
eukrea  Eukréa Electromatique
everest	Everest Semiconductor Co. Ltd.
everspin	Everspin Technologies, Inc.
excito	Excito
ezchip	EZchip Semiconductor
fcs	Fairchild Semiconductor
firefly	Firefly
focaltech	FocalTech Systems Co.,Ltd
fsl	Freescale Semiconductor
ge	General Electric Company
geekbuying	GeekBuying
GEFanuc	GE Fanuc Intelligent Platforms Embedded Systems, Inc.
gef	GE Fanuc Intelligent Platforms Embedded Systems, Inc.
geniatech	Geniatech, Inc.
giantplus	Giantplus Technology Co., Ltd.
globalscale	Globalscale Technologies, Inc.
gmt	Global Mixed-mode Technology, Inc.
goodix	Shenzhen Huiding Technology Co., Ltd.
google	Google, Inc.
grinn	Grinn
gumstix	Gumstix, Inc.
gw	Gateworks Corporation
hannstar	HannStar Display Corporation
haoyu	Haoyu Microelectronic Co. Ltd.
hardkernel	Hardkernel Co., Ltd
himax	Himax Technologies, Inc.
hisilicon	Hisilicon Limited.
hit	Hitachi Ltd.
hitex	Hitex Development Tools
holt	Holt Integrated Circuits, Inc.
honeywell	Honeywell
hp	Hewlett Packard
i2se	I2SE GmbH
ibm	International Business Machines (IBM)
idt	Integrated Device Technologies, Inc.
ifi	Ingenieurburo Fur Ic-Technologie (I/F/I)
iom	Iomega Corporation
img	Imagination Technologies Ltd.
infineon Infineon Technologies
inforce	Inforce Computing
ingenic	Ingenic Semiconductor
innolux	Innolux Corporation
intel	Intel Corporation
intercontrol	Inter Control Group
invensense	InvenSense Inc.
isee	ISEE 2007 S.L.
isil	Intersil
issi	Integrated Silicon Solutions Inc.
jedec	JEDEC Solid State Technology Association
karo	Ka-Ro electronics GmbH
keymile	Keymile GmbH
kinetic Kinetic Technologies
kosagi	Sutajio Ko-Usagi PTE Ltd.
kyo	Kyocera Corporation
lacie	LaCie
lantiq	Lantiq Semiconductor
lenovo	Lenovo Group Ltd.
lg	LG Corporation
linux	Linux-specific binding
lsi	LSI Corp. (LSI Logic)
lltc	Linear Technology Corporation
marvell	Marvell Technology Group Ltd.
maxim	Maxim Integrated Products
meas	Measurement Specialties
mediatek	MediaTek Inc.
melexis	Melexis N.V.
merrii	Merrii Technology Co., Ltd.
micrel	Micrel Inc.
microchip	Microchip Technology Inc.
micron	Micron Technology Inc.
minix	MINIX Technology Ltd.
mitsubishi	Mitsubishi Electric Corporation
mosaixtech	Mosaix Technologies, Inc.
moxa	Moxa
mpl	MPL AG
mqmaker	mqmaker Inc.
msi	Micro-Star International Co. Ltd.
mti	Imagination Technologies Ltd. (formerly MIPS Technologies Inc.)
mundoreader	Mundo Reader S.L.
murata	Murata Manufacturing Co., Ltd.
mxicy	Macronix International Co., Ltd.
national	National Semiconductor
nec	NEC LCD Technologies, Ltd.
neonode		Neonode Inc.
netgear	NETGEAR
netlogic	Broadcom Corporation (formerly NetLogic Microsystems)
netxeon		Shenzhen Netxeon Technology CO., LTD
newhaven	Newhaven Display International
nintendo	Nintendo
nokia	Nokia
nuvoton	Nuvoton Technology Corporation
nvidia	NVIDIA
nxp	NXP Semiconductors
okaya	Okaya Electric America, Inc.
olimex	OLIMEX Ltd.
onion	Onion Corporation
onnn	ON Semiconductor Corp.
ontat	On Tat Industrial Company
opencores	OpenCores.org
option	Option NV
ortustech	Ortus Technology Co., Ltd.
ovti	OmniVision Technologies
ORCL	Oracle Corporation
oxsemi	Oxford Semiconductor, Ltd.
panasonic	Panasonic Corporation
parade	Parade Technologies Inc.
pericom	Pericom Technology Inc.
phytec	PHYTEC Messtechnik GmbH
picochip	Picochip Ltd
plathome	Plat'Home Co., Ltd.
plda	PLDA
pixcir  PIXCIR MICROELECTRONICS Co., Ltd
pulsedlight	PulsedLight, Inc
powervr	PowerVR (deprecated, use img)
qca	Qualcomm Atheros, Inc.
qcom	Qualcomm Technologies, Inc
qemu	QEMU, a generic and open source machine emulator and virtualizer
qi	Qi Hardware
qiaodian	QiaoDian XianShi Corporation
qnap	QNAP Systems, Inc.
radxa	Radxa
raidsonic	RaidSonic Technology GmbH
ralink	Mediatek/Ralink Technology Corp.
ramtron	Ramtron International
raspberrypi	Raspberry Pi Foundation
raydium	Raydium Semiconductor Corp.
realtek Realtek Semiconductor Corp.
renesas	Renesas Electronics Corporation
richtek	Richtek Technology Corporation
ricoh	Ricoh Co. Ltd.
rockchip	Fuzhou Rockchip Electronics Co., Ltd
samsung	Samsung Semiconductor
sandisk	Sandisk Corporation
sbs	Smart Battery System
schindler	Schindler
seagate	Seagate Technology PLC
semtech	Semtech Corporation
sgx	SGX Sensortech
sharp	Sharp Corporation
si-en	Si-En Technology Ltd.
sigma	Sigma Designs, Inc.
sil	Silicon Image
silabs	Silicon Laboratories
siliconmitus	Silicon Mitus, Inc.
simtek
sii	Seiko Instruments, Inc.
silergy	Silergy Corp.
sirf	SiRF Technology, Inc.
sitronix	Sitronix Technology Corporation
skyworks	Skyworks Solutions, Inc.
smsc	Standard Microsystems Corporation
snps	Synopsys, Inc.
socionext	Socionext Inc.
solidrun	SolidRun
solomon        Solomon Systech Limited
sony	Sony Corporation
spansion	Spansion Inc.
sprd	Spreadtrum Communications Inc.
st	STMicroelectronics
starry	Starry Electronic Technology (ShenZhen) Co., LTD
startek	Startek
ste	ST-Ericsson
stericsson	ST-Ericsson
syna	Synaptics Inc.
synology	Synology, Inc.
SUNW	Sun Microsystems, Inc
tbs	TBS Technologies
tcl	Toby Churchill Ltd.
<<<<<<< HEAD
technexion	TechNexion
=======
tcg	Trusted Computing Group
>>>>>>> 82cc1a49
technologic	Technologic Systems
thine	THine Electronics, Inc.
ti	Texas Instruments
tlm	Trusted Logic Mobility
toradex	Toradex AG
toshiba	Toshiba Corporation
toumaz	Toumaz
tplink	TP-LINK Technologies Co., Ltd.
tpk	TPK U.S.A. LLC
tronfy	Tronfy
tronsmart	Tronsmart
truly	Truly Semiconductors Limited
tyan	Tyan Computer Corporation
upisemi	uPI Semiconductor Corp.
uniwest	United Western Technologies Corp (UniWest)
urt	United Radiant Technology Corporation
usi	Universal Scientific Industrial Co., Ltd.
v3	V3 Semiconductor
variscite	Variscite Ltd.
via	VIA Technologies, Inc.
virtio	Virtual I/O Device Specification, developed by the OASIS consortium
vivante	Vivante Corporation
voipac	Voipac Technologies s.r.o.
wd	Western Digital Corp.
wexler	Wexler
winbond Winbond Electronics corp.
wlf	Wolfson Microelectronics
wm	Wondermedia Technologies, Inc.
x-powers	X-Powers
xes	Extreme Engineering Solutions (X-ES)
xillybus	Xillybus Ltd.
xlnx	Xilinx
zyxel	ZyXEL Communications Corp.
zarlink	Zarlink Semiconductor
zii	Zodiac Inflight Innovations
zte	ZTE Corp.<|MERGE_RESOLUTION|>--- conflicted
+++ resolved
@@ -258,11 +258,8 @@
 SUNW	Sun Microsystems, Inc
 tbs	TBS Technologies
 tcl	Toby Churchill Ltd.
-<<<<<<< HEAD
+tcg	Trusted Computing Group
 technexion	TechNexion
-=======
-tcg	Trusted Computing Group
->>>>>>> 82cc1a49
 technologic	Technologic Systems
 thine	THine Electronics, Inc.
 ti	Texas Instruments
