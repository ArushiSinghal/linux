--- conflicted
+++ resolved
@@ -167,10 +167,7 @@
 mediatek	MediaTek Inc.
 melexis	Melexis N.V.
 melfas	MELFAS Inc.
-<<<<<<< HEAD
-=======
 memsic	MEMSIC Inc.
->>>>>>> 405182c2
 merrii	Merrii Technology Co., Ltd.
 micrel	Micrel Inc.
 microchip	Microchip Technology Inc.
