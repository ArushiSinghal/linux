Device tree binding vendor prefix registry.  Keep list in alphabetical order.

This isn't an exhaustive list, but you should add new prefixes to it before
using them to avoid name-space collisions.

abilis	Abilis Systems
abcn	Abracon Corporation
active-semi	Active-Semi International Inc
ad	Avionic Design GmbH
adapteva	Adapteva, Inc.
adh	AD Holdings Plc.
adi	Analog Devices, Inc.
advantech	Advantech Corporation
aeroflexgaisler	Aeroflex Gaisler AB
al	Annapurna Labs
allwinner	Allwinner Technology Co., Ltd.
alphascale	AlphaScale Integrated Circuits Systems, Inc.
altr	Altera Corp.
amazon	Amazon.com, Inc.
amcc	Applied Micro Circuits Corporation (APM, formally AMCC)
amd	Advanced Micro Devices (AMD), Inc.
amlogic	Amlogic, Inc.
ampire	Ampire Co., Ltd.
ams	AMS AG
amstaos	AMS-Taos Inc.
analogix	Analogix Semiconductor, Inc.
apm	Applied Micro Circuits Corporation (APM)
aptina	Aptina Imaging
arasan	Arasan Chip Systems
arm	ARM Ltd.
armadeus	ARMadeus Systems SARL
arrow	Arrow Electronics
artesyn	Artesyn Embedded Technologies Inc.
asahi-kasei	Asahi Kasei Corp.
aspeed	ASPEED Technology Inc.
atlas	Atlas Scientific LLC
atmel	Atmel Corporation
auo	AU Optronics Corporation
avago	Avago Technologies
avic	Shanghai AVIC Optoelectronics Co., Ltd.
axis	Axis Communications AB
boe	BOE Technology Group Co., Ltd.
bosch	Bosch Sensortec GmbH
boundary	Boundary Devices Inc.
brcm	Broadcom Corporation
buffalo	Buffalo, Inc.
calxeda	Calxeda
capella	Capella Microsystems, Inc
cavium	Cavium, Inc.
cdns	Cadence Design Systems Inc.
ceva	Ceva, Inc.
chipidea	Chipidea, Inc
chipone		ChipOne
chipspark	ChipSPARK
chrp	Common Hardware Reference Platform
chunghwa	Chunghwa Picture Tubes Ltd.
ciaa	Computadora Industrial Abierta Argentina
cirrus	Cirrus Logic, Inc.
cloudengines	Cloud Engines, Inc.
cnm	Chips&Media, Inc.
cnxt	Conexant Systems, Inc.
compulab	CompuLab Ltd.
cortina	Cortina Systems, Inc.
cosmic	Cosmic Circuits
creative	Creative Technology Ltd
crystalfontz	Crystalfontz America, Inc.
cubietech	Cubietech, Ltd.
cypress	Cypress Semiconductor Corporation
dallas	Maxim Integrated Products (formerly Dallas Semiconductor)
davicom	DAVICOM Semiconductor, Inc.
delta	Delta Electronics, Inc.
denx	Denx Software Engineering
digi	Digi International Inc.
digilent	Diglent, Inc.
dlg	Dialog Semiconductor
dlink	D-Link Corporation
dmo	Data Modul AG
dptechnics	DPTechnics
dragino	Dragino Technology Co., Limited
ea	Embedded Artists AB
ebv	EBV Elektronik
edt	Emerging Display Technologies
eeti	eGalax_eMPIA Technology Inc
elan	Elan Microelectronic Corp.
embest	Shenzhen Embest Technology Co., Ltd.
emmicro	EM Microelectronic
energymicro	Silicon Laboratories (formerly Energy Micro AS)
epcos	EPCOS AG
epfl	Ecole Polytechnique Fédérale de Lausanne
epson	Seiko Epson Corp.
est	ESTeem Wireless Modems
ettus	NI Ettus Research
eukrea  Eukréa Electromatique
everest	Everest Semiconductor Co. Ltd.
everspin	Everspin Technologies, Inc.
excito	Excito
ezchip	EZchip Semiconductor
fcs	Fairchild Semiconductor
firefly	Firefly
focaltech	FocalTech Systems Co.,Ltd
fsl	Freescale Semiconductor
ge	General Electric Company
geekbuying	GeekBuying
GEFanuc	GE Fanuc Intelligent Platforms Embedded Systems, Inc.
gef	GE Fanuc Intelligent Platforms Embedded Systems, Inc.
geniatech	Geniatech, Inc.
giantplus	Giantplus Technology Co., Ltd.
globalscale	Globalscale Technologies, Inc.
gmt	Global Mixed-mode Technology, Inc.
goodix	Shenzhen Huiding Technology Co., Ltd.
google	Google, Inc.
grinn	Grinn
gumstix	Gumstix, Inc.
gw	Gateworks Corporation
hannstar	HannStar Display Corporation
haoyu	Haoyu Microelectronic Co. Ltd.
hardkernel	Hardkernel Co., Ltd
himax	Himax Technologies, Inc.
hisilicon	Hisilicon Limited.
hit	Hitachi Ltd.
hitex	Hitex Development Tools
holt	Holt Integrated Circuits, Inc.
honeywell	Honeywell
hp	Hewlett Packard
i2se	I2SE GmbH
ibm	International Business Machines (IBM)
idt	Integrated Device Technologies, Inc.
ifi	Ingenieurburo Fur Ic-Technologie (I/F/I)
iom	Iomega Corporation
img	Imagination Technologies Ltd.
infineon Infineon Technologies
<<<<<<< HEAD
=======
inforce	Inforce Computing
>>>>>>> f786b752
ingenic	Ingenic Semiconductor
innolux	Innolux Corporation
intel	Intel Corporation
intercontrol	Inter Control Group
invensense	InvenSense Inc.
isee	ISEE 2007 S.L.
isil	Intersil
issi	Integrated Silicon Solutions Inc.
jedec	JEDEC Solid State Technology Association
karo	Ka-Ro electronics GmbH
keymile	Keymile GmbH
kinetic Kinetic Technologies
kosagi	Sutajio Ko-Usagi PTE Ltd.
kyo	Kyocera Corporation
lacie	LaCie
lantiq	Lantiq Semiconductor
lenovo	Lenovo Group Ltd.
lg	LG Corporation
linux	Linux-specific binding
lsi	LSI Corp. (LSI Logic)
lltc	Linear Technology Corporation
marvell	Marvell Technology Group Ltd.
maxim	Maxim Integrated Products
meas	Measurement Specialties
mediatek	MediaTek Inc.
melexis	Melexis N.V.
merrii	Merrii Technology Co., Ltd.
micrel	Micrel Inc.
microchip	Microchip Technology Inc.
micron	Micron Technology Inc.
minix	MINIX Technology Ltd.
mitsubishi	Mitsubishi Electric Corporation
mosaixtech	Mosaix Technologies, Inc.
moxa	Moxa
mpl	MPL AG
mqmaker	mqmaker Inc.
msi	Micro-Star International Co. Ltd.
mti	Imagination Technologies Ltd. (formerly MIPS Technologies Inc.)
mundoreader	Mundo Reader S.L.
murata	Murata Manufacturing Co., Ltd.
mxicy	Macronix International Co., Ltd.
national	National Semiconductor
nec	NEC LCD Technologies, Ltd.
neonode		Neonode Inc.
netgear	NETGEAR
netlogic	Broadcom Corporation (formerly NetLogic Microsystems)
netxeon		Shenzhen Netxeon Technology CO., LTD
newhaven	Newhaven Display International
nintendo	Nintendo
nokia	Nokia
nuvoton	Nuvoton Technology Corporation
nvidia	NVIDIA
nxp	NXP Semiconductors
okaya	Okaya Electric America, Inc.
olimex	OLIMEX Ltd.
onion	Onion Corporation
onnn	ON Semiconductor Corp.
ontat	On Tat Industrial Company
opencores	OpenCores.org
option	Option NV
ortustech	Ortus Technology Co., Ltd.
ovti	OmniVision Technologies
ORCL	Oracle Corporation
oxsemi	Oxford Semiconductor, Ltd.
panasonic	Panasonic Corporation
parade	Parade Technologies Inc.
pericom	Pericom Technology Inc.
phytec	PHYTEC Messtechnik GmbH
picochip	Picochip Ltd
plathome	Plat'Home Co., Ltd.
plda	PLDA
pixcir  PIXCIR MICROELECTRONICS Co., Ltd
pulsedlight	PulsedLight, Inc
powervr	PowerVR (deprecated, use img)
qca	Qualcomm Atheros, Inc.
qcom	Qualcomm Technologies, Inc
qemu	QEMU, a generic and open source machine emulator and virtualizer
qi	Qi Hardware
qiaodian	QiaoDian XianShi Corporation
qnap	QNAP Systems, Inc.
radxa	Radxa
raidsonic	RaidSonic Technology GmbH
ralink	Mediatek/Ralink Technology Corp.
ramtron	Ramtron International
raspberrypi	Raspberry Pi Foundation
realtek Realtek Semiconductor Corp.
renesas	Renesas Electronics Corporation
richtek	Richtek Technology Corporation
ricoh	Ricoh Co. Ltd.
rockchip	Fuzhou Rockchip Electronics Co., Ltd
samsung	Samsung Semiconductor
sandisk	Sandisk Corporation
sbs	Smart Battery System
schindler	Schindler
seagate	Seagate Technology PLC
semtech	Semtech Corporation
sgx	SGX Sensortech
sharp	Sharp Corporation
si-en	Si-En Technology Ltd.
sigma	Sigma Designs, Inc.
sil	Silicon Image
silabs	Silicon Laboratories
siliconmitus	Silicon Mitus, Inc.
simtek
sii	Seiko Instruments, Inc.
silergy	Silergy Corp.
sirf	SiRF Technology, Inc.
sitronix	Sitronix Technology Corporation
skyworks	Skyworks Solutions, Inc.
smsc	Standard Microsystems Corporation
snps	Synopsys, Inc.
socionext	Socionext Inc.
solidrun	SolidRun
solomon        Solomon Systech Limited
sony	Sony Corporation
spansion	Spansion Inc.
sprd	Spreadtrum Communications Inc.
st	STMicroelectronics
startek	Startek
ste	ST-Ericsson
stericsson	ST-Ericsson
syna	Synaptics Inc.
synology	Synology, Inc.
SUNW	Sun Microsystems, Inc
tbs	TBS Technologies
tcl	Toby Churchill Ltd.
tcg	Trusted Computing Group
technologic	Technologic Systems
thine	THine Electronics, Inc.
ti	Texas Instruments
tlm	Trusted Logic Mobility
toradex	Toradex AG
toshiba	Toshiba Corporation
toumaz	Toumaz
tplink	TP-LINK Technologies Co., Ltd.
tpk	TPK U.S.A. LLC
tronfy	Tronfy
tronsmart	Tronsmart
truly	Truly Semiconductors Limited
tyan	Tyan Computer Corporation
upisemi	uPI Semiconductor Corp.
urt	United Radiant Technology Corporation
usi	Universal Scientific Industrial Co., Ltd.
v3	V3 Semiconductor
variscite	Variscite Ltd.
via	VIA Technologies, Inc.
virtio	Virtual I/O Device Specification, developed by the OASIS consortium
vivante	Vivante Corporation
voipac	Voipac Technologies s.r.o.
wd	Western Digital Corp.
wexler	Wexler
winbond Winbond Electronics corp.
wlf	Wolfson Microelectronics
wm	Wondermedia Technologies, Inc.
x-powers	X-Powers
xes	Extreme Engineering Solutions (X-ES)
xillybus	Xillybus Ltd.
xlnx	Xilinx
zyxel	ZyXEL Communications Corp.
zarlink	Zarlink Semiconductor
zii	Zodiac Inflight Innovations
zte	ZTE Corp.<|MERGE_RESOLUTION|>--- conflicted
+++ resolved
@@ -129,10 +129,7 @@
 iom	Iomega Corporation
 img	Imagination Technologies Ltd.
 infineon Infineon Technologies
-<<<<<<< HEAD
-=======
 inforce	Inforce Computing
->>>>>>> f786b752
 ingenic	Ingenic Semiconductor
 innolux	Innolux Corporation
 intel	Intel Corporation
