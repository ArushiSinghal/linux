Device tree binding vendor prefix registry.  Keep list in alphabetical order.

This isn't an exhaustive list, but you should add new prefixes to it before
using them to avoid name-space collisions.

abilis	Abilis Systems
abcn	Abracon Corporation
active-semi	Active-Semi International Inc
ad	Avionic Design GmbH
adapteva	Adapteva, Inc.
adh	AD Holdings Plc.
adi	Analog Devices, Inc.
advantech	Advantech Corporation
aeroflexgaisler	Aeroflex Gaisler AB
al	Annapurna Labs
allwinner	Allwinner Technology Co., Ltd.
alphascale	AlphaScale Integrated Circuits Systems, Inc.
altr	Altera Corp.
amazon	Amazon.com, Inc.
amcc	Applied Micro Circuits Corporation (APM, formally AMCC)
amd	Advanced Micro Devices (AMD), Inc.
amlogic	Amlogic, Inc.
ampire	Ampire Co., Ltd.
ams	AMS AG
amstaos	AMS-Taos Inc.
analogix	Analogix Semiconductor, Inc.
apm	Applied Micro Circuits Corporation (APM)
aptina	Aptina Imaging
arasan	Arasan Chip Systems
arm	ARM Ltd.
armadeus	ARMadeus Systems SARL
arrow	Arrow Electronics
artesyn	Artesyn Embedded Technologies Inc.
asahi-kasei	Asahi Kasei Corp.
aspeed	ASPEED Technology Inc.
atlas	Atlas Scientific LLC
atmel	Atmel Corporation
auo	AU Optronics Corporation
avago	Avago Technologies
avic	Shanghai AVIC Optoelectronics Co., Ltd.
axis	Axis Communications AB
boe	BOE Technology Group Co., Ltd.
bosch	Bosch Sensortec GmbH
boundary	Boundary Devices Inc.
brcm	Broadcom Corporation
buffalo	Buffalo, Inc.
calxeda	Calxeda
capella	Capella Microsystems, Inc
cavium	Cavium, Inc.
cdns	Cadence Design Systems Inc.
ceva	Ceva, Inc.
chipidea	Chipidea, Inc
chipone		ChipOne
chipspark	ChipSPARK
chrp	Common Hardware Reference Platform
chunghwa	Chunghwa Picture Tubes Ltd.
ciaa	Computadora Industrial Abierta Argentina
cirrus	Cirrus Logic, Inc.
cloudengines	Cloud Engines, Inc.
cnm	Chips&Media, Inc.
cnxt	Conexant Systems, Inc.
compulab	CompuLab Ltd.
cortina	Cortina Systems, Inc.
cosmic	Cosmic Circuits
creative	Creative Technology Ltd
crystalfontz	Crystalfontz America, Inc.
cubietech	Cubietech, Ltd.
cypress	Cypress Semiconductor Corporation
dallas	Maxim Integrated Products (formerly Dallas Semiconductor)
davicom	DAVICOM Semiconductor, Inc.
delta	Delta Electronics, Inc.
denx	Denx Software Engineering
digi	Digi International Inc.
digilent	Diglent, Inc.
dlg	Dialog Semiconductor
dlink	D-Link Corporation
dmo	Data Modul AG
dptechnics	DPTechnics
dragino	Dragino Technology Co., Limited
ea	Embedded Artists AB
ebv	EBV Elektronik
edt	Emerging Display Technologies
eeti	eGalax_eMPIA Technology Inc
elan	Elan Microelectronic Corp.
embest	Shenzhen Embest Technology Co., Ltd.
emmicro	EM Microelectronic
energymicro	Silicon Laboratories (formerly Energy Micro AS)
epcos	EPCOS AG
epfl	Ecole Polytechnique Fédérale de Lausanne
epson	Seiko Epson Corp.
est	ESTeem Wireless Modems
ettus	NI Ettus Research
eukrea  Eukréa Electromatique
everest	Everest Semiconductor Co. Ltd.
everspin	Everspin Technologies, Inc.
excito	Excito
ezchip	EZchip Semiconductor
fcs	Fairchild Semiconductor
firefly	Firefly
focaltech	FocalTech Systems Co.,Ltd
fsl	Freescale Semiconductor
ge	General Electric Company
geekbuying	GeekBuying
GEFanuc	GE Fanuc Intelligent Platforms Embedded Systems, Inc.
gef	GE Fanuc Intelligent Platforms Embedded Systems, Inc.
geniatech	Geniatech, Inc.
giantplus	Giantplus Technology Co., Ltd.
globalscale	Globalscale Technologies, Inc.
gmt	Global Mixed-mode Technology, Inc.
goodix	Shenzhen Huiding Technology Co., Ltd.
google	Google, Inc.
grinn	Grinn
gumstix	Gumstix, Inc.
gw	Gateworks Corporation
hannstar	HannStar Display Corporation
haoyu	Haoyu Microelectronic Co. Ltd.
hardkernel	Hardkernel Co., Ltd
himax	Himax Technologies, Inc.
hisilicon	Hisilicon Limited.
hit	Hitachi Ltd.
hitex	Hitex Development Tools
holt	Holt Integrated Circuits, Inc.
honeywell	Honeywell
hp	Hewlett Packard
i2se	I2SE GmbH
ibm	International Business Machines (IBM)
idt	Integrated Device Technologies, Inc.
ifi	Ingenieurburo Fur Ic-Technologie (I/F/I)
iom	Iomega Corporation
img	Imagination Technologies Ltd.
infineon Infineon Technologies
inforce	Inforce Computing
ingenic	Ingenic Semiconductor
innolux	Innolux Corporation
intel	Intel Corporation
intercontrol	Inter Control Group
invensense	InvenSense Inc.
isee	ISEE 2007 S.L.
isil	Intersil
issi	Integrated Silicon Solutions Inc.
jedec	JEDEC Solid State Technology Association
karo	Ka-Ro electronics GmbH
keymile	Keymile GmbH
kinetic Kinetic Technologies
kosagi	Sutajio Ko-Usagi PTE Ltd.
kyo	Kyocera Corporation
lacie	LaCie
lantiq	Lantiq Semiconductor
lenovo	Lenovo Group Ltd.
lg	LG Corporation
linux	Linux-specific binding
lsi	LSI Corp. (LSI Logic)
lltc	Linear Technology Corporation
marvell	Marvell Technology Group Ltd.
maxim	Maxim Integrated Products
meas	Measurement Specialties
mediatek	MediaTek Inc.
melexis	Melexis N.V.
merrii	Merrii Technology Co., Ltd.
micrel	Micrel Inc.
microchip	Microchip Technology Inc.
micron	Micron Technology Inc.
minix	MINIX Technology Ltd.
mitsubishi	Mitsubishi Electric Corporation
mosaixtech	Mosaix Technologies, Inc.
moxa	Moxa
mpl	MPL AG
mqmaker	mqmaker Inc.
msi	Micro-Star International Co. Ltd.
mti	Imagination Technologies Ltd. (formerly MIPS Technologies Inc.)
mundoreader	Mundo Reader S.L.
murata	Murata Manufacturing Co., Ltd.
mxicy	Macronix International Co., Ltd.
national	National Semiconductor
nec	NEC LCD Technologies, Ltd.
neonode		Neonode Inc.
netgear	NETGEAR
netlogic	Broadcom Corporation (formerly NetLogic Microsystems)
netxeon		Shenzhen Netxeon Technology CO., LTD
newhaven	Newhaven Display International
nintendo	Nintendo
nokia	Nokia
nuvoton	Nuvoton Technology Corporation
nvidia	NVIDIA
nxp	NXP Semiconductors
okaya	Okaya Electric America, Inc.
olimex	OLIMEX Ltd.
onion	Onion Corporation
onnn	ON Semiconductor Corp.
ontat	On Tat Industrial Company
opencores	OpenCores.org
option	Option NV
ortustech	Ortus Technology Co., Ltd.
ovti	OmniVision Technologies
ORCL	Oracle Corporation
oxsemi	Oxford Semiconductor, Ltd.
panasonic	Panasonic Corporation
parade	Parade Technologies Inc.
pericom	Pericom Technology Inc.
phytec	PHYTEC Messtechnik GmbH
picochip	Picochip Ltd
plathome	Plat'Home Co., Ltd.
plda	PLDA
pixcir  PIXCIR MICROELECTRONICS Co., Ltd
pulsedlight	PulsedLight, Inc
powervr	PowerVR (deprecated, use img)
qca	Qualcomm Atheros, Inc.
qcom	Qualcomm Technologies, Inc
qemu	QEMU, a generic and open source machine emulator and virtualizer
qi	Qi Hardware
qiaodian	QiaoDian XianShi Corporation
qnap	QNAP Systems, Inc.
radxa	Radxa
raidsonic	RaidSonic Technology GmbH
ralink	Mediatek/Ralink Technology Corp.
ramtron	Ramtron International
raspberrypi	Raspberry Pi Foundation
raydium	Raydium Semiconductor Corp.
realtek Realtek Semiconductor Corp.
renesas	Renesas Electronics Corporation
richtek	Richtek Technology Corporation
ricoh	Ricoh Co. Ltd.
rockchip	Fuzhou Rockchip Electronics Co., Ltd
samsung	Samsung Semiconductor
sandisk	Sandisk Corporation
sbs	Smart Battery System
schindler	Schindler
seagate	Seagate Technology PLC
semtech	Semtech Corporation
sgx	SGX Sensortech
sharp	Sharp Corporation
si-en	Si-En Technology Ltd.
sigma	Sigma Designs, Inc.
sil	Silicon Image
silabs	Silicon Laboratories
siliconmitus	Silicon Mitus, Inc.
simtek
sii	Seiko Instruments, Inc.
silergy	Silergy Corp.
sirf	SiRF Technology, Inc.
sitronix	Sitronix Technology Corporation
skyworks	Skyworks Solutions, Inc.
smsc	Standard Microsystems Corporation
snps	Synopsys, Inc.
socionext	Socionext Inc.
solidrun	SolidRun
solomon        Solomon Systech Limited
sony	Sony Corporation
spansion	Spansion Inc.
sprd	Spreadtrum Communications Inc.
st	STMicroelectronics
startek	Startek
ste	ST-Ericsson
stericsson	ST-Ericsson
syna	Synaptics Inc.
synology	Synology, Inc.
SUNW	Sun Microsystems, Inc
tbs	TBS Technologies
tcl	Toby Churchill Ltd.
<<<<<<< HEAD
technexion	TechNexion
=======
tcg	Trusted Computing Group
>>>>>>> d011a4d8
technologic	Technologic Systems
thine	THine Electronics, Inc.
ti	Texas Instruments
tlm	Trusted Logic Mobility
toradex	Toradex AG
toshiba	Toshiba Corporation
toumaz	Toumaz
tplink	TP-LINK Technologies Co., Ltd.
tpk	TPK U.S.A. LLC
tronfy	Tronfy
tronsmart	Tronsmart
truly	Truly Semiconductors Limited
tyan	Tyan Computer Corporation
upisemi	uPI Semiconductor Corp.
uniwest	United Western Technologies Corp (UniWest)
urt	United Radiant Technology Corporation
usi	Universal Scientific Industrial Co., Ltd.
v3	V3 Semiconductor
variscite	Variscite Ltd.
via	VIA Technologies, Inc.
virtio	Virtual I/O Device Specification, developed by the OASIS consortium
vivante	Vivante Corporation
voipac	Voipac Technologies s.r.o.
wd	Western Digital Corp.
wexler	Wexler
winbond Winbond Electronics corp.
wlf	Wolfson Microelectronics
wm	Wondermedia Technologies, Inc.
x-powers	X-Powers
xes	Extreme Engineering Solutions (X-ES)
xillybus	Xillybus Ltd.
xlnx	Xilinx
zyxel	ZyXEL Communications Corp.
zarlink	Zarlink Semiconductor
zii	Zodiac Inflight Innovations
zte	ZTE Corp.<|MERGE_RESOLUTION|>--- conflicted
+++ resolved
@@ -257,11 +257,8 @@
 SUNW	Sun Microsystems, Inc
 tbs	TBS Technologies
 tcl	Toby Churchill Ltd.
-<<<<<<< HEAD
+tcg	Trusted Computing Group
 technexion	TechNexion
-=======
-tcg	Trusted Computing Group
->>>>>>> d011a4d8
 technologic	Technologic Systems
 thine	THine Electronics, Inc.
 ti	Texas Instruments
