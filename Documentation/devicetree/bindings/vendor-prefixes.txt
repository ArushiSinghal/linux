--- conflicted
+++ resolved
@@ -257,11 +257,8 @@
 SUNW	Sun Microsystems, Inc
 tbs	TBS Technologies
 tcl	Toby Churchill Ltd.
-<<<<<<< HEAD
+tcg	Trusted Computing Group
 technexion	TechNexion
-=======
-tcg	Trusted Computing Group
->>>>>>> f786b752
 technologic	Technologic Systems
 thine	THine Electronics, Inc.
 ti	Texas Instruments
