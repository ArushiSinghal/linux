--- conflicted
+++ resolved
@@ -31,13 +31,8 @@
 the processes using the page fault handler, with init_level4_pgt as
 reference.
 
-<<<<<<< HEAD
-Current X86-64 implementations only support 40 bits of address space,
-but we support up to 46 bits. This expands into MBZ space in the page tables.
-=======
 Current X86-64 implementations support up to 46 bits of address space (64 TB),
 which is our current limit. This expands into MBZ space in the page tables.
->>>>>>> ed596a4a
 
 We map EFI runtime services in the 'efi_pgd' PGD in a 64Gb large virtual
 memory window (this size is arbitrary, it can be raised later if needed).
