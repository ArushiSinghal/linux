                          Kernel Parameters
                          ~~~~~~~~~~~~~~~~~

The following is a consolidated list of the kernel parameters as
implemented by the __setup(), core_param() and module_param() macros
and sorted into English Dictionary order (defined as ignoring all
punctuation and sorting digits before letters in a case insensitive
manner), and with descriptions where known.

The kernel parses parameters from the kernel command line up to "--";
if it doesn't recognize a parameter and it doesn't contain a '.', the
parameter gets passed to init: parameters with '=' go into init's
environment, others are passed as command line arguments to init.
Everything after "--" is passed as an argument to init.

Module parameters can be specified in two ways: via the kernel command
line with a module name prefix, or via modprobe, e.g.:

	(kernel command line) usbcore.blinkenlights=1
	(modprobe command line) modprobe usbcore blinkenlights=1

Parameters for modules which are built into the kernel need to be
specified on the kernel command line.  modprobe looks through the
kernel command line (/proc/cmdline) and collects module parameters
when it loads a module, so the kernel command line can be used for
loadable modules too.

Hyphens (dashes) and underscores are equivalent in parameter names, so
	log_buf_len=1M print-fatal-signals=1
can also be entered as
	log-buf-len=1M print_fatal_signals=1

Double-quotes can be used to protect spaces in values, e.g.:
	param="spaces in here"

This document may not be entirely up to date and comprehensive. The command
"modinfo -p ${modulename}" shows a current list of all parameters of a loadable
module. Loadable modules, after being loaded into the running kernel, also
reveal their parameters in /sys/module/${modulename}/parameters/. Some of these
parameters may be changed at runtime by the command
"echo -n ${value} > /sys/module/${modulename}/parameters/${parm}".

The parameters listed below are only valid if certain kernel build options were
enabled and if respective hardware is present. The text in square brackets at
the beginning of each description states the restrictions within which a
parameter is applicable:

	ACPI	ACPI support is enabled.
	AGP	AGP (Accelerated Graphics Port) is enabled.
	ALSA	ALSA sound support is enabled.
	APIC	APIC support is enabled.
	APM	Advanced Power Management support is enabled.
	ARM	ARM architecture is enabled.
	AVR32	AVR32 architecture is enabled.
	AX25	Appropriate AX.25 support is enabled.
	BLACKFIN Blackfin architecture is enabled.
	CLK	Common clock infrastructure is enabled.
	CMA	Contiguous Memory Area support is enabled.
	DRM	Direct Rendering Management support is enabled.
	DYNAMIC_DEBUG Build in debug messages and enable them at runtime
	EDD	BIOS Enhanced Disk Drive Services (EDD) is enabled
	EFI	EFI Partitioning (GPT) is enabled
	EIDE	EIDE/ATAPI support is enabled.
	EVM	Extended Verification Module
	FB	The frame buffer device is enabled.
	FTRACE	Function tracing enabled.
	GCOV	GCOV profiling is enabled.
	HW	Appropriate hardware is enabled.
	IA-64	IA-64 architecture is enabled.
	IMA     Integrity measurement architecture is enabled.
	IOSCHED	More than one I/O scheduler is enabled.
	IP_PNP	IP DHCP, BOOTP, or RARP is enabled.
	IPV6	IPv6 support is enabled.
	ISAPNP	ISA PnP code is enabled.
	ISDN	Appropriate ISDN support is enabled.
	JOY	Appropriate joystick support is enabled.
	KGDB	Kernel debugger support is enabled.
	KVM	Kernel Virtual Machine support is enabled.
	LIBATA  Libata driver is enabled
	LP	Printer support is enabled.
	LOOP	Loopback device support is enabled.
	M68k	M68k architecture is enabled.
			These options have more detailed description inside of
			Documentation/m68k/kernel-options.txt.
	MDA	MDA console support is enabled.
	MIPS	MIPS architecture is enabled.
	MOUSE	Appropriate mouse support is enabled.
	MSI	Message Signaled Interrupts (PCI).
	MTD	MTD (Memory Technology Device) support is enabled.
	NET	Appropriate network support is enabled.
	NUMA	NUMA support is enabled.
	NFS	Appropriate NFS support is enabled.
	OSS	OSS sound support is enabled.
	PV_OPS	A paravirtualized kernel is enabled.
	PARIDE	The ParIDE (parallel port IDE) subsystem is enabled.
	PARISC	The PA-RISC architecture is enabled.
	PCI	PCI bus support is enabled.
	PCIE	PCI Express support is enabled.
	PCMCIA	The PCMCIA subsystem is enabled.
	PNP	Plug & Play support is enabled.
	PPC	PowerPC architecture is enabled.
	PPT	Parallel port support is enabled.
	PS2	Appropriate PS/2 support is enabled.
	RAM	RAM disk support is enabled.
	S390	S390 architecture is enabled.
	SCSI	Appropriate SCSI support is enabled.
			A lot of drivers have their options described inside
			the Documentation/scsi/ sub-directory.
	SECURITY Different security models are enabled.
	SELINUX SELinux support is enabled.
	APPARMOR AppArmor support is enabled.
	SERIAL	Serial support is enabled.
	SH	SuperH architecture is enabled.
	SMP	The kernel is an SMP kernel.
	SPARC	Sparc architecture is enabled.
	SWSUSP	Software suspend (hibernation) is enabled.
	SUSPEND	System suspend states are enabled.
	TPM	TPM drivers are enabled.
	TS	Appropriate touchscreen support is enabled.
	UMS	USB Mass Storage support is enabled.
	USB	USB support is enabled.
	USBHID	USB Human Interface Device support is enabled.
	V4L	Video For Linux support is enabled.
	VMMIO   Driver for memory mapped virtio devices is enabled.
	VGA	The VGA console has been enabled.
	VT	Virtual terminal support is enabled.
	WDT	Watchdog support is enabled.
	XT	IBM PC/XT MFM hard disk support is enabled.
	X86-32	X86-32, aka i386 architecture is enabled.
	X86-64	X86-64 architecture is enabled.
			More X86-64 boot options can be found in
			Documentation/x86/x86_64/boot-options.txt .
	X86	Either 32-bit or 64-bit x86 (same as X86-32+X86-64)
	XEN	Xen support is enabled

In addition, the following text indicates that the option:

	BUGS=	Relates to possible processor bugs on the said processor.
	KNL	Is a kernel start-up parameter.
	BOOT	Is a boot loader parameter.

Parameters denoted with BOOT are actually interpreted by the boot
loader, and have no meaning to the kernel directly.
Do not modify the syntax of boot loader parameters without extreme
need or coordination with <Documentation/x86/boot.txt>.

There are also arch-specific kernel-parameters not documented here.
See for example <Documentation/x86/x86_64/boot-options.txt>.

Note that ALL kernel parameters listed below are CASE SENSITIVE, and that
a trailing = on the name of any parameter states that that parameter will
be entered as an environment variable, whereas its absence indicates that
it will appear as a kernel argument readable via /proc/cmdline by programs
running once the system is up.

The number of kernel parameters is not limited, but the length of the
complete command line (parameters including spaces etc.) is limited to
a fixed number of characters. This limit depends on the architecture
and is between 256 and 4096 characters. It is defined in the file
./include/asm/setup.h as COMMAND_LINE_SIZE.

Finally, the [KMGTPE] suffix is commonly described after a number
of kernel parameter values. These letters represent the _binary_
multipliers:
	'K' = Ki (2^10)
	'M' = Mi (2^20)
	'G' = Gi (2^30)
	'T' = Ti (2^40)
	'P' = Pi (2^50)
	'E' = Ei (2^60)
Such letter suffixes can also be entirely omitted.


	acpi=		[HW,ACPI,X86,ARM64]
			Advanced Configuration and Power Interface
			Format: { force | off | strict | noirq | rsdt |
				  copy_dsdt }
			force -- enable ACPI if default was off
			off -- disable ACPI if default was on
			noirq -- do not use ACPI for IRQ routing
			strict -- Be less tolerant of platforms that are not
				strictly ACPI specification compliant.
			rsdt -- prefer RSDT over (default) XSDT
			copy_dsdt -- copy DSDT to memory
			For ARM64, ONLY "acpi=off" or "acpi=force" are available

			See also Documentation/power/runtime_pm.txt, pci=noacpi

	acpi_apic_instance=	[ACPI, IOAPIC]
			Format: <int>
			2: use 2nd APIC table, if available
			1,0: use 1st APIC table
			default: 0

	acpi_backlight=	[HW,ACPI]
			acpi_backlight=vendor
			acpi_backlight=video
			If set to vendor, prefer vendor specific driver
			(e.g. thinkpad_acpi, sony_acpi, etc.) instead
			of the ACPI video.ko driver.

	acpica_no_return_repair [HW, ACPI]
			Disable AML predefined validation mechanism
			This mechanism can repair the evaluation result to make
			the return objects more ACPI specification compliant.
			This option is useful for developers to identify the
			root cause of an AML interpreter issue when the issue
			has something to do with the repair mechanism.

	acpi.debug_layer=	[HW,ACPI,ACPI_DEBUG]
	acpi.debug_level=	[HW,ACPI,ACPI_DEBUG]
			Format: <int>
			CONFIG_ACPI_DEBUG must be enabled to produce any ACPI
			debug output.  Bits in debug_layer correspond to a
			_COMPONENT in an ACPI source file, e.g.,
			    #define _COMPONENT ACPI_PCI_COMPONENT
			Bits in debug_level correspond to a level in
			ACPI_DEBUG_PRINT statements, e.g.,
			    ACPI_DEBUG_PRINT((ACPI_DB_INFO, ...
			The debug_level mask defaults to "info".  See
			Documentation/acpi/debug.txt for more information about
			debug layers and levels.

			Enable processor driver info messages:
			    acpi.debug_layer=0x20000000
			Enable PCI/PCI interrupt routing info messages:
			    acpi.debug_layer=0x400000
			Enable AML "Debug" output, i.e., stores to the Debug
			object while interpreting AML:
			    acpi.debug_layer=0xffffffff acpi.debug_level=0x2
			Enable all messages related to ACPI hardware:
			    acpi.debug_layer=0x2 acpi.debug_level=0xffffffff

			Some values produce so much output that the system is
			unusable.  The "log_buf_len" parameter may be useful
			if you need to capture more output.

	acpi_enforce_resources=	[ACPI]
			{ strict | lax | no }
			Check for resource conflicts between native drivers
			and ACPI OperationRegions (SystemIO and SystemMemory
			only). IO ports and memory declared in ACPI might be
			used by the ACPI subsystem in arbitrary AML code and
			can interfere with legacy drivers.
			strict (default): access to resources claimed by ACPI
			is denied; legacy drivers trying to access reserved
			resources will fail to bind to device using them.
			lax: access to resources claimed by ACPI is allowed;
			legacy drivers trying to access reserved resources
			will bind successfully but a warning message is logged.
			no: ACPI OperationRegions are not marked as reserved,
			no further checks are performed.

	acpi_force_table_verification	[HW,ACPI]
			Enable table checksum verification during early stage.
			By default, this is disabled due to x86 early mapping
			size limitation.

	acpi_irq_balance [HW,ACPI]
			ACPI will balance active IRQs
			default in APIC mode

	acpi_irq_nobalance [HW,ACPI]
			ACPI will not move active IRQs (default)
			default in PIC mode

	acpi_irq_isa=	[HW,ACPI] If irq_balance, mark listed IRQs used by ISA
			Format: <irq>,<irq>...

	acpi_irq_pci=	[HW,ACPI] If irq_balance, clear listed IRQs for
			use by PCI
			Format: <irq>,<irq>...

	acpi_no_auto_serialize	[HW,ACPI]
			Disable auto-serialization of AML methods
			AML control methods that contain the opcodes to create
			named objects will be marked as "Serialized" by the
			auto-serialization feature.
			This feature is enabled by default.
			This option allows to turn off the feature.

	acpi_no_memhotplug [ACPI] Disable memory hotplug.  Useful for kdump
			   kernels.

	acpi_no_static_ssdt	[HW,ACPI]
			Disable installation of static SSDTs at early boot time
			By default, SSDTs contained in the RSDT/XSDT will be
			installed automatically and they will appear under
			/sys/firmware/acpi/tables.
			This option turns off this feature.
			Note that specifying this option does not affect
			dynamic table installation which will install SSDT
			tables to /sys/firmware/acpi/tables/dynamic.

	acpi_rsdp=	[ACPI,EFI,KEXEC]
			Pass the RSDP address to the kernel, mostly used
			on machines running EFI runtime service to boot the
			second kernel for kdump.

	acpi_os_name=	[HW,ACPI] Tell ACPI BIOS the name of the OS
			Format: To spoof as Windows 98: ="Microsoft Windows"

	acpi_rev_override [ACPI] Override the _REV object to return 5 (instead
			of 2 which is mandated by ACPI 6) as the supported ACPI
			specification revision (when using this switch, it may
			be necessary to carry out a cold reboot _twice_ in a
			row to make it take effect on the platform firmware).

	acpi_osi=	[HW,ACPI] Modify list of supported OS interface strings
			acpi_osi="string1"	# add string1
			acpi_osi="!string2"	# remove string2
			acpi_osi=!*		# remove all strings
			acpi_osi=!		# disable all built-in OS vendor
						  strings
			acpi_osi=		# disable all strings

			'acpi_osi=!' can be used in combination with single or
			multiple 'acpi_osi="string1"' to support specific OS
			vendor string(s).  Note that such command can only
			affect the default state of the OS vendor strings, thus
			it cannot affect the default state of the feature group
			strings and the current state of the OS vendor strings,
			specifying it multiple times through kernel command line
			is meaningless.  This command is useful when one do not
			care about the state of the feature group strings which
			should be controlled by the OSPM.
			Examples:
			  1. 'acpi_osi=! acpi_osi="Windows 2000"' is equivalent
			     to 'acpi_osi="Windows 2000" acpi_osi=!', they all
			     can make '_OSI("Windows 2000")' TRUE.

			'acpi_osi=' cannot be used in combination with other
			'acpi_osi=' command lines, the _OSI method will not
			exist in the ACPI namespace.  NOTE that such command can
			only affect the _OSI support state, thus specifying it
			multiple times through kernel command line is also
			meaningless.
			Examples:
			  1. 'acpi_osi=' can make 'CondRefOf(_OSI, Local1)'
			     FALSE.

			'acpi_osi=!*' can be used in combination with single or
			multiple 'acpi_osi="string1"' to support specific
			string(s).  Note that such command can affect the
			current state of both the OS vendor strings and the
			feature group strings, thus specifying it multiple times
			through kernel command line is meaningful.  But it may
			still not able to affect the final state of a string if
			there are quirks related to this string.  This command
			is useful when one want to control the state of the
			feature group strings to debug BIOS issues related to
			the OSPM features.
			Examples:
			  1. 'acpi_osi="Module Device" acpi_osi=!*' can make
			     '_OSI("Module Device")' FALSE.
			  2. 'acpi_osi=!* acpi_osi="Module Device"' can make
			     '_OSI("Module Device")' TRUE.
			  3. 'acpi_osi=! acpi_osi=!* acpi_osi="Windows 2000"' is
			     equivalent to
			     'acpi_osi=!* acpi_osi=! acpi_osi="Windows 2000"'
			     and
			     'acpi_osi=!* acpi_osi="Windows 2000" acpi_osi=!',
			     they all will make '_OSI("Windows 2000")' TRUE.

	acpi_pm_good	[X86]
			Override the pmtimer bug detection: force the kernel
			to assume that this machine's pmtimer latches its value
			and always returns good values.

	acpi_sci=	[HW,ACPI] ACPI System Control Interrupt trigger mode
			Format: { level | edge | high | low }

	acpi_skip_timer_override [HW,ACPI]
			Recognize and ignore IRQ0/pin2 Interrupt Override.
			For broken nForce2 BIOS resulting in XT-PIC timer.

	acpi_sleep=	[HW,ACPI] Sleep options
			Format: { s3_bios, s3_mode, s3_beep, s4_nohwsig,
				  old_ordering, nonvs, sci_force_enable }
			See Documentation/power/video.txt for information on
			s3_bios and s3_mode.
			s3_beep is for debugging; it makes the PC's speaker beep
			as soon as the kernel's real-mode entry point is called.
			s4_nohwsig prevents ACPI hardware signature from being
			used during resume from hibernation.
			old_ordering causes the ACPI 1.0 ordering of the _PTS
			control method, with respect to putting devices into
			low power states, to be enforced (the ACPI 2.0 ordering
			of _PTS is used by default).
			nonvs prevents the kernel from saving/restoring the
			ACPI NVS memory during suspend/hibernation and resume.
			sci_force_enable causes the kernel to set SCI_EN directly
			on resume from S1/S3 (which is against the ACPI spec,
			but some broken systems don't work without it).

	acpi_use_timer_override [HW,ACPI]
			Use timer override. For some broken Nvidia NF5 boards
			that require a timer override, but don't have HPET

	add_efi_memmap	[EFI; X86] Include EFI memory map in
			kernel's map of available physical RAM.

	agp=		[AGP]
			{ off | try_unsupported }
			off: disable AGP support
			try_unsupported: try to drive unsupported chipsets
				(may crash computer or cause data corruption)

	ALSA		[HW,ALSA]
			See Documentation/sound/alsa/alsa-parameters.txt

	alignment=	[KNL,ARM]
			Allow the default userspace alignment fault handler
			behaviour to be specified.  Bit 0 enables warnings,
			bit 1 enables fixups, and bit 2 sends a segfault.

	align_va_addr=	[X86-64]
			Align virtual addresses by clearing slice [14:12] when
			allocating a VMA at process creation time. This option
			gives you up to 3% performance improvement on AMD F15h
			machines (where it is enabled by default) for a
			CPU-intensive style benchmark, and it can vary highly in
			a microbenchmark depending on workload and compiler.

			32: only for 32-bit processes
			64: only for 64-bit processes
			on: enable for both 32- and 64-bit processes
			off: disable for both 32- and 64-bit processes

	alloc_snapshot	[FTRACE]
			Allocate the ftrace snapshot buffer on boot up when the
			main buffer is allocated. This is handy if debugging
			and you need to use tracing_snapshot() on boot up, and
			do not want to use tracing_snapshot_alloc() as it needs
			to be done where GFP_KERNEL allocations are allowed.

	amd_iommu=	[HW,X86-64]
			Pass parameters to the AMD IOMMU driver in the system.
			Possible values are:
			fullflush - enable flushing of IO/TLB entries when
				    they are unmapped. Otherwise they are
				    flushed before they will be reused, which
				    is a lot of faster
			off	  - do not initialize any AMD IOMMU found in
				    the system
			force_isolation - Force device isolation for all
					  devices. The IOMMU driver is not
					  allowed anymore to lift isolation
					  requirements as needed. This option
					  does not override iommu=pt

	amd_iommu_dump=	[HW,X86-64]
			Enable AMD IOMMU driver option to dump the ACPI table
			for AMD IOMMU. With this option enabled, AMD IOMMU
			driver will print ACPI tables for AMD IOMMU during
			IOMMU initialization.

	amijoy.map=	[HW,JOY] Amiga joystick support
			Map of devices attached to JOY0DAT and JOY1DAT
			Format: <a>,<b>
			See also Documentation/input/joystick.txt

	analog.map=	[HW,JOY] Analog joystick and gamepad support
			Specifies type or capabilities of an analog joystick
			connected to one of 16 gameports
			Format: <type1>,<type2>,..<type16>

	apc=		[HW,SPARC]
			Power management functions (SPARCstation-4/5 + deriv.)
			Format: noidle
			Disable APC CPU standby support. SPARCstation-Fox does
			not play well with APC CPU idle - disable it if you have
			APC and your system crashes randomly.

	apic=		[APIC,X86-32] Advanced Programmable Interrupt Controller
			Change the output verbosity whilst booting
			Format: { quiet (default) | verbose | debug }
			Change the amount of debugging information output
			when initialising the APIC and IO-APIC components.

	apic_extnmi=	[APIC,X86] External NMI delivery setting
			Format: { bsp (default) | all | none }
			bsp:  External NMI is delivered only to CPU 0
			all:  External NMIs are broadcast to all CPUs as a
			      backup of CPU 0
			none: External NMI is masked for all CPUs. This is
			      useful so that a dump capture kernel won't be
			      shot down by NMI

	autoconf=	[IPV6]
			See Documentation/networking/ipv6.txt.

	show_lapic=	[APIC,X86] Advanced Programmable Interrupt Controller
			Limit apic dumping. The parameter defines the maximal
			number of local apics being dumped. Also it is possible
			to set it to "all" by meaning -- no limit here.
			Format: { 1 (default) | 2 | ... | all }.
			The parameter valid if only apic=debug or
			apic=verbose is specified.
			Example: apic=debug show_lapic=all

	apm=		[APM] Advanced Power Management
			See header of arch/x86/kernel/apm_32.c.

	arcrimi=	[HW,NET] ARCnet - "RIM I" (entirely mem-mapped) cards
			Format: <io>,<irq>,<nodeID>

	ataflop=	[HW,M68k]

	atarimouse=	[HW,MOUSE] Atari Mouse

	atkbd.extra=	[HW] Enable extra LEDs and keys on IBM RapidAccess,
			EzKey and similar keyboards

	atkbd.reset=	[HW] Reset keyboard during initialization

	atkbd.set=	[HW] Select keyboard code set
			Format: <int> (2 = AT (default), 3 = PS/2)

	atkbd.scroll=	[HW] Enable scroll wheel on MS Office and similar
			keyboards

	atkbd.softraw=	[HW] Choose between synthetic and real raw mode
			Format: <bool> (0 = real, 1 = synthetic (default))

	atkbd.softrepeat= [HW]
			Use software keyboard repeat

	audit=		[KNL] Enable the audit sub-system
			Format: { "0" | "1" } (0 = disabled, 1 = enabled)
			0 - kernel audit is disabled and can not be enabled
			    until the next reboot
			unset - kernel audit is initialized but disabled and
			    will be fully enabled by the userspace auditd.
			1 - kernel audit is initialized and partially enabled,
			    storing at most audit_backlog_limit messages in
			    RAM until it is fully enabled by the userspace
			    auditd.
			Default: unset

	audit_backlog_limit= [KNL] Set the audit queue size limit.
			Format: <int> (must be >=0)
			Default: 64

	baycom_epp=	[HW,AX25]
			Format: <io>,<mode>

	baycom_par=	[HW,AX25] BayCom Parallel Port AX.25 Modem
			Format: <io>,<mode>
			See header of drivers/net/hamradio/baycom_par.c.

	baycom_ser_fdx=	[HW,AX25]
			BayCom Serial Port AX.25 Modem (Full Duplex Mode)
			Format: <io>,<irq>,<mode>[,<baud>]
			See header of drivers/net/hamradio/baycom_ser_fdx.c.

	baycom_ser_hdx=	[HW,AX25]
			BayCom Serial Port AX.25 Modem (Half Duplex Mode)
			Format: <io>,<irq>,<mode>
			See header of drivers/net/hamradio/baycom_ser_hdx.c.

	blkdevparts=	Manual partition parsing of block device(s) for
			embedded devices based on command line input.
			See Documentation/block/cmdline-partition.txt

	boot_delay=	Milliseconds to delay each printk during boot.
			Values larger than 10 seconds (10000) are changed to
			no delay (0).
			Format: integer

	bootmem_debug	[KNL] Enable bootmem allocator debug messages.

	bttv.card=	[HW,V4L] bttv (bt848 + bt878 based grabber cards)
	bttv.radio=	Most important insmod options are available as
			kernel args too.
	bttv.pll=	See Documentation/video4linux/bttv/Insmod-options
	bttv.tuner=

	bulk_remove=off	[PPC]  This parameter disables the use of the pSeries
			firmware feature for flushing multiple hpte entries
			at a time.

	c101=		[NET] Moxa C101 synchronous serial card

	cachesize=	[BUGS=X86-32] Override level 2 CPU cache size detection.
			Sometimes CPU hardware bugs make them report the cache
			size incorrectly. The kernel will attempt work arounds
			to fix known problems, but for some CPUs it is not
			possible to determine what the correct size should be.
			This option provides an override for these situations.

	ca_keys=	[KEYS] This parameter identifies a specific key(s) on
			the system trusted keyring to be used for certificate
			trust validation.
			format: { id:<keyid> | builtin }

	cca=		[MIPS] Override the kernel pages' cache coherency
			algorithm.  Accepted values range from 0 to 7
			inclusive. See arch/mips/include/asm/pgtable-bits.h
			for platform specific values (SB1, Loongson3 and
			others).

	ccw_timeout_log [S390]
			See Documentation/s390/CommonIO for details.

	cgroup_disable= [KNL] Disable a particular controller
			Format: {name of the controller(s) to disable}
			The effects of cgroup_disable=foo are:
			- foo isn't auto-mounted if you mount all cgroups in
			  a single hierarchy
			- foo isn't visible as an individually mountable
			  subsystem
			{Currently only "memory" controller deal with this and
			cut the overhead, others just disable the usage. So
			only cgroup_disable=memory is actually worthy}

	cgroup.memory=	[KNL] Pass options to the cgroup memory controller.
			Format: <string>
			nosocket -- Disable socket memory accounting.

	checkreqprot	[SELINUX] Set initial checkreqprot flag value.
			Format: { "0" | "1" }
			See security/selinux/Kconfig help text.
			0 -- check protection applied by kernel (includes
				any implied execute protection).
			1 -- check protection requested by application.
			Default value is set via a kernel config option.
			Value can be changed at runtime via
				/selinux/checkreqprot.

	cio_ignore=	[S390]
			See Documentation/s390/CommonIO for details.
	clk_ignore_unused
			[CLK]
			Prevents the clock framework from automatically gating
			clocks that have not been explicitly enabled by a Linux
			device driver but are enabled in hardware at reset or
			by the bootloader/firmware. Note that this does not
			force such clocks to be always-on nor does it reserve
			those clocks in any way. This parameter is useful for
			debug and development, but should not be needed on a
			platform with proper driver support.  For more
			information, see Documentation/clk.txt.

	clock=		[BUGS=X86-32, HW] gettimeofday clocksource override.
			[Deprecated]
			Forces specified clocksource (if available) to be used
			when calculating gettimeofday(). If specified
			clocksource is not available, it defaults to PIT.
			Format: { pit | tsc | cyclone | pmtmr }

	clocksource=	Override the default clocksource
			Format: <string>
			Override the default clocksource and use the clocksource
			with the name specified.
			Some clocksource names to choose from, depending on
			the platform:
			[all] jiffies (this is the base, fallback clocksource)
			[ACPI] acpi_pm
			[ARM] imx_timer1,OSTS,netx_timer,mpu_timer2,
				pxa_timer,timer3,32k_counter,timer0_1
			[AVR32] avr32
			[X86-32] pit,hpet,tsc;
				scx200_hrt on Geode; cyclone on IBM x440
			[MIPS] MIPS
			[PARISC] cr16
			[S390] tod
			[SH] SuperH
			[SPARC64] tick
			[X86-64] hpet,tsc

	clearcpuid=BITNUM [X86]
			Disable CPUID feature X for the kernel. See
			arch/x86/include/asm/cpufeature.h for the valid bit
			numbers. Note the Linux specific bits are not necessarily
			stable over kernel options, but the vendor specific
			ones should be.
			Also note that user programs calling CPUID directly
			or using the feature without checking anything
			will still see it. This just prevents it from
			being used by the kernel or shown in /proc/cpuinfo.
			Also note the kernel might malfunction if you disable
			some critical bits.

	cma=nn[KMGTPE]@[start[KMGTPE][-end[KMGTPE]]] [ARM,X86,KNL]
			Sets the size of kernel global memory area for
			contiguous memory allocations and optionally the
			placement constraint by the physical address range of
			memory allocations. A value of 0 disables CMA
			altogether. For more information, see
			include/linux/dma-contiguous.h

	cmo_free_hint=	[PPC] Format: { yes | no }
			Specify whether pages are marked as being inactive
			when they are freed.  This is used in CMO environments
			to determine OS memory pressure for page stealing by
			a hypervisor.
			Default: yes

	coherent_pool=nn[KMGTPE]	[ARM,KNL]
			Sets the size of memory pool for coherent, atomic dma
			allocations, by default set to 256K.

	code_bytes	[X86] How many bytes of object code to print
			in an oops report.
			Range: 0 - 8192
			Default: 64

	com20020=	[HW,NET] ARCnet - COM20020 chipset
			Format:
			<io>[,<irq>[,<nodeID>[,<backplane>[,<ckp>[,<timeout>]]]]]

	com90io=	[HW,NET] ARCnet - COM90xx chipset (IO-mapped buffers)
			Format: <io>[,<irq>]

	com90xx=	[HW,NET]
			ARCnet - COM90xx chipset (memory-mapped buffers)
			Format: <io>[,<irq>[,<memstart>]]

	condev=		[HW,S390] console device
	conmode=

	console=	[KNL] Output console device and options.

		tty<n>	Use the virtual console device <n>.

		ttyS<n>[,options]
		ttyUSB0[,options]
			Use the specified serial port.  The options are of
			the form "bbbbpnf", where "bbbb" is the baud rate,
			"p" is parity ("n", "o", or "e"), "n" is number of
			bits, and "f" is flow control ("r" for RTS or
			omit it).  Default is "9600n8".

			See Documentation/serial-console.txt for more
			information.  See
			Documentation/networking/netconsole.txt for an
			alternative.

		uart[8250],io,<addr>[,options]
		uart[8250],mmio,<addr>[,options]
		uart[8250],mmio16,<addr>[,options]
		uart[8250],mmio32,<addr>[,options]
		uart[8250],0x<addr>[,options]
			Start an early, polled-mode console on the 8250/16550
			UART at the specified I/O port or MMIO address,
			switching to the matching ttyS device later.
			MMIO inter-register address stride is either 8-bit
			(mmio), 16-bit (mmio16), or 32-bit (mmio32).
			If none of [io|mmio|mmio16|mmio32], <addr> is assumed
			to be equivalent to 'mmio'. 'options' are specified in
			the same format described for ttyS above; if unspecified,
			the h/w is not re-initialized.

		hvc<n>	Use the hypervisor console device <n>. This is for
			both Xen and PowerPC hypervisors.

                If the device connected to the port is not a TTY but a braille
                device, prepend "brl," before the device type, for instance
			console=brl,ttyS0
		For now, only VisioBraille is supported.

	consoleblank=	[KNL] The console blank (screen saver) timeout in
			seconds. Defaults to 10*60 = 10mins. A value of 0
			disables the blank timer.

	coredump_filter=
			[KNL] Change the default value for
			/proc/<pid>/coredump_filter.
			See also Documentation/filesystems/proc.txt.

	cpuidle.off=1	[CPU_IDLE]
			disable the cpuidle sub-system

	cpu_init_udelay=N
			[X86] Delay for N microsec between assert and de-assert
			of APIC INIT to start processors.  This delay occurs
			on every CPU online, such as boot, and resume from suspend.
			Default: 10000

	cpcihp_generic=	[HW,PCI] Generic port I/O CompactPCI driver
			Format:
			<first_slot>,<last_slot>,<port>,<enum_bit>[,<debug>]

	crashkernel=size[KMGTPE][@offset[KMGTPE]]
			[KNL] Using kexec, Linux can switch to a 'crash kernel'
			upon panic. This parameter reserves the physical
			memory region [offset, offset + size] for that kernel
			image. If '@offset' is omitted, then a suitable offset
			is selected automatically. Check
			Documentation/kdump/kdump.txt for further details.

	crashkernel=range1:size1[,range2:size2,...][@offset]
			[KNL] Same as above, but depends on the memory
			in the running system. The syntax of range is
			start-[end] where start and end are both
			a memory unit (amount[KMGTPE]). See also
			Documentation/kdump/kdump.txt for an example.

	crashkernel=size[KMGTPE],high [KNL, x86_64]
			range could be above 4G. Allow kernel
			to allocate physical memory region from top, so could
			be above 4G if system have more than 4G ram installed.
			Otherwise memory region will be allocated below 4G, if
			available.
			It will be ignored if crashkernel=X is specified.
	crashkernel=size[KMGTPE],low [KNL, x86_64]
			range under 4G. When crashkernel=X,high
			is passed, kernel could allocate physical memory region
			above 4G, that cause second kernel crash on system
			that require some amount of low memory, e.g. swiotlb
			requires at least 64M+32K low memory, also enough extra
			low memory is needed to make sure DMA buffers for 32-bit
			devices won't run out. Kernel would try to allocate at
			at least 256M below 4G automatically.
			This one let user to specify own low range under 4G
			for second kernel instead.
			0: to disable low allocation.
			It will be ignored when crashkernel=X,high is not used
			or memory reserved is below 4G.

	cs89x0_dma=	[HW,NET]
			Format: <dma>

	cs89x0_media=	[HW,NET]
			Format: { rj45 | aui | bnc }

	dasd=		[HW,NET]
			See header of drivers/s390/block/dasd_devmap.c.

	db9.dev[2|3]=	[HW,JOY] Multisystem joystick support via parallel port
			(one device per port)
			Format: <port#>,<type>
			See also Documentation/input/joystick-parport.txt

	ddebug_query=   [KNL,DYNAMIC_DEBUG] Enable debug messages at early boot
			time. See Documentation/dynamic-debug-howto.txt for
			details.  Deprecated, see dyndbg.

	debug		[KNL] Enable kernel debugging (events log level).

	debug_locks_verbose=
			[KNL] verbose self-tests
			Format=<0|1>
			Print debugging info while doing the locking API
			self-tests.
			We default to 0 (no extra messages), setting it to
			1 will print _a lot_ more information - normally
			only useful to kernel developers.

	debug_objects	[KNL] Enable object debugging

	no_debug_objects
			[KNL] Disable object debugging

	debug_guardpage_minorder=
			[KNL] When CONFIG_DEBUG_PAGEALLOC is set, this
			parameter allows control of the order of pages that will
			be intentionally kept free (and hence protected) by the
			buddy allocator. Bigger value increase the probability
			of catching random memory corruption, but reduce the
			amount of memory for normal system use. The maximum
			possible value is MAX_ORDER/2.  Setting this parameter
			to 1 or 2 should be enough to identify most random
			memory corruption problems caused by bugs in kernel or
			driver code when a CPU writes to (or reads from) a
			random memory location. Note that there exists a class
			of memory corruptions problems caused by buggy H/W or
			F/W or by drivers badly programing DMA (basically when
			memory is written at bus level and the CPU MMU is
			bypassed) which are not detectable by
			CONFIG_DEBUG_PAGEALLOC, hence this option will not help
			tracking down these problems.

	debug_pagealloc=
			[KNL] When CONFIG_DEBUG_PAGEALLOC is set, this
			parameter enables the feature at boot time. In
			default, it is disabled. We can avoid allocating huge
			chunk of memory for debug pagealloc if we don't enable
			it at boot time and the system will work mostly same
			with the kernel built without CONFIG_DEBUG_PAGEALLOC.
			on: enable the feature

	debugpat	[X86] Enable PAT debugging

	decnet.addr=	[HW,NET]
			Format: <area>[,<node>]
			See also Documentation/networking/decnet.txt.

	default_hugepagesz=
			[same as hugepagesz=] The size of the default
			HugeTLB page size. This is the size represented by
			the legacy /proc/ hugepages APIs, used for SHM, and
			default size when mounting hugetlbfs filesystems.
			Defaults to the default architecture's huge page size
			if not specified.

	dhash_entries=	[KNL]
			Set number of hash buckets for dentry cache.

	disable=	[IPV6]
			See Documentation/networking/ipv6.txt.

	disable_cpu_apicid= [X86,APIC,SMP]
			Format: <int>
			The number of initial APIC ID for the
			corresponding CPU to be disabled at boot,
			mostly used for the kdump 2nd kernel to
			disable BSP to wake up multiple CPUs without
			causing system reset or hang due to sending
			INIT from AP to BSP.

	disable_ddw     [PPC/PSERIES]
			Disable Dynamic DMA Window support. Use this if
			to workaround buggy firmware.

	disable_ipv6=	[IPV6]
			See Documentation/networking/ipv6.txt.

	disable_mtrr_cleanup [X86]
			The kernel tries to adjust MTRR layout from continuous
			to discrete, to make X server driver able to add WB
			entry later. This parameter disables that.

	disable_mtrr_trim [X86, Intel and AMD only]
			By default the kernel will trim any uncacheable
			memory out of your available memory pool based on
			MTRR settings.  This parameter disables that behavior,
			possibly causing your machine to run very slowly.

	disable_timer_pin_1 [X86]
			Disable PIN 1 of APIC timer
			Can be useful to work around chipset bugs.

	dis_ucode_ldr	[X86] Disable the microcode loader.

	dma_debug=off	If the kernel is compiled with DMA_API_DEBUG support,
			this option disables the debugging code at boot.

	dma_debug_entries=<number>
			This option allows to tune the number of preallocated
			entries for DMA-API debugging code. One entry is
			required per DMA-API allocation. Use this if the
			DMA-API debugging code disables itself because the
			architectural default is too low.

	dma_debug_driver=<driver_name>
			With this option the DMA-API debugging driver
			filter feature can be enabled at boot time. Just
			pass the driver to filter for as the parameter.
			The filter can be disabled or changed to another
			driver later using sysfs.

	drm_kms_helper.edid_firmware=[<connector>:]<file>[,[<connector>:]<file>]
			Broken monitors, graphic adapters, KVMs and EDIDless
			panels may send no or incorrect EDID data sets.
			This parameter allows to specify an EDID data sets
			in the /lib/firmware directory that are used instead.
			Generic built-in EDID data sets are used, if one of
			edid/1024x768.bin, edid/1280x1024.bin,
			edid/1680x1050.bin, or edid/1920x1080.bin is given
			and no file with the same name exists. Details and
			instructions how to build your own EDID data are
			available in Documentation/EDID/HOWTO.txt. An EDID
			data set will only be used for a particular connector,
			if its name and a colon are prepended to the EDID
			name. Each connector may use a unique EDID data
			set by separating the files with a comma.  An EDID
			data set with no connector name will be used for
			any connectors not explicitly specified.

	dscc4.setup=	[NET]

	dyndbg[="val"]		[KNL,DYNAMIC_DEBUG]
	module.dyndbg[="val"]
			Enable debug messages at boot time.  See
			Documentation/dynamic-debug-howto.txt for details.

	nompx		[X86] Disables Intel Memory Protection Extensions.
			See Documentation/x86/intel_mpx.txt for more
			information about the feature.

	eagerfpu=	[X86]
			on	enable eager fpu restore
			off	disable eager fpu restore
			auto	selects the default scheme, which automatically
				enables eagerfpu restore for xsaveopt.

	module.async_probe [KNL]
			Enable asynchronous probe on this module.

	early_ioremap_debug [KNL]
			Enable debug messages in early_ioremap support. This
			is useful for tracking down temporary early mappings
			which are not unmapped.

	earlycon=	[KNL] Output early console device and options.

			When used with no options, the early console is
			determined by the stdout-path property in device
			tree's chosen node.

		cdns,<addr>
			Start an early, polled-mode console on a cadence serial
			port at the specified address. The cadence serial port
			must already be setup and configured. Options are not
			yet supported.

		uart[8250],io,<addr>[,options]
		uart[8250],mmio,<addr>[,options]
		uart[8250],mmio32,<addr>[,options]
		uart[8250],mmio32be,<addr>[,options]
		uart[8250],0x<addr>[,options]
			Start an early, polled-mode console on the 8250/16550
			UART at the specified I/O port or MMIO address.
			MMIO inter-register address stride is either 8-bit
			(mmio) or 32-bit (mmio32 or mmio32be).
			If none of [io|mmio|mmio32|mmio32be], <addr> is assumed
			to be equivalent to 'mmio'. 'options' are specified
			in the same format described for "console=ttyS<n>"; if
			unspecified, the h/w is not initialized.

		pl011,<addr>
			Start an early, polled-mode console on a pl011 serial
			port at the specified address. The pl011 serial port
			must already be setup and configured. Options are not
			yet supported.

		msm_serial,<addr>
			Start an early, polled-mode console on an msm serial
			port at the specified address. The serial port
			must already be setup and configured. Options are not
			yet supported.

		msm_serial_dm,<addr>
			Start an early, polled-mode console on an msm serial
			dm port at the specified address. The serial port
			must already be setup and configured. Options are not
			yet supported.

		smh	Use ARM semihosting calls for early console.

		s3c2410,<addr>
		s3c2412,<addr>
		s3c2440,<addr>
		s3c6400,<addr>
		s5pv210,<addr>
		exynos4210,<addr>
			Use early console provided by serial driver available
			on Samsung SoCs, requires selecting proper type and
			a correct base address of the selected UART port. The
			serial port must already be setup and configured.
			Options are not yet supported.

		lpuart,<addr>
		lpuart32,<addr>
			Use early console provided by Freescale LP UART driver
			found on Freescale Vybrid and QorIQ LS1021A processors.
			A valid base address must be provided, and the serial
			port must already be setup and configured.

	earlyprintk=	[X86,SH,BLACKFIN,ARM,M68k]
			earlyprintk=vga
			earlyprintk=efi
			earlyprintk=xen
			earlyprintk=serial[,ttySn[,baudrate]]
			earlyprintk=serial[,0x...[,baudrate]]
			earlyprintk=ttySn[,baudrate]
			earlyprintk=dbgp[debugController#]
			earlyprintk=pciserial,bus:device.function[,baudrate]

			earlyprintk is useful when the kernel crashes before
			the normal console is initialized. It is not enabled by
			default because it has some cosmetic problems.

			Append ",keep" to not disable it when the real console
			takes over.

			Only one of vga, efi, serial, or usb debug port can
			be used at a time.

			Currently only ttyS0 and ttyS1 may be specified by
			name.  Other I/O ports may be explicitly specified
			on some architectures (x86 and arm at least) by
			replacing ttySn with an I/O port address, like this:
				earlyprintk=serial,0x1008,115200
			You can find the port for a given device in
			/proc/tty/driver/serial:
				2: uart:ST16650V2 port:00001008 irq:18 ...

			Interaction with the standard serial driver is not
			very good.

			The VGA and EFI output is eventually overwritten by
			the real console.

			The xen output can only be used by Xen PV guests.

	edac_report=	[HW,EDAC] Control how to report EDAC event
			Format: {"on" | "off" | "force"}
			on: enable EDAC to report H/W event. May be overridden
			by other higher priority error reporting module.
			off: disable H/W event reporting through EDAC.
			force: enforce the use of EDAC to report H/W event.
			default: on.

	ekgdboc=	[X86,KGDB] Allow early kernel console debugging
			ekgdboc=kbd

			This is designed to be used in conjunction with
			the boot argument: earlyprintk=vga

	edd=		[EDD]
			Format: {"off" | "on" | "skip[mbr]"}

	efi=		[EFI]
			Format: { "old_map", "nochunk", "noruntime", "debug" }
			old_map [X86-64]: switch to the old ioremap-based EFI
			runtime services mapping. 32-bit still uses this one by
			default.
			nochunk: disable reading files in "chunks" in the EFI
			boot stub, as chunking can cause problems with some
			firmware implementations.
			noruntime : disable EFI runtime services support
			debug: enable misc debug output

	efi_no_storage_paranoia [EFI; X86]
			Using this parameter you can use more than 50% of
			your efi variable storage. Use this parameter only if
			you are really sure that your UEFI does sane gc and
			fulfills the spec otherwise your board may brick.

	efi_fake_mem=	[EFI; X86]
			Format:
			  nn[KMGTPE]@ss[KMGTPE]:aa[,nn[KMGTPE]@ss[KMGTPE]:aa,..]
			Add arbitrary attribute to specific memory range by
			updating original EFI memory map.
			Region of memory which aa attribute is added to is
			from ss to ss+nn.
			If efi_fake_mem=2G@4G:0x10000,2G@0x10a0000000:0x10000
			is specified, EFI_MEMORY_MORE_RELIABLE(0x10000)
			attribute is added to range 0x100000000-0x180000000 and
			0x10a0000000-0x1120000000.

			Using this parameter you can do debugging of EFI memmap
			related feature. For example, you can do debugging of
			Address Range Mirroring feature even if your box
			doesn't support it.

	eisa_irq_edge=	[PARISC,HW]
			See header of drivers/parisc/eisa.c.

	elanfreq=	[X86-32]
			See comment before function elanfreq_setup() in
			arch/x86/kernel/cpu/cpufreq/elanfreq.c.

	elevator=	[IOSCHED]
			Format: {"cfq" | "deadline" | "noop"}
			See Documentation/block/cfq-iosched.txt and
			Documentation/block/deadline-iosched.txt for details.

	elfcorehdr=[size[KMGTPE]@]offset[KMGTPE] [IA64,PPC,SH,X86,S390]
			Specifies physical address of start of kernel core
			image elf header and optionally the size. Generally
			kexec loader will pass this option to capture kernel.
			See Documentation/kdump/kdump.txt for details.

	enable_mtrr_cleanup [X86]
			The kernel tries to adjust MTRR layout from continuous
			to discrete, to make X server driver able to add WB
			entry later. This parameter enables that.

	enable_timer_pin_1 [X86]
			Enable PIN 1 of APIC timer
			Can be useful to work around chipset bugs
			(in particular on some ATI chipsets).
			The kernel tries to set a reasonable default.

	enforcing	[SELINUX] Set initial enforcing status.
			Format: {"0" | "1"}
			See security/selinux/Kconfig help text.
			0 -- permissive (log only, no denials).
			1 -- enforcing (deny and log).
			Default value is 0.
			Value can be changed at runtime via /selinux/enforce.

	erst_disable	[ACPI]
			Disable Error Record Serialization Table (ERST)
			support.

	ether=		[HW,NET] Ethernet cards parameters
			This option is obsoleted by the "netdev=" option, which
			has equivalent usage. See its documentation for details.

	evm=		[EVM]
			Format: { "fix" }
			Permit 'security.evm' to be updated regardless of
			current integrity status.

	failslab=
	fail_page_alloc=
	fail_make_request=[KNL]
			General fault injection mechanism.
			Format: <interval>,<probability>,<space>,<times>
			See also Documentation/fault-injection/.

	floppy=		[HW]
			See Documentation/blockdev/floppy.txt.

	force_pal_cache_flush
			[IA-64] Avoid check_sal_cache_flush which may hang on
			buggy SAL_CACHE_FLUSH implementations. Using this
			parameter will force ia64_sal_cache_flush to call
			ia64_pal_cache_flush instead of SAL_CACHE_FLUSH.

	forcepae [X86-32]
			Forcefully enable Physical Address Extension (PAE).
			Many Pentium M systems disable PAE but may have a
			functionally usable PAE implementation.
			Warning: use of this parameter will taint the kernel
			and may cause unknown problems.

	ftrace=[tracer]
			[FTRACE] will set and start the specified tracer
			as early as possible in order to facilitate early
			boot debugging.

	ftrace_dump_on_oops[=orig_cpu]
			[FTRACE] will dump the trace buffers on oops.
			If no parameter is passed, ftrace will dump
			buffers of all CPUs, but if you pass orig_cpu, it will
			dump only the buffer of the CPU that triggered the
			oops.

	ftrace_filter=[function-list]
			[FTRACE] Limit the functions traced by the function
			tracer at boot up. function-list is a comma separated
			list of functions. This list can be changed at run
			time by the set_ftrace_filter file in the debugfs
			tracing directory.

	ftrace_notrace=[function-list]
			[FTRACE] Do not trace the functions specified in
			function-list. This list can be changed at run time
			by the set_ftrace_notrace file in the debugfs
			tracing directory.

	ftrace_graph_filter=[function-list]
			[FTRACE] Limit the top level callers functions traced
			by the function graph tracer at boot up.
			function-list is a comma separated list of functions
			that can be changed at run time by the
			set_graph_function file in the debugfs tracing directory.

	ftrace_graph_notrace=[function-list]
			[FTRACE] Do not trace from the functions specified in
			function-list.  This list is a comma separated list of
			functions that can be changed at run time by the
			set_graph_notrace file in the debugfs tracing directory.

	gamecon.map[2|3]=
			[HW,JOY] Multisystem joystick and NES/SNES/PSX pad
			support via parallel port (up to 5 devices per port)
			Format: <port#>,<pad1>,<pad2>,<pad3>,<pad4>,<pad5>
			See also Documentation/input/joystick-parport.txt

	gamma=		[HW,DRM]

	gart_fix_e820=  [X86_64] disable the fix e820 for K8 GART
			Format: off | on
			default: on

	gcov_persist=	[GCOV] When non-zero (default), profiling data for
			kernel modules is saved and remains accessible via
			debugfs, even when the module is unloaded/reloaded.
			When zero, profiling data is discarded and associated
			debugfs files are removed at module unload time.

	gpt		[EFI] Forces disk with valid GPT signature but
			invalid Protective MBR to be treated as GPT. If the
			primary GPT is corrupted, it enables the backup/alternate
			GPT to be used instead.

	grcan.enable0=	[HW] Configuration of physical interface 0. Determines
			the "Enable 0" bit of the configuration register.
			Format: 0 | 1
			Default: 0
	grcan.enable1=	[HW] Configuration of physical interface 1. Determines
			the "Enable 0" bit of the configuration register.
			Format: 0 | 1
			Default: 0
	grcan.select=	[HW] Select which physical interface to use.
			Format: 0 | 1
			Default: 0
	grcan.txsize=	[HW] Sets the size of the tx buffer.
			Format: <unsigned int> such that (txsize & ~0x1fffc0) == 0.
			Default: 1024
	grcan.rxsize=	[HW] Sets the size of the rx buffer.
			Format: <unsigned int> such that (rxsize & ~0x1fffc0) == 0.
			Default: 1024

	hardlockup_all_cpu_backtrace=
			[KNL] Should the hard-lockup detector generate
			backtraces on all cpus.
			Format: <integer>

	hashdist=	[KNL,NUMA] Large hashes allocated during boot
			are distributed across NUMA nodes.  Defaults on
			for 64-bit NUMA, off otherwise.
			Format: 0 | 1 (for off | on)

	hcl=		[IA-64] SGI's Hardware Graph compatibility layer

	hd=		[EIDE] (E)IDE hard drive subsystem geometry
			Format: <cyl>,<head>,<sect>

	hest_disable	[ACPI]
			Disable Hardware Error Source Table (HEST) support;
			corresponding firmware-first mode error processing
			logic will be disabled.

	highmem=nn[KMGTPE]	[KNL,BOOT] forces the highmem zone to have an
			exact size of <nn>. This works even on boxes that have
			no highmem otherwise. This also works to reduce highmem
			size on bigger boxes.

	highres=	[KNL] Enable/disable high resolution timer mode.
			Valid parameters: "on", "off"
			Default: "on"

	hisax=		[HW,ISDN]
			See Documentation/isdn/README.HiSax.

	hlt		[BUGS=ARM,SH]

	hpet=		[X86-32,HPET] option to control HPET usage
			Format: { enable (default) | disable | force |
				verbose }
			disable: disable HPET and use PIT instead
			force: allow force enabled of undocumented chips (ICH4,
				VIA, nVidia)
			verbose: show contents of HPET registers during setup

	hpet_mmap=	[X86, HPET_MMAP] Allow userspace to mmap HPET
			registers.  Default set by CONFIG_HPET_MMAP_DEFAULT.

	hugepages=	[HW,X86-32,IA-64] HugeTLB pages to allocate at boot.
	hugepagesz=nn[KMGTPE]	[HW,IA-64,PPC,X86-64,ARM64] The size of the
			HugeTLB pages.
			On x86-64 and powerpc, this option can be specified
			multiple times interleaved with hugepages= to reserve
			huge pages of different sizes. Valid pages sizes on
			x86-64 are 2M (when the CPU supports "pse") and 1G
			(when the CPU supports the "pdpe1gb" cpuinfo flag).

	hvc_iucv=	[S390] Number of z/VM IUCV hypervisor console (HVC)
			       terminal devices. Valid values: 0..8
	hvc_iucv_allow=	[S390] Comma-separated list of z/VM user IDs.
			       If specified, z/VM IUCV HVC accepts connections
			       from listed z/VM user IDs only.

	hwthread_map=	[METAG] Comma-separated list of Linux cpu id to
			        hardware thread id mappings.
				Format: <cpu>:<hwthread>

	keep_bootcon	[KNL]
			Do not unregister boot console at start. This is only
			useful for debugging when something happens in the window
			between unregistering the boot console and initializing
			the real console.

	i2c_bus=	[HW] Override the default board specific I2C bus speed
			     or register an additional I2C bus that is not
			     registered from board initialization code.
			     Format:
			     <bus_id>,<clkrate>

	i8042.debug	[HW] Toggle i8042 debug mode
	i8042.unmask_kbd_data
			[HW] Enable printing of interrupt data from the KBD port
			     (disabled by default, and as a pre-condition
			     requires that i8042.debug=1 be enabled)
	i8042.direct	[HW] Put keyboard port into non-translated mode
	i8042.dumbkbd	[HW] Pretend that controller can only read data from
			     keyboard and cannot control its state
			     (Don't attempt to blink the leds)
	i8042.noaux	[HW] Don't check for auxiliary (== mouse) port
	i8042.nokbd	[HW] Don't check/create keyboard port
	i8042.noloop	[HW] Disable the AUX Loopback command while probing
			     for the AUX port
	i8042.nomux	[HW] Don't check presence of an active multiplexing
			     controller
	i8042.nopnp	[HW] Don't use ACPIPnP / PnPBIOS to discover KBD/AUX
			     controllers
	i8042.notimeout	[HW] Ignore timeout condition signalled by controller
	i8042.reset	[HW] Reset the controller during init and cleanup
	i8042.unlock	[HW] Unlock (ignore) the keylock
	i8042.kbdreset  [HW] Reset device connected to KBD port

	i810=		[HW,DRM]

	i8k.ignore_dmi	[HW] Continue probing hardware even if DMI data
			indicates that the driver is running on unsupported
			hardware.
	i8k.force	[HW] Activate i8k driver even if SMM BIOS signature
			does not match list of supported models.
	i8k.power_status
			[HW] Report power status in /proc/i8k
			(disabled by default)
	i8k.restricted	[HW] Allow controlling fans only if SYS_ADMIN
			capability is set.

	i915.invert_brightness=
			[DRM] Invert the sense of the variable that is used to
			set the brightness of the panel backlight. Normally a
			brightness value of 0 indicates backlight switched off,
			and the maximum of the brightness value sets the backlight
			to maximum brightness. If this parameter is set to 0
			(default) and the machine requires it, or this parameter
			is set to 1, a brightness value of 0 sets the backlight
			to maximum brightness, and the maximum of the brightness
			value switches the backlight off.
			-1 -- never invert brightness
			 0 -- machine default
			 1 -- force brightness inversion

	icn=		[HW,ISDN]
			Format: <io>[,<membase>[,<icn_id>[,<icn_id2>]]]

	ide-core.nodma=	[HW] (E)IDE subsystem
			Format: =0.0 to prevent dma on hda, =0.1 hdb =1.0 hdc
			.vlb_clock .pci_clock .noflush .nohpa .noprobe .nowerr
			.cdrom .chs .ignore_cable are additional options
			See Documentation/ide/ide.txt.

	ide-generic.probe-mask= [HW] (E)IDE subsystem
			Format: <int>
			Probe mask for legacy ISA IDE ports.  Depending on
			platform up to 6 ports are supported, enabled by
			setting corresponding bits in the mask to 1.  The
			default value is 0x0, which has a special meaning.
			On systems that have PCI, it triggers scanning the
			PCI bus for the first and the second port, which
			are then probed.  On systems without PCI the value
			of 0x0 enables probing the two first ports as if it
			was 0x3.

	ide-pci-generic.all-generic-ide [HW] (E)IDE subsystem
			Claim all unknown PCI IDE storage controllers.

	idle=		[X86]
			Format: idle=poll, idle=halt, idle=nomwait
			Poll forces a polling idle loop that can slightly
			improve the performance of waking up a idle CPU, but
			will use a lot of power and make the system run hot.
			Not recommended.
			idle=halt: Halt is forced to be used for CPU idle.
			In such case C2/C3 won't be used again.
			idle=nomwait: Disable mwait for CPU C-states

	ignore_loglevel	[KNL]
			Ignore loglevel setting - this will print /all/
			kernel messages to the console. Useful for debugging.
			We also add it as printk module parameter, so users
			could change it dynamically, usually by
			/sys/module/printk/parameters/ignore_loglevel.

	ihash_entries=	[KNL]
			Set number of hash buckets for inode cache.

	ima_appraise=	[IMA] appraise integrity measurements
			Format: { "off" | "enforce" | "fix" | "log" }
			default: "enforce"

	ima_appraise_tcb [IMA]
			The builtin appraise policy appraises all files
			owned by uid=0.

	ima_hash=	[IMA]
			Format: { md5 | sha1 | rmd160 | sha256 | sha384
				   | sha512 | ... }
			default: "sha1"

			The list of supported hash algorithms is defined
			in crypto/hash_info.h.

	ima_policy=	[IMA]
			The builtin measurement policy to load during IMA
			setup.  Specyfing "tcb" as the value, measures all
			programs exec'd, files mmap'd for exec, and all files
			opened with the read mode bit set by either the
			effective uid (euid=0) or uid=0.
			Format: "tcb"

	ima_tcb		[IMA] Deprecated.  Use ima_policy= instead.
			Load a policy which meets the needs of the Trusted
			Computing Base.  This means IMA will measure all
			programs exec'd, files mmap'd for exec, and all files
			opened for read by uid=0.

	ima_template=   [IMA]
			Select one of defined IMA measurements template formats.
			Formats: { "ima" | "ima-ng" | "ima-sig" }
			Default: "ima-ng"

	ima_template_fmt=
	                [IMA] Define a custom template format.
			Format: { "field1|...|fieldN" }

	ima.ahash_minsize= [IMA] Minimum file size for asynchronous hash usage
			Format: <min_file_size>
			Set the minimal file size for using asynchronous hash.
			If left unspecified, ahash usage is disabled.

			ahash performance varies for different data sizes on
			different crypto accelerators. This option can be used
			to achieve the best performance for a particular HW.

	ima.ahash_bufsize= [IMA] Asynchronous hash buffer size
			Format: <bufsize>
			Set hashing buffer size. Default: 4k.

			ahash performance varies for different chunk sizes on
			different crypto accelerators. This option can be used
			to achieve best performance for particular HW.

	init=		[KNL]
			Format: <full_path>
			Run specified binary instead of /sbin/init as init
			process.

	initcall_debug	[KNL] Trace initcalls as they are executed.  Useful
			for working out where the kernel is dying during
			startup.

	initcall_blacklist=  [KNL] Do not execute a comma-separated list of
			initcall functions.  Useful for debugging built-in
			modules and initcalls.

	initrd=		[BOOT] Specify the location of the initial ramdisk

	inport.irq=	[HW] Inport (ATI XL and Microsoft) busmouse driver
			Format: <irq>

	int_pln_enable  [x86] Enable power limit notification interrupt

	integrity_audit=[IMA]
			Format: { "0" | "1" }
			0 -- basic integrity auditing messages. (Default)
			1 -- additional integrity auditing messages.

	intel_iommu=	[DMAR] Intel IOMMU driver (DMAR) option
		on
			Enable intel iommu driver.
		off
			Disable intel iommu driver.
		igfx_off [Default Off]
			By default, gfx is mapped as normal device. If a gfx
			device has a dedicated DMAR unit, the DMAR unit is
			bypassed by not enabling DMAR with this option. In
			this case, gfx device will use physical address for
			DMA.
		forcedac [x86_64]
			With this option iommu will not optimize to look
			for io virtual address below 32-bit forcing dual
			address cycle on pci bus for cards supporting greater
			than 32-bit addressing. The default is to look
			for translation below 32-bit and if not available
			then look in the higher range.
		strict [Default Off]
			With this option on every unmap_single operation will
			result in a hardware IOTLB flush operation as opposed
			to batching them for performance.
		sp_off [Default Off]
			By default, super page will be supported if Intel IOMMU
			has the capability. With this option, super page will
			not be supported.
		ecs_off [Default Off]
			By default, extended context tables will be supported if
			the hardware advertises that it has support both for the
			extended tables themselves, and also PASID support. With
			this option set, extended tables will not be used even
			on hardware which claims to support them.

	intel_idle.max_cstate=	[KNL,HW,ACPI,X86]
			0	disables intel_idle and fall back on acpi_idle.
			1 to 6	specify maximum depth of C-state.

	intel_pstate=  [X86]
		       disable
		         Do not enable intel_pstate as the default
		         scaling driver for the supported processors
		       force
			 Enable intel_pstate on systems that prohibit it by default
			 in favor of acpi-cpufreq. Forcing the intel_pstate driver
			 instead of acpi-cpufreq may disable platform features, such
			 as thermal controls and power capping, that rely on ACPI
			 P-States information being indicated to OSPM and therefore
			 should be used with caution. This option does not work with
			 processors that aren't supported by the intel_pstate driver
			 or on platforms that use pcc-cpufreq instead of acpi-cpufreq.
		       no_hwp
		         Do not enable hardware P state control (HWP)
			 if available.
		hwp_only
			Only load intel_pstate on systems which support
			hardware P state control (HWP) if available.

	intremap=	[X86-64, Intel-IOMMU]
			on	enable Interrupt Remapping (default)
			off	disable Interrupt Remapping
			nosid	disable Source ID checking
			no_x2apic_optout
				BIOS x2APIC opt-out request will be ignored
			nopost	disable Interrupt Posting

	iomem=		Disable strict checking of access to MMIO memory
		strict	regions from userspace.
		relaxed

	iommu=		[x86]
		off
		force
		noforce
		biomerge
		panic
		nopanic
		merge
		nomerge
		forcesac
		soft
		pt		[x86, IA-64]
		nobypass	[PPC/POWERNV]
			Disable IOMMU bypass, using IOMMU for PCI devices.


	io7=		[HW] IO7 for Marvel based alpha systems
			See comment before marvel_specify_io7 in
			arch/alpha/kernel/core_marvel.c.

	io_delay=	[X86] I/O delay method
		0x80
			Standard port 0x80 based delay
		0xed
			Alternate port 0xed based delay (needed on some systems)
		udelay
			Simple two microseconds delay
		none
			No delay

	ip=		[IP_PNP]
			See Documentation/filesystems/nfs/nfsroot.txt.

	irqfixup	[HW]
			When an interrupt is not handled search all handlers
			for it. Intended to get systems with badly broken
			firmware running.

	irqpoll		[HW]
			When an interrupt is not handled search all handlers
			for it. Also check all handlers each timer
			interrupt. Intended to get systems with badly broken
			firmware running.

	isapnp=		[ISAPNP]
			Format: <RDP>,<reset>,<pci_scan>,<verbosity>

	isolcpus=	[KNL,SMP] Isolate CPUs from the general scheduler.
			Format:
			<cpu number>,...,<cpu number>
			or
			<cpu number>-<cpu number>
			(must be a positive range in ascending order)
			or a mixture
			<cpu number>,...,<cpu number>-<cpu number>

			This option can be used to specify one or more CPUs
			to isolate from the general SMP balancing and scheduling
			algorithms. You can move a process onto or off an
			"isolated" CPU via the CPU affinity syscalls or cpuset.
			<cpu number> begins at 0 and the maximum value is
			"number of CPUs in system - 1".

			This option is the preferred way to isolate CPUs. The
			alternative -- manually setting the CPU mask of all
			tasks in the system -- can cause problems and
			suboptimal load balancer performance.

	iucv=		[HW,NET]

	ivrs_ioapic	[HW,X86_64]
			Provide an override to the IOAPIC-ID<->DEVICE-ID
			mapping provided in the IVRS ACPI table. For
			example, to map IOAPIC-ID decimal 10 to
			PCI device 00:14.0 write the parameter as:
				ivrs_ioapic[10]=00:14.0

	ivrs_hpet	[HW,X86_64]
			Provide an override to the HPET-ID<->DEVICE-ID
			mapping provided in the IVRS ACPI table. For
			example, to map HPET-ID decimal 0 to
			PCI device 00:14.0 write the parameter as:
				ivrs_hpet[0]=00:14.0

	js=		[HW,JOY] Analog joystick
			See Documentation/input/joystick.txt.

	kaslr/nokaslr	[X86]
			Enable/disable kernel and module base offset ASLR
			(Address Space Layout Randomization) if built into
			the kernel. When CONFIG_HIBERNATION is selected,
			kASLR is disabled by default. When kASLR is enabled,
			hibernation will be disabled.

	keepinitrd	[HW,ARM]

<<<<<<< HEAD
	kernelcore=nn[KMGTPE]	[KNL,X86,IA-64,PPC] This parameter
=======
	kernelcore=	Format: nn[KMG] | "mirror"
			[KNL,X86,IA-64,PPC] This parameter
>>>>>>> 3a27fd2a
			specifies the amount of memory usable by the kernel
			for non-movable allocations.  The requested amount is
			spread evenly throughout all nodes in the system. The
			remaining memory in each node is used for Movable
			pages. In the event, a node is too small to have both
			kernelcore and Movable pages, kernelcore pages will
			take priority and other nodes will have a larger number
			of Movable pages.  The Movable zone is used for the
			allocation of pages that may be reclaimed or moved
			by the page migration subsystem.  This means that
			HugeTLB pages may not be allocated from this zone.
			Note that allocations like PTEs-from-HighMem still
			use the HighMem zone if it exists, and the Normal
			zone if it does not.

			Instead of specifying the amount of memory (nn[KMS]),
			you can specify "mirror" option. In case "mirror"
			option is specified, mirrored (reliable) memory is used
			for non-movable allocations and remaining memory is used
			for Movable pages. nn[KMS] and "mirror" are exclusive,
			so you can NOT specify nn[KMG] and "mirror" at the same
			time.

	kgdbdbgp=	[KGDB,HW] kgdb over EHCI usb debug port.
			Format: <Controller#>[,poll interval]
			The controller # is the number of the ehci usb debug
			port as it is probed via PCI.  The poll interval is
			optional and is the number seconds in between
			each poll cycle to the debug port in case you need
			the functionality for interrupting the kernel with
			gdb or control-c on the dbgp connection.  When
			not using this parameter you use sysrq-g to break into
			the kernel debugger.

	kgdboc=		[KGDB,HW] kgdb over consoles.
			Requires a tty driver that supports console polling,
			or a supported polling keyboard driver (non-usb).
			 Serial only format: <serial_device>[,baud]
			 keyboard only format: kbd
			 keyboard and serial format: kbd,<serial_device>[,baud]
			Optional Kernel mode setting:
			 kms, kbd format: kms,kbd
			 kms, kbd and serial format: kms,kbd,<ser_dev>[,baud]

	kgdbwait	[KGDB] Stop kernel execution and enter the
			kernel debugger at the earliest opportunity.

	kmac=		[MIPS] korina ethernet MAC address.
			Configure the RouterBoard 532 series on-chip
			Ethernet adapter MAC address.

	kmemleak=	[KNL] Boot-time kmemleak enable/disable
			Valid arguments: on, off
			Default: on
			Built with CONFIG_DEBUG_KMEMLEAK_DEFAULT_OFF=y,
			the default is off.

	kmemcheck=	[X86] Boot-time kmemcheck enable/disable/one-shot mode
			Valid arguments: 0, 1, 2
			kmemcheck=0 (disabled)
			kmemcheck=1 (enabled)
			kmemcheck=2 (one-shot mode)
			Default: 2 (one-shot mode)

	kstack=N	[X86] Print N words from the kernel stack
			in oops dumps.

	kvm.ignore_msrs=[KVM] Ignore guest accesses to unhandled MSRs.
			Default is 0 (don't ignore, but inject #GP)

	kvm.mmu_audit=	[KVM] This is a R/W parameter which allows audit
			KVM MMU at runtime.
			Default is 0 (off)

	kvm-amd.nested=	[KVM,AMD] Allow nested virtualization in KVM/SVM.
			Default is 1 (enabled)

	kvm-amd.npt=	[KVM,AMD] Disable nested paging (virtualized MMU)
			for all guests.
			Default is 1 (enabled) if in 64-bit or 32-bit PAE mode.

	kvm-intel.ept=	[KVM,Intel] Disable extended page tables
			(virtualized MMU) support on capable Intel chips.
			Default is 1 (enabled)

	kvm-intel.emulate_invalid_guest_state=
			[KVM,Intel] Enable emulation of invalid guest states
			Default is 0 (disabled)

	kvm-intel.flexpriority=
			[KVM,Intel] Disable FlexPriority feature (TPR shadow).
			Default is 1 (enabled)

	kvm-intel.nested=
			[KVM,Intel] Enable VMX nesting (nVMX).
			Default is 0 (disabled)

	kvm-intel.unrestricted_guest=
			[KVM,Intel] Disable unrestricted guest feature
			(virtualized real and unpaged mode) on capable
			Intel chips. Default is 1 (enabled)

	kvm-intel.vpid=	[KVM,Intel] Disable Virtual Processor Identification
			feature (tagged TLBs) on capable Intel chips.
			Default is 1 (enabled)

	l2cr=		[PPC]

	l3cr=		[PPC]

	lapic		[X86-32,APIC] Enable the local APIC even if BIOS
			disabled it.

	lapic=		[x86,APIC] "notscdeadline" Do not use TSC deadline
			value for LAPIC timer one-shot implementation. Default
			back to the programmable timer unit in the LAPIC.

	lapic_timer_c2_ok	[X86,APIC] trust the local apic timer
			in C2 power state.

	libata.dma=	[LIBATA] DMA control
			libata.dma=0	  Disable all PATA and SATA DMA
			libata.dma=1	  PATA and SATA Disk DMA only
			libata.dma=2	  ATAPI (CDROM) DMA only
			libata.dma=4	  Compact Flash DMA only
			Combinations also work, so libata.dma=3 enables DMA
			for disks and CDROMs, but not CFs.

	libata.ignore_hpa=	[LIBATA] Ignore HPA limit
			libata.ignore_hpa=0	  keep BIOS limits (default)
			libata.ignore_hpa=1	  ignore limits, using full disk

	libata.noacpi	[LIBATA] Disables use of ACPI in libata suspend/resume
			when set.
			Format: <int>

	libata.force=	[LIBATA] Force configurations.  The format is comma
			separated list of "[ID:]VAL" where ID is
			PORT[.DEVICE].  PORT and DEVICE are decimal numbers
			matching port, link or device.  Basically, it matches
			the ATA ID string printed on console by libata.  If
			the whole ID part is omitted, the last PORT and DEVICE
			values are used.  If ID hasn't been specified yet, the
			configuration applies to all ports, links and devices.

			If only DEVICE is omitted, the parameter applies to
			the port and all links and devices behind it.  DEVICE
			number of 0 either selects the first device or the
			first fan-out link behind PMP device.  It does not
			select the host link.  DEVICE number of 15 selects the
			host link and device attached to it.

			The VAL specifies the configuration to force.  As long
			as there's no ambiguity shortcut notation is allowed.
			For example, both 1.5 and 1.5G would work for 1.5Gbps.
			The following configurations can be forced.

			* Cable type: 40c, 80c, short40c, unk, ign or sata.
			  Any ID with matching PORT is used.

			* SATA link speed limit: 1.5Gbps or 3.0Gbps.

			* Transfer mode: pio[0-7], mwdma[0-4] and udma[0-7].
			  udma[/][16,25,33,44,66,100,133] notation is also
			  allowed.

			* [no]ncq: Turn on or off NCQ.

			* [no]ncqtrim: Turn off queued DSM TRIM.

			* nohrst, nosrst, norst: suppress hard, soft
                          and both resets.

			* rstonce: only attempt one reset during
			  hot-unplug link recovery

			* dump_id: dump IDENTIFY data.

			* atapi_dmadir: Enable ATAPI DMADIR bridge support

			* disable: Disable this device.

			If there are multiple matching configurations changing
			the same attribute, the last one is used.

	memblock=debug	[KNL] Enable memblock debug messages.

	load_ramdisk=	[RAM] List of ramdisks to load from floppy
			See Documentation/blockdev/ramdisk.txt.

	lockd.nlm_grace_period=P  [NFS] Assign grace period.
			Format: <integer>

	lockd.nlm_tcpport=N	[NFS] Assign TCP port.
			Format: <integer>

	lockd.nlm_timeout=T	[NFS] Assign timeout value.
			Format: <integer>

	lockd.nlm_udpport=M	[NFS] Assign UDP port.
			Format: <integer>

	locktorture.nreaders_stress= [KNL]
			Set the number of locking read-acquisition kthreads.
			Defaults to being automatically set based on the
			number of online CPUs.

	locktorture.nwriters_stress= [KNL]
			Set the number of locking write-acquisition kthreads.

	locktorture.onoff_holdoff= [KNL]
			Set time (s) after boot for CPU-hotplug testing.

	locktorture.onoff_interval= [KNL]
			Set time (s) between CPU-hotplug operations, or
			zero to disable CPU-hotplug testing.

	locktorture.shuffle_interval= [KNL]
			Set task-shuffle interval (jiffies).  Shuffling
			tasks allows some CPUs to go into dyntick-idle
			mode during the locktorture test.

	locktorture.shutdown_secs= [KNL]
			Set time (s) after boot system shutdown.  This
			is useful for hands-off automated testing.

	locktorture.stat_interval= [KNL]
			Time (s) between statistics printk()s.

	locktorture.stutter= [KNL]
			Time (s) to stutter testing, for example,
			specifying five seconds causes the test to run for
			five seconds, wait for five seconds, and so on.
			This tests the locking primitive's ability to
			transition abruptly to and from idle.

	locktorture.torture_runnable= [BOOT]
			Start locktorture running at boot time.

	locktorture.torture_type= [KNL]
			Specify the locking implementation to test.

	locktorture.verbose= [KNL]
			Enable additional printk() statements.

	logibm.irq=	[HW,MOUSE] Logitech Bus Mouse Driver
			Format: <irq>

	loglevel=	All Kernel Messages with a loglevel smaller than the
			console loglevel will be printed to the console. It can
			also be changed with klogd or other programs. The
			loglevels are defined as follows:

			0 (KERN_EMERG)		system is unusable
			1 (KERN_ALERT)		action must be taken immediately
			2 (KERN_CRIT)		critical conditions
			3 (KERN_ERR)		error conditions
			4 (KERN_WARNING)	warning conditions
			5 (KERN_NOTICE)		normal but significant condition
			6 (KERN_INFO)		informational
			7 (KERN_DEBUG)		debug-level messages

	log_buf_len=nn[KMGTPE]	Sets the size of the printk ring buffer,
			in bytes.  n must be a power of two and greater
			than the minimal size. The minimal size is defined
			by LOG_BUF_SHIFT kernel config parameter. There is
			also CONFIG_LOG_CPU_MAX_BUF_SHIFT config parameter
			that allows to increase the default size depending on
			the number of CPUs. See init/Kconfig for more details.

	logo.nologo	[FB] Disables display of the built-in Linux logo.
			This may be used to provide more screen space for
			kernel log messages and is useful when debugging
			kernel boot problems.

	lp=0		[LP]	Specify parallel ports to use, e.g,
	lp=port[,port...]	lp=none,parport0 (lp0 not configured, lp1 uses
	lp=reset		first parallel port). 'lp=0' disables the
	lp=auto			printer driver. 'lp=reset' (which can be
				specified in addition to the ports) causes
				attached printers to be reset. Using
				lp=port1,port2,... specifies the parallel ports
				to associate lp devices with, starting with
				lp0. A port specification may be 'none' to skip
				that lp device, or a parport name such as
				'parport0'. Specifying 'lp=auto' instead of a
				port specification list means that device IDs
				from each port should be examined, to see if
				an IEEE 1284-compliant printer is attached; if
				so, the driver will manage that printer.
				See also header of drivers/char/lp.c.

	lpj=n		[KNL]
			Sets loops_per_jiffy to given constant, thus avoiding
			time-consuming boot-time autodetection (up to 250 ms per
			CPU). 0 enables autodetection (default). To determine
			the correct value for your kernel, boot with normal
			autodetection and see what value is printed. Note that
			on SMP systems the preset will be applied to all CPUs,
			which is likely to cause problems if your CPUs need
			significantly divergent settings. An incorrect value
			will cause delays in the kernel to be wrong, leading to
			unpredictable I/O errors and other breakage. Although
			unlikely, in the extreme case this might damage your
			hardware.

	ltpc=		[NET]
			Format: <io>,<irq>,<dma>

	machvec=	[IA-64] Force the use of a particular machine-vector
			(machvec) in a generic kernel.
			Example: machvec=hpzx1_swiotlb

	machtype=	[Loongson] Share the same kernel image file between different
			 yeeloong laptop.
			Example: machtype=lemote-yeeloong-2f-7inch

	max_addr=nn[KMGTPE]	[KNL,BOOT,ia64] All physical memory greater
			than or equal to this physical address is ignored.

	maxcpus=	[SMP] Maximum number of processors that	an SMP kernel
			should make use of.  maxcpus=n : n >= 0 limits the
			kernel to using 'n' processors.  n=0 is a special case,
			it is equivalent to "nosmp", which also disables
			the IO APIC.

	max_loop=	[LOOP] The number of loop block devices that get
	(loop.max_loop)	unconditionally pre-created at init time. The default
			number is configured by BLK_DEV_LOOP_MIN_COUNT. Instead
			of statically allocating a predefined number, loop
			devices can be requested on-demand with the
			/dev/loop-control interface.

	mce		[X86-32] Machine Check Exception

	mce=option	[X86-64] See Documentation/x86/x86_64/boot-options.txt

	md=		[HW] RAID subsystems devices and level
			See Documentation/md.txt.

	mdacon=		[MDA]
			Format: <first>,<last>
			Specifies range of consoles to be captured by the MDA.

	mem=nn[KMGTPE]	[KNL,BOOT] Force usage of a specific amount of memory
			Amount of memory to be used when the kernel is not able
			to see the whole system memory or for test.
			[X86] Work as limiting max address. Use together
			with memmap= to avoid physical address space collisions.
			Without memmap= PCI devices could be placed at addresses
			belonging to unused RAM.

	mem=nopentium	[BUGS=X86-32] Disable usage of 4MB pages for kernel
			memory.

	memchunk=nn[KMGTPE]
			[KNL,SH] Allow user to override the default size for
			per-device physically contiguous DMA buffers.

	memmap=exactmap	[KNL,X86] Enable setting of an exact
			E820 memory map, as specified by the user.
			Such memmap=exactmap lines can be constructed based on
			BIOS output or other requirements. See the memmap=nn@ss
			option description.

	memmap=nn[KMGTPE]@ss[KMGTPE]
			[KNL] Force usage of a specific region of memory.
			Region of memory to be used is from ss to ss+nn.

	memmap=nn[KMGTPE]#ss[KMGTPE]
			[KNL,ACPI] Mark specific memory as ACPI data.
			Region of memory to be marked is from ss to ss+nn.

	memmap=nn[KMGTPE]$ss[KMGTPE]
			[KNL,ACPI] Mark specific memory as reserved.
			Region of memory to be reserved is from ss to ss+nn.
			Example: Exclude memory from 0x18690000-0x1869ffff
			         memmap=64K$0x18690000
			         or
			         memmap=0x10000$0x18690000

	memmap=nn[KMGTPE]!ss[KMGTPE]
			[KNL,X86] Mark specific memory as protected.
			Region of memory to be used, from ss to ss+nn.
			The memory region may be marked as e820 type 12 (0xc)
			and is NVDIMM or ADR memory.

	memory_corruption_check=0/1 [X86]
			Some BIOSes seem to corrupt the first 64k of
			memory when doing things like suspend/resume.
			Setting this option will scan the memory
			looking for corruption.  Enabling this will
			both detect corruption and prevent the kernel
			from using the memory being corrupted.
			However, its intended as a diagnostic tool; if
			repeatable BIOS-originated corruption always
			affects the same memory, you can use memmap=
			to prevent the kernel from using that memory.

	memory_corruption_check_size=nn[KMGTPE] [X86]
			By default it checks for corruption in the low
			64k, making this memory unavailable for normal
			use.  Use this parameter to scan for
			corruption in more or less memory.

	memory_corruption_check_period=seconds [X86]
			By default it checks for corruption every 60
			seconds.  Use this parameter to check at some
			other rate.  0 disables periodic checking.

	memtest=	[KNL,X86,ARM] Enable memtest
			Format: <integer>
			default : 0 <disable>
			Specifies the number of memtest passes to be
			performed. Each pass selects another test
			pattern from a given set of patterns. Memtest
			fills the memory with this pattern, validates
			memory contents and reserves bad memory
			regions that are detected.

	meye.*=		[HW] Set MotionEye Camera parameters
			See Documentation/video4linux/meye.txt.

	mfgpt_irq=	[IA-32] Specify the IRQ to use for the
			Multi-Function General Purpose Timers on AMD Geode
			platforms.

	mfgptfix	[X86-32] Fix MFGPT timers on AMD Geode platforms when
			the BIOS has incorrectly applied a workaround. TinyBIOS
			version 0.98 is known to be affected, 0.99 fixes the
			problem by letting the user disable the workaround.

	mga=		[HW,DRM]

	min_addr=nn[KMGTPE]	[KNL,BOOT,ia64] All physical memory below this
			physical address is ignored.

	mini2440=	[ARM,HW,KNL]
			Format:[0..2][b][c][t]
			Default: "0tb"
			MINI2440 configuration specification:
			0 - The attached screen is the 3.5" TFT
			1 - The attached screen is the 7" TFT
			2 - The VGA Shield is attached (1024x768)
			Leaving out the screen size parameter will not load
			the TFT driver, and the framebuffer will be left
			unconfigured.
			b - Enable backlight. The TFT backlight pin will be
			linked to the kernel VESA blanking code and a GPIO
			LED. This parameter is not necessary when using the
			VGA shield.
			c - Enable the s3c camera interface.
			t - Reserved for enabling touchscreen support. The
			touchscreen support is not enabled in the mainstream
			kernel as of 2.6.30, a preliminary port can be found
			in the "bleeding edge" mini2440 support kernel at
			http://repo.or.cz/w/linux-2.6/mini2440.git

	mminit_loglevel=
			[KNL] When CONFIG_DEBUG_MEMORY_INIT is set, this
			parameter allows control of the logging verbosity for
			the additional memory initialisation checks. A value
			of 0 disables mminit logging and a level of 4 will
			log everything. Information is printed at KERN_DEBUG
			so loglevel=8 may also need to be specified.

	module.sig_enforce
			[KNL] When CONFIG_MODULE_SIG is set, this means that
			modules without (valid) signatures will fail to load.
			Note that if CONFIG_MODULE_SIG_FORCE is set, that
			is always true, so this option does nothing.

	mousedev.tap_time=
			[MOUSE] Maximum time between finger touching and
			leaving touchpad surface for touch to be considered
			a tap and be reported as a left button click (for
			touchpads working in absolute mode only).
			Format: <msecs>
	mousedev.xres=	[MOUSE] Horizontal screen resolution, used for devices
			reporting absolute coordinates, such as tablets
	mousedev.yres=	[MOUSE] Vertical screen resolution, used for devices
			reporting absolute coordinates, such as tablets

	movablecore=nn[KMGTPE]	[KNL,X86,IA-64,PPC] This parameter
			is similar to kernelcore except it specifies the
			amount of memory used for migratable allocations.
			If both kernelcore and movablecore is specified,
			then kernelcore will be at *least* the specified
			value but may be more. If movablecore on its own
			is specified, the administrator must be careful
			that the amount of memory usable for all allocations
			is not too small.

	movable_node	[KNL,X86] Boot-time switch to enable the effects
			of CONFIG_MOVABLE_NODE=y. See mm/Kconfig for details.

	MTD_Partition=	[MTD]
			Format: <name>,<region-number>,<size>,<offset>

	MTD_Region=	[MTD] Format:
			<name>,<region-number>[,<base>,<size>,<buswidth>,<altbuswidth>]

	mtdparts=	[MTD]
			See drivers/mtd/cmdlinepart.c.

	multitce=off	[PPC]  This parameter disables the use of the pSeries
			firmware feature for updating multiple TCE entries
			at a time.

	onenand.bdry=	[HW,MTD] Flex-OneNAND Boundary Configuration

			Format: [die0_boundary][,die0_lock][,die1_boundary][,die1_lock]

			boundary - index of last SLC block on Flex-OneNAND.
				   The remaining blocks are configured as MLC blocks.
			lock	 - Configure if Flex-OneNAND boundary should be locked.
				   Once locked, the boundary cannot be changed.
				   1 indicates lock status, 0 indicates unlock status.

	mtdset=		[ARM]
			ARM/S3C2412 JIVE boot control

			See arch/arm/mach-s3c2412/mach-jive.c

	mtouchusb.raw_coordinates=
			[HW] Make the MicroTouch USB driver use raw coordinates
			('y', default) or cooked coordinates ('n')

	mtrr_chunk_size=nn[KMGTPE] [X86]
			used for mtrr cleanup. It is largest continuous chunk
			that could hold holes aka. UC entries.

	mtrr_gran_size=nn[KMGTPE] [X86]
			Used for mtrr cleanup. It is granularity of mtrr block.
			Default is 1.
			Large value could prevent small alignment from
			using up MTRRs.

	mtrr_spare_reg_nr=n [X86]
			Format: <integer>
			Range: 0,7 : spare reg number
			Default : 1
			Used for mtrr cleanup. It is spare mtrr entries number.
			Set to 2 or more if your graphical card needs more.

	n2=		[NET] SDL Inc. RISCom/N2 synchronous serial card

	netdev=		[NET] Network devices parameters
			Format: <irq>,<io>,<mem_start>,<mem_end>,<name>
			Note that mem_start is often overloaded to mean
			something different and driver-specific.
			This usage is only documented in each driver source
			file if at all.

	nf_conntrack.acct=
			[NETFILTER] Enable connection tracking flow accounting
			0 to disable accounting
			1 to enable accounting
			Default value is 0.

	nfsaddrs=	[NFS] Deprecated.  Use ip= instead.
			See Documentation/filesystems/nfs/nfsroot.txt.

	nfsroot=	[NFS] nfs root filesystem for disk-less boxes.
			See Documentation/filesystems/nfs/nfsroot.txt.

	nfsrootdebug	[NFS] enable nfsroot debugging messages.
			See Documentation/filesystems/nfs/nfsroot.txt.

	nfs.callback_tcpport=
			[NFS] set the TCP port on which the NFSv4 callback
			channel should listen.

	nfs.cache_getent=
			[NFS] sets the pathname to the program which is used
			to update the NFS client cache entries.

	nfs.cache_getent_timeout=
			[NFS] sets the timeout after which an attempt to
			update a cache entry is deemed to have failed.

	nfs.idmap_cache_timeout=
			[NFS] set the maximum lifetime for idmapper cache
			entries.

	nfs.enable_ino64=
			[NFS] enable 64-bit inode numbers.
			If zero, the NFS client will fake up a 32-bit inode
			number for the readdir() and stat() syscalls instead
			of returning the full 64-bit number.
			The default is to return 64-bit inode numbers.

	nfs.max_session_slots=
			[NFSv4.1] Sets the maximum number of session slots
			the client will attempt to negotiate with the server.
			This limits the number of simultaneous RPC requests
			that the client can send to the NFSv4.1 server.
			Note that there is little point in setting this
			value higher than the max_tcp_slot_table_limit.

	nfs.nfs4_disable_idmapping=
			[NFSv4] When set to the default of '1', this option
			ensures that both the RPC level authentication
			scheme and the NFS level operations agree to use
			numeric uids/gids if the mount is using the
			'sec=sys' security flavour. In effect it is
			disabling idmapping, which can make migration from
			legacy NFSv2/v3 systems to NFSv4 easier.
			Servers that do not support this mode of operation
			will be autodetected by the client, and it will fall
			back to using the idmapper.
			To turn off this behaviour, set the value to '0'.
	nfs.nfs4_unique_id=
			[NFS4] Specify an additional fixed unique ident-
			ification string that NFSv4 clients can insert into
			their nfs_client_id4 string.  This is typically a
			UUID that is generated at system install time.

	nfs.send_implementation_id =
			[NFSv4.1] Send client implementation identification
			information in exchange_id requests.
			If zero, no implementation identification information
			will be sent.
			The default is to send the implementation identification
			information.
	
	nfs.recover_lost_locks =
			[NFSv4] Attempt to recover locks that were lost due
			to a lease timeout on the server. Please note that
			doing this risks data corruption, since there are
			no guarantees that the file will remain unchanged
			after the locks are lost.
			If you want to enable the kernel legacy behaviour of
			attempting to recover these locks, then set this
			parameter to '1'.
			The default parameter value of '0' causes the kernel
			not to attempt recovery of lost locks.

	nfs4.layoutstats_timer =
			[NFSv4.2] Change the rate at which the kernel sends
			layoutstats to the pNFS metadata server.

			Setting this to value to 0 causes the kernel to use
			whatever value is the default set by the layout
			driver. A non-zero value sets the minimum interval
			in seconds between layoutstats transmissions.

	nfsd.nfs4_disable_idmapping=
			[NFSv4] When set to the default of '1', the NFSv4
			server will return only numeric uids and gids to
			clients using auth_sys, and will accept numeric uids
			and gids from such clients.  This is intended to ease
			migration from NFSv2/v3.

	objlayoutdriver.osd_login_prog=
			[NFS] [OBJLAYOUT] sets the pathname to the program which
			is used to automatically discover and login into new
			osd-targets. Please see:
			Documentation/filesystems/pnfs.txt for more explanations

	nmi_debug=	[KNL,AVR32,SH] Specify one or more actions to take
			when a NMI is triggered.
			Format: [state][,regs][,debounce][,die]

	nmi_watchdog=	[KNL,BUGS=X86] Debugging features for SMP kernels
			Format: [panic,][nopanic,][num]
			Valid num: 0 or 1
			0 - turn hardlockup detector in nmi_watchdog off
			1 - turn hardlockup detector in nmi_watchdog on
			When panic is specified, panic when an NMI watchdog
			timeout occurs (or 'nopanic' to override the opposite
			default). To disable both hard and soft lockup detectors,
			please see 'nowatchdog'.
			This is useful when you use a panic=... timeout and
			need the box quickly up again.

	netpoll.carrier_timeout=
			[NET] Specifies amount of time (in seconds) that
			netpoll should wait for a carrier. By default netpoll
			waits 4 seconds.

	no387		[BUGS=X86-32] Tells the kernel to use the 387 maths
			emulation library even if a 387 maths coprocessor
			is present.

	no_console_suspend
			[HW] Never suspend the console
			Disable suspending of consoles during suspend and
			hibernate operations.  Once disabled, debugging
			messages can reach various consoles while the rest
			of the system is being put to sleep (ie, while
			debugging driver suspend/resume hooks).  This may
			not work reliably with all consoles, but is known
			to work with serial and VGA consoles.
			To facilitate more flexible debugging, we also add
			console_suspend, a printk module parameter to control
			it. Users could use console_suspend (usually
			/sys/module/printk/parameters/console_suspend) to
			turn on/off it dynamically.

	noaliencache	[MM, NUMA, SLAB] Disables the allocation of alien
			caches in the slab allocator.  Saves per-node memory,
			but will impact performance.

	noalign		[KNL,ARM]

	noapic		[SMP,APIC] Tells the kernel to not make use of any
			IOAPICs that may be present in the system.

	noautogroup	Disable scheduler automatic task group creation.

	nobats		[PPC] Do not use BATs for mapping kernel lowmem
			on "Classic" PPC cores.

	nocache		[ARM]

	noclflush	[BUGS=X86] Don't use the CLFLUSH instruction

	nodelayacct	[KNL] Disable per-task delay accounting

	nodisconnect	[HW,SCSI,M68K] Disables SCSI disconnects.

	nodsp		[SH] Disable hardware DSP at boot time.

	noefi		Disable EFI runtime services support.

	noexec		[IA-64]

	noexec		[X86]
			On X86-32 available only on PAE configured kernels.
			noexec=on: enable non-executable mappings (default)
			noexec=off: disable non-executable mappings

	nosmap		[X86]
			Disable SMAP (Supervisor Mode Access Prevention)
			even if it is supported by processor.

	nosmep		[X86]
			Disable SMEP (Supervisor Mode Execution Prevention)
			even if it is supported by processor.

	noexec32	[X86-64]
			This affects only 32-bit executables.
			noexec32=on: enable non-executable mappings (default)
				read doesn't imply executable mappings
			noexec32=off: disable non-executable mappings
				read implies executable mappings

	nofpu		[MIPS,SH] Disable hardware FPU at boot time.

	nofxsr		[BUGS=X86-32] Disables x86 floating point extended
			register save and restore. The kernel will only save
			legacy floating-point registers on task switch.

	nohugeiomap	[KNL,x86] Disable kernel huge I/O mappings.

	noxsave		[BUGS=X86] Disables x86 extended register state save
			and restore using xsave. The kernel will fallback to
			enabling legacy floating-point and sse state.

	noxsaveopt	[X86] Disables xsaveopt used in saving x86 extended
			register states. The kernel will fall back to use
			xsave to save the states. By using this parameter,
			performance of saving the states is degraded because
			xsave doesn't support modified optimization while
			xsaveopt supports it on xsaveopt enabled systems.

	noxsaves	[X86] Disables xsaves and xrstors used in saving and
			restoring x86 extended register state in compacted
			form of xsave area. The kernel will fall back to use
			xsaveopt and xrstor to save and restore the states
			in standard form of xsave area. By using this
			parameter, xsave area per process might occupy more
			memory on xsaves enabled systems.

	nohlt		[BUGS=ARM,SH] Tells the kernel that the sleep(SH) or
			wfi(ARM) instruction doesn't work correctly and not to
			use it. This is also useful when using JTAG debugger.

	no_file_caps	Tells the kernel not to honor file capabilities.  The
			only way then for a file to be executed with privilege
			is to be setuid root or executed by root.

	nohalt		[IA-64] Tells the kernel not to use the power saving
			function PAL_HALT_LIGHT when idle. This increases
			power-consumption. On the positive side, it reduces
			interrupt wake-up latency, which may improve performance
			in certain environments such as networked servers or
			real-time systems.

	nohibernate	[HIBERNATION] Disable hibernation and resume.

	nohz=		[KNL] Boottime enable/disable dynamic ticks
			Valid arguments: on, off
			Default: on

	nohz_full=	[KNL,BOOT]
			In kernels built with CONFIG_NO_HZ_FULL=y, set
			the specified list of CPUs whose tick will be stopped
			whenever possible. The boot CPU will be forced outside
			the range to maintain the timekeeping.
			The CPUs in this range must also be included in the
			rcu_nocbs= set.

	noiotrap	[SH] Disables trapped I/O port accesses.

	noirqdebug	[X86-32] Disables the code which attempts to detect and
			disable unhandled interrupt sources.

	no_timer_check	[X86,APIC] Disables the code which tests for
			broken timer IRQ sources.

	noisapnp	[ISAPNP] Disables ISA PnP code.

	noinitrd	[RAM] Tells the kernel not to load any configured
			initial RAM disk.

	nointremap	[X86-64, Intel-IOMMU] Do not enable interrupt
			remapping.
			[Deprecated - use intremap=off]

	nointroute	[IA-64]

	nojitter	[IA-64] Disables jitter checking for ITC timers.

	no-kvmclock	[X86,KVM] Disable paravirtualized KVM clock driver

	no-kvmapf	[X86,KVM] Disable paravirtualized asynchronous page
			fault handling.

	no-steal-acc    [X86,KVM] Disable paravirtualized steal time accounting.
			steal time is computed, but won't influence scheduler
			behaviour

	nolapic		[X86-32,APIC] Do not enable or use the local APIC.

	nolapic_timer	[X86-32,APIC] Do not use the local APIC timer.

	noltlbs		[PPC] Do not use large page/tlb entries for kernel
			lowmem mapping on PPC40x.

	nomca		[IA-64] Disable machine check abort handling

	nomce		[X86-32] Disable Machine Check Exception

	nomfgpt		[X86-32] Disable Multi-Function General Purpose
			Timer usage (for AMD Geode machines).

	nonmi_ipi	[X86] Disable using NMI IPIs during panic/reboot to
			shutdown the other cpus.  Instead use the REBOOT_VECTOR
			irq.

	nomodule	Disable module load

	nopat		[X86] Disable PAT (page attribute table extension of
			pagetables) support.

	norandmaps	Don't use address space randomization.  Equivalent to
			echo 0 > /proc/sys/kernel/randomize_va_space

	noreplace-paravirt	[X86,IA-64,PV_OPS] Don't patch paravirt_ops

	noreplace-smp	[X86-32,SMP] Don't replace SMP instructions
			with UP alternatives

	nordrand	[X86] Disable kernel use of the RDRAND and
			RDSEED instructions even if they are supported
			by the processor.  RDRAND and RDSEED are still
			available to user space applications.

	noresume	[SWSUSP] Disables resume and restores original swap
			space.

	no-scroll	[VGA] Disables scrollback.
			This is required for the Braillex ib80-piezo Braille
			reader made by F.H. Papenmeier (Germany).

	nosbagart	[IA-64]

	nosep		[BUGS=X86-32] Disables x86 SYSENTER/SYSEXIT support.

	nosmp		[SMP] Tells an SMP kernel to act as a UP kernel,
			and disable the IO APIC.  legacy for "maxcpus=0".

	nosoftlockup	[KNL] Disable the soft-lockup detector.

	nosync		[HW,M68K] Disables sync negotiation for all devices.

	notsc		[BUGS=X86-32] Disable Time Stamp Counter

	nowatchdog	[KNL] Disable both lockup detectors, i.e.
                        soft-lockup and NMI watchdog (hard-lockup).

	nowb		[ARM]

	nox2apic	[X86-64,APIC] Do not enable x2APIC mode.

	cpu0_hotplug	[X86] Turn on CPU0 hotplug feature when
			CONFIG_BOOTPARAM_HOTPLUG_CPU0 is off.
			Some features depend on CPU0. Known dependencies are:
			1. Resume from suspend/hibernate depends on CPU0.
			Suspend/hibernate will fail if CPU0 is offline and you
			need to online CPU0 before suspend/hibernate.
			2. PIC interrupts also depend on CPU0. CPU0 can't be
			removed if a PIC interrupt is detected.
			It's said poweroff/reboot may depend on CPU0 on some
			machines although I haven't seen such issues so far
			after CPU0 is offline on a few tested machines.
			If the dependencies are under your control, you can
			turn on cpu0_hotplug.

	nptcg=		[IA-64] Override max number of concurrent global TLB
			purges which is reported from either PAL_VM_SUMMARY or
			SAL PALO.

	nr_cpus=	[SMP] Maximum number of processors that	an SMP kernel
			could support.  nr_cpus=n : n >= 1 limits the kernel to
			supporting 'n' processors. Later in runtime you can not
			use hotplug cpu feature to put more cpu back to online.
			just like you compile the kernel NR_CPUS=n

	nr_uarts=	[SERIAL] maximum number of UARTs to be registered.

	numa_balancing=	[KNL,X86] Enable or disable automatic NUMA balancing.
			Allowed values are enable and disable

	numa_zonelist_order= [KNL, BOOT] Select zonelist order for NUMA.
			one of ['zone', 'node', 'default'] can be specified
			This can be set from sysctl after boot.
			See Documentation/sysctl/vm.txt for details.

	ohci1394_dma=early	[HW] enable debugging via the ohci1394 driver.
			See Documentation/debugging-via-ohci1394.txt for more
			info.

	olpc_ec_timeout= [OLPC] ms delay when issuing EC commands
			Rather than timing out after 20 ms if an EC
			command is not properly ACKed, override the length
			of the timeout.  We have interrupts disabled while
			waiting for the ACK, so if this is set too high
			interrupts *may* be lost!

	omap_mux=	[OMAP] Override bootloader pin multiplexing.
			Format: <mux_mode0.mode_name=value>...
			For example, to override I2C bus2:
			omap_mux=i2c2_scl.i2c2_scl=0x100,i2c2_sda.i2c2_sda=0x100

	oprofile.timer=	[HW]
			Use timer interrupt instead of performance counters

	oprofile.cpu_type=	Force an oprofile cpu type
			This might be useful if you have an older oprofile
			userland or if you want common events.
			Format: { arch_perfmon }
			arch_perfmon: [X86] Force use of architectural
				perfmon on Intel CPUs instead of the
				CPU specific event set.
			timer: [X86] Force use of architectural NMI
				timer mode (see also oprofile.timer
				for generic hr timer mode)
				[s390] Force legacy basic mode sampling
                                (report cpu_type "timer")

	oops=panic	Always panic on oopses. Default is to just kill the
			process, but there is a small probability of
			deadlocking the machine.
			This will also cause panics on machine check exceptions.
			Useful together with panic=30 to trigger a reboot.

	OSS		[HW,OSS]
			See Documentation/sound/oss/oss-parameters.txt

	page_owner=	[KNL] Boot-time page_owner enabling option.
			Storage of the information about who allocated
			each page is disabled in default. With this switch,
			we can turn it on.
			on: enable the feature

	panic=		[KNL] Kernel behaviour on panic: delay <timeout>
			timeout > 0: seconds before rebooting
			timeout = 0: wait forever
			timeout < 0: reboot immediately
			Format: <timeout>

	panic_on_warn	panic() instead of WARN().  Useful to cause kdump
			on a WARN().

	crash_kexec_post_notifiers
			Run kdump after running panic-notifiers and dumping
			kmsg. This only for the users who doubt kdump always
			succeeds in any situation.
			Note that this also increases risks of kdump failure,
			because some panic notifiers can make the crashed
			kernel more unstable.

	parkbd.port=	[HW] Parallel port number the keyboard adapter is
			connected to, default is 0.
			Format: <parport#>
	parkbd.mode=	[HW] Parallel port keyboard adapter mode of operation,
			0 for XT, 1 for AT (default is AT).
			Format: <mode>

	parport=	[HW,PPT] Specify parallel ports. 0 disables.
			Format: { 0 | auto | 0xBBB[,IRQ[,DMA]] }
			Use 'auto' to force the driver to use any
			IRQ/DMA settings detected (the default is to
			ignore detected IRQ/DMA settings because of
			possible conflicts). You can specify the base
			address, IRQ, and DMA settings; IRQ and DMA
			should be numbers, or 'auto' (for using detected
			settings on that particular port), or 'nofifo'
			(to avoid using a FIFO even if it is detected).
			Parallel ports are assigned in the order they
			are specified on the command line, starting
			with parport0.

	parport_init_mode=	[HW,PPT]
			Configure VIA parallel port to operate in
			a specific mode. This is necessary on Pegasos
			computer where firmware has no options for setting
			up parallel port mode and sets it to spp.
			Currently this function knows 686a and 8231 chips.
			Format: [spp|ps2|epp|ecp|ecpepp]

	pause_on_oops=
			Halt all CPUs after the first oops has been printed for
			the specified number of seconds.  This is to be used if
			your oopses keep scrolling off the screen.

	pcbit=		[HW,ISDN]

	pcd.		[PARIDE]
			See header of drivers/block/paride/pcd.c.
			See also Documentation/blockdev/paride.txt.

	pci=option[,option...]	[PCI] various PCI subsystem options:
		earlydump	[X86] dump PCI config space before the kernel
			        changes anything
		off		[X86] don't probe for the PCI bus
		bios		[X86-32] force use of PCI BIOS, don't access
				the hardware directly. Use this if your machine
				has a non-standard PCI host bridge.
		nobios		[X86-32] disallow use of PCI BIOS, only direct
				hardware access methods are allowed. Use this
				if you experience crashes upon bootup and you
				suspect they are caused by the BIOS.
		conf1		[X86] Force use of PCI Configuration
				Mechanism 1.
		conf2		[X86] Force use of PCI Configuration
				Mechanism 2.
		noaer		[PCIE] If the PCIEAER kernel config parameter is
				enabled, this kernel boot option can be used to
				disable the use of PCIE advanced error reporting.
		nodomains	[PCI] Disable support for multiple PCI
				root domains (aka PCI segments, in ACPI-speak).
		nommconf	[X86] Disable use of MMCONFIG for PCI
				Configuration
		check_enable_amd_mmconf [X86] check for and enable
				properly configured MMIO access to PCI
				config space on AMD family 10h CPU
		nomsi		[MSI] If the PCI_MSI kernel config parameter is
				enabled, this kernel boot option can be used to
				disable the use of MSI interrupts system-wide.
		noioapicquirk	[APIC] Disable all boot interrupt quirks.
				Safety option to keep boot IRQs enabled. This
				should never be necessary.
		ioapicreroute	[APIC] Enable rerouting of boot IRQs to the
				primary IO-APIC for bridges that cannot disable
				boot IRQs. This fixes a source of spurious IRQs
				when the system masks IRQs.
		noioapicreroute	[APIC] Disable workaround that uses the
				boot IRQ equivalent of an IRQ that connects to
				a chipset where boot IRQs cannot be disabled.
				The opposite of ioapicreroute.
		biosirq		[X86-32] Use PCI BIOS calls to get the interrupt
				routing table. These calls are known to be buggy
				on several machines and they hang the machine
				when used, but on other computers it's the only
				way to get the interrupt routing table. Try
				this option if the kernel is unable to allocate
				IRQs or discover secondary PCI buses on your
				motherboard.
		rom		[X86] Assign address space to expansion ROMs.
				Use with caution as certain devices share
				address decoders between ROMs and other
				resources.
		norom		[X86] Do not assign address space to
				expansion ROMs that do not already have
				BIOS assigned address ranges.
		nobar		[X86] Do not assign address space to the
				BARs that weren't assigned by the BIOS.
		irqmask=0xMMMM	[X86] Set a bit mask of IRQs allowed to be
				assigned automatically to PCI devices. You can
				make the kernel exclude IRQs of your ISA cards
				this way.
		pirqaddr=0xAAAAA	[X86] Specify the physical address
				of the PIRQ table (normally generated
				by the BIOS) if it is outside the
				F0000h-100000h range.
		lastbus=N	[X86] Scan all buses thru bus #N. Can be
				useful if the kernel is unable to find your
				secondary buses and you want to tell it
				explicitly which ones they are.
		assign-busses	[X86] Always assign all PCI bus
				numbers ourselves, overriding
				whatever the firmware may have done.
		usepirqmask	[X86] Honor the possible IRQ mask stored
				in the BIOS $PIR table. This is needed on
				some systems with broken BIOSes, notably
				some HP Pavilion N5400 and Omnibook XE3
				notebooks. This will have no effect if ACPI
				IRQ routing is enabled.
		noacpi		[X86] Do not use ACPI for IRQ routing
				or for PCI scanning.
		use_crs		[X86] Use PCI host bridge window information
				from ACPI.  On BIOSes from 2008 or later, this
				is enabled by default.  If you need to use this,
				please report a bug.
		nocrs		[X86] Ignore PCI host bridge windows from ACPI.
			        If you need to use this, please report a bug.
		routeirq	Do IRQ routing for all PCI devices.
				This is normally done in pci_enable_device(),
				so this option is a temporary workaround
				for broken drivers that don't call it.
		skip_isa_align	[X86] do not align io start addr, so can
				handle more pci cards
		firmware	[ARM] Do not re-enumerate the bus but instead
				just use the configuration from the
				bootloader. This is currently used on
				IXP2000 systems where the bus has to be
				configured a certain way for adjunct CPUs.
		noearly		[X86] Don't do any early type 1 scanning.
				This might help on some broken boards which
				machine check when some devices' config space
				is read. But various workarounds are disabled
				and some IOMMU drivers will not work.
		bfsort		Sort PCI devices into breadth-first order.
				This sorting is done to get a device
				order compatible with older (<= 2.4) kernels.
		nobfsort	Don't sort PCI devices into breadth-first order.
		pcie_bus_tune_off	Disable PCIe MPS (Max Payload Size)
				tuning and use the BIOS-configured MPS defaults.
		pcie_bus_safe	Set every device's MPS to the largest value
				supported by all devices below the root complex.
		pcie_bus_perf	Set device MPS to the largest allowable MPS
				based on its parent bus. Also set MRRS (Max
				Read Request Size) to the largest supported
				value (no larger than the MPS that the device
				or bus can support) for best performance.
		pcie_bus_peer2peer	Set every device's MPS to 128B, which
				every device is guaranteed to support. This
				configuration allows peer-to-peer DMA between
				any pair of devices, possibly at the cost of
				reduced performance.  This also guarantees
				that hot-added devices will work.
		cbiosize=nn[KMGTPE]	The fixed amount of bus space which is
				reserved for the CardBus bridge's IO window.
				The default value is 256 bytes.
		cbmemsize=nn[KMGTPE]	The fixed amount of bus space which is
				reserved for the CardBus bridge's memory
				window. The default value is 64 megabytes.
		resource_alignment=
				Format:
				[<order of align>@][<domain>:]<bus>:<slot>.<func>[; ...]
				Specifies alignment and device to reassign
				aligned memory resources.
				If <order of align> is not specified,
				PAGE_SIZE is used as alignment.
				PCI-PCI bridge can be specified, if resource
				windows need to be expanded.
		ecrc=		Enable/disable PCIe ECRC (transaction layer
				end-to-end CRC checking).
				bios: Use BIOS/firmware settings. This is the
				the default.
				off: Turn ECRC off
				on: Turn ECRC on.
		hpiosize=nn[KMGTPE]	The fixed amount of bus space which is
				reserved for hotplug bridge's IO window.
				Default size is 256 bytes.
		hpmemsize=nn[KMGTPE]	The fixed amount of bus space which is
				reserved for hotplug bridge's memory window.
				Default size is 2 megabytes.
		realloc=	Enable/disable reallocating PCI bridge resources
				if allocations done by BIOS are too small to
				accommodate resources required by all child
				devices.
				off: Turn realloc off
				on: Turn realloc on
		realloc		same as realloc=on
		noari		do not use PCIe ARI.
		pcie_scan_all	Scan all possible PCIe devices.  Otherwise we
				only look for one device below a PCIe downstream
				port.

	pcie_aspm=	[PCIE] Forcibly enable or disable PCIe Active State Power
			Management.
		off	Disable ASPM.
		force	Enable ASPM even on devices that claim not to support it.
			WARNING: Forcing ASPM on may cause system lockups.

	pcie_hp=	[PCIE] PCI Express Hotplug driver options:
		nomsi	Do not use MSI for PCI Express Native Hotplug (this
			makes all PCIe ports use INTx for hotplug services).

	pcie_ports=	[PCIE] PCIe ports handling:
		auto	Ask the BIOS whether or not to use native PCIe services
			associated with PCIe ports (PME, hot-plug, AER).  Use
			them only if that is allowed by the BIOS.
		native	Use native PCIe services associated with PCIe ports
			unconditionally.
		compat	Treat PCIe ports as PCI-to-PCI bridges, disable the PCIe
			ports driver.

	pcie_pme=	[PCIE,PM] Native PCIe PME signaling options:
		nomsi	Do not use MSI for native PCIe PME signaling (this makes
			all PCIe root ports use INTx for all services).

	pcmv=		[HW,PCMCIA] BadgePAD 4

	pd_ignore_unused
			[PM]
			Keep all power-domains already enabled by bootloader on,
			even if no driver has claimed them. This is useful
			for debug and development, but should not be
			needed on a platform with proper driver support.

	pd.		[PARIDE]
			See Documentation/blockdev/paride.txt.

	pdcchassis=	[PARISC,HW] Disable/Enable PDC Chassis Status codes at
			boot time.
			Format: { 0 | 1 }
			See arch/parisc/kernel/pdc_chassis.c

	percpu_alloc=	Select which percpu first chunk allocator to use.
			Currently supported values are "embed" and "page".
			Archs may support subset or none of the	selections.
			See comments in mm/percpu.c for details on each
			allocator.  This parameter is primarily	for debugging
			and performance comparison.

	pf.		[PARIDE]
			See Documentation/blockdev/paride.txt.

	pg.		[PARIDE]
			See Documentation/blockdev/paride.txt.

	pirq=		[SMP,APIC] Manual mp-table setup
			See Documentation/x86/i386/IO-APIC.txt.

	plip=		[PPT,NET] Parallel port network link
			Format: { parport<nr> | timid | 0 }
			See also Documentation/parport.txt.

	pmtmr=		[X86] Manual setup of pmtmr I/O Port.
			Override pmtimer IOPort with a hex value.
			e.g. pmtmr=0x508

	pnp.debug=1	[PNP]
			Enable PNP debug messages (depends on the
			CONFIG_PNP_DEBUG_MESSAGES option).  Change at run-time
			via /sys/module/pnp/parameters/debug.  We always show
			current resource usage; turning this on also shows
			possible settings and some assignment information.

	pnpacpi=	[ACPI]
			{ off }

	pnpbios=	[ISAPNP]
			{ on | off | curr | res | no-curr | no-res }

	pnp_reserve_irq=
			[ISAPNP] Exclude IRQs for the autoconfiguration

	pnp_reserve_dma=
			[ISAPNP] Exclude DMAs for the autoconfiguration

	pnp_reserve_io=	[ISAPNP] Exclude I/O ports for the autoconfiguration
			Ranges are in pairs (I/O port base and size).

	pnp_reserve_mem=
			[ISAPNP] Exclude memory regions for the
			autoconfiguration.
			Ranges are in pairs (memory base and size).

	ports=		[IP_VS_FTP] IPVS ftp helper module
			Default is 21.
			Up to 8 (IP_VS_APP_MAX_PORTS) ports
			may be specified.
			Format: <port>,<port>....

	ppc_strict_facility_enable
			[PPC] This option catches any kernel floating point,
			Altivec, VSX and SPE outside of regions specifically
			allowed (eg kernel_enable_fpu()/kernel_disable_fpu()).
			There is some performance impact when enabling this.

	print-fatal-signals=
			[KNL] debug: print fatal signals

			If enabled, warn about various signal handling
			related application anomalies: too many signals,
			too many POSIX.1 timers, fatal signals causing a
			coredump - etc.

			If you hit the warning due to signal overflow,
			you might want to try "ulimit -i unlimited".

			default: off.

	printk.always_kmsg_dump=
			Trigger kmsg_dump for cases other than kernel oops or
			panics
			Format: <bool>  (1/Y/y=enable, 0/N/n=disable)
			default: disabled

	printk.time=	Show timing data prefixed to each printk message line
			Format: <bool>  (1/Y/y=enable, 0/N/n=disable)

	processor.max_cstate=	[HW,ACPI]
			Limit processor to maximum C-state
			max_cstate=9 overrides any DMI blacklist limit.

	processor.nocst	[HW,ACPI]
			Ignore the _CST method to determine C-states,
			instead using the legacy FADT method

	profile=	[KNL] Enable kernel profiling via /proc/profile
			Format: [schedule,]<number>
			Param: "schedule" - profile schedule points.
			Param: <number> - step/bucket size as a power of 2 for
				statistical time based profiling.
			Param: "sleep" - profile D-state sleeping (millisecs).
				Requires CONFIG_SCHEDSTATS
			Param: "kvm" - profile VM exits.

	prompt_ramdisk=	[RAM] List of RAM disks to prompt for floppy disk
			before loading.
			See Documentation/blockdev/ramdisk.txt.

	psmouse.proto=	[HW,MOUSE] Highest PS2 mouse protocol extension to
			probe for; one of (bare|imps|exps|lifebook|any).
	psmouse.rate=	[HW,MOUSE] Set desired mouse report rate, in reports
			per second.
	psmouse.resetafter=	[HW,MOUSE]
			Try to reset the device after so many bad packets
			(0 = never).
	psmouse.resolution=
			[HW,MOUSE] Set desired mouse resolution, in dpi.
	psmouse.smartscroll=
			[HW,MOUSE] Controls Logitech smartscroll autorepeat.
			0 = disabled, 1 = enabled (default).

	pstore.backend=	Specify the name of the pstore backend to use

	pt.		[PARIDE]
			See Documentation/blockdev/paride.txt.

	pty.legacy_count=
			[KNL] Number of legacy pty's. Overwrites compiled-in
			default number.

	quiet		[KNL] Disable most log messages

	r128=		[HW,DRM]

	raid=		[HW,RAID]
			See Documentation/md.txt.

	ramdisk_size=	[RAM] Sizes of RAM disks in kilobytes
			See Documentation/blockdev/ramdisk.txt.

	rcu_nocbs=	[KNL]
			In kernels built with CONFIG_RCU_NOCB_CPU=y, set
			the specified list of CPUs to be no-callback CPUs.
			Invocation of these CPUs' RCU callbacks will
			be offloaded to "rcuox/N" kthreads created for
			that purpose, where "x" is "b" for RCU-bh, "p"
			for RCU-preempt, and "s" for RCU-sched, and "N"
			is the CPU number.  This reduces OS jitter on the
			offloaded CPUs, which can be useful for HPC and
			real-time workloads.  It can also improve energy
			efficiency for asymmetric multiprocessors.

	rcu_nocb_poll	[KNL]
			Rather than requiring that offloaded CPUs
			(specified by rcu_nocbs= above) explicitly
			awaken the corresponding "rcuoN" kthreads,
			make these kthreads poll for callbacks.
			This improves the real-time response for the
			offloaded CPUs by relieving them of the need to
			wake up the corresponding kthread, but degrades
			energy efficiency by requiring that the kthreads
			periodically wake up to do the polling.

	rcutree.blimit=	[KNL]
			Set maximum number of finished RCU callbacks to
			process in one batch.

	rcutree.dump_tree=	[KNL]
			Dump the structure of the rcu_node combining tree
			out at early boot.  This is used for diagnostic
			purposes, to verify correct tree setup.

	rcutree.gp_cleanup_delay=	[KNL]
			Set the number of jiffies to delay each step of
			RCU grace-period cleanup.  This only has effect
			when CONFIG_RCU_TORTURE_TEST_SLOW_CLEANUP is set.

	rcutree.gp_init_delay=	[KNL]
			Set the number of jiffies to delay each step of
			RCU grace-period initialization.  This only has
			effect when CONFIG_RCU_TORTURE_TEST_SLOW_INIT
			is set.

	rcutree.gp_preinit_delay=	[KNL]
			Set the number of jiffies to delay each step of
			RCU grace-period pre-initialization, that is,
			the propagation of recent CPU-hotplug changes up
			the rcu_node combining tree.  This only has effect
			when CONFIG_RCU_TORTURE_TEST_SLOW_PREINIT is set.

	rcutree.rcu_fanout_exact= [KNL]
			Disable autobalancing of the rcu_node combining
			tree.  This is used by rcutorture, and might
			possibly be useful for architectures having high
			cache-to-cache transfer latencies.

	rcutree.rcu_fanout_leaf= [KNL]
			Change the number of CPUs assigned to each
			leaf rcu_node structure.  Useful for very
			large systems, which will choose the value 64,
			and for NUMA systems with large remote-access
			latencies, which will choose a value aligned
			with the appropriate hardware boundaries.

	rcutree.jiffies_till_sched_qs= [KNL]
			Set required age in jiffies for a
			given grace period before RCU starts
			soliciting quiescent-state help from
			rcu_note_context_switch().

	rcutree.jiffies_till_first_fqs= [KNL]
			Set delay from grace-period initialization to
			first attempt to force quiescent states.
			Units are jiffies, minimum value is zero,
			and maximum value is HZ.

	rcutree.jiffies_till_next_fqs= [KNL]
			Set delay between subsequent attempts to force
			quiescent states.  Units are jiffies, minimum
			value is one, and maximum value is HZ.

	rcutree.kthread_prio= 	 [KNL,BOOT]
			Set the SCHED_FIFO priority of the RCU per-CPU
			kthreads (rcuc/N). This value is also used for
			the priority of the RCU boost threads (rcub/N)
			and for the RCU grace-period kthreads (rcu_bh,
			rcu_preempt, and rcu_sched). If RCU_BOOST is
			set, valid values are 1-99 and the default is 1
			(the least-favored priority).  Otherwise, when
			RCU_BOOST is not set, valid values are 0-99 and
			the default is zero (non-realtime operation).

	rcutree.rcu_nocb_leader_stride= [KNL]
			Set the number of NOCB kthread groups, which
			defaults to the square root of the number of
			CPUs.  Larger numbers reduces the wakeup overhead
			on the per-CPU grace-period kthreads, but increases
			that same overhead on each group's leader.

	rcutree.qhimark= [KNL]
			Set threshold of queued RCU callbacks beyond which
			batch limiting is disabled.

	rcutree.qlowmark= [KNL]
			Set threshold of queued RCU callbacks below which
			batch limiting is re-enabled.

	rcutree.rcu_idle_gp_delay= [KNL]
			Set wakeup interval for idle CPUs that have
			RCU callbacks (RCU_FAST_NO_HZ=y).

	rcutree.rcu_idle_lazy_gp_delay= [KNL]
			Set wakeup interval for idle CPUs that have
			only "lazy" RCU callbacks (RCU_FAST_NO_HZ=y).
			Lazy RCU callbacks are those which RCU can
			prove do nothing more than free memory.

	rcuperf.gp_exp= [KNL]
			Measure performance of expedited synchronous
			grace-period primitives.

	rcuperf.nreaders= [KNL]
			Set number of RCU readers.  The value -1 selects
			N, where N is the number of CPUs.  A value
			"n" less than -1 selects N-n+1, where N is again
			the number of CPUs.  For example, -2 selects N
			(the number of CPUs), -3 selects N+1, and so on.
			A value of "n" less than or equal to -N selects
			a single reader.

	rcuperf.nwriters= [KNL]
			Set number of RCU writers.  The values operate
			the same as for rcuperf.nreaders.
			N, where N is the number of CPUs

	rcuperf.perf_runnable= [BOOT]
			Start rcuperf running at boot time.

	rcuperf.shutdown= [KNL]
			Shut the system down after performance tests
			complete.  This is useful for hands-off automated
			testing.

	rcuperf.perf_type= [KNL]
			Specify the RCU implementation to test.

	rcuperf.verbose= [KNL]
			Enable additional printk() statements.

	rcutorture.cbflood_inter_holdoff= [KNL]
			Set holdoff time (jiffies) between successive
			callback-flood tests.

	rcutorture.cbflood_intra_holdoff= [KNL]
			Set holdoff time (jiffies) between successive
			bursts of callbacks within a given callback-flood
			test.

	rcutorture.cbflood_n_burst= [KNL]
			Set the number of bursts making up a given
			callback-flood test.  Set this to zero to
			disable callback-flood testing.

	rcutorture.cbflood_n_per_burst= [KNL]
			Set the number of callbacks to be registered
			in a given burst of a callback-flood test.

	rcutorture.fqs_duration= [KNL]
			Set duration of force_quiescent_state bursts
			in microseconds.

	rcutorture.fqs_holdoff= [KNL]
			Set holdoff time within force_quiescent_state bursts
			in microseconds.

	rcutorture.fqs_stutter= [KNL]
			Set wait time between force_quiescent_state bursts
			in seconds.

	rcutorture.gp_cond= [KNL]
			Use conditional/asynchronous update-side
			primitives, if available.

	rcutorture.gp_exp= [KNL]
			Use expedited update-side primitives, if available.

	rcutorture.gp_normal= [KNL]
			Use normal (non-expedited) asynchronous
			update-side primitives, if available.

	rcutorture.gp_sync= [KNL]
			Use normal (non-expedited) synchronous
			update-side primitives, if available.  If all
			of rcutorture.gp_cond=, rcutorture.gp_exp=,
			rcutorture.gp_normal=, and rcutorture.gp_sync=
			are zero, rcutorture acts as if is interpreted
			they are all non-zero.

	rcutorture.n_barrier_cbs= [KNL]
			Set callbacks/threads for rcu_barrier() testing.

	rcutorture.nfakewriters= [KNL]
			Set number of concurrent RCU writers.  These just
			stress RCU, they don't participate in the actual
			test, hence the "fake".

	rcutorture.nreaders= [KNL]
			Set number of RCU readers.  The value -1 selects
			N-1, where N is the number of CPUs.  A value
			"n" less than -1 selects N-n-2, where N is again
			the number of CPUs.  For example, -2 selects N
			(the number of CPUs), -3 selects N+1, and so on.

	rcutorture.object_debug= [KNL]
			Enable debug-object double-call_rcu() testing.

	rcutorture.onoff_holdoff= [KNL]
			Set time (s) after boot for CPU-hotplug testing.

	rcutorture.onoff_interval= [KNL]
			Set time (s) between CPU-hotplug operations, or
			zero to disable CPU-hotplug testing.

	rcutorture.shuffle_interval= [KNL]
			Set task-shuffle interval (s).  Shuffling tasks
			allows some CPUs to go into dyntick-idle mode
			during the rcutorture test.

	rcutorture.shutdown_secs= [KNL]
			Set time (s) after boot system shutdown.  This
			is useful for hands-off automated testing.

	rcutorture.stall_cpu= [KNL]
			Duration of CPU stall (s) to test RCU CPU stall
			warnings, zero to disable.

	rcutorture.stall_cpu_holdoff= [KNL]
			Time to wait (s) after boot before inducing stall.

	rcutorture.stat_interval= [KNL]
			Time (s) between statistics printk()s.

	rcutorture.stutter= [KNL]
			Time (s) to stutter testing, for example, specifying
			five seconds causes the test to run for five seconds,
			wait for five seconds, and so on.  This tests RCU's
			ability to transition abruptly to and from idle.

	rcutorture.test_boost= [KNL]
			Test RCU priority boosting?  0=no, 1=maybe, 2=yes.
			"Maybe" means test if the RCU implementation
			under test support RCU priority boosting.

	rcutorture.test_boost_duration= [KNL]
			Duration (s) of each individual boost test.

	rcutorture.test_boost_interval= [KNL]
			Interval (s) between each boost test.

	rcutorture.test_no_idle_hz= [KNL]
			Test RCU's dyntick-idle handling.  See also the
			rcutorture.shuffle_interval parameter.

	rcutorture.torture_runnable= [BOOT]
			Start rcutorture running at boot time.

	rcutorture.torture_type= [KNL]
			Specify the RCU implementation to test.

	rcutorture.verbose= [KNL]
			Enable additional printk() statements.

	rcupdate.rcu_cpu_stall_suppress= [KNL]
			Suppress RCU CPU stall warning messages.

	rcupdate.rcu_cpu_stall_timeout= [KNL]
			Set timeout for RCU CPU stall warning messages.

	rcupdate.rcu_expedited= [KNL]
			Use expedited grace-period primitives, for
			example, synchronize_rcu_expedited() instead
			of synchronize_rcu().  This reduces latency,
			but can increase CPU utilization, degrade
			real-time latency, and degrade energy efficiency.
			No effect on CONFIG_TINY_RCU kernels.

	rcupdate.rcu_normal= [KNL]
			Use only normal grace-period primitives,
			for example, synchronize_rcu() instead of
			synchronize_rcu_expedited().  This improves
			real-time latency, CPU utilization, and
			energy efficiency, but can expose users to
			increased grace-period latency.  This parameter
			overrides rcupdate.rcu_expedited.  No effect on
			CONFIG_TINY_RCU kernels.

	rcupdate.rcu_normal_after_boot= [KNL]
			Once boot has completed (that is, after
			rcu_end_inkernel_boot() has been invoked), use
			only normal grace-period primitives.  No effect
			on CONFIG_TINY_RCU kernels.

	rcupdate.rcu_task_stall_timeout= [KNL]
			Set timeout in jiffies for RCU task stall warning
			messages.  Disable with a value less than or equal
			to zero.

	rcupdate.rcu_self_test= [KNL]
			Run the RCU early boot self tests

	rcupdate.rcu_self_test_bh= [KNL]
			Run the RCU bh early boot self tests

	rcupdate.rcu_self_test_sched= [KNL]
			Run the RCU sched early boot self tests

	rdinit=		[KNL]
			Format: <full_path>
			Run specified binary instead of /init from the ramdisk,
			used for early userspace startup. See initrd.

	reboot=		[KNL]
			Format (x86 or x86_64):
				[w[arm] | c[old] | h[ard] | s[oft] | g[pio]] \
				[[,]s[mp]#### \
				[[,]b[ios] | a[cpi] | k[bd] | t[riple] | e[fi] | p[ci]] \
				[[,]f[orce]
			Where reboot_mode is one of warm (soft) or cold (hard) or gpio,
			      reboot_type is one of bios, acpi, kbd, triple, efi, or pci,
			      reboot_force is either force or not specified,
			      reboot_cpu is s[mp]#### with #### being the processor
					to be used for rebooting.

	relax_domain_level=
			[KNL, SMP] Set scheduler's default relax_domain_level.
			See Documentation/cgroups/cpusets.txt.

	relative_sleep_states=
			[SUSPEND] Use sleep state labeling where the deepest
			state available other than hibernation is always "mem".
			Format: { "0" | "1" }
			0 -- Traditional sleep state labels.
			1 -- Relative sleep state labels.

	reserve=	[KNL,BUGS] Force the kernel to ignore some iomem area

	reservetop=	[X86-32]
			Format: nn[KMGTPE]
			Reserves a hole at the top of the kernel virtual
			address space.

	reservelow=	[X86]
			Format: nn[KMGTPE]
			Set the amount of memory to reserve for BIOS at
			the bottom of the address space.

	reset_devices	[KNL] Force drivers to reset the underlying device
			during initialization.

	resume=		[SWSUSP]
			Specify the partition device for software suspend
			Format:
			{/dev/<dev> | PARTUUID=<uuid> | <int>:<int> | <hex>}

	resume_offset=	[SWSUSP]
			Specify the offset from the beginning of the partition
			given by "resume=" at which the swap header is located,
			in <PAGE_SIZE> units (needed only for swap files).
			See  Documentation/power/swsusp-and-swap-files.txt

	resumedelay=	[HIBERNATION] Delay (in seconds) to pause before attempting to
			read the resume files

	resumewait	[HIBERNATION] Wait (indefinitely) for resume device to show up.
			Useful for devices that are detected asynchronously
			(e.g. USB and MMC devices).

	hibernate=	[HIBERNATION]
		noresume	Don't check if there's a hibernation image
				present during boot.
		nocompress	Don't compress/decompress hibernation images.
		no		Disable hibernation and resume.

	retain_initrd	[RAM] Keep initrd memory after extraction

	rfkill.default_state=
		0	"airplane mode".  All wifi, bluetooth, wimax, gps, fm,
			etc. communication is blocked by default.
		1	Unblocked.

	rfkill.master_switch_mode=
		0	The "airplane mode" button does nothing.
		1	The "airplane mode" button toggles between everything
			blocked and the previous configuration.
		2	The "airplane mode" button toggles between everything
			blocked and everything unblocked.

	rhash_entries=	[KNL,NET]
			Set number of hash buckets for route cache

	ro		[KNL] Mount root device read-only on boot

	root=		[KNL] Root filesystem
			See name_to_dev_t comment in init/do_mounts.c.

	rootdelay=	[KNL] Delay (in seconds) to pause before attempting to
			mount the root filesystem

	rootflags=	[KNL] Set root filesystem mount option string

	rootfstype=	[KNL] Set root filesystem type

	rootwait	[KNL] Wait (indefinitely) for root device to show up.
			Useful for devices that are detected asynchronously
			(e.g. USB and MMC devices).

	rproc_mem=nn[KMGTPE][@address]
			[KNL,ARM,CMA] Remoteproc physical memory block.
			Memory area to be used by remote processor image,
			managed by CMA.

	rw		[KNL] Mount root device read-write on boot

	S		[KNL] Run init in single mode

	s390_iommu=	[HW,S390]
			Set s390 IOTLB flushing mode
		strict
			With strict flushing every unmap operation will result in
			an IOTLB flush. Default is lazy flushing before reuse,
			which is faster.

	sa1100ir	[NET]
			See drivers/net/irda/sa1100_ir.c.

	sbni=		[NET] Granch SBNI12 leased line adapter

	sched_debug	[KNL] Enables verbose scheduler debug messages.

	skew_tick=	[KNL] Offset the periodic timer tick per cpu to mitigate
			xtime_lock contention on larger systems, and/or RCU lock
			contention on all systems with CONFIG_MAXSMP set.
			Format: { "0" | "1" }
			0 -- disable. (may be 1 via CONFIG_CMDLINE="skew_tick=1"
			1 -- enable.
			Note: increases power consumption, thus should only be
			enabled if running jitter sensitive (HPC/RT) workloads.

	security=	[SECURITY] Choose a security module to enable at boot.
			If this boot parameter is not specified, only the first
			security module asking for security registration will be
			loaded. An invalid security module name will be treated
			as if no module has been chosen.

	selinux=	[SELINUX] Disable or enable SELinux at boot time.
			Format: { "0" | "1" }
			See security/selinux/Kconfig help text.
			0 -- disable.
			1 -- enable.
			Default value is set via kernel config option.
			If enabled at boot time, /selinux/disable can be used
			later to disable prior to initial policy load.

	apparmor=	[APPARMOR] Disable or enable AppArmor at boot time
			Format: { "0" | "1" }
			See security/apparmor/Kconfig help text
			0 -- disable.
			1 -- enable.
			Default value is set via kernel config option.

	serialnumber	[BUGS=X86-32]

	shapers=	[NET]
			Maximal number of shapers.

	show_msr=	[x86] show boot-time MSR settings
			Format: { <integer> }
			Show boot-time (BIOS-initialized) MSR settings.
			The parameter means the number of CPUs to show,
			for example 1 means boot CPU only.

	simeth=		[IA-64]
	simscsi=

	slram=		[HW,MTD]

	slab_nomerge	[MM]
			Disable merging of slabs with similar size. May be
			necessary if there is some reason to distinguish
			allocs to different slabs. Debug options disable
			merging on their own.
			For more information see Documentation/vm/slub.txt.

	slab_max_order=	[MM, SLAB]
			Determines the maximum allowed order for slabs.
			A high setting may cause OOMs due to memory
			fragmentation.  Defaults to 1 for systems with
			more than 32MB of RAM, 0 otherwise.

	slub_debug[=options[,slabs]]	[MM, SLUB]
			Enabling slub_debug allows one to determine the
			culprit if slab objects become corrupted. Enabling
			slub_debug can create guard zones around objects and
			may poison objects when not in use. Also tracks the
			last alloc / free. For more information see
			Documentation/vm/slub.txt.

	slub_max_order= [MM, SLUB]
			Determines the maximum allowed order for slabs.
			A high setting may cause OOMs due to memory
			fragmentation. For more information see
			Documentation/vm/slub.txt.

	slub_min_objects=	[MM, SLUB]
			The minimum number of objects per slab. SLUB will
			increase the slab order up to slub_max_order to
			generate a sufficiently large slab able to contain
			the number of objects indicated. The higher the number
			of objects the smaller the overhead of tracking slabs
			and the less frequently locks need to be acquired.
			For more information see Documentation/vm/slub.txt.

	slub_min_order=	[MM, SLUB]
			Determines the minimum page order for slabs. Must be
			lower than slub_max_order.
			For more information see Documentation/vm/slub.txt.

	slub_nomerge	[MM, SLUB]
			Same with slab_nomerge. This is supported for legacy.
			See slab_nomerge for more information.

	smart2=		[HW]
			Format: <io1>[,<io2>[,...,<io8>]]

	smsc-ircc2.nopnp	[HW] Don't use PNP to discover SMC devices
	smsc-ircc2.ircc_cfg=	[HW] Device configuration I/O port
	smsc-ircc2.ircc_sir=	[HW] SIR base I/O port
	smsc-ircc2.ircc_fir=	[HW] FIR base I/O port
	smsc-ircc2.ircc_irq=	[HW] IRQ line
	smsc-ircc2.ircc_dma=	[HW] DMA channel
	smsc-ircc2.ircc_transceiver= [HW] Transceiver type:
				0: Toshiba Satellite 1800 (GP data pin select)
				1: Fast pin select (default)
				2: ATC IRMode

	softlockup_panic=
			[KNL] Should the soft-lockup detector generate panics.
			Format: <integer>

	softlockup_all_cpu_backtrace=
			[KNL] Should the soft-lockup detector generate
			backtraces on all cpus.
			Format: <integer>

	sonypi.*=	[HW] Sony Programmable I/O Control Device driver
			See Documentation/laptops/sonypi.txt

	spia_io_base=	[HW,MTD]
	spia_fio_base=
	spia_pedr=
	spia_peddr=

	stacktrace	[FTRACE]
			Enabled the stack tracer on boot up.

	stacktrace_filter=[function-list]
			[FTRACE] Limit the functions that the stack tracer
			will trace at boot up. function-list is a comma separated
			list of functions. This list can be changed at run
			time by the stack_trace_filter file in the debugfs
			tracing directory. Note, this enables stack tracing
			and the stacktrace above is not needed.

	sti=		[PARISC,HW]
			Format: <num>
			Set the STI (builtin display/keyboard on the HP-PARISC
			machines) console (graphic card) which should be used
			as the initial boot-console.
			See also comment in drivers/video/console/sticore.c.

	sti_font=	[HW]
			See comment in drivers/video/console/sticore.c.

	stifb=		[HW]
			Format: bpp:<bpp1>[:<bpp2>[:<bpp3>...]]

	sunrpc.min_resvport=
	sunrpc.max_resvport=
			[NFS,SUNRPC]
			SunRPC servers often require that client requests
			originate from a privileged port (i.e. a port in the
			range 0 < portnr < 1024).
			An administrator who wishes to reserve some of these
			ports for other uses may adjust the range that the
			kernel's sunrpc client considers to be privileged
			using these two parameters to set the minimum and
			maximum port values.

	sunrpc.pool_mode=
			[NFS]
			Control how the NFS server code allocates CPUs to
			service thread pools.  Depending on how many NICs
			you have and where their interrupts are bound, this
			option will affect which CPUs will do NFS serving.
			Note: this parameter cannot be changed while the
			NFS server is running.

			auto	    the server chooses an appropriate mode
				    automatically using heuristics
			global	    a single global pool contains all CPUs
			percpu	    one pool for each CPU
			pernode	    one pool for each NUMA node (equivalent
				    to global on non-NUMA machines)

	sunrpc.tcp_slot_table_entries=
	sunrpc.udp_slot_table_entries=
			[NFS,SUNRPC]
			Sets the upper limit on the number of simultaneous
			RPC calls that can be sent from the client to a
			server. Increasing these values may allow you to
			improve throughput, but will also increase the
			amount of memory reserved for use by the client.

	suspend.pm_test_delay=
			[SUSPEND]
			Sets the number of seconds to remain in a suspend test
			mode before resuming the system (see
			/sys/power/pm_test). Only available when CONFIG_PM_DEBUG
			is set. Default value is 5.

	swapaccount=[0|1]
			[KNL] Enable accounting of swap in memory resource
			controller if no parameter or 1 is given or disable
			it if 0 is given (See Documentation/cgroups/memory.txt)

	swiotlb=	[ARM,IA-64,PPC,MIPS,X86]
			Format: { <int> | force }
			<int> -- Number of I/O TLB slabs
			force -- force using of bounce buffers even if they
			         wouldn't be automatically used by the kernel

	switches=	[HW,M68k]

	sysfs.deprecated=0|1 [KNL]
			Enable/disable old style sysfs layout for old udev
			on older distributions. When this option is enabled
			very new udev will not work anymore. When this option
			is disabled (or CONFIG_SYSFS_DEPRECATED not compiled)
			in older udev will not work anymore.
			Default depends on CONFIG_SYSFS_DEPRECATED_V2 set in
			the kernel configuration.

	sysrq_always_enabled
			[KNL]
			Ignore sysrq setting - this boot parameter will
			neutralize any effect of /proc/sys/kernel/sysrq.
			Useful for debugging.

	tcpmhash_entries= [KNL,NET]
			Set the number of tcp_metrics_hash slots.
			Default value is 8192 or 16384 depending on total
			ram pages. This is used to specify the TCP metrics
			cache size. See Documentation/networking/ip-sysctl.txt
			"tcp_no_metrics_save" section for more details.

	tdfx=		[HW,DRM]

	test_suspend=	[SUSPEND][,N]
			Specify "mem" (for Suspend-to-RAM) or "standby" (for
			standby suspend) or "freeze" (for suspend type freeze)
			as the system sleep state during system startup with
			the optional capability to repeat N number of times.
			The system is woken from this state using a
			wakeup-capable RTC alarm.

	thash_entries=	[KNL,NET]
			Set number of hash buckets for TCP connection

	thermal.act=	[HW,ACPI]
			-1: disable all active trip points in all thermal zones
			<degrees C>: override all lowest active trip points

	thermal.crt=	[HW,ACPI]
			-1: disable all critical trip points in all thermal zones
			<degrees C>: override all critical trip points

	thermal.nocrt=	[HW,ACPI]
			Set to disable actions on ACPI thermal zone
			critical and hot trip points.

	thermal.off=	[HW,ACPI]
			1: disable ACPI thermal control

	thermal.psv=	[HW,ACPI]
			-1: disable all passive trip points
			<degrees C>: override all passive trip points to this
			value

	thermal.tzp=	[HW,ACPI]
			Specify global default ACPI thermal zone polling rate
			<deci-seconds>: poll all this frequency
			0: no polling (default)

	threadirqs	[KNL]
			Force threading of all interrupt handlers except those
			marked explicitly IRQF_NO_THREAD.

	tmem		[KNL,XEN]
			Enable the Transcendent memory driver if built-in.

	tmem.cleancache=0|1 [KNL, XEN]
			Default is on (1). Disable the usage of the cleancache
			API to send anonymous pages to the hypervisor.

	tmem.frontswap=0|1 [KNL, XEN]
			Default is on (1). Disable the usage of the frontswap
			API to send swap pages to the hypervisor. If disabled
			the selfballooning and selfshrinking are force disabled.

	tmem.selfballooning=0|1 [KNL, XEN]
			Default is on (1). Disable the driving of swap pages
			to the hypervisor.

	tmem.selfshrinking=0|1 [KNL, XEN]
			Default is on (1). Partial swapoff that immediately
			transfers pages from Xen hypervisor back to the
			kernel based on different criteria.

	topology=	[S390]
			Format: {off | on}
			Specify if the kernel should make use of the cpu
			topology information if the hardware supports this.
			The scheduler will make use of this information and
			e.g. base its process migration decisions on it.
			Default is on.

	topology_updates= [KNL, PPC, NUMA]
			Format: {off}
			Specify if the kernel should ignore (off)
			topology updates sent by the hypervisor to this
			LPAR.

	tp720=		[HW,PS2]

	tpm_suspend_pcr=[HW,TPM]
			Format: integer pcr id
			Specify that at suspend time, the tpm driver
			should extend the specified pcr with zeros,
			as a workaround for some chips which fail to
			flush the last written pcr on TPM_SaveState.
			This will guarantee that all the other pcrs
			are saved.

	trace_buf_size=nn[KMGTPE]
			[FTRACE] will set tracing buffer size on each cpu.

	trace_event=[event-list]
			[FTRACE] Set and start specified trace events in order
			to facilitate early boot debugging.
			See also Documentation/trace/events.txt

	trace_options=[option-list]
			[FTRACE] Enable or disable tracer options at boot.
			The option-list is a comma delimited list of options
			that can be enabled or disabled just as if you were
			to echo the option name into

			    /sys/kernel/debug/tracing/trace_options

			For example, to enable stacktrace option (to dump the
			stack trace of each event), add to the command line:

			      trace_options=stacktrace

			See also Documentation/trace/ftrace.txt "trace options"
			section.

	tp_printk[FTRACE]
			Have the tracepoints sent to printk as well as the
			tracing ring buffer. This is useful for early boot up
			where the system hangs or reboots and does not give the
			option for reading the tracing buffer or performing a
			ftrace_dump_on_oops.

			To turn off having tracepoints sent to printk,
			 echo 0 > /proc/sys/kernel/tracepoint_printk
			Note, echoing 1 into this file without the
			tracepoint_printk kernel cmdline option has no effect.

			** CAUTION **

			Having tracepoints sent to printk() and activating high
			frequency tracepoints such as irq or sched, can cause
			the system to live lock.

	traceoff_on_warning
			[FTRACE] enable this option to disable tracing when a
			warning is hit. This turns off "tracing_on". Tracing can
			be enabled again by echoing '1' into the "tracing_on"
			file located in /sys/kernel/debug/tracing/

			This option is useful, as it disables the trace before
			the WARNING dump is called, which prevents the trace to
			be filled with content caused by the warning output.

			This option can also be set at run time via the sysctl
			option:  kernel/traceoff_on_warning

	transparent_hugepage=
			[KNL]
			Format: [always|madvise|never]
			Can be used to control the default behavior of the system
			with respect to transparent hugepages.
			See Documentation/vm/transhuge.txt for more details.

	tsc=		Disable clocksource stability checks for TSC.
			Format: <string>
			[x86] reliable: mark tsc clocksource as reliable, this
			disables clocksource verification at runtime, as well
			as the stability checks done at bootup.	Used to enable
			high-resolution timer mode on older hardware, and in
			virtualized environment.
			[x86] noirqtime: Do not use TSC to do irq accounting.
			Used to run time disable IRQ_TIME_ACCOUNTING on any
			platforms where RDTSC is slow and this accounting
			can add overhead.

	turbografx.map[2|3]=	[HW,JOY]
			TurboGraFX parallel port interface
			Format:
			<port#>,<js1>,<js2>,<js3>,<js4>,<js5>,<js6>,<js7>
			See also Documentation/input/joystick-parport.txt

	udbg-immortal	[PPC] When debugging early kernel crashes that
			happen after console_init() and before a proper 
			console driver takes over, this boot options might
			help "seeing" what's going on.

	uhash_entries=	[KNL,NET]
			Set number of hash buckets for UDP/UDP-Lite connections

	uhci-hcd.ignore_oc=
			[USB] Ignore overcurrent events (default N).
			Some badly-designed motherboards generate lots of
			bogus events, for ports that aren't wired to
			anything.  Set this parameter to avoid log spamming.
			Note that genuine overcurrent events won't be
			reported either.

	unknown_nmi_panic
			[X86] Cause panic on unknown NMI.

	usbcore.authorized_default=
			[USB] Default USB device authorization:
			(default -1 = authorized except for wireless USB,
			0 = not authorized, 1 = authorized)

	usbcore.autosuspend=
			[USB] The autosuspend time delay (in seconds) used
			for newly-detected USB devices (default 2).  This
			is the time required before an idle device will be
			autosuspended.  Devices for which the delay is set
			to a negative value won't be autosuspended at all.

	usbcore.usbfs_snoop=
			[USB] Set to log all usbfs traffic (default 0 = off).

	usbcore.usbfs_snoop_max=
			[USB] Maximum number of bytes to snoop in each URB
			(default = 65536).

	usbcore.blinkenlights=
			[USB] Set to cycle leds on hubs (default 0 = off).

	usbcore.old_scheme_first=
			[USB] Start with the old device initialization
			scheme (default 0 = off).

	usbcore.usbfs_memory_mb=
			[USB] Memory limit (in MB) for buffers allocated by
			usbfs (default = 16, 0 = max = 2047).

	usbcore.use_both_schemes=
			[USB] Try the other device initialization scheme
			if the first one fails (default 1 = enabled).

	usbcore.initial_descriptor_timeout=
			[USB] Specifies timeout for the initial 64-byte
                        USB_REQ_GET_DESCRIPTOR request in milliseconds
			(default 5000 = 5.0 seconds).

	usbcore.nousb	[USB] Disable the USB subsystem

	usbhid.mousepoll=
			[USBHID] The interval which mice are to be polled at.

	usb-storage.delay_use=
			[UMS] The delay in seconds before a new device is
			scanned for Logical Units (default 1).

	usb-storage.quirks=
			[UMS] A list of quirks entries to supplement or
			override the built-in unusual_devs list.  List
			entries are separated by commas.  Each entry has
			the form VID:PID:Flags where VID and PID are Vendor
			and Product ID values (4-digit hex numbers) and
			Flags is a set of characters, each corresponding
			to a common usb-storage quirk flag as follows:
				a = SANE_SENSE (collect more than 18 bytes
					of sense data);
				b = BAD_SENSE (don't collect more than 18
					bytes of sense data);
				c = FIX_CAPACITY (decrease the reported
					device capacity by one sector);
				d = NO_READ_DISC_INFO (don't use
					READ_DISC_INFO command);
				e = NO_READ_CAPACITY_16 (don't use
					READ_CAPACITY_16 command);
				f = NO_REPORT_OPCODES (don't use report opcodes
					command, uas only);
				g = MAX_SECTORS_240 (don't transfer more than
					240 sectors at a time, uas only);
				h = CAPACITY_HEURISTICS (decrease the
					reported device capacity by one
					sector if the number is odd);
				i = IGNORE_DEVICE (don't bind to this
					device);
				l = NOT_LOCKABLE (don't try to lock and
					unlock ejectable media);
				m = MAX_SECTORS_64 (don't transfer more
					than 64 sectors = 32 KB at a time);
				n = INITIAL_READ10 (force a retry of the
					initial READ(10) command);
				o = CAPACITY_OK (accept the capacity
					reported by the device);
				p = WRITE_CACHE (the device cache is ON
					by default);
				r = IGNORE_RESIDUE (the device reports
					bogus residue values);
				s = SINGLE_LUN (the device has only one
					Logical Unit);
				t = NO_ATA_1X (don't allow ATA(12) and ATA(16)
					commands, uas only);
				u = IGNORE_UAS (don't bind to the uas driver);
				w = NO_WP_DETECT (don't test whether the
					medium is write-protected).
			Example: quirks=0419:aaf5:rl,0421:0433:rc

	user_debug=	[KNL,ARM]
			Format: <int>
			See arch/arm/Kconfig.debug help text.
				 1 - undefined instruction events
				 2 - system calls
				 4 - invalid data aborts
				 8 - SIGSEGV faults
				16 - SIGBUS faults
			Example: user_debug=31

	userpte=
			[X86] Flags controlling user PTE allocations.

				nohigh = do not allocate PTE pages in
					HIGHMEM regardless of setting
					of CONFIG_HIGHPTE.

	vdso=		[X86,SH]
			On X86_32, this is an alias for vdso32=.  Otherwise:

			vdso=1: enable VDSO (the default)
			vdso=0: disable VDSO mapping

	vdso32=		[X86] Control the 32-bit vDSO
			vdso32=1: enable 32-bit VDSO
			vdso32=0 or vdso32=2: disable 32-bit VDSO

			See the help text for CONFIG_COMPAT_VDSO for more
			details.  If CONFIG_COMPAT_VDSO is set, the default is
			vdso32=0; otherwise, the default is vdso32=1.

			For compatibility with older kernels, vdso32=2 is an
			alias for vdso32=0.

			Try vdso32=0 if you encounter an error that says:
			dl_main: Assertion `(void *) ph->p_vaddr == _rtld_local._dl_sysinfo_dso' failed!

	vector=		[IA-64,SMP]
			vector=percpu: enable percpu vector domain

	video=		[FB] Frame buffer configuration
			See Documentation/fb/modedb.txt.

	video.brightness_switch_enabled= [0,1]
			If set to 1, on receiving an ACPI notify event
			generated by hotkey, video driver will adjust brightness
			level and then send out the event to user space through
			the allocated input device; If set to 0, video driver
			will only send out the event without touching backlight
			brightness level.
			default: 1

	virtio_mmio.device=
			[VMMIO] Memory mapped virtio (platform) device.

				<size>[KMGTPE]@<baseaddr>:<irq>[:<id>]
			where:
				<size>     := size
				<baseaddr> := physical base address
				<irq>      := interrupt number (as passed to
						request_irq())
				<id>       := (optional) platform device id
			example:
				virtio_mmio.device=1K@0x100b0000:48:7

			Can be used multiple times for multiple devices.

	vga=		[BOOT,X86-32] Select a particular video mode
			See Documentation/x86/boot.txt and
			Documentation/svga.txt.
			Use vga=ask for menu.
			This is actually a boot loader parameter; the value is
			passed to the kernel using a special protocol.

	vmalloc=nn[KMGTPE]	[KNL,BOOT] Forces the vmalloc area to have an
			exact size of <nn>. This can be used to increase the
			minimum size (128 MiB on x86). It can also be used to
			decrease the size and leave more room for directly
			mapped kernel RAM.

	vmhalt=		[KNL,S390] Perform z/VM CP command after system halt.
			Format: <command>

	vmpanic=	[KNL,S390] Perform z/VM CP command after kernel panic.
			Format: <command>

	vmpoff=		[KNL,S390] Perform z/VM CP command after power off.
			Format: <command>

	vsyscall=	[X86-64]
			Controls the behavior of vsyscalls (i.e. calls to
			fixed addresses of 0xffffffffff600x00 from legacy
			code).  Most statically-linked binaries and older
			versions of glibc use these calls.  Because these
			functions are at fixed addresses, they make nice
			targets for exploits that can control RIP.

			emulate     [default] Vsyscalls turn into traps and are
			            emulated reasonably safely.

			native      Vsyscalls are native syscall instructions.
			            This is a little bit faster than trapping
			            and makes a few dynamic recompilers work
			            better than they would in emulation mode.
			            It also makes exploits much easier to write.

			none        Vsyscalls don't work at all.  This makes
			            them quite hard to use for exploits but
			            might break your system.

	vt.color=	[VT] Default text color.
			Format: 0xYX, X = foreground, Y = background.
			Default: 0x07 = light gray on black.

	vt.cur_default=	[VT] Default cursor shape.
			Format: 0xCCBBAA, where AA, BB, and CC are the same as
			the parameters of the <Esc>[?A;B;Cc escape sequence;
			see VGA-softcursor.txt. Default: 2 = underline.

	vt.default_blu=	[VT]
			Format: <blue0>,<blue1>,<blue2>,...,<blue15>
			Change the default blue palette of the console.
			This is a 16-member array composed of values
			ranging from 0-255.

	vt.default_grn=	[VT]
			Format: <green0>,<green1>,<green2>,...,<green15>
			Change the default green palette of the console.
			This is a 16-member array composed of values
			ranging from 0-255.

	vt.default_red=	[VT]
			Format: <red0>,<red1>,<red2>,...,<red15>
			Change the default red palette of the console.
			This is a 16-member array composed of values
			ranging from 0-255.

	vt.default_utf8=
			[VT]
			Format=<0|1>
			Set system-wide default UTF-8 mode for all tty's.
			Default is 1, i.e. UTF-8 mode is enabled for all
			newly opened terminals.

	vt.global_cursor_default=
			[VT]
			Format=<-1|0|1>
			Set system-wide default for whether a cursor
			is shown on new VTs. Default is -1,
			i.e. cursors will be created by default unless
			overridden by individual drivers. 0 will hide
			cursors, 1 will display them.

	vt.italic=	[VT] Default color for italic text; 0-15.
			Default: 2 = green.

	vt.underline=	[VT] Default color for underlined text; 0-15.
			Default: 3 = cyan.

	watchdog timers	[HW,WDT] For information on watchdog timers,
			see Documentation/watchdog/watchdog-parameters.txt
			or other driver-specific files in the
			Documentation/watchdog/ directory.

	workqueue.watchdog_thresh=
			If CONFIG_WQ_WATCHDOG is configured, workqueue can
			warn stall conditions and dump internal state to
			help debugging.  0 disables workqueue stall
			detection; otherwise, it's the stall threshold
			duration in seconds.  The default value is 30 and
			it can be updated at runtime by writing to the
			corresponding sysfs file.

	workqueue.disable_numa
			By default, all work items queued to unbound
			workqueues are affine to the NUMA nodes they're
			issued on, which results in better behavior in
			general.  If NUMA affinity needs to be disabled for
			whatever reason, this option can be used.  Note
			that this also can be controlled per-workqueue for
			workqueues visible under /sys/bus/workqueue/.

	workqueue.power_efficient
			Per-cpu workqueues are generally preferred because
			they show better performance thanks to cache
			locality; unfortunately, per-cpu workqueues tend to
			be more power hungry than unbound workqueues.

			Enabling this makes the per-cpu workqueues which
			were observed to contribute significantly to power
			consumption unbound, leading to measurably lower
			power usage at the cost of small performance
			overhead.

			The default value of this parameter is determined by
			the config option CONFIG_WQ_POWER_EFFICIENT_DEFAULT.

	x2apic_phys	[X86-64,APIC] Use x2apic physical mode instead of
			default x2apic cluster mode on platforms
			supporting x2apic.

	x86_intel_mid_timer= [X86-32,APBT]
			Choose timer option for x86 Intel MID platform.
			Two valid options are apbt timer only and lapic timer
			plus one apbt timer for broadcast timer.
			x86_intel_mid_timer=apbt_only | lapic_and_apbt

	xen_512gb_limit		[KNL,X86-64,XEN]
			Restricts the kernel running paravirtualized under Xen
			to use only up to 512 GB of RAM. The reason to do so is
			crash analysis tools and Xen tools for doing domain
			save/restore/migration must be enabled to handle larger
			domains.

	xen_emul_unplug=		[HW,X86,XEN]
			Unplug Xen emulated devices
			Format: [unplug0,][unplug1]
			ide-disks -- unplug primary master IDE devices
			aux-ide-disks -- unplug non-primary-master IDE devices
			nics -- unplug network devices
			all -- unplug all emulated devices (NICs and IDE disks)
			unnecessary -- unplugging emulated devices is
				unnecessary even if the host did not respond to
				the unplug protocol
			never -- do not unplug even if version check succeeds

	xen_nopvspin	[X86,XEN]
			Disables the ticketlock slowpath using Xen PV
			optimizations.

	xen_nopv	[X86]
			Disables the PV optimizations forcing the HVM guest to
			run as generic HVM guest with no PV drivers.

	xirc2ps_cs=	[NET,PCMCIA]
			Format:
			<irq>,<irq_mask>,<io>,<full_duplex>,<do_sound>,<lockup_hack>[,<irq2>[,<irq3>[,<irq4>]]]

______________________________________________________________________

TODO:

	Add more DRM drivers.<|MERGE_RESOLUTION|>--- conflicted
+++ resolved
@@ -1714,12 +1714,8 @@
 
 	keepinitrd	[HW,ARM]
 
-<<<<<<< HEAD
-	kernelcore=nn[KMGTPE]	[KNL,X86,IA-64,PPC] This parameter
-=======
-	kernelcore=	Format: nn[KMG] | "mirror"
+	kernelcore=	Format: nn[KMGTPE] | "mirror"
 			[KNL,X86,IA-64,PPC] This parameter
->>>>>>> 3a27fd2a
 			specifies the amount of memory usable by the kernel
 			for non-movable allocations.  The requested amount is
 			spread evenly throughout all nodes in the system. The
