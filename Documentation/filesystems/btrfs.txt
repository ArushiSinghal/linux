BTRFS
=====

Btrfs is a copy on write filesystem for Linux aimed at implementing advanced
features while focusing on fault tolerance, repair and easy administration.
Jointly developed by several companies, licensed under the GPL and open for
contribution from anyone.

The main Btrfs features include:

    * Extent based file storage (2^64 max file size)
    * Space efficient packing of small files
    * Space efficient indexed directories
    * Dynamic inode allocation
    * Writable snapshots
    * Subvolumes (separate internal filesystem roots)
    * Object level mirroring and striping
    * Checksums on data and metadata (multiple algorithms available)
    * Compression
    * Integrated multiple device support, with several raid algorithms
    * Offline filesystem check
    * Efficient incremental backup and FS mirroring
    * Online filesystem defragmentation

For more information please refer to the wiki

<<<<<<< HEAD
Mount Options
=============

When mounting a btrfs filesystem, the following option are accepted.
Options with (*) are default options and will not show in the mount options.

  alloc_start=<bytes>
	Debugging option to force all block allocations above a certain
	byte threshold on each block device.  The value is specified in
	bytes, optionally with a K, M, or G suffix, case insensitive.
	Default is 1MB.

  noautodefrag(*)
  autodefrag
	Disable/enable auto defragmentation.
	Auto defragmentation detects small random writes into files and queue
	them up for the defrag process.  Works best for small files;
	Not well suited for large database workloads.

  check_int
  check_int_data
  check_int_print_mask=<value>
	These debugging options control the behavior of the integrity checking
	module (the BTRFS_FS_CHECK_INTEGRITY config option required).

	check_int enables the integrity checker module, which examines all
	block write requests to ensure on-disk consistency, at a large
	memory and CPU cost.

	check_int_data includes extent data in the integrity checks, and
	implies the check_int option.

	check_int_print_mask takes a bitmask of BTRFSIC_PRINT_MASK_* values
	as defined in fs/btrfs/check-integrity.c, to control the integrity
	checker module behavior.

	See comments at the top of fs/btrfs/check-integrity.c for more info.

  commit=<seconds>
	Set the interval of periodic commit, 30 seconds by default. Higher
	values defer data being synced to permanent storage with obvious
	consequences when the system crashes. The upper bound is not forced,
	but a warning is printed if it's more than 300 seconds (5 minutes).

  compress
  compress=<type>
  compress-force
  compress-force=<type>
	Control BTRFS file data compression.  Type may be specified as "zlib"
	"lzo" or "no" (for no compression, used for remounting).  If no type
	is specified, zlib is used.  If compress-force is specified,
	all files will be compressed, whether or not they compress well.
	If compression is enabled, nodatacow and nodatasum are disabled.

  degraded
	Allow mounts to continue with missing devices.  A read-write mount may
	fail with too many devices missing, for example if a stripe member
	is completely missing.

  device=<devicepath>
	Specify a device during mount so that ioctls on the control device
	can be avoided.  Especially useful when trying to mount a multi-device
	setup as root.  May be specified multiple times for multiple devices.

  nodiscard(*)
  discard
	Disable/enable discard mount option.
	Discard issues frequent commands to let the block device reclaim space
	freed by the filesystem.
	This is useful for SSD devices, thinly provisioned
	LUNs and virtual machine images, but may have a significant
	performance impact.  (The fstrim command is also available to
	initiate batch trims from userspace).

  noenospc_debug(*)
  enospc_debug
	Disable/enable debugging option to be more verbose in some ENOSPC conditions.

  fatal_errors=<action>
	Action to take when encountering a fatal error:
	  "bug" - BUG() on a fatal error.  This is the default.
	  "panic" - panic() on a fatal error.

  noflushoncommit(*)
  flushoncommit
	The 'flushoncommit' mount option forces any data dirtied by a write in a
	prior transaction to commit as part of the current commit.  This makes
	the committed state a fully consistent view of the file system from the
	application's perspective (i.e., it includes all completed file system
	operations).  This was previously the behavior only when a snapshot is
	created.

  inode_cache
	Enable free inode number caching.   Defaults to off due to an overflow
	problem when the free space crcs don't fit inside a single page.

  max_inline=<bytes>
	Specify the maximum amount of space, in bytes, that can be inlined in
	a metadata B-tree leaf.  The value is specified in bytes, optionally
	with a K, M, or G suffix, case insensitive.  In practice, this value
	is limited by the root sector size, with some space unavailable due
	to leaf headers.  For a 4k sector size, max inline data is ~3900 bytes.

  metadata_ratio=<value>
	Specify that 1 metadata chunk should be allocated after every <value>
	data chunks.  Off by default.

  acl(*)
  noacl
	Enable/disable support for Posix Access Control Lists (ACLs).  See the
	acl(5) manual page for more information about ACLs.

  barrier(*)
  nobarrier
        Enable/disable the use of block layer write barriers.  Write barriers
	ensure that certain IOs make it through the device cache and are on
	persistent storage. If disabled on a device with a volatile
	(non-battery-backed) write-back cache, nobarrier option will lead to
	filesystem corruption on a system crash or power loss.

  datacow(*)
  nodatacow
	Enable/disable data copy-on-write for newly created files.
	Nodatacow implies nodatasum, and disables all compression.

  datasum(*)
  nodatasum
	Enable/disable data checksumming for newly created files.
	Datasum implies datacow.

  treelog(*)
  notreelog
	Enable/disable the tree logging used for fsync and O_SYNC writes.

  nologreplay
	Disable the log tree replay at mount time to prevent filesystem
	from getting modified.
	Must be used with 'ro' mount option.
	A filesystem mounted with this option cannot transition to a
	read-write mount via remount,rw - the filesystem must be unmounted
	and mounted back again if read-write access is desired.

  usebackuproot
	Enable attempts to use backup tree roots if a bad tree root is found at
	mount time.
	Currently this scans a list of 4 previous tree roots and tries to
	use the first readable.
	And since the mount option doesn't affect any behavior after mount,
	it won't be shown in mount info.
	Prior to 4.6, this was done by 'recovery' option that has been
	deprecated, but will work.

  rescan_uuid_tree
	Force check and rebuild procedure of the UUID tree. This should not
	normally be needed.

  skip_balance
	Skip automatic resume of interrupted balance operation after mount.
	May be resumed with "btrfs balance resume."

  space_cache (*)
	Enable the on-disk freespace cache.
  nospace_cache
	Disable freespace cache loading without clearing the cache.
  clear_cache
	Force clearing and rebuilding of the disk space cache if something
	has gone wrong.

  ssd
  nossd
  ssd_spread
	Options to control ssd allocation schemes.  By default, BTRFS will
	enable or disable ssd allocation heuristics depending on whether a
	rotational or non-rotational disk is in use.  The ssd and nossd options
	can override this autodetection.

	The ssd_spread mount option attempts to allocate into big chunks
	of unused space, and may perform better on low-end ssds.  ssd_spread
	implies ssd, enabling all other ssd heuristics as well.

  subvol=<path>
	Mount subvolume at <path> rather than the root subvolume.  <path> is
	relative to the top level subvolume.

  subvolid=<ID>
	Mount subvolume specified by an ID number rather than the root subvolume.
	This allows mounting of subvolumes which are not in the root of the mounted
	filesystem.
	You can use "btrfs subvolume list" to see subvolume ID numbers.

  subvolrootid=<objectid> (deprecated)
	Mount subvolume specified by <objectid> rather than the root subvolume.
	This allows mounting of subvolumes which are not in the root of the mounted
	filesystem.
	You can use "btrfs subvolume show " to see the object ID for a subvolume.

  thread_pool=<number>
	The number of worker threads to allocate.  The default number is equal
	to the number of CPUs + 2, or 8, whichever is smaller.

  user_subvol_rm_allowed
	Allow subvolumes to be deleted by a non-root user. Use with caution.

MAILING LIST
============

There is a Btrfs mailing list hosted on vger.kernel.org. You can
find details on how to subscribe here:

http://vger.kernel.org/vger-lists.html#linux-btrfs

Mailing list archives are available from gmane:

http://dir.gmane.org/gmane.comp.file-systems.btrfs



IRC
===

Discussion of Btrfs also occurs on the #btrfs channel of the Freenode
IRC network.



	UTILITIES
	=========

Userspace tools for creating and manipulating Btrfs file systems are
available from the git repository at the following location:

 http://git.kernel.org/?p=linux/kernel/git/mason/btrfs-progs.git
 git://git.kernel.org/pub/scm/linux/kernel/git/mason/btrfs-progs.git

These include the following tools:

* mkfs.btrfs: create a filesystem

* btrfs: a single tool to manage the filesystems, refer to the manpage for more details

* 'btrfsck' or 'btrfs check': do a consistency check of the filesystem

Other tools for specific tasks:

* btrfs-convert: in-place conversion from ext2/3/4 filesystems
=======
  https://btrfs.wiki.kernel.org
>>>>>>> 5976318b

that maintains information about administration tasks, frequently asked
questions, use cases, mount options, comprehensible changelogs, features,
manual pages, source code repositories, contacts etc.<|MERGE_RESOLUTION|>--- conflicted
+++ resolved
@@ -24,255 +24,7 @@
 
 For more information please refer to the wiki
 
-<<<<<<< HEAD
-Mount Options
-=============
-
-When mounting a btrfs filesystem, the following option are accepted.
-Options with (*) are default options and will not show in the mount options.
-
-  alloc_start=<bytes>
-	Debugging option to force all block allocations above a certain
-	byte threshold on each block device.  The value is specified in
-	bytes, optionally with a K, M, or G suffix, case insensitive.
-	Default is 1MB.
-
-  noautodefrag(*)
-  autodefrag
-	Disable/enable auto defragmentation.
-	Auto defragmentation detects small random writes into files and queue
-	them up for the defrag process.  Works best for small files;
-	Not well suited for large database workloads.
-
-  check_int
-  check_int_data
-  check_int_print_mask=<value>
-	These debugging options control the behavior of the integrity checking
-	module (the BTRFS_FS_CHECK_INTEGRITY config option required).
-
-	check_int enables the integrity checker module, which examines all
-	block write requests to ensure on-disk consistency, at a large
-	memory and CPU cost.
-
-	check_int_data includes extent data in the integrity checks, and
-	implies the check_int option.
-
-	check_int_print_mask takes a bitmask of BTRFSIC_PRINT_MASK_* values
-	as defined in fs/btrfs/check-integrity.c, to control the integrity
-	checker module behavior.
-
-	See comments at the top of fs/btrfs/check-integrity.c for more info.
-
-  commit=<seconds>
-	Set the interval of periodic commit, 30 seconds by default. Higher
-	values defer data being synced to permanent storage with obvious
-	consequences when the system crashes. The upper bound is not forced,
-	but a warning is printed if it's more than 300 seconds (5 minutes).
-
-  compress
-  compress=<type>
-  compress-force
-  compress-force=<type>
-	Control BTRFS file data compression.  Type may be specified as "zlib"
-	"lzo" or "no" (for no compression, used for remounting).  If no type
-	is specified, zlib is used.  If compress-force is specified,
-	all files will be compressed, whether or not they compress well.
-	If compression is enabled, nodatacow and nodatasum are disabled.
-
-  degraded
-	Allow mounts to continue with missing devices.  A read-write mount may
-	fail with too many devices missing, for example if a stripe member
-	is completely missing.
-
-  device=<devicepath>
-	Specify a device during mount so that ioctls on the control device
-	can be avoided.  Especially useful when trying to mount a multi-device
-	setup as root.  May be specified multiple times for multiple devices.
-
-  nodiscard(*)
-  discard
-	Disable/enable discard mount option.
-	Discard issues frequent commands to let the block device reclaim space
-	freed by the filesystem.
-	This is useful for SSD devices, thinly provisioned
-	LUNs and virtual machine images, but may have a significant
-	performance impact.  (The fstrim command is also available to
-	initiate batch trims from userspace).
-
-  noenospc_debug(*)
-  enospc_debug
-	Disable/enable debugging option to be more verbose in some ENOSPC conditions.
-
-  fatal_errors=<action>
-	Action to take when encountering a fatal error:
-	  "bug" - BUG() on a fatal error.  This is the default.
-	  "panic" - panic() on a fatal error.
-
-  noflushoncommit(*)
-  flushoncommit
-	The 'flushoncommit' mount option forces any data dirtied by a write in a
-	prior transaction to commit as part of the current commit.  This makes
-	the committed state a fully consistent view of the file system from the
-	application's perspective (i.e., it includes all completed file system
-	operations).  This was previously the behavior only when a snapshot is
-	created.
-
-  inode_cache
-	Enable free inode number caching.   Defaults to off due to an overflow
-	problem when the free space crcs don't fit inside a single page.
-
-  max_inline=<bytes>
-	Specify the maximum amount of space, in bytes, that can be inlined in
-	a metadata B-tree leaf.  The value is specified in bytes, optionally
-	with a K, M, or G suffix, case insensitive.  In practice, this value
-	is limited by the root sector size, with some space unavailable due
-	to leaf headers.  For a 4k sector size, max inline data is ~3900 bytes.
-
-  metadata_ratio=<value>
-	Specify that 1 metadata chunk should be allocated after every <value>
-	data chunks.  Off by default.
-
-  acl(*)
-  noacl
-	Enable/disable support for Posix Access Control Lists (ACLs).  See the
-	acl(5) manual page for more information about ACLs.
-
-  barrier(*)
-  nobarrier
-        Enable/disable the use of block layer write barriers.  Write barriers
-	ensure that certain IOs make it through the device cache and are on
-	persistent storage. If disabled on a device with a volatile
-	(non-battery-backed) write-back cache, nobarrier option will lead to
-	filesystem corruption on a system crash or power loss.
-
-  datacow(*)
-  nodatacow
-	Enable/disable data copy-on-write for newly created files.
-	Nodatacow implies nodatasum, and disables all compression.
-
-  datasum(*)
-  nodatasum
-	Enable/disable data checksumming for newly created files.
-	Datasum implies datacow.
-
-  treelog(*)
-  notreelog
-	Enable/disable the tree logging used for fsync and O_SYNC writes.
-
-  nologreplay
-	Disable the log tree replay at mount time to prevent filesystem
-	from getting modified.
-	Must be used with 'ro' mount option.
-	A filesystem mounted with this option cannot transition to a
-	read-write mount via remount,rw - the filesystem must be unmounted
-	and mounted back again if read-write access is desired.
-
-  usebackuproot
-	Enable attempts to use backup tree roots if a bad tree root is found at
-	mount time.
-	Currently this scans a list of 4 previous tree roots and tries to
-	use the first readable.
-	And since the mount option doesn't affect any behavior after mount,
-	it won't be shown in mount info.
-	Prior to 4.6, this was done by 'recovery' option that has been
-	deprecated, but will work.
-
-  rescan_uuid_tree
-	Force check and rebuild procedure of the UUID tree. This should not
-	normally be needed.
-
-  skip_balance
-	Skip automatic resume of interrupted balance operation after mount.
-	May be resumed with "btrfs balance resume."
-
-  space_cache (*)
-	Enable the on-disk freespace cache.
-  nospace_cache
-	Disable freespace cache loading without clearing the cache.
-  clear_cache
-	Force clearing and rebuilding of the disk space cache if something
-	has gone wrong.
-
-  ssd
-  nossd
-  ssd_spread
-	Options to control ssd allocation schemes.  By default, BTRFS will
-	enable or disable ssd allocation heuristics depending on whether a
-	rotational or non-rotational disk is in use.  The ssd and nossd options
-	can override this autodetection.
-
-	The ssd_spread mount option attempts to allocate into big chunks
-	of unused space, and may perform better on low-end ssds.  ssd_spread
-	implies ssd, enabling all other ssd heuristics as well.
-
-  subvol=<path>
-	Mount subvolume at <path> rather than the root subvolume.  <path> is
-	relative to the top level subvolume.
-
-  subvolid=<ID>
-	Mount subvolume specified by an ID number rather than the root subvolume.
-	This allows mounting of subvolumes which are not in the root of the mounted
-	filesystem.
-	You can use "btrfs subvolume list" to see subvolume ID numbers.
-
-  subvolrootid=<objectid> (deprecated)
-	Mount subvolume specified by <objectid> rather than the root subvolume.
-	This allows mounting of subvolumes which are not in the root of the mounted
-	filesystem.
-	You can use "btrfs subvolume show " to see the object ID for a subvolume.
-
-  thread_pool=<number>
-	The number of worker threads to allocate.  The default number is equal
-	to the number of CPUs + 2, or 8, whichever is smaller.
-
-  user_subvol_rm_allowed
-	Allow subvolumes to be deleted by a non-root user. Use with caution.
-
-MAILING LIST
-============
-
-There is a Btrfs mailing list hosted on vger.kernel.org. You can
-find details on how to subscribe here:
-
-http://vger.kernel.org/vger-lists.html#linux-btrfs
-
-Mailing list archives are available from gmane:
-
-http://dir.gmane.org/gmane.comp.file-systems.btrfs
-
-
-
-IRC
-===
-
-Discussion of Btrfs also occurs on the #btrfs channel of the Freenode
-IRC network.
-
-
-
-	UTILITIES
-	=========
-
-Userspace tools for creating and manipulating Btrfs file systems are
-available from the git repository at the following location:
-
- http://git.kernel.org/?p=linux/kernel/git/mason/btrfs-progs.git
- git://git.kernel.org/pub/scm/linux/kernel/git/mason/btrfs-progs.git
-
-These include the following tools:
-
-* mkfs.btrfs: create a filesystem
-
-* btrfs: a single tool to manage the filesystems, refer to the manpage for more details
-
-* 'btrfsck' or 'btrfs check': do a consistency check of the filesystem
-
-Other tools for specific tasks:
-
-* btrfs-convert: in-place conversion from ext2/3/4 filesystems
-=======
   https://btrfs.wiki.kernel.org
->>>>>>> 5976318b
 
 that maintains information about administration tasks, frequently asked
 questions, use cases, mount options, comprehensible changelogs, features,
