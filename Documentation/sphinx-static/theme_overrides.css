/* -*- coding: utf-8; mode: css -*-
 *
 * Sphinx HTML theme customization: read the doc
 *
 */

@media screen {

    /* content column
     *
     * RTD theme's default is 800px as max width for the content, but we have
     * tables with tons of columns, which need the full width of the view-port.
     */

    .wy-nav-content{max-width: none; }

    /* table:
     *
     *   - Sequences of whitespace should collapse into a single whitespace.
     *   - make the overflow auto (scrollbar if needed)
     *   - align caption "left" ("center" is unsuitable on vast tables)
     */

    .wy-table-responsive table td { white-space: normal; }
    .wy-table-responsive { overflow: auto; }
    .rst-content table.docutils caption { text-align: left; font-size: 100%; }

    /* captions:
     *
     *   - captions should have 100% (not 85%) font size
     *   - hide the permalink symbol as long as link is not hovered
     */

    .toc-title {
        font-size: 150%;
	font-weight: bold;
    }

    caption, .wy-table caption, .rst-content table.field-list caption {
        font-size: 100%;
    }
    caption a.headerlink { opacity: 0; }
    caption a.headerlink:hover { opacity: 1; }

<<<<<<< HEAD
    /* inline literal: drop the borderbox, padding and red color */
=======
    /* Menu selection and keystrokes */

    span.menuselection {
	color: blue;
	font-family: "Courier New", Courier, monospace
    }

    code.kbd, code.kbd span {
	color: white;
	background-color: darkblue;
	font-weight: bold;
	font-family: "Courier New", Courier, monospace
    }

    /* inline literal: drop the borderbox and red color */
>>>>>>> cc68fd95

    code, .rst-content tt, .rst-content code {
        color: inherit;
        border: none;
        padding: unset;
        background: inherit;
        font-size: 85%;
    }

    .rst-content tt.literal,.rst-content tt.literal,.rst-content code.literal {
        color: inherit;
    }
}<|MERGE_RESOLUTION|>--- conflicted
+++ resolved
@@ -42,9 +42,6 @@
     caption a.headerlink { opacity: 0; }
     caption a.headerlink:hover { opacity: 1; }
 
-<<<<<<< HEAD
-    /* inline literal: drop the borderbox, padding and red color */
-=======
     /* Menu selection and keystrokes */
 
     span.menuselection {
@@ -60,7 +57,6 @@
     }
 
     /* inline literal: drop the borderbox and red color */
->>>>>>> cc68fd95
 
     code, .rst-content tt, .rst-content code {
         color: inherit;
