/*
 * Copyright (C) 2005,2006,2007,2008 IBM Corporation
 *
 * Authors:
 * Kylene Hall <kjhall@us.ibm.com>
 * Reiner Sailer <sailer@us.ibm.com>
 * Mimi Zohar <zohar@us.ibm.com>
 *
 * This program is free software; you can redistribute it and/or
 * modify it under the terms of the GNU General Public License as
 * published by the Free Software Foundation, version 2 of the
 * License.
 *
 * File: ima_fs.c
 *	implemenents security file system for reporting
 *	current measurement list and IMA statistics
 */
#include <linux/fcntl.h>
#include <linux/slab.h>
#include <linux/module.h>
#include <linux/seq_file.h>
#include <linux/rculist.h>
#include <linux/rcupdate.h>
#include <linux/parser.h>

#include "ima.h"

static DEFINE_MUTEX(ima_write_mutex);

static int valid_policy = 1;
#define TMPBUFLEN 12
static ssize_t ima_show_htable_value(char __user *buf, size_t count,
				     loff_t *ppos, atomic_long_t *val)
{
	char tmpbuf[TMPBUFLEN];
	ssize_t len;

	len = scnprintf(tmpbuf, TMPBUFLEN, "%li\n", atomic_long_read(val));
	return simple_read_from_buffer(buf, count, ppos, tmpbuf, len);
}

static ssize_t ima_show_htable_violations(struct file *filp,
					  char __user *buf,
					  size_t count, loff_t *ppos)
{
	return ima_show_htable_value(buf, count, ppos, &ima_htable.violations);
}

static const struct file_operations ima_htable_violations_ops = {
	.read = ima_show_htable_violations,
	.llseek = generic_file_llseek,
};

static ssize_t ima_show_measurements_count(struct file *filp,
					   char __user *buf,
					   size_t count, loff_t *ppos)
{
	return ima_show_htable_value(buf, count, ppos, &ima_htable.len);

}

static const struct file_operations ima_measurements_count_ops = {
	.read = ima_show_measurements_count,
	.llseek = generic_file_llseek,
};

/* returns pointer to hlist_node */
static void *ima_measurements_start(struct seq_file *m, loff_t *pos)
{
	loff_t l = *pos;
	struct ima_queue_entry *qe;

	/* we need a lock since pos could point beyond last element */
	rcu_read_lock();
	list_for_each_entry_rcu(qe, &ima_measurements, later) {
		if (!l--) {
			rcu_read_unlock();
			return qe;
		}
	}
	rcu_read_unlock();
	return NULL;
}

static void *ima_measurements_next(struct seq_file *m, void *v, loff_t *pos)
{
	struct ima_queue_entry *qe = v;

	/* lock protects when reading beyond last element
	 * against concurrent list-extension
	 */
	rcu_read_lock();
	qe = list_entry_rcu(qe->later.next, struct ima_queue_entry, later);
	rcu_read_unlock();
	(*pos)++;

	return (&qe->later == &ima_measurements) ? NULL : qe;
}

static void ima_measurements_stop(struct seq_file *m, void *v)
{
}

void ima_putc(struct seq_file *m, void *data, int datalen)
{
	while (datalen--)
		seq_putc(m, *(char *)data++);
}

/* print format:
 *       32bit-le=pcr#
 *       char[20]=template digest
 *       32bit-le=template name size
 *       char[n]=template name
 *       [eventdata length]
 *       eventdata[n]=template specific data
 */
static int ima_measurements_show(struct seq_file *m, void *v)
{
	/* the list never shrinks, so we don't need a lock here */
	struct ima_queue_entry *qe = v;
	struct ima_template_entry *e;
	char *template_name;
	int namelen;
	u32 pcr = CONFIG_IMA_MEASURE_PCR_IDX;
	bool is_ima_template = false;
	int i;

	/* get entry */
	e = qe->entry;
	if (e == NULL)
		return -1;

	template_name = (e->template_desc->name[0] != '\0') ?
	    e->template_desc->name : e->template_desc->fmt;

	/*
	 * 1st: PCRIndex
	 * PCR used is always the same (config option) in
	 * little-endian format
	 */
	ima_putc(m, &pcr, sizeof(pcr));

	/* 2nd: template digest */
	ima_putc(m, e->digest, TPM_DIGEST_SIZE);

	/* 3rd: template name size */
	namelen = strlen(template_name);
	ima_putc(m, &namelen, sizeof(namelen));

	/* 4th:  template name */
	ima_putc(m, template_name, namelen);

	/* 5th:  template length (except for 'ima' template) */
	if (strcmp(template_name, IMA_TEMPLATE_IMA_NAME) == 0)
		is_ima_template = true;

	if (!is_ima_template)
		ima_putc(m, &e->template_data_len,
			 sizeof(e->template_data_len));

	/* 6th:  template specific data */
	for (i = 0; i < e->template_desc->num_fields; i++) {
		enum ima_show_type show = IMA_SHOW_BINARY;
		struct ima_template_field *field = e->template_desc->fields[i];

		if (is_ima_template && strcmp(field->field_id, "d") == 0)
			show = IMA_SHOW_BINARY_NO_FIELD_LEN;
		if (is_ima_template && strcmp(field->field_id, "n") == 0)
			show = IMA_SHOW_BINARY_OLD_STRING_FMT;
		field->field_show(m, show, &e->template_data[i]);
	}
	return 0;
}

static const struct seq_operations ima_measurments_seqops = {
	.start = ima_measurements_start,
	.next = ima_measurements_next,
	.stop = ima_measurements_stop,
	.show = ima_measurements_show
};

static int ima_measurements_open(struct inode *inode, struct file *file)
{
	return seq_open(file, &ima_measurments_seqops);
}

static const struct file_operations ima_measurements_ops = {
	.open = ima_measurements_open,
	.read = seq_read,
	.llseek = seq_lseek,
	.release = seq_release,
};

void ima_print_digest(struct seq_file *m, u8 *digest, u32 size)
{
	u32 i;

	for (i = 0; i < size; i++)
		seq_printf(m, "%02x", *(digest + i));
}

/* print in ascii */
static int ima_ascii_measurements_show(struct seq_file *m, void *v)
{
	/* the list never shrinks, so we don't need a lock here */
	struct ima_queue_entry *qe = v;
	struct ima_template_entry *e;
	char *template_name;
	int i;

	/* get entry */
	e = qe->entry;
	if (e == NULL)
		return -1;

	template_name = (e->template_desc->name[0] != '\0') ?
	    e->template_desc->name : e->template_desc->fmt;

	/* 1st: PCR used (config option) */
	seq_printf(m, "%2d ", CONFIG_IMA_MEASURE_PCR_IDX);

	/* 2nd: SHA1 template hash */
	ima_print_digest(m, e->digest, TPM_DIGEST_SIZE);

	/* 3th:  template name */
	seq_printf(m, " %s", template_name);

	/* 4th:  template specific data */
	for (i = 0; i < e->template_desc->num_fields; i++) {
		seq_puts(m, " ");
		if (e->template_data[i].len == 0)
			continue;

		e->template_desc->fields[i]->field_show(m, IMA_SHOW_ASCII,
							&e->template_data[i]);
	}
	seq_puts(m, "\n");
	return 0;
}

static const struct seq_operations ima_ascii_measurements_seqops = {
	.start = ima_measurements_start,
	.next = ima_measurements_next,
	.stop = ima_measurements_stop,
	.show = ima_ascii_measurements_show
};

static int ima_ascii_measurements_open(struct inode *inode, struct file *file)
{
	return seq_open(file, &ima_ascii_measurements_seqops);
}

static const struct file_operations ima_ascii_measurements_ops = {
	.open = ima_ascii_measurements_open,
	.read = seq_read,
	.llseek = seq_lseek,
	.release = seq_release,
};

static ssize_t ima_write_policy(struct file *file, const char __user *buf,
				size_t datalen, loff_t *ppos)
{
	ssize_t result;
<<<<<<< HEAD
	char *data;
=======
	int res;

	res = mutex_lock_interruptible(&ima_write_mutex);
	if (res)
		return res;
>>>>>>> aa98b942

	if (datalen >= PAGE_SIZE)
		datalen = PAGE_SIZE - 1;

	/* No partial writes. */
	if (*ppos != 0)
		return -EINVAL;

	data = memdup_user_nul(buf, datalen);
	if (IS_ERR(data))
		return PTR_ERR(data);

	result = ima_parse_add_rule(data);
	if (result < 0)
		valid_policy = 0;
	kfree(data);
	mutex_unlock(&ima_write_mutex);

	return result;
}

static struct dentry *ima_dir;
static struct dentry *binary_runtime_measurements;
static struct dentry *ascii_runtime_measurements;
static struct dentry *runtime_measurements_count;
static struct dentry *violations;
static struct dentry *ima_policy;

enum ima_fs_flags {
	IMA_FS_BUSY,
};

static unsigned long ima_fs_flags;

#ifdef	CONFIG_IMA_READ_POLICY
static const struct seq_operations ima_policy_seqops = {
		.start = ima_policy_start,
		.next = ima_policy_next,
		.stop = ima_policy_stop,
		.show = ima_policy_show,
};
#endif

/*
 * ima_open_policy: sequentialize access to the policy file
 */
static int ima_open_policy(struct inode *inode, struct file *filp)
{
	if (!(filp->f_flags & O_WRONLY)) {
#ifndef	CONFIG_IMA_READ_POLICY
		return -EACCES;
#else
		if ((filp->f_flags & O_ACCMODE) != O_RDONLY)
			return -EACCES;
		if (!capable(CAP_SYS_ADMIN))
			return -EPERM;
		return seq_open(filp, &ima_policy_seqops);
#endif
	}
	if (test_and_set_bit(IMA_FS_BUSY, &ima_fs_flags))
		return -EBUSY;
	return 0;
}

/*
 * ima_release_policy - start using the new measure policy rules.
 *
 * Initially, ima_measure points to the default policy rules, now
 * point to the new policy rules, and remove the securityfs policy file,
 * assuming a valid policy.
 */
static int ima_release_policy(struct inode *inode, struct file *file)
{
	const char *cause = valid_policy ? "completed" : "failed";

	if ((file->f_flags & O_ACCMODE) == O_RDONLY)
		return 0;

	if (valid_policy && ima_check_policy() < 0) {
		cause = "failed";
		valid_policy = 0;
	}

	pr_info("IMA: policy update %s\n", cause);
	integrity_audit_msg(AUDIT_INTEGRITY_STATUS, NULL, NULL,
			    "policy_update", cause, !valid_policy, 0);

	if (!valid_policy) {
		ima_delete_rules();
		valid_policy = 1;
		clear_bit(IMA_FS_BUSY, &ima_fs_flags);
		return 0;
	}

	ima_update_policy();
#ifndef	CONFIG_IMA_WRITE_POLICY
	securityfs_remove(ima_policy);
	ima_policy = NULL;
#else
	clear_bit(IMA_FS_BUSY, &ima_fs_flags);
#endif
	return 0;
}

static const struct file_operations ima_measure_policy_ops = {
	.open = ima_open_policy,
	.write = ima_write_policy,
	.read = seq_read,
	.release = ima_release_policy,
	.llseek = generic_file_llseek,
};

int __init ima_fs_init(void)
{
	ima_dir = securityfs_create_dir("ima", NULL);
	if (IS_ERR(ima_dir))
		return -1;

	binary_runtime_measurements =
	    securityfs_create_file("binary_runtime_measurements",
				   S_IRUSR | S_IRGRP, ima_dir, NULL,
				   &ima_measurements_ops);
	if (IS_ERR(binary_runtime_measurements))
		goto out;

	ascii_runtime_measurements =
	    securityfs_create_file("ascii_runtime_measurements",
				   S_IRUSR | S_IRGRP, ima_dir, NULL,
				   &ima_ascii_measurements_ops);
	if (IS_ERR(ascii_runtime_measurements))
		goto out;

	runtime_measurements_count =
	    securityfs_create_file("runtime_measurements_count",
				   S_IRUSR | S_IRGRP, ima_dir, NULL,
				   &ima_measurements_count_ops);
	if (IS_ERR(runtime_measurements_count))
		goto out;

	violations =
	    securityfs_create_file("violations", S_IRUSR | S_IRGRP,
				   ima_dir, NULL, &ima_htable_violations_ops);
	if (IS_ERR(violations))
		goto out;

	ima_policy = securityfs_create_file("policy", POLICY_FILE_FLAGS,
					    ima_dir, NULL,
					    &ima_measure_policy_ops);
	if (IS_ERR(ima_policy))
		goto out;

	return 0;
out:
	securityfs_remove(violations);
	securityfs_remove(runtime_measurements_count);
	securityfs_remove(ascii_runtime_measurements);
	securityfs_remove(binary_runtime_measurements);
	securityfs_remove(ima_dir);
	securityfs_remove(ima_policy);
	return -1;
}<|MERGE_RESOLUTION|>--- conflicted
+++ resolved
@@ -262,28 +262,29 @@
 				size_t datalen, loff_t *ppos)
 {
 	ssize_t result;
-<<<<<<< HEAD
-	char *data;
-=======
+	char *data = NULL;
 	int res;
 
 	res = mutex_lock_interruptible(&ima_write_mutex);
 	if (res)
 		return res;
->>>>>>> aa98b942
 
 	if (datalen >= PAGE_SIZE)
 		datalen = PAGE_SIZE - 1;
 
 	/* No partial writes. */
+	result = -EINVAL;
 	if (*ppos != 0)
-		return -EINVAL;
+		goto out;
 
 	data = memdup_user_nul(buf, datalen);
-	if (IS_ERR(data))
-		return PTR_ERR(data);
+	if (IS_ERR(data)) {
+		result = PTR_ERR(data);
+		goto out;
+	}
 
 	result = ima_parse_add_rule(data);
+out:
 	if (result < 0)
 		valid_policy = 0;
 	kfree(data);
