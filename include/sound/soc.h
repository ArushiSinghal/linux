--- conflicted
+++ resolved
@@ -1115,16 +1115,11 @@
 	long pmdown_time;
 
 	/* CPU <--> Codec DAI links  */
-<<<<<<< HEAD
 	struct snd_soc_dai_link *dai_link;  /* predefined links only */
 	int num_links;  /* predefined links only */
 	struct list_head dai_link_list; /* all links */
 	int num_dai_links;
 
-=======
-	struct snd_soc_dai_link *dai_link;
-	int num_links;
->>>>>>> 9ec2053b
 	struct list_head rtd_list;
 	int num_rtd;
 
@@ -1247,8 +1242,10 @@
 	struct snd_soc_dobj dobj;
 
 	/* used for TLV byte control */
-	int (*get)(unsigned int __user *bytes, unsigned int size);
-	int (*put)(const unsigned int __user *bytes, unsigned int size);
+	int (*get)(struct snd_kcontrol *kcontrol, unsigned int __user *bytes,
+			unsigned int size);
+	int (*put)(struct snd_kcontrol *kcontrol, const unsigned int __user *bytes,
+			unsigned int size);
 };
 
 /* multi register control */
