/*
 * Copyright (c) 2006-2009 Red Hat Inc.
 * Copyright (c) 2006-2008 Intel Corporation
 * Copyright (c) 2007 Dave Airlie <airlied@linux.ie>
 *
 * DRM framebuffer helper functions
 *
 * Permission to use, copy, modify, distribute, and sell this software and its
 * documentation for any purpose is hereby granted without fee, provided that
 * the above copyright notice appear in all copies and that both that copyright
 * notice and this permission notice appear in supporting documentation, and
 * that the name of the copyright holders not be used in advertising or
 * publicity pertaining to distribution of the software without specific,
 * written prior permission.  The copyright holders make no representations
 * about the suitability of this software for any purpose.  It is provided "as
 * is" without express or implied warranty.
 *
 * THE COPYRIGHT HOLDERS DISCLAIM ALL WARRANTIES WITH REGARD TO THIS SOFTWARE,
 * INCLUDING ALL IMPLIED WARRANTIES OF MERCHANTABILITY AND FITNESS, IN NO
 * EVENT SHALL THE COPYRIGHT HOLDERS BE LIABLE FOR ANY SPECIAL, INDIRECT OR
 * CONSEQUENTIAL DAMAGES OR ANY DAMAGES WHATSOEVER RESULTING FROM LOSS OF USE,
 * DATA OR PROFITS, WHETHER IN AN ACTION OF CONTRACT, NEGLIGENCE OR OTHER
 * TORTIOUS ACTION, ARISING OUT OF OR IN CONNECTION WITH THE USE OR PERFORMANCE
 * OF THIS SOFTWARE.
 *
 * Authors:
 *      Dave Airlie <airlied@linux.ie>
 *      Jesse Barnes <jesse.barnes@intel.com>
 */
#ifndef DRM_FB_HELPER_H
#define DRM_FB_HELPER_H

struct drm_fb_helper;

#include <drm/drm_crtc.h>
#include <linux/kgdb.h>

enum mode_set_atomic {
	LEAVE_ATOMIC_MODE_SET,
	ENTER_ATOMIC_MODE_SET,
};

struct drm_fb_offset {
	int x, y;
};

struct drm_fb_helper_crtc {
	struct drm_mode_set mode_set;
	struct drm_display_mode *desired_mode;
	int x, y;
};

/**
 * struct drm_fb_helper_surface_size - describes fbdev size and scanout surface size
 * @fb_width: fbdev width
 * @fb_height: fbdev height
 * @surface_width: scanout buffer width
 * @surface_height: scanout buffer height
 * @surface_bpp: scanout buffer bpp
 * @surface_depth: scanout buffer depth
 *
 * Note that the scanout surface width/height may be larger than the fbdev
 * width/height.  In case of multiple displays, the scanout surface is sized
 * according to the largest width/height (so it is large enough for all CRTCs
 * to scanout).  But the fbdev width/height is sized to the minimum width/
 * height of all the displays.  This ensures that fbcon fits on the smallest
 * of the attached displays.
 *
 * So what is passed to drm_fb_helper_fill_var() should be fb_width/fb_height,
 * rather than the surface size.
 */
struct drm_fb_helper_surface_size {
	u32 fb_width;
	u32 fb_height;
	u32 surface_width;
	u32 surface_height;
	u32 surface_bpp;
	u32 surface_depth;
};

/**
 * struct drm_fb_helper_funcs - driver callbacks for the fbdev emulation library
 *
 * Driver callbacks used by the fbdev emulation helper library.
 */
struct drm_fb_helper_funcs {
	/**
	 * @gamma_set:
	 *
	 * Set the given gamma LUT register on the given CRTC.
	 *
	 * This callback is optional.
	 *
	 * FIXME:
	 *
	 * This callback is functionally redundant with the core gamma table
	 * support and simply exists because the fbdev hasn't yet been
	 * refactored to use the core gamma table interfaces.
	 */
	void (*gamma_set)(struct drm_crtc *crtc, u16 red, u16 green,
			  u16 blue, int regno);
	/**
	 * @gamma_get:
	 *
	 * Read the given gamma LUT register on the given CRTC, used to save the
	 * current LUT when force-restoring the fbdev for e.g. kdbg.
	 *
	 * This callback is optional.
	 *
	 * FIXME:
	 *
	 * This callback is functionally redundant with the core gamma table
	 * support and simply exists because the fbdev hasn't yet been
	 * refactored to use the core gamma table interfaces.
	 */
	void (*gamma_get)(struct drm_crtc *crtc, u16 *red, u16 *green,
			  u16 *blue, int regno);

	/**
	 * @fb_probe:
	 *
	 * Driver callback to allocate and initialize the fbdev info structure.
	 * Furthermore it also needs to allocate the DRM framebuffer used to
	 * back the fbdev.
	 *
	 * This callback is mandatory.
	 *
	 * RETURNS:
	 *
	 * The driver should return 0 on success and a negative error code on
	 * failure.
	 */
	int (*fb_probe)(struct drm_fb_helper *helper,
			struct drm_fb_helper_surface_size *sizes);

	/**
	 * @initial_config:
	 *
	 * Driver callback to setup an initial fbdev display configuration.
	 * Drivers can use this callback to tell the fbdev emulation what the
	 * preferred initial configuration is. This is useful to implement
	 * smooth booting where the fbdev (and subsequently all userspace) never
	 * changes the mode, but always inherits the existing configuration.
	 *
	 * This callback is optional.
	 *
	 * RETURNS:
	 *
	 * The driver should return true if a suitable initial configuration has
	 * been filled out and false when the fbdev helper should fall back to
	 * the default probing logic.
	 */
	bool (*initial_config)(struct drm_fb_helper *fb_helper,
			       struct drm_fb_helper_crtc **crtcs,
			       struct drm_display_mode **modes,
			       struct drm_fb_offset *offsets,
			       bool *enabled, int width, int height);
};

struct drm_fb_helper_connector {
	struct drm_connector *connector;
};

/**
 * struct drm_fb_helper - main structure to emulate fbdev on top of KMS
 * @fb: Scanout framebuffer object
 * @dev: DRM device
 * @crtc_count: number of possible CRTCs
 * @crtc_info: per-CRTC helper state (mode, x/y offset, etc)
 * @connector_count: number of connected connectors
 * @connector_info_alloc_count: size of connector_info
 * @connector_info: array of per-connector information
 * @funcs: driver callbacks for fb helper
 * @fbdev: emulated fbdev device info struct
 * @pseudo_palette: fake palette of 16 colors
 * @dirty_clip: clip rectangle used with deferred_io to accumulate damage to
 *              the screen buffer
 * @dirty_lock: spinlock protecting @dirty_clip
 * @dirty_work: worker used to flush the framebuffer
 * @resume_work: worker used during resume if the console lock is already taken
 *
 * This is the main structure used by the fbdev helpers. Drivers supporting
 * fbdev emulation should embedded this into their overall driver structure.
 * Drivers must also fill out a struct &drm_fb_helper_funcs with a few
 * operations.
 */
struct drm_fb_helper {
	struct drm_framebuffer *fb;
	struct drm_device *dev;
	int crtc_count;
	struct drm_fb_helper_crtc *crtc_info;
	int connector_count;
	int connector_info_alloc_count;
	struct drm_fb_helper_connector **connector_info;
	const struct drm_fb_helper_funcs *funcs;
	struct fb_info *fbdev;
	u32 pseudo_palette[17];
	struct drm_clip_rect dirty_clip;
	spinlock_t dirty_lock;
	struct work_struct dirty_work;
	struct work_struct resume_work;

	/**
	 * @kernel_fb_list:
	 *
	 * Entry on the global kernel_fb_helper_list, used for kgdb entry/exit.
	 */
	struct list_head kernel_fb_list;

	/**
	 * @delayed_hotplug:
	 *
	 * A hotplug was received while fbdev wasn't in control of the DRM
	 * device, i.e. another KMS master was active. The output configuration
	 * needs to be reprobe when fbdev is in control again.
	 */
	bool delayed_hotplug;
};

/**
 * define DRM_FB_HELPER_DEFAULT_OPS - helper define for drm drivers
 *
 * Helper define to register default implementations of drm_fb_helper
 * functions. To be used in struct fb_ops of drm drivers.
 */
#define DRM_FB_HELPER_DEFAULT_OPS \
	.fb_check_var	= drm_fb_helper_check_var, \
	.fb_set_par	= drm_fb_helper_set_par, \
	.fb_setcmap	= drm_fb_helper_setcmap, \
	.fb_blank	= drm_fb_helper_blank, \
<<<<<<< HEAD
	.fb_pan_display	= drm_fb_helper_pan_display
=======
	.fb_pan_display	= drm_fb_helper_pan_display, \
	.fb_debug_enter = drm_fb_helper_debug_enter, \
	.fb_debug_leave = drm_fb_helper_debug_leave
>>>>>>> 7625e052

#ifdef CONFIG_DRM_FBDEV_EMULATION
void drm_fb_helper_prepare(struct drm_device *dev, struct drm_fb_helper *helper,
			   const struct drm_fb_helper_funcs *funcs);
int drm_fb_helper_init(struct drm_device *dev,
		       struct drm_fb_helper *helper, int crtc_count,
		       int max_conn);
void drm_fb_helper_fini(struct drm_fb_helper *helper);
int drm_fb_helper_blank(int blank, struct fb_info *info);
int drm_fb_helper_pan_display(struct fb_var_screeninfo *var,
			      struct fb_info *info);
int drm_fb_helper_set_par(struct fb_info *info);
int drm_fb_helper_check_var(struct fb_var_screeninfo *var,
			    struct fb_info *info);

int drm_fb_helper_restore_fbdev_mode_unlocked(struct drm_fb_helper *fb_helper);

struct fb_info *drm_fb_helper_alloc_fbi(struct drm_fb_helper *fb_helper);
void drm_fb_helper_unregister_fbi(struct drm_fb_helper *fb_helper);
void drm_fb_helper_release_fbi(struct drm_fb_helper *fb_helper);
void drm_fb_helper_fill_var(struct fb_info *info, struct drm_fb_helper *fb_helper,
			    uint32_t fb_width, uint32_t fb_height);
void drm_fb_helper_fill_fix(struct fb_info *info, uint32_t pitch,
			    uint32_t depth);

void drm_fb_helper_unlink_fbi(struct drm_fb_helper *fb_helper);

void drm_fb_helper_deferred_io(struct fb_info *info,
			       struct list_head *pagelist);

ssize_t drm_fb_helper_sys_read(struct fb_info *info, char __user *buf,
			       size_t count, loff_t *ppos);
ssize_t drm_fb_helper_sys_write(struct fb_info *info, const char __user *buf,
				size_t count, loff_t *ppos);

void drm_fb_helper_sys_fillrect(struct fb_info *info,
				const struct fb_fillrect *rect);
void drm_fb_helper_sys_copyarea(struct fb_info *info,
				const struct fb_copyarea *area);
void drm_fb_helper_sys_imageblit(struct fb_info *info,
				 const struct fb_image *image);

void drm_fb_helper_cfb_fillrect(struct fb_info *info,
				const struct fb_fillrect *rect);
void drm_fb_helper_cfb_copyarea(struct fb_info *info,
				const struct fb_copyarea *area);
void drm_fb_helper_cfb_imageblit(struct fb_info *info,
				 const struct fb_image *image);

void drm_fb_helper_set_suspend(struct drm_fb_helper *fb_helper, bool suspend);
void drm_fb_helper_set_suspend_unlocked(struct drm_fb_helper *fb_helper,
					bool suspend);

int drm_fb_helper_setcmap(struct fb_cmap *cmap, struct fb_info *info);

int drm_fb_helper_hotplug_event(struct drm_fb_helper *fb_helper);
int drm_fb_helper_initial_config(struct drm_fb_helper *fb_helper, int bpp_sel);
int drm_fb_helper_single_add_all_connectors(struct drm_fb_helper *fb_helper);
int drm_fb_helper_debug_enter(struct fb_info *info);
int drm_fb_helper_debug_leave(struct fb_info *info);
struct drm_display_mode *
drm_has_preferred_mode(struct drm_fb_helper_connector *fb_connector,
			int width, int height);
struct drm_display_mode *
drm_pick_cmdline_mode(struct drm_fb_helper_connector *fb_helper_conn,
		      int width, int height);

int drm_fb_helper_add_one_connector(struct drm_fb_helper *fb_helper, struct drm_connector *connector);
int drm_fb_helper_remove_one_connector(struct drm_fb_helper *fb_helper,
				       struct drm_connector *connector);
#else
static inline void drm_fb_helper_prepare(struct drm_device *dev,
					struct drm_fb_helper *helper,
					const struct drm_fb_helper_funcs *funcs)
{
}

static inline int drm_fb_helper_init(struct drm_device *dev,
		       struct drm_fb_helper *helper, int crtc_count,
		       int max_conn)
{
	return 0;
}

static inline void drm_fb_helper_fini(struct drm_fb_helper *helper)
{
}

static inline int drm_fb_helper_blank(int blank, struct fb_info *info)
{
	return 0;
}

static inline int drm_fb_helper_pan_display(struct fb_var_screeninfo *var,
					    struct fb_info *info)
{
	return 0;
}

static inline int drm_fb_helper_set_par(struct fb_info *info)
{
	return 0;
}

static inline int drm_fb_helper_check_var(struct fb_var_screeninfo *var,
					  struct fb_info *info)
{
	return 0;
}

static inline int
drm_fb_helper_restore_fbdev_mode_unlocked(struct drm_fb_helper *fb_helper)
{
	return 0;
}

static inline struct fb_info *
drm_fb_helper_alloc_fbi(struct drm_fb_helper *fb_helper)
{
	return NULL;
}

static inline void drm_fb_helper_unregister_fbi(struct drm_fb_helper *fb_helper)
{
}
static inline void drm_fb_helper_release_fbi(struct drm_fb_helper *fb_helper)
{
}

static inline void drm_fb_helper_fill_var(struct fb_info *info,
					  struct drm_fb_helper *fb_helper,
					  uint32_t fb_width, uint32_t fb_height)
{
}

static inline void drm_fb_helper_fill_fix(struct fb_info *info, uint32_t pitch,
					  uint32_t depth)
{
}

static inline int drm_fb_helper_setcmap(struct fb_cmap *cmap,
					struct fb_info *info)
{
	return 0;
}

static inline void drm_fb_helper_unlink_fbi(struct drm_fb_helper *fb_helper)
{
}

static inline void drm_fb_helper_deferred_io(struct fb_info *info,
					     struct list_head *pagelist)
{
}

static inline ssize_t drm_fb_helper_sys_read(struct fb_info *info,
					     char __user *buf, size_t count,
					     loff_t *ppos)
{
	return -ENODEV;
}

static inline ssize_t drm_fb_helper_sys_write(struct fb_info *info,
					      const char __user *buf,
					      size_t count, loff_t *ppos)
{
	return -ENODEV;
}

static inline void drm_fb_helper_sys_fillrect(struct fb_info *info,
					      const struct fb_fillrect *rect)
{
}

static inline void drm_fb_helper_sys_copyarea(struct fb_info *info,
					      const struct fb_copyarea *area)
{
}

static inline void drm_fb_helper_sys_imageblit(struct fb_info *info,
					       const struct fb_image *image)
{
}

static inline void drm_fb_helper_cfb_fillrect(struct fb_info *info,
					      const struct fb_fillrect *rect)
{
}

static inline void drm_fb_helper_cfb_copyarea(struct fb_info *info,
					      const struct fb_copyarea *area)
{
}

static inline void drm_fb_helper_cfb_imageblit(struct fb_info *info,
					       const struct fb_image *image)
{
}

static inline void drm_fb_helper_set_suspend(struct drm_fb_helper *fb_helper,
					     bool suspend)
{
}

static inline void
drm_fb_helper_set_suspend_unlocked(struct drm_fb_helper *fb_helper, bool suspend)
{
}

static inline int drm_fb_helper_hotplug_event(struct drm_fb_helper *fb_helper)
{
	return 0;
}

static inline int drm_fb_helper_initial_config(struct drm_fb_helper *fb_helper,
					       int bpp_sel)
{
	return 0;
}

static inline int
drm_fb_helper_single_add_all_connectors(struct drm_fb_helper *fb_helper)
{
	return 0;
}

static inline int drm_fb_helper_debug_enter(struct fb_info *info)
{
	return 0;
}

static inline int drm_fb_helper_debug_leave(struct fb_info *info)
{
	return 0;
}

static inline struct drm_display_mode *
drm_has_preferred_mode(struct drm_fb_helper_connector *fb_connector,
		       int width, int height)
{
	return NULL;
}

static inline struct drm_display_mode *
drm_pick_cmdline_mode(struct drm_fb_helper_connector *fb_helper_conn,
		      int width, int height)
{
	return NULL;
}

static inline int
drm_fb_helper_add_one_connector(struct drm_fb_helper *fb_helper,
				struct drm_connector *connector)
{
	return 0;
}

static inline int
drm_fb_helper_remove_one_connector(struct drm_fb_helper *fb_helper,
				   struct drm_connector *connector)
{
	return 0;
}

#endif

static inline int
drm_fb_helper_remove_conflicting_framebuffers(struct apertures_struct *a,
					      const char *name, bool primary)
{
#if IS_REACHABLE(CONFIG_FB)
	return remove_conflicting_framebuffers(a, name, primary);
#else
	return 0;
#endif
}

#endif<|MERGE_RESOLUTION|>--- conflicted
+++ resolved
@@ -228,13 +228,9 @@
 	.fb_set_par	= drm_fb_helper_set_par, \
 	.fb_setcmap	= drm_fb_helper_setcmap, \
 	.fb_blank	= drm_fb_helper_blank, \
-<<<<<<< HEAD
-	.fb_pan_display	= drm_fb_helper_pan_display
-=======
 	.fb_pan_display	= drm_fb_helper_pan_display, \
 	.fb_debug_enter = drm_fb_helper_debug_enter, \
 	.fb_debug_leave = drm_fb_helper_debug_leave
->>>>>>> 7625e052
 
 #ifdef CONFIG_DRM_FBDEV_EMULATION
 void drm_fb_helper_prepare(struct drm_device *dev, struct drm_fb_helper *helper,
