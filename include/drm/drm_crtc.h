/*
 * Copyright © 2006 Keith Packard
 * Copyright © 2007-2008 Dave Airlie
 * Copyright © 2007-2008 Intel Corporation
 *   Jesse Barnes <jesse.barnes@intel.com>
 *
 * Permission is hereby granted, free of charge, to any person obtaining a
 * copy of this software and associated documentation files (the "Software"),
 * to deal in the Software without restriction, including without limitation
 * the rights to use, copy, modify, merge, publish, distribute, sublicense,
 * and/or sell copies of the Software, and to permit persons to whom the
 * Software is furnished to do so, subject to the following conditions:
 *
 * The above copyright notice and this permission notice shall be included in
 * all copies or substantial portions of the Software.
 *
 * THE SOFTWARE IS PROVIDED "AS IS", WITHOUT WARRANTY OF ANY KIND, EXPRESS OR
 * IMPLIED, INCLUDING BUT NOT LIMITED TO THE WARRANTIES OF MERCHANTABILITY,
 * FITNESS FOR A PARTICULAR PURPOSE AND NONINFRINGEMENT.  IN NO EVENT SHALL
 * THE COPYRIGHT HOLDER(S) OR AUTHOR(S) BE LIABLE FOR ANY CLAIM, DAMAGES OR
 * OTHER LIABILITY, WHETHER IN AN ACTION OF CONTRACT, TORT OR OTHERWISE,
 * ARISING FROM, OUT OF OR IN CONNECTION WITH THE SOFTWARE OR THE USE OR
 * OTHER DEALINGS IN THE SOFTWARE.
 */
#ifndef __DRM_CRTC_H__
#define __DRM_CRTC_H__

#include <linux/i2c.h>
#include <linux/spinlock.h>
#include <linux/types.h>
#include <linux/idr.h>
#include <linux/fb.h>
#include <linux/hdmi.h>
#include <linux/media-bus-format.h>
#include <uapi/drm/drm_mode.h>
#include <uapi/drm/drm_fourcc.h>
#include <drm/drm_modeset_lock.h>

struct drm_device;
struct drm_mode_set;
struct drm_framebuffer;
struct drm_object_properties;
struct drm_file;
struct drm_clip_rect;
struct device_node;
struct fence;

#define DRM_MODE_OBJECT_CRTC 0xcccccccc
#define DRM_MODE_OBJECT_CONNECTOR 0xc0c0c0c0
#define DRM_MODE_OBJECT_ENCODER 0xe0e0e0e0
#define DRM_MODE_OBJECT_MODE 0xdededede
#define DRM_MODE_OBJECT_PROPERTY 0xb0b0b0b0
#define DRM_MODE_OBJECT_FB 0xfbfbfbfb
#define DRM_MODE_OBJECT_BLOB 0xbbbbbbbb
#define DRM_MODE_OBJECT_PLANE 0xeeeeeeee
#define DRM_MODE_OBJECT_ANY 0

struct drm_mode_object {
	uint32_t id;
	uint32_t type;
	struct drm_object_properties *properties;
};

#define DRM_OBJECT_MAX_PROPERTY 24
struct drm_object_properties {
	int count, atomic_count;
	/* NOTE: if we ever start dynamically destroying properties (ie.
	 * not at drm_mode_config_cleanup() time), then we'd have to do
	 * a better job of detaching property from mode objects to avoid
	 * dangling property pointers:
	 */
	struct drm_property *properties[DRM_OBJECT_MAX_PROPERTY];
	/* do not read/write values directly, but use drm_object_property_get_value()
	 * and drm_object_property_set_value():
	 */
	uint64_t values[DRM_OBJECT_MAX_PROPERTY];
};

static inline int64_t U642I64(uint64_t val)
{
	return (int64_t)*((int64_t *)&val);
}
static inline uint64_t I642U64(int64_t val)
{
	return (uint64_t)*((uint64_t *)&val);
}

/*
 * Rotation property bits. DRM_ROTATE_<degrees> rotates the image by the
 * specified amount in degrees in counter clockwise direction. DRM_REFLECT_X and
 * DRM_REFLECT_Y reflects the image along the specified axis prior to rotation
 */
#define DRM_ROTATE_MASK 0x0f
#define DRM_ROTATE_0	0
#define DRM_ROTATE_90	1
#define DRM_ROTATE_180	2
#define DRM_ROTATE_270	3
#define DRM_REFLECT_MASK (~DRM_ROTATE_MASK)
#define DRM_REFLECT_X	4
#define DRM_REFLECT_Y	5

enum drm_connector_force {
	DRM_FORCE_UNSPECIFIED,
	DRM_FORCE_OFF,
	DRM_FORCE_ON,         /* force on analog part normally */
	DRM_FORCE_ON_DIGITAL, /* for DVI-I use digital connector */
};

#include <drm/drm_modes.h>

enum drm_connector_status {
	connector_status_connected = 1,
	connector_status_disconnected = 2,
	connector_status_unknown = 3,
};

enum subpixel_order {
	SubPixelUnknown = 0,
	SubPixelHorizontalRGB,
	SubPixelHorizontalBGR,
	SubPixelVerticalRGB,
	SubPixelVerticalBGR,
	SubPixelNone,
};

#define DRM_COLOR_FORMAT_RGB444		(1<<0)
#define DRM_COLOR_FORMAT_YCRCB444	(1<<1)
#define DRM_COLOR_FORMAT_YCRCB422	(1<<2)
/*
 * Describes a given display (e.g. CRT or flat panel) and its limitations.
 */
struct drm_display_info {
	char name[DRM_DISPLAY_INFO_LEN];

	/* Physical size */
        unsigned int width_mm;
	unsigned int height_mm;

	/* Clock limits FIXME: storage format */
	unsigned int min_vfreq, max_vfreq;
	unsigned int min_hfreq, max_hfreq;
	unsigned int pixel_clock;
	unsigned int bpc;

	enum subpixel_order subpixel_order;
	u32 color_formats;

	const u32 *bus_formats;
	unsigned int num_bus_formats;

	/* Mask of supported hdmi deep color modes */
	u8 edid_hdmi_dc_modes;

	u8 cea_rev;
};

/* data corresponds to displayid vend/prod/serial */
struct drm_tile_group {
	struct kref refcount;
	struct drm_device *dev;
	int id;
	u8 group_data[8];
};

/**
 * struct drm_framebuffer_funcs - framebuffer hooks
 */
struct drm_framebuffer_funcs {
	/**
	 * @destroy:
	 *
	 * Clean up framebuffer resources, specifically also unreference the
	 * backing storage. The core guarantees to call this function for every
	 * framebuffer successfully created by ->fb_create() in
	 * &drm_mode_config_funcs. Drivers must also call
	 * drm_framebuffer_cleanup() to release DRM core resources for this
	 * framebuffer.
	 */
	void (*destroy)(struct drm_framebuffer *framebuffer);

	/**
	 * @create_handle:
	 *
	 * Create a buffer handle in the driver-specific buffer manager (either
	 * GEM or TTM) valid for the passed-in struct &drm_file. This is used by
	 * the core to implement the GETFB IOCTL, which returns (for
	 * sufficiently priviledged user) also a native buffer handle. This can
	 * be used for seamless transitions between modesetting clients by
	 * copying the current screen contents to a private buffer and blending
	 * between that and the new contents.
	 *
	 * GEM based drivers should call drm_gem_handle_create() to create the
	 * handle.
	 *
	 * RETURNS:
	 *
	 * 0 on success or a negative error code on failure.
	 */
	int (*create_handle)(struct drm_framebuffer *fb,
			     struct drm_file *file_priv,
			     unsigned int *handle);
	/**
	 * @dirty:
	 *
	 * Optional callback for the dirty fb IOCTL.
	 *
	 * Userspace can notify the driver via this callback that an area of the
	 * framebuffer has changed and should be flushed to the display
	 * hardware. This can also be used internally, e.g. by the fbdev
	 * emulation, though that's not the case currently.
	 *
	 * See documentation in drm_mode.h for the struct drm_mode_fb_dirty_cmd
	 * for more information as all the semantics and arguments have a one to
	 * one mapping on this function.
	 *
	 * RETURNS:
	 *
	 * 0 on success or a negative error code on failure.
	 */
	int (*dirty)(struct drm_framebuffer *framebuffer,
		     struct drm_file *file_priv, unsigned flags,
		     unsigned color, struct drm_clip_rect *clips,
		     unsigned num_clips);
};

struct drm_framebuffer {
	struct drm_device *dev;
	/*
	 * Note that the fb is refcounted for the benefit of driver internals,
	 * for example some hw, disabling a CRTC/plane is asynchronous, and
	 * scanout does not actually complete until the next vblank.  So some
	 * cleanup (like releasing the reference(s) on the backing GEM bo(s))
	 * should be deferred.  In cases like this, the driver would like to
	 * hold a ref to the fb even though it has already been removed from
	 * userspace perspective.
	 */
	struct kref refcount;
	/*
	 * Place on the dev->mode_config.fb_list, access protected by
	 * dev->mode_config.fb_lock.
	 */
	struct list_head head;
	struct drm_mode_object base;
	const struct drm_framebuffer_funcs *funcs;
	unsigned int pitches[4];
	unsigned int offsets[4];
	uint64_t modifier[4];
	unsigned int width;
	unsigned int height;
	/* depth can be 15 or 16 */
	unsigned int depth;
	int bits_per_pixel;
	int flags;
	uint32_t pixel_format; /* fourcc format */
	struct list_head filp_head;
};

struct drm_property_blob {
	struct drm_mode_object base;
	struct drm_device *dev;
	struct kref refcount;
	struct list_head head_global;
	struct list_head head_file;
	size_t length;
	unsigned char data[];
};

struct drm_property_enum {
	uint64_t value;
	struct list_head head;
	char name[DRM_PROP_NAME_LEN];
};

struct drm_property {
	struct list_head head;
	struct drm_mode_object base;
	uint32_t flags;
	char name[DRM_PROP_NAME_LEN];
	uint32_t num_values;
	uint64_t *values;
	struct drm_device *dev;

	struct list_head enum_list;
};

struct drm_crtc;
struct drm_connector;
struct drm_encoder;
struct drm_pending_vblank_event;
struct drm_plane;
struct drm_bridge;
struct drm_atomic_state;

struct drm_crtc_helper_funcs;
struct drm_encoder_helper_funcs;
struct drm_connector_helper_funcs;
struct drm_plane_helper_funcs;

/**
 * struct drm_crtc_state - mutable CRTC state
 * @crtc: backpointer to the CRTC
 * @enable: whether the CRTC should be enabled, gates all other state
 * @active: whether the CRTC is actively displaying (used for DPMS)
 * @planes_changed: planes on this crtc are updated
 * @mode_changed: crtc_state->mode or crtc_state->enable has been changed
 * @active_changed: crtc_state->active has been toggled.
 * @connectors_changed: connectors to this crtc have been updated
 * @plane_mask: bitmask of (1 << drm_plane_index(plane)) of attached planes
 * @last_vblank_count: for helpers and drivers to capture the vblank of the
 * 	update to ensure framebuffer cleanup isn't done too early
 * @adjusted_mode: for use by helpers and drivers to compute adjusted mode timings
 * @mode: current mode timings
 * @event: optional pointer to a DRM event to signal upon completion of the
 * 	state update
 * @state: backpointer to global drm_atomic_state
 *
 * Note that the distinction between @enable and @active is rather subtile:
 * Flipping @active while @enable is set without changing anything else may
 * never return in a failure from the ->atomic_check callback. Userspace assumes
 * that a DPMS On will always succeed. In other words: @enable controls resource
 * assignment, @active controls the actual hardware state.
 */
struct drm_crtc_state {
	struct drm_crtc *crtc;

	bool enable;
	bool active;

	/* computed state bits used by helpers and drivers */
	bool planes_changed : 1;
	bool mode_changed : 1;
	bool active_changed : 1;
	bool connectors_changed : 1;

	/* attached planes bitmask:
	 * WARNING: transitional helpers do not maintain plane_mask so
	 * drivers not converted over to atomic helpers should not rely
	 * on plane_mask being accurate!
	 */
	u32 plane_mask;

	/* last_vblank_count: for vblank waits before cleanup */
	u32 last_vblank_count;

	/* adjusted_mode: for use by helpers and drivers */
	struct drm_display_mode adjusted_mode;

	struct drm_display_mode mode;

	/* blob property to expose current mode to atomic userspace */
	struct drm_property_blob *mode_blob;

	struct drm_pending_vblank_event *event;

	struct drm_atomic_state *state;
};

/**
 * struct drm_crtc_funcs - control CRTCs for a given device
 *
 * The drm_crtc_funcs structure is the central CRTC management structure
 * in the DRM.  Each CRTC controls one or more connectors (note that the name
 * CRTC is simply historical, a CRTC may control LVDS, VGA, DVI, TV out, etc.
 * connectors, not just CRTs).
 *
 * Each driver is responsible for filling out this structure at startup time,
 * in addition to providing other modesetting features, like i2c and DDC
 * bus accessors.
 */
struct drm_crtc_funcs {
	/**
	 * @reset:
	 *
	 * Reset CRTC hardware and software state to off. This function isn't
	 * called by the core directly, only through drm_mode_config_reset().
	 * It's not a helper hook only for historical reasons.
	 *
	 * Atomic drivers can use drm_atomic_helper_crtc_reset() to reset
	 * atomic state using this hook.
	 */
	void (*reset)(struct drm_crtc *crtc);

	/**
	 * @cursor_set:
	 *
	 * Update the cursor image. The cursor position is relative to the CRTC
	 * and can be partially or fully outside of the visible area.
	 *
	 * Note that contrary to all other KMS functions the legacy cursor entry
	 * points don't take a framebuffer object, but instead take directly a
	 * raw buffer object id from the driver's buffer manager (which is
	 * either GEM or TTM for current drivers).
	 *
	 * This entry point is deprecated, drivers should instead implement
	 * universal plane support and register a proper cursor plane using
	 * drm_crtc_init_with_planes().
	 *
	 * This callback is optional
	 *
	 * RETURNS:
	 *
	 * 0 on success or a negative error code on failure.
	 */
	int (*cursor_set)(struct drm_crtc *crtc, struct drm_file *file_priv,
			  uint32_t handle, uint32_t width, uint32_t height);

	/**
	 * @cursor_set2:
	 *
	 * Update the cursor image, including hotspot information. The hotspot
	 * must not affect the cursor position in CRTC coordinates, but is only
	 * meant as a hint for virtualized display hardware to coordinate the
	 * guests and hosts cursor position. The cursor hotspot is relative to
	 * the cursor image. Otherwise this works exactly like @cursor_set.
	 *
	 * This entry point is deprecated, drivers should instead implement
	 * universal plane support and register a proper cursor plane using
	 * drm_crtc_init_with_planes().
	 *
	 * This callback is optional.
	 *
	 * RETURNS:
	 *
	 * 0 on success or a negative error code on failure.
	 */
	int (*cursor_set2)(struct drm_crtc *crtc, struct drm_file *file_priv,
			   uint32_t handle, uint32_t width, uint32_t height,
			   int32_t hot_x, int32_t hot_y);

	/**
	 * @cursor_move:
	 *
	 * Update the cursor position. The cursor does not need to be visible
	 * when this hook is called.
	 *
	 * This entry point is deprecated, drivers should instead implement
	 * universal plane support and register a proper cursor plane using
	 * drm_crtc_init_with_planes().
	 *
	 * This callback is optional.
	 *
	 * RETURNS:
	 *
	 * 0 on success or a negative error code on failure.
	 */
	int (*cursor_move)(struct drm_crtc *crtc, int x, int y);

	/**
	 * @gamma_set:
	 *
	 * Set gamma on the CRTC.
	 *
	 * This callback is optional.
	 *
	 * NOTE:
	 *
	 * Drivers that support gamma tables and also fbdev emulation through
	 * the provided helper library need to take care to fill out the gamma
	 * hooks for both. Currently there's a bit an unfortunate duplication
	 * going on, which should eventually be unified to just one set of
	 * hooks.
	 */
	void (*gamma_set)(struct drm_crtc *crtc, u16 *r, u16 *g, u16 *b,
			  uint32_t start, uint32_t size);

	/**
	 * @destroy:
	 *
	 * Clean up plane resources. This is only called at driver unload time
	 * through drm_mode_config_cleanup() since a CRTC cannot be hotplugged
	 * in DRM.
	 */
	void (*destroy)(struct drm_crtc *crtc);

	/**
	 * @set_config:
	 *
	 * This is the main legacy entry point to change the modeset state on a
	 * CRTC. All the details of the desired configuration are passed in a
	 * struct &drm_mode_set - see there for details.
	 *
	 * Drivers implementing atomic modeset should use
	 * drm_atomic_helper_set_config() to implement this hook.
	 *
	 * RETURNS:
	 *
	 * 0 on success or a negative error code on failure.
	 */
	int (*set_config)(struct drm_mode_set *set);

	/**
	 * @page_flip:
	 *
	 * Legacy entry point to schedule a flip to the given framebuffer.
	 *
	 * Page flipping is a synchronization mechanism that replaces the frame
	 * buffer being scanned out by the CRTC with a new frame buffer during
	 * vertical blanking, avoiding tearing (except when requested otherwise
	 * through the DRM_MODE_PAGE_FLIP_ASYNC flag). When an application
	 * requests a page flip the DRM core verifies that the new frame buffer
	 * is large enough to be scanned out by the CRTC in the currently
	 * configured mode and then calls the CRTC ->page_flip() operation with a
	 * pointer to the new frame buffer.
	 *
	 * The driver must wait for any pending rendering to the new framebuffer
	 * to complete before executing the flip. It should also wait for any
	 * pending rendering from other drivers if the underlying buffer is a
	 * shared dma-buf.
	 *
	 * An application can request to be notified when the page flip has
	 * completed. The drm core will supply a struct &drm_event in the event
	 * parameter in this case. This can be handled by the
	 * drm_crtc_send_vblank_event() function, which the driver should call on
	 * the provided event upon completion of the flip. Note that if
	 * the driver supports vblank signalling and timestamping the vblank
	 * counters and timestamps must agree with the ones returned from page
	 * flip events. With the current vblank helper infrastructure this can
	 * be achieved by holding a vblank reference while the page flip is
	 * pending, acquired through drm_crtc_vblank_get() and released with
	 * drm_crtc_vblank_put(). Drivers are free to implement their own vblank
	 * counter and timestamp tracking though, e.g. if they have accurate
	 * timestamp registers in hardware.
	 *
	 * FIXME:
	 *
	 * Up to that point drivers need to manage events themselves and can use
	 * even->base.list freely for that. Specifically they need to ensure
	 * that they don't send out page flip (or vblank) events for which the
	 * corresponding drm file has been closed already. The drm core
	 * unfortunately does not (yet) take care of that. Therefore drivers
	 * currently must clean up and release pending events in their
	 * ->preclose driver function.
	 *
	 * This callback is optional.
	 *
	 * NOTE:
	 *
	 * Very early versions of the KMS ABI mandated that the driver must
	 * block (but not reject) any rendering to the old framebuffer until the
	 * flip operation has completed and the old framebuffer is no longer
	 * visible. This requirement has been lifted, and userspace is instead
	 * expected to request delivery of an event and wait with recycling old
	 * buffers until such has been received.
	 *
	 * RETURNS:
	 *
	 * 0 on success or a negative error code on failure. Note that if a
	 * ->page_flip() operation is already pending the callback should return
	 * -EBUSY. Pageflips on a disabled CRTC (either by setting a NULL mode
	 * or just runtime disabled through DPMS respectively the new atomic
	 * "ACTIVE" state) should result in an -EINVAL error code.
	 */
	int (*page_flip)(struct drm_crtc *crtc,
			 struct drm_framebuffer *fb,
			 struct drm_pending_vblank_event *event,
			 uint32_t flags);

	/**
	 * @set_property:
	 *
	 * This is the legacy entry point to update a property attached to the
	 * CRTC.
	 *
	 * Drivers implementing atomic modeset should use
	 * drm_atomic_helper_crtc_set_property() to implement this hook.
	 *
	 * This callback is optional if the driver does not support any legacy
	 * driver-private properties.
	 *
	 * RETURNS:
	 *
	 * 0 on success or a negative error code on failure.
	 */
	int (*set_property)(struct drm_crtc *crtc,
			    struct drm_property *property, uint64_t val);

	/**
	 * @atomic_duplicate_state:
	 *
	 * Duplicate the current atomic state for this CRTC and return it.
	 * The core and helpers gurantee that any atomic state duplicated with
	 * this hook and still owned by the caller (i.e. not transferred to the
	 * driver by calling ->atomic_commit() from struct
	 * &drm_mode_config_funcs) will be cleaned up by calling the
	 * @atomic_destroy_state hook in this structure.
	 *
	 * Atomic drivers which don't subclass struct &drm_crtc should use
	 * drm_atomic_helper_crtc_duplicate_state(). Drivers that subclass the
	 * state structure to extend it with driver-private state should use
	 * __drm_atomic_helper_crtc_duplicate_state() to make sure shared state is
	 * duplicated in a consistent fashion across drivers.
	 *
	 * It is an error to call this hook before crtc->state has been
	 * initialized correctly.
	 *
	 * NOTE:
	 *
	 * If the duplicate state references refcounted resources this hook must
	 * acquire a reference for each of them. The driver must release these
	 * references again in @atomic_destroy_state.
	 *
	 * RETURNS:
	 *
	 * Duplicated atomic state or NULL when the allocation failed.
	 */
	struct drm_crtc_state *(*atomic_duplicate_state)(struct drm_crtc *crtc);

	/**
	 * @atomic_destroy_state:
	 *
	 * Destroy a state duplicated with @atomic_duplicate_state and release
	 * or unreference all resources it references
	 */
	void (*atomic_destroy_state)(struct drm_crtc *crtc,
				     struct drm_crtc_state *state);

	/**
	 * @atomic_set_property:
	 *
	 * Decode a driver-private property value and store the decoded value
	 * into the passed-in state structure. Since the atomic core decodes all
	 * standardized properties (even for extensions beyond the core set of
	 * properties which might not be implemented by all drivers) this
	 * requires drivers to subclass the state structure.
	 *
	 * Such driver-private properties should really only be implemented for
	 * truly hardware/vendor specific state. Instead it is preferred to
	 * standardize atomic extension and decode the properties used to expose
	 * such an extension in the core.
	 *
	 * Do not call this function directly, use
	 * drm_atomic_crtc_set_property() instead.
	 *
	 * This callback is optional if the driver does not support any
	 * driver-private atomic properties.
	 *
	 * NOTE:
	 *
	 * This function is called in the state assembly phase of atomic
	 * modesets, which can be aborted for any reason (including on
	 * userspace's request to just check whether a configuration would be
	 * possible). Drivers MUST NOT touch any persistent state (hardware or
	 * software) or data structures except the passed in @state parameter.
	 *
	 * Also since userspace controls in which order properties are set this
	 * function must not do any input validation (since the state update is
	 * incomplete and hence likely inconsistent). Instead any such input
	 * validation must be done in the various atomic_check callbacks.
	 *
	 * RETURNS:
	 *
	 * 0 if the property has been found, -EINVAL if the property isn't
	 * implemented by the driver (which should never happen, the core only
	 * asks for properties attached to this CRTC). No other validation is
	 * allowed by the driver. The core already checks that the property
	 * value is within the range (integer, valid enum value, ...) the driver
	 * set when registering the property.
	 */
	int (*atomic_set_property)(struct drm_crtc *crtc,
				   struct drm_crtc_state *state,
				   struct drm_property *property,
				   uint64_t val);
	/**
	 * @atomic_get_property:
	 *
	 * Reads out the decoded driver-private property. This is used to
	 * implement the GETCRTC IOCTL.
	 *
	 * Do not call this function directly, use
	 * drm_atomic_crtc_get_property() instead.
	 *
	 * This callback is optional if the driver does not support any
	 * driver-private atomic properties.
	 *
	 * RETURNS:
	 *
	 * 0 on success, -EINVAL if the property isn't implemented by the
	 * driver (which should never happen, the core only asks for
	 * properties attached to this CRTC).
	 */
	int (*atomic_get_property)(struct drm_crtc *crtc,
				   const struct drm_crtc_state *state,
				   struct drm_property *property,
				   uint64_t *val);
};

/**
 * struct drm_crtc - central CRTC control structure
 * @dev: parent DRM device
 * @port: OF node used by drm_of_find_possible_crtcs()
 * @head: list management
 * @mutex: per-CRTC locking
 * @base: base KMS object for ID tracking etc.
 * @primary: primary plane for this CRTC
 * @cursor: cursor plane for this CRTC
 * @cursor_x: current x position of the cursor, used for universal cursor planes
 * @cursor_y: current y position of the cursor, used for universal cursor planes
 * @enabled: is this CRTC enabled?
 * @mode: current mode timings
 * @hwmode: mode timings as programmed to hw regs
 * @x: x position on screen
 * @y: y position on screen
 * @funcs: CRTC control functions
 * @gamma_size: size of gamma ramp
 * @gamma_store: gamma ramp values
 * @helper_private: mid-layer private data
 * @properties: property tracking for this CRTC
 * @state: current atomic state for this CRTC
 * @acquire_ctx: per-CRTC implicit acquire context used by atomic drivers for
 * 	legacy IOCTLs
 *
 * Each CRTC may have one or more connectors associated with it.  This structure
 * allows the CRTC to be controlled.
 */
struct drm_crtc {
	struct drm_device *dev;
	struct device_node *port;
	struct list_head head;

	char *name;

	/*
	 * crtc mutex
	 *
	 * This provides a read lock for the overall crtc state (mode, dpms
	 * state, ...) and a write lock for everything which can be update
	 * without a full modeset (fb, cursor data, ...)
	 */
	struct drm_modeset_lock mutex;

	struct drm_mode_object base;

	/* primary and cursor planes for CRTC */
	struct drm_plane *primary;
	struct drm_plane *cursor;

	/* position of cursor plane on crtc */
	int cursor_x;
	int cursor_y;

	bool enabled;

	/* Requested mode from modesetting. */
	struct drm_display_mode mode;

	/* Programmed mode in hw, after adjustments for encoders,
	 * crtc, panel scaling etc. Needed for timestamping etc.
	 */
	struct drm_display_mode hwmode;

	int x, y;
	const struct drm_crtc_funcs *funcs;

	/* CRTC gamma size for reporting to userspace */
	uint32_t gamma_size;
	uint16_t *gamma_store;

	/* if you are using the helper */
	const struct drm_crtc_helper_funcs *helper_private;

	struct drm_object_properties properties;

	struct drm_crtc_state *state;

	/*
	 * For legacy crtc IOCTLs so that atomic drivers can get at the locking
	 * acquire context.
	 */
	struct drm_modeset_acquire_ctx *acquire_ctx;
};

/**
 * struct drm_connector_state - mutable connector state
 * @connector: backpointer to the connector
 * @crtc: CRTC to connect connector to, NULL if disabled
 * @best_encoder: can be used by helpers and drivers to select the encoder
 * @state: backpointer to global drm_atomic_state
 */
struct drm_connector_state {
	struct drm_connector *connector;

	struct drm_crtc *crtc;  /* do not write directly, use drm_atomic_set_crtc_for_connector() */

	struct drm_encoder *best_encoder;

	struct drm_atomic_state *state;
};

/**
 * struct drm_connector_funcs - control connectors on a given device
 *
 * Each CRTC may have one or more connectors attached to it.  The functions
 * below allow the core DRM code to control connectors, enumerate available modes,
 * etc.
 */
struct drm_connector_funcs {
	/**
	 * @dpms:
	 *
	 * Legacy entry point to set the per-connector DPMS state. Legacy DPMS
	 * is exposed as a standard property on the connector, but diverted to
	 * this callback in the drm core. Note that atomic drivers don't
	 * implement the 4 level DPMS support on the connector any more, but
	 * instead only have an on/off "ACTIVE" property on the CRTC object.
	 *
	 * Drivers implementing atomic modeset should use
	 * drm_atomic_helper_connector_dpms() to implement this hook.
	 *
	 * RETURNS:
	 *
	 * 0 on success or a negative error code on failure.
	 */
	int (*dpms)(struct drm_connector *connector, int mode);

	/**
	 * @reset:
	 *
	 * Reset connector hardware and software state to off. This function isn't
	 * called by the core directly, only through drm_mode_config_reset().
	 * It's not a helper hook only for historical reasons.
	 *
	 * Atomic drivers can use drm_atomic_helper_connector_reset() to reset
	 * atomic state using this hook.
	 */
	void (*reset)(struct drm_connector *connector);

	/**
	 * @detect:
	 *
	 * Check to see if anything is attached to the connector. The parameter
	 * force is set to false whilst polling, true when checking the
	 * connector due to a user request. force can be used by the driver to
	 * avoid expensive, destructive operations during automated probing.
	 *
	 * FIXME:
	 *
	 * Note that this hook is only called by the probe helper. It's not in
	 * the helper library vtable purely for historical reasons. The only DRM
	 * core	entry point to probe connector state is @fill_modes.
	 *
	 * RETURNS:
	 *
	 * drm_connector_status indicating the connector's status.
	 */
	enum drm_connector_status (*detect)(struct drm_connector *connector,
					    bool force);

	/**
	 * @force:
	 *
	 * This function is called to update internal encoder state when the
	 * connector is forced to a certain state by userspace, either through
	 * the sysfs interfaces or on the kernel cmdline. In that case the
	 * @detect callback isn't called.
	 *
	 * FIXME:
	 *
	 * Note that this hook is only called by the probe helper. It's not in
	 * the helper library vtable purely for historical reasons. The only DRM
	 * core	entry point to probe connector state is @fill_modes.
	 */
	void (*force)(struct drm_connector *connector);

	/**
	 * @fill_modes:
	 *
	 * Entry point for output detection and basic mode validation. The
	 * driver should reprobe the output if needed (e.g. when hotplug
	 * handling is unreliable), add all detected modes to connector->modes
	 * and filter out any the device can't support in any configuration. It
	 * also needs to filter out any modes wider or higher than the
	 * parameters max_width and max_height indicate.
	 *
	 * The drivers must also prune any modes no longer valid from
	 * connector->modes. Furthermore it must update connector->status and
	 * connector->edid.  If no EDID has been received for this output
	 * connector->edid must be NULL.
	 *
	 * Drivers using the probe helpers should use
	 * drm_helper_probe_single_connector_modes() or
	 * drm_helper_probe_single_connector_modes_nomerge() to implement this
	 * function.
	 *
	 * RETURNS:
	 *
	 * The number of modes detected and filled into connector->modes.
	 */
	int (*fill_modes)(struct drm_connector *connector, uint32_t max_width, uint32_t max_height);

	/**
	 * @set_property:
	 *
	 * This is the legacy entry point to update a property attached to the
	 * connector.
	 *
	 * Drivers implementing atomic modeset should use
	 * drm_atomic_helper_connector_set_property() to implement this hook.
	 *
	 * This callback is optional if the driver does not support any legacy
	 * driver-private properties.
	 *
	 * RETURNS:
	 *
	 * 0 on success or a negative error code on failure.
	 */
	int (*set_property)(struct drm_connector *connector, struct drm_property *property,
			     uint64_t val);

	/**
	 * @destroy:
	 *
	 * Clean up connector resources. This is called at driver unload time
	 * through drm_mode_config_cleanup(). It can also be called at runtime
	 * when a connector is being hot-unplugged for drivers that support
	 * connector hotplugging (e.g. DisplayPort MST).
	 */
	void (*destroy)(struct drm_connector *connector);

	/**
	 * @atomic_duplicate_state:
	 *
	 * Duplicate the current atomic state for this connector and return it.
	 * The core and helpers gurantee that any atomic state duplicated with
	 * this hook and still owned by the caller (i.e. not transferred to the
	 * driver by calling ->atomic_commit() from struct
	 * &drm_mode_config_funcs) will be cleaned up by calling the
	 * @atomic_destroy_state hook in this structure.
	 *
	 * Atomic drivers which don't subclass struct &drm_connector_state should use
	 * drm_atomic_helper_connector_duplicate_state(). Drivers that subclass the
	 * state structure to extend it with driver-private state should use
	 * __drm_atomic_helper_connector_duplicate_state() to make sure shared state is
	 * duplicated in a consistent fashion across drivers.
	 *
	 * It is an error to call this hook before connector->state has been
	 * initialized correctly.
	 *
	 * NOTE:
	 *
	 * If the duplicate state references refcounted resources this hook must
	 * acquire a reference for each of them. The driver must release these
	 * references again in @atomic_destroy_state.
	 *
	 * RETURNS:
	 *
	 * Duplicated atomic state or NULL when the allocation failed.
	 */
	struct drm_connector_state *(*atomic_duplicate_state)(struct drm_connector *connector);

	/**
	 * @atomic_destroy_state:
	 *
	 * Destroy a state duplicated with @atomic_duplicate_state and release
	 * or unreference all resources it references
	 */
	void (*atomic_destroy_state)(struct drm_connector *connector,
				     struct drm_connector_state *state);

	/**
	 * @atomic_set_property:
	 *
	 * Decode a driver-private property value and store the decoded value
	 * into the passed-in state structure. Since the atomic core decodes all
	 * standardized properties (even for extensions beyond the core set of
	 * properties which might not be implemented by all drivers) this
	 * requires drivers to subclass the state structure.
	 *
	 * Such driver-private properties should really only be implemented for
	 * truly hardware/vendor specific state. Instead it is preferred to
	 * standardize atomic extension and decode the properties used to expose
	 * such an extension in the core.
	 *
	 * Do not call this function directly, use
	 * drm_atomic_connector_set_property() instead.
	 *
	 * This callback is optional if the driver does not support any
	 * driver-private atomic properties.
	 *
	 * NOTE:
	 *
	 * This function is called in the state assembly phase of atomic
	 * modesets, which can be aborted for any reason (including on
	 * userspace's request to just check whether a configuration would be
	 * possible). Drivers MUST NOT touch any persistent state (hardware or
	 * software) or data structures except the passed in @state parameter.
	 *
	 * Also since userspace controls in which order properties are set this
	 * function must not do any input validation (since the state update is
	 * incomplete and hence likely inconsistent). Instead any such input
	 * validation must be done in the various atomic_check callbacks.
	 *
	 * RETURNS:
	 *
	 * 0 if the property has been found, -EINVAL if the property isn't
	 * implemented by the driver (which shouldn't ever happen, the core only
	 * asks for properties attached to this connector). No other validation
	 * is allowed by the driver. The core already checks that the property
	 * value is within the range (integer, valid enum value, ...) the driver
	 * set when registering the property.
	 */
	int (*atomic_set_property)(struct drm_connector *connector,
				   struct drm_connector_state *state,
				   struct drm_property *property,
				   uint64_t val);

	/**
	 * @atomic_get_property:
	 *
	 * Reads out the decoded driver-private property. This is used to
	 * implement the GETCONNECTOR IOCTL.
	 *
	 * Do not call this function directly, use
	 * drm_atomic_connector_get_property() instead.
	 *
	 * This callback is optional if the driver does not support any
	 * driver-private atomic properties.
	 *
	 * RETURNS:
	 *
	 * 0 on success, -EINVAL if the property isn't implemented by the
	 * driver (which shouldn't ever happen, the core only asks for
	 * properties attached to this connector).
	 */
	int (*atomic_get_property)(struct drm_connector *connector,
				   const struct drm_connector_state *state,
				   struct drm_property *property,
				   uint64_t *val);
};

/**
 * struct drm_encoder_funcs - encoder controls
 *
 * Encoders sit between CRTCs and connectors.
 */
struct drm_encoder_funcs {
	/**
	 * @reset:
	 *
	 * Reset encoder hardware and software state to off. This function isn't
	 * called by the core directly, only through drm_mode_config_reset().
	 * It's not a helper hook only for historical reasons.
	 */
	void (*reset)(struct drm_encoder *encoder);

	/**
	 * @destroy:
	 *
	 * Clean up encoder resources. This is only called at driver unload time
	 * through drm_mode_config_cleanup() since an encoder cannot be
	 * hotplugged in DRM.
	 */
	void (*destroy)(struct drm_encoder *encoder);
};

#define DRM_CONNECTOR_MAX_ENCODER 3

/**
 * struct drm_encoder - central DRM encoder structure
 * @dev: parent DRM device
 * @head: list management
 * @base: base KMS object
 * @name: encoder name
 * @encoder_type: one of the %DRM_MODE_ENCODER_<foo> types in drm_mode.h
 * @possible_crtcs: bitmask of potential CRTC bindings
 * @possible_clones: bitmask of potential sibling encoders for cloning
 * @crtc: currently bound CRTC
 * @bridge: bridge associated to the encoder
 * @funcs: control functions
 * @helper_private: mid-layer private data
 *
 * CRTCs drive pixels to encoders, which convert them into signals
 * appropriate for a given connector or set of connectors.
 */
struct drm_encoder {
	struct drm_device *dev;
	struct list_head head;

	struct drm_mode_object base;
	char *name;
	int encoder_type;
	uint32_t possible_crtcs;
	uint32_t possible_clones;

	struct drm_crtc *crtc;
	struct drm_bridge *bridge;
	const struct drm_encoder_funcs *funcs;
	const struct drm_encoder_helper_funcs *helper_private;
};

/* should we poll this connector for connects and disconnects */
/* hot plug detectable */
#define DRM_CONNECTOR_POLL_HPD (1 << 0)
/* poll for connections */
#define DRM_CONNECTOR_POLL_CONNECT (1 << 1)
/* can cleanly poll for disconnections without flickering the screen */
/* DACs should rarely do this without a lot of testing */
#define DRM_CONNECTOR_POLL_DISCONNECT (1 << 2)

#define MAX_ELD_BYTES	128

/**
 * struct drm_connector - central DRM connector control structure
 * @dev: parent DRM device
 * @kdev: kernel device for sysfs attributes
 * @attr: sysfs attributes
 * @head: list management
 * @base: base KMS object
 * @name: connector name
 * @connector_type: one of the %DRM_MODE_CONNECTOR_<foo> types from drm_mode.h
 * @connector_type_id: index into connector type enum
 * @interlace_allowed: can this connector handle interlaced modes?
 * @doublescan_allowed: can this connector handle doublescan?
 * @stereo_allowed: can this connector handle stereo modes?
 * @modes: modes available on this connector (from fill_modes() + user)
 * @status: one of the drm_connector_status enums (connected, not, or unknown)
 * @probed_modes: list of modes derived directly from the display
 * @display_info: information about attached display (e.g. from EDID)
 * @funcs: connector control functions
 * @edid_blob_ptr: DRM property containing EDID if present
 * @properties: property tracking for this connector
 * @path_blob_ptr: DRM blob property data for the DP MST path property
 * @polled: a %DRM_CONNECTOR_POLL_<foo> value for core driven polling
 * @dpms: current dpms state
 * @helper_private: mid-layer private data
 * @cmdline_mode: mode line parsed from the kernel cmdline for this connector
 * @force: a %DRM_FORCE_<foo> state for forced mode sets
 * @override_edid: has the EDID been overwritten through debugfs for testing?
 * @encoder_ids: valid encoders for this connector
 * @encoder: encoder driving this connector, if any
 * @eld: EDID-like data, if present
 * @dvi_dual: dual link DVI, if found
 * @max_tmds_clock: max clock rate, if found
 * @latency_present: AV delay info from ELD, if found
 * @video_latency: video latency info from ELD, if found
 * @audio_latency: audio latency info from ELD, if found
 * @null_edid_counter: track sinks that give us all zeros for the EDID
 * @bad_edid_counter: track sinks that give us an EDID with invalid checksum
 * @edid_corrupt: indicates whether the last read EDID was corrupt
 * @debugfs_entry: debugfs directory for this connector
 * @state: current atomic state for this connector
 * @has_tile: is this connector connected to a tiled monitor
 * @tile_group: tile group for the connected monitor
 * @tile_is_single_monitor: whether the tile is one monitor housing
 * @num_h_tile: number of horizontal tiles in the tile group
 * @num_v_tile: number of vertical tiles in the tile group
 * @tile_h_loc: horizontal location of this tile
 * @tile_v_loc: vertical location of this tile
 * @tile_h_size: horizontal size of this tile.
 * @tile_v_size: vertical size of this tile.
 *
 * Each connector may be connected to one or more CRTCs, or may be clonable by
 * another connector if they can share a CRTC.  Each connector also has a specific
 * position in the broader display (referred to as a 'screen' though it could
 * span multiple monitors).
 */
struct drm_connector {
	struct drm_device *dev;
	struct device *kdev;
	struct device_attribute *attr;
	struct list_head head;

	struct drm_mode_object base;

	char *name;
	int connector_type;
	int connector_type_id;
	bool interlace_allowed;
	bool doublescan_allowed;
	bool stereo_allowed;
	struct list_head modes; /* list of modes on this connector */

	enum drm_connector_status status;

	/* these are modes added by probing with DDC or the BIOS */
	struct list_head probed_modes;

	struct drm_display_info display_info;
	const struct drm_connector_funcs *funcs;

	struct drm_property_blob *edid_blob_ptr;
	struct drm_object_properties properties;

	struct drm_property_blob *path_blob_ptr;

	struct drm_property_blob *tile_blob_ptr;

	uint8_t polled; /* DRM_CONNECTOR_POLL_* */

	/* requested DPMS state */
	int dpms;

	const struct drm_connector_helper_funcs *helper_private;

	/* forced on connector */
	struct drm_cmdline_mode cmdline_mode;
	enum drm_connector_force force;
	bool override_edid;
	uint32_t encoder_ids[DRM_CONNECTOR_MAX_ENCODER];
	struct drm_encoder *encoder; /* currently active encoder */

	/* EDID bits */
	uint8_t eld[MAX_ELD_BYTES];
	bool dvi_dual;
	int max_tmds_clock;	/* in MHz */
	bool latency_present[2];
	int video_latency[2];	/* [0]: progressive, [1]: interlaced */
	int audio_latency[2];
	int null_edid_counter; /* needed to workaround some HW bugs where we get all 0s */
	unsigned bad_edid_counter;

	/* Flag for raw EDID header corruption - used in Displayport
	 * compliance testing - * Displayport Link CTS Core 1.2 rev1.1 4.2.2.6
	 */
	bool edid_corrupt;

	struct dentry *debugfs_entry;

	struct drm_connector_state *state;

	/* DisplayID bits */
	bool has_tile;
	struct drm_tile_group *tile_group;
	bool tile_is_single_monitor;

	uint8_t num_h_tile, num_v_tile;
	uint8_t tile_h_loc, tile_v_loc;
	uint16_t tile_h_size, tile_v_size;
};

/**
 * struct drm_plane_state - mutable plane state
 * @plane: backpointer to the plane
 * @crtc: currently bound CRTC, NULL if disabled
 * @fb: currently bound framebuffer
 * @fence: optional fence to wait for before scanning out @fb
 * @crtc_x: left position of visible portion of plane on crtc
 * @crtc_y: upper position of visible portion of plane on crtc
 * @crtc_w: width of visible portion of plane on crtc
 * @crtc_h: height of visible portion of plane on crtc
 * @src_x: left position of visible portion of plane within
 *	plane (in 16.16)
 * @src_y: upper position of visible portion of plane within
 *	plane (in 16.16)
 * @src_w: width of visible portion of plane (in 16.16)
 * @src_h: height of visible portion of plane (in 16.16)
 * @state: backpointer to global drm_atomic_state
 */
struct drm_plane_state {
	struct drm_plane *plane;

	struct drm_crtc *crtc;   /* do not write directly, use drm_atomic_set_crtc_for_plane() */
	struct drm_framebuffer *fb;  /* do not write directly, use drm_atomic_set_fb_for_plane() */
	struct fence *fence;

	/* Signed dest location allows it to be partially off screen */
	int32_t crtc_x, crtc_y;
	uint32_t crtc_w, crtc_h;

	/* Source values are 16.16 fixed point */
	uint32_t src_x, src_y;
	uint32_t src_h, src_w;

	/* Plane rotation */
	unsigned int rotation;

	struct drm_atomic_state *state;
};


/**
 * struct drm_plane_funcs - driver plane control functions
 */
struct drm_plane_funcs {
	/**
	 * @update_plane:
	 *
	 * This is the legacy entry point to enable and configure the plane for
	 * the given CRTC and framebuffer. It is never called to disable the
	 * plane, i.e. the passed-in crtc and fb paramters are never NULL.
	 *
	 * The source rectangle in frame buffer memory coordinates is given by
	 * the src_x, src_y, src_w and src_h parameters (as 16.16 fixed point
	 * values). Devices that don't support subpixel plane coordinates can
	 * ignore the fractional part.
	 *
	 * The destination rectangle in CRTC coordinates is given by the
	 * crtc_x, crtc_y, crtc_w and crtc_h parameters (as integer values).
	 * Devices scale the source rectangle to the destination rectangle. If
	 * scaling is not supported, and the source rectangle size doesn't match
	 * the destination rectangle size, the driver must return a
	 * -<errorname>EINVAL</errorname> error.
	 *
	 * Drivers implementing atomic modeset should use
	 * drm_atomic_helper_update_plane() to implement this hook.
	 *
	 * RETURNS:
	 *
	 * 0 on success or a negative error code on failure.
	 */
	int (*update_plane)(struct drm_plane *plane,
			    struct drm_crtc *crtc, struct drm_framebuffer *fb,
			    int crtc_x, int crtc_y,
			    unsigned int crtc_w, unsigned int crtc_h,
			    uint32_t src_x, uint32_t src_y,
			    uint32_t src_w, uint32_t src_h);

	/**
	 * @disable_plane:
	 *
	 * This is the legacy entry point to disable the plane. The DRM core
	 * calls this method in response to a DRM_IOCTL_MODE_SETPLANE IOCTL call
	 * with the frame buffer ID set to 0.  Disabled planes must not be
	 * processed by the CRTC.
	 *
	 * Drivers implementing atomic modeset should use
	 * drm_atomic_helper_disable_plane() to implement this hook.
	 *
	 * RETURNS:
	 *
	 * 0 on success or a negative error code on failure.
	 */
	int (*disable_plane)(struct drm_plane *plane);

	/**
	 * @destroy:
	 *
	 * Clean up plane resources. This is only called at driver unload time
	 * through drm_mode_config_cleanup() since a plane cannot be hotplugged
	 * in DRM.
	 */
	void (*destroy)(struct drm_plane *plane);

	/**
	 * @reset:
	 *
	 * Reset plane hardware and software state to off. This function isn't
	 * called by the core directly, only through drm_mode_config_reset().
	 * It's not a helper hook only for historical reasons.
	 *
	 * Atomic drivers can use drm_atomic_helper_plane_reset() to reset
	 * atomic state using this hook.
	 */
	void (*reset)(struct drm_plane *plane);

	/**
	 * @set_property:
	 *
	 * This is the legacy entry point to update a property attached to the
	 * plane.
	 *
	 * Drivers implementing atomic modeset should use
	 * drm_atomic_helper_plane_set_property() to implement this hook.
	 *
	 * This callback is optional if the driver does not support any legacy
	 * driver-private properties.
	 *
	 * RETURNS:
	 *
	 * 0 on success or a negative error code on failure.
	 */
	int (*set_property)(struct drm_plane *plane,
			    struct drm_property *property, uint64_t val);

	/**
	 * @atomic_duplicate_state:
	 *
	 * Duplicate the current atomic state for this plane and return it.
	 * The core and helpers gurantee that any atomic state duplicated with
	 * this hook and still owned by the caller (i.e. not transferred to the
	 * driver by calling ->atomic_commit() from struct
	 * &drm_mode_config_funcs) will be cleaned up by calling the
	 * @atomic_destroy_state hook in this structure.
	 *
	 * Atomic drivers which don't subclass struct &drm_plane_state should use
	 * drm_atomic_helper_plane_duplicate_state(). Drivers that subclass the
	 * state structure to extend it with driver-private state should use
	 * __drm_atomic_helper_plane_duplicate_state() to make sure shared state is
	 * duplicated in a consistent fashion across drivers.
	 *
	 * It is an error to call this hook before plane->state has been
	 * initialized correctly.
	 *
	 * NOTE:
	 *
	 * If the duplicate state references refcounted resources this hook must
	 * acquire a reference for each of them. The driver must release these
	 * references again in @atomic_destroy_state.
	 *
	 * RETURNS:
	 *
	 * Duplicated atomic state or NULL when the allocation failed.
	 */
	struct drm_plane_state *(*atomic_duplicate_state)(struct drm_plane *plane);

	/**
	 * @atomic_destroy_state:
	 *
	 * Destroy a state duplicated with @atomic_duplicate_state and release
	 * or unreference all resources it references
	 */
	void (*atomic_destroy_state)(struct drm_plane *plane,
				     struct drm_plane_state *state);

	/**
	 * @atomic_set_property:
	 *
	 * Decode a driver-private property value and store the decoded value
	 * into the passed-in state structure. Since the atomic core decodes all
	 * standardized properties (even for extensions beyond the core set of
	 * properties which might not be implemented by all drivers) this
	 * requires drivers to subclass the state structure.
	 *
	 * Such driver-private properties should really only be implemented for
	 * truly hardware/vendor specific state. Instead it is preferred to
	 * standardize atomic extension and decode the properties used to expose
	 * such an extension in the core.
	 *
	 * Do not call this function directly, use
	 * drm_atomic_plane_set_property() instead.
	 *
	 * This callback is optional if the driver does not support any
	 * driver-private atomic properties.
	 *
	 * NOTE:
	 *
	 * This function is called in the state assembly phase of atomic
	 * modesets, which can be aborted for any reason (including on
	 * userspace's request to just check whether a configuration would be
	 * possible). Drivers MUST NOT touch any persistent state (hardware or
	 * software) or data structures except the passed in @state parameter.
	 *
	 * Also since userspace controls in which order properties are set this
	 * function must not do any input validation (since the state update is
	 * incomplete and hence likely inconsistent). Instead any such input
	 * validation must be done in the various atomic_check callbacks.
	 *
	 * RETURNS:
	 *
	 * 0 if the property has been found, -EINVAL if the property isn't
	 * implemented by the driver (which shouldn't ever happen, the core only
	 * asks for properties attached to this plane). No other validation is
	 * allowed by the driver. The core already checks that the property
	 * value is within the range (integer, valid enum value, ...) the driver
	 * set when registering the property.
	 */
	int (*atomic_set_property)(struct drm_plane *plane,
				   struct drm_plane_state *state,
				   struct drm_property *property,
				   uint64_t val);

	/**
	 * @atomic_get_property:
	 *
	 * Reads out the decoded driver-private property. This is used to
	 * implement the GETPLANE IOCTL.
	 *
	 * Do not call this function directly, use
	 * drm_atomic_plane_get_property() instead.
	 *
	 * This callback is optional if the driver does not support any
	 * driver-private atomic properties.
	 *
	 * RETURNS:
	 *
	 * 0 on success, -EINVAL if the property isn't implemented by the
	 * driver (which should never happen, the core only asks for
	 * properties attached to this plane).
	 */
	int (*atomic_get_property)(struct drm_plane *plane,
				   const struct drm_plane_state *state,
				   struct drm_property *property,
				   uint64_t *val);
};

enum drm_plane_type {
	DRM_PLANE_TYPE_OVERLAY,
	DRM_PLANE_TYPE_PRIMARY,
	DRM_PLANE_TYPE_CURSOR,
};


/**
 * struct drm_plane - central DRM plane control structure
 * @dev: DRM device this plane belongs to
 * @head: for list management
 * @base: base mode object
 * @possible_crtcs: pipes this plane can be bound to
 * @format_types: array of formats supported by this plane
 * @format_count: number of formats supported
 * @format_default: driver hasn't supplied supported formats for the plane
 * @crtc: currently bound CRTC
 * @fb: currently bound fb
 * @old_fb: Temporary tracking of the old fb while a modeset is ongoing. Used by
 * 	drm_mode_set_config_internal() to implement correct refcounting.
 * @funcs: helper functions
 * @properties: property tracking for this plane
 * @type: type of plane (overlay, primary, cursor)
 * @state: current atomic state for this plane
 */
struct drm_plane {
	struct drm_device *dev;
	struct list_head head;

	char *name;

	struct drm_modeset_lock mutex;

	struct drm_mode_object base;

	uint32_t possible_crtcs;
	uint32_t *format_types;
	unsigned int format_count;
	bool format_default;

	struct drm_crtc *crtc;
	struct drm_framebuffer *fb;

	struct drm_framebuffer *old_fb;

	const struct drm_plane_funcs *funcs;

	struct drm_object_properties properties;

	enum drm_plane_type type;

	const struct drm_plane_helper_funcs *helper_private;

	struct drm_plane_state *state;
};

/**
 * struct drm_bridge_funcs - drm_bridge control functions
 * @attach: Called during drm_bridge_attach
 */
struct drm_bridge_funcs {
	int (*attach)(struct drm_bridge *bridge);

	/**
	 * @mode_fixup:
	 *
	 * This callback is used to validate and adjust a mode. The paramater
	 * mode is the display mode that should be fed to the next element in
	 * the display chain, either the final &drm_connector or the next
	 * &drm_bridge. The parameter adjusted_mode is the input mode the bridge
	 * requires. It can be modified by this callback and does not need to
	 * match mode.
	 *
	 * This is the only hook that allows a bridge to reject a modeset. If
	 * this function passes all other callbacks must succeed for this
	 * configuration.
	 *
	 * NOTE:
	 *
	 * This function is called in the check phase of atomic modesets, which
	 * can be aborted for any reason (including on userspace's request to
	 * just check whether a configuration would be possible). Drivers MUST
	 * NOT touch any persistent state (hardware or software) or data
	 * structures except the passed in @state parameter.
	 *
	 * RETURNS:
	 *
	 * True if an acceptable configuration is possible, false if the modeset
	 * operation should be rejected.
	 */
	bool (*mode_fixup)(struct drm_bridge *bridge,
			   const struct drm_display_mode *mode,
			   struct drm_display_mode *adjusted_mode);
	/**
	 * @disable:
	 *
	 * This callback should disable the bridge. It is called right before
	 * the preceding element in the display pipe is disabled. If the
	 * preceding element is a bridge this means it's called before that
	 * bridge's ->disable() function. If the preceding element is a
	 * &drm_encoder it's called right before the encoder's ->disable(),
	 * ->prepare() or ->dpms() hook from struct &drm_encoder_helper_funcs.
	 *
	 * The bridge can assume that the display pipe (i.e. clocks and timing
	 * signals) feeding it is still running when this callback is called.
	 */
	void (*disable)(struct drm_bridge *bridge);

	/**
	 * @post_disable:
	 *
	 * This callback should disable the bridge. It is called right after
	 * the preceding element in the display pipe is disabled. If the
	 * preceding element is a bridge this means it's called after that
	 * bridge's ->post_disable() function. If the preceding element is a
	 * &drm_encoder it's called right after the encoder's ->disable(),
	 * ->prepare() or ->dpms() hook from struct &drm_encoder_helper_funcs.
	 *
	 * The bridge must assume that the display pipe (i.e. clocks and timing
	 * singals) feeding it is no longer running when this callback is
	 * called.
	 */
	void (*post_disable)(struct drm_bridge *bridge);

	/**
	 * @mode_set:
	 *
	 * This callback should set the given mode on the bridge. It is called
	 * after the ->mode_set() callback for the preceding element in the
	 * display pipeline has been called already. The display pipe (i.e.
	 * clocks and timing signals) is off when this function is called.
	 */
	void (*mode_set)(struct drm_bridge *bridge,
			 struct drm_display_mode *mode,
			 struct drm_display_mode *adjusted_mode);
	/**
	 * @pre_enable:
	 *
	 * This callback should enable the bridge. It is called right before
	 * the preceding element in the display pipe is enabled. If the
	 * preceding element is a bridge this means it's called before that
	 * bridge's ->pre_enable() function. If the preceding element is a
	 * &drm_encoder it's called right before the encoder's ->enable(),
	 * ->commit() or ->dpms() hook from struct &drm_encoder_helper_funcs.
	 *
	 * The display pipe (i.e. clocks and timing signals) feeding this bridge
	 * will not yet be running when this callback is called. The bridge must
	 * not enable the display link feeding the next bridge in the chain (if
	 * there is one) when this callback is called.
	 */
	void (*pre_enable)(struct drm_bridge *bridge);

	/**
	 * @enable:
	 *
	 * This callback should enable the bridge. It is called right after
	 * the preceding element in the display pipe is enabled. If the
	 * preceding element is a bridge this means it's called after that
	 * bridge's ->enable() function. If the preceding element is a
	 * &drm_encoder it's called right after the encoder's ->enable(),
	 * ->commit() or ->dpms() hook from struct &drm_encoder_helper_funcs.
	 *
	 * The bridge can assume that the display pipe (i.e. clocks and timing
	 * signals) feeding it is running when this callback is called. This
	 * callback must enable the display link feeding the next bridge in the
	 * chain if there is one.
	 */
	void (*enable)(struct drm_bridge *bridge);
};

/**
 * struct drm_bridge - central DRM bridge control structure
 * @dev: DRM device this bridge belongs to
 * @encoder: encoder to which this bridge is connected
 * @next: the next bridge in the encoder chain
 * @of_node: device node pointer to the bridge
 * @list: to keep track of all added bridges
 * @funcs: control functions
 * @driver_private: pointer to the bridge driver's internal context
 */
struct drm_bridge {
	struct drm_device *dev;
	struct drm_encoder *encoder;
	struct drm_bridge *next;
#ifdef CONFIG_OF
	struct device_node *of_node;
#endif
	struct list_head list;

	const struct drm_bridge_funcs *funcs;
	void *driver_private;
};

/**
 * struct drm_atomic_state - the global state object for atomic updates
 * @dev: parent DRM device
 * @allow_modeset: allow full modeset
 * @legacy_cursor_update: hint to enforce legacy cursor IOCTL semantics
 * @planes: pointer to array of plane pointers
 * @plane_states: pointer to array of plane states pointers
 * @crtcs: pointer to array of CRTC pointers
 * @crtc_states: pointer to array of CRTC states pointers
 * @num_connector: size of the @connectors and @connector_states arrays
 * @connectors: pointer to array of connector pointers
 * @connector_states: pointer to array of connector states pointers
 * @acquire_ctx: acquire context for this atomic modeset state update
 */
struct drm_atomic_state {
	struct drm_device *dev;
	bool allow_modeset : 1;
	bool legacy_cursor_update : 1;
	struct drm_plane **planes;
	struct drm_plane_state **plane_states;
	struct drm_crtc **crtcs;
	struct drm_crtc_state **crtc_states;
	int num_connector;
	struct drm_connector **connectors;
	struct drm_connector_state **connector_states;

	struct drm_modeset_acquire_ctx *acquire_ctx;
};


/**
 * struct drm_mode_set - new values for a CRTC config change
 * @fb: framebuffer to use for new config
 * @crtc: CRTC whose configuration we're about to change
 * @mode: mode timings to use
 * @x: position of this CRTC relative to @fb
 * @y: position of this CRTC relative to @fb
 * @connectors: array of connectors to drive with this CRTC if possible
 * @num_connectors: size of @connectors array
 *
 * Represents a single crtc the connectors that it drives with what mode
 * and from which framebuffer it scans out from.
 *
 * This is used to set modes.
 */
struct drm_mode_set {
	struct drm_framebuffer *fb;
	struct drm_crtc *crtc;
	struct drm_display_mode *mode;

	uint32_t x;
	uint32_t y;

	struct drm_connector **connectors;
	size_t num_connectors;
};

/**
 * struct drm_mode_config_funcs - basic driver provided mode setting functions
 *
 * Some global (i.e. not per-CRTC, connector, etc) mode setting functions that
 * involve drivers.
 */
struct drm_mode_config_funcs {
	/**
	 * @fb_create:
	 *
	 * Create a new framebuffer object. The core does basic checks on the
	 * requested metadata, but most of that is left to the driver. See
	 * struct &drm_mode_fb_cmd2 for details.
	 *
	 * If the parameters are deemed valid and the backing storage objects in
	 * the underlying memory manager all exist, then the driver allocates
	 * a new &drm_framebuffer structure, subclassed to contain
	 * driver-specific information (like the internal native buffer object
	 * references). It also needs to fill out all relevant metadata, which
	 * should be done by calling drm_helper_mode_fill_fb_struct().
	 *
	 * The initialization is finalized by calling drm_framebuffer_init(),
	 * which registers the framebuffer and makes it accessible to other
	 * threads.
	 *
	 * RETURNS:
	 *
	 * A new framebuffer with an initial reference count of 1 or a negative
	 * error code encoded with ERR_PTR().
	 */
	struct drm_framebuffer *(*fb_create)(struct drm_device *dev,
					     struct drm_file *file_priv,
					     const struct drm_mode_fb_cmd2 *mode_cmd);
<<<<<<< HEAD
=======

	/**
	 * @output_poll_changed:
	 *
	 * Callback used by helpers to inform the driver of output configuration
	 * changes.
	 *
	 * Drivers implementing fbdev emulation with the helpers can call
	 * drm_fb_helper_hotplug_changed from this hook to inform the fbdev
	 * helper of output changes.
	 *
	 * FIXME:
	 *
	 * Except that there's no vtable for device-level helper callbacks
	 * there's no reason this is a core function.
	 */
>>>>>>> e9c5e740
	void (*output_poll_changed)(struct drm_device *dev);

	/**
	 * @atomic_check:
	 *
	 * This is the only hook to validate an atomic modeset update. This
	 * function must reject any modeset and state changes which the hardware
	 * or driver doesn't support. This includes but is of course not limited
	 * to:
	 *
	 *  - Checking that the modes, framebuffers, scaling and placement
	 *    requirements and so on are within the limits of the hardware.
	 *
	 *  - Checking that any hidden shared resources are not oversubscribed.
	 *    This can be shared PLLs, shared lanes, overall memory bandwidth,
	 *    display fifo space (where shared between planes or maybe even
	 *    CRTCs).
	 *
	 *  - Checking that virtualized resources exported to userspace are not
	 *    oversubscribed. For various reasons it can make sense to expose
	 *    more planes, crtcs or encoders than which are physically there. One
	 *    example is dual-pipe operations (which generally should be hidden
	 *    from userspace if when lockstepped in hardware, exposed otherwise),
	 *    where a plane might need 1 hardware plane (if it's just on one
	 *    pipe), 2 hardware planes (when it spans both pipes) or maybe even
	 *    shared a hardware plane with a 2nd plane (if there's a compatible
	 *    plane requested on the area handled by the other pipe).
	 *
	 *  - Check that any transitional state is possible and that if
	 *    requested, the update can indeed be done in the vblank period
	 *    without temporarily disabling some functions.
	 *
	 *  - Check any other constraints the driver or hardware might have.
	 *
	 *  - This callback also needs to correctly fill out the &drm_crtc_state
	 *    in this update to make sure that drm_atomic_crtc_needs_modeset()
	 *    reflects the nature of the possible update and returns true if and
	 *    only if the update cannot be applied without tearing within one
	 *    vblank on that CRTC. The core uses that information to reject
	 *    updates which require a full modeset (i.e. blanking the screen, or
	 *    at least pausing updates for a substantial amount of time) if
	 *    userspace has disallowed that in its request.
	 *
	 *  - The driver also does not need to repeat basic input validation
	 *    like done for the corresponding legacy entry points. The core does
	 *    that before calling this hook.
	 *
	 * See the documentation of @atomic_commit for an exhaustive list of
	 * error conditions which don't have to be checked at the
	 * ->atomic_check() stage?
	 *
	 * See the documentation for struct &drm_atomic_state for how exactly
	 * an atomic modeset update is described.
	 *
	 * Drivers using the atomic helpers can implement this hook using
	 * drm_atomic_helper_check(), or one of the exported sub-functions of
	 * it.
	 *
	 * RETURNS:
	 *
	 * 0 on success or one of the below negative error codes:
	 *
	 *  - -EINVAL, if any of the above constraints are violated.
	 *
	 *  - -EDEADLK, when returned from an attempt to acquire an additional
	 *    &drm_modeset_lock through drm_modeset_lock().
	 *
	 *  - -ENOMEM, if allocating additional state sub-structures failed due
	 *    to lack of memory.
	 *
	 *  - -EINTR, -EAGAIN or -ERESTARTSYS, if the IOCTL should be restarted.
	 *    This can either be due to a pending signal, or because the driver
	 *    needs to completely bail out to recover from an exceptional
	 *    situation like a GPU hang. From a userspace point all errors are
	 *    treated equally.
	 */
	int (*atomic_check)(struct drm_device *dev,
			    struct drm_atomic_state *state);

	/**
	 * @atomic_commit:
	 *
	 * This is the only hook to commit an atomic modeset update. The core
	 * guarantees that @atomic_check has been called successfully before
	 * calling this function, and that nothing has been changed in the
	 * interim.
	 *
	 * See the documentation for struct &drm_atomic_state for how exactly
	 * an atomic modeset update is described.
	 *
	 * Drivers using the atomic helpers can implement this hook using
	 * drm_atomic_helper_commit(), or one of the exported sub-functions of
	 * it.
	 *
	 * Asynchronous commits (as indicated with the async parameter) must
	 * do any preparatory work which might result in an unsuccessful commit
	 * in the context of this callback. The only exceptions are hardware
	 * errors resulting in -EIO. But even in that case the driver must
	 * ensure that the display pipe is at least running, to avoid
	 * compositors crashing when pageflips don't work. Anything else,
	 * specifically committing the update to the hardware, should be done
	 * without blocking the caller. For updates which do not require a
	 * modeset this must be guaranteed.
	 *
	 * The driver must wait for any pending rendering to the new
	 * framebuffers to complete before executing the flip. It should also
	 * wait for any pending rendering from other drivers if the underlying
	 * buffer is a shared dma-buf. Asynchronous commits must not wait for
	 * rendering in the context of this callback.
	 *
	 * An application can request to be notified when the atomic commit has
	 * completed. These events are per-CRTC and can be distinguished by the
	 * CRTC index supplied in &drm_event to userspace.
	 *
	 * The drm core will supply a struct &drm_event in the event
	 * member of each CRTC's &drm_crtc_state structure. This can be handled by the
	 * drm_crtc_send_vblank_event() function, which the driver should call on
	 * the provided event upon completion of the atomic commit. Note that if
	 * the driver supports vblank signalling and timestamping the vblank
	 * counters and timestamps must agree with the ones returned from page
	 * flip events. With the current vblank helper infrastructure this can
	 * be achieved by holding a vblank reference while the page flip is
	 * pending, acquired through drm_crtc_vblank_get() and released with
	 * drm_crtc_vblank_put(). Drivers are free to implement their own vblank
	 * counter and timestamp tracking though, e.g. if they have accurate
	 * timestamp registers in hardware.
	 *
	 * NOTE:
	 *
	 * Drivers are not allowed to shut down any display pipe successfully
	 * enabled through an atomic commit on their own. Doing so can result in
	 * compositors crashing if a page flip is suddenly rejected because the
	 * pipe is off.
	 *
	 * RETURNS:
	 *
	 * 0 on success or one of the below negative error codes:
	 *
	 *  - -EBUSY, if an asynchronous updated is requested and there is
	 *    an earlier updated pending. Drivers are allowed to support a queue
	 *    of outstanding updates, but currently no driver supports that.
	 *    Note that drivers must wait for preceding updates to complete if a
	 *    synchronous update is requested, they are not allowed to fail the
	 *    commit in that case.
	 *
	 *  - -ENOMEM, if the driver failed to allocate memory. Specifically
	 *    this can happen when trying to pin framebuffers, which must only
	 *    be done when committing the state.
	 *
	 *  - -ENOSPC, as a refinement of the more generic -ENOMEM to indicate
	 *    that the driver has run out of vram, iommu space or similar GPU
	 *    address space needed for framebuffer.
	 *
	 *  - -EIO, if the hardware completely died.
	 *
	 *  - -EINTR, -EAGAIN or -ERESTARTSYS, if the IOCTL should be restarted.
	 *    This can either be due to a pending signal, or because the driver
	 *    needs to completely bail out to recover from an exceptional
	 *    situation like a GPU hang. From a userspace point of view all errors are
	 *    treated equally.
	 *
	 * This list is exhaustive. Specifically this hook is not allowed to
	 * return -EINVAL (any invalid requests should be caught in
	 * @atomic_check) or -EDEADLK (this function must not acquire
	 * additional modeset locks).
	 */
	int (*atomic_commit)(struct drm_device *dev,
			     struct drm_atomic_state *state,
			     bool async);

	/**
	 * @atomic_state_alloc:
	 *
	 * This optional hook can be used by drivers that want to subclass struct
	 * &drm_atomic_state to be able to track their own driver-private global
	 * state easily. If this hook is implemented, drivers must also
	 * implement @atomic_state_clear and @atomic_state_free.
	 *
	 * RETURNS:
	 *
	 * A new &drm_atomic_state on success or NULL on failure.
	 */
	struct drm_atomic_state *(*atomic_state_alloc)(struct drm_device *dev);

	/**
	 * @atomic_state_clear:
	 *
	 * This hook must clear any driver private state duplicated into the
	 * passed-in &drm_atomic_state. This hook is called when the caller
	 * encountered a &drm_modeset_lock deadlock and needs to drop all
	 * already acquired locks as part of the deadlock avoidance dance
	 * implemented in drm_modeset_lock_backoff().
	 *
	 * Any duplicated state must be invalidated since a concurrent atomic
	 * update might change it, and the drm atomic interfaces always apply
	 * updates as relative changes to the current state.
	 *
	 * Drivers that implement this must call drm_atomic_state_default_clear()
	 * to clear common state.
	 */
	void (*atomic_state_clear)(struct drm_atomic_state *state);

	/**
	 * @atomic_state_free:
	 *
	 * This hook needs driver private resources and the &drm_atomic_state
	 * itself. Note that the core first calls drm_atomic_state_clear() to
	 * avoid code duplicate between the clear and free hooks.
	 *
	 * Drivers that implement this must call drm_atomic_state_default_free()
	 * to release common resources.
	 */
	void (*atomic_state_free)(struct drm_atomic_state *state);
};

/**
 * struct drm_mode_config - Mode configuration control structure
 * @mutex: mutex protecting KMS related lists and structures
 * @connection_mutex: ww mutex protecting connector state and routing
 * @acquire_ctx: global implicit acquire context used by atomic drivers for
 * 	legacy IOCTLs
 * @idr_mutex: mutex for KMS ID allocation and management
 * @crtc_idr: main KMS ID tracking object
 * @fb_lock: mutex to protect fb state and lists
 * @num_fb: number of fbs available
 * @fb_list: list of framebuffers available
 * @num_connector: number of connectors on this device
 * @connector_list: list of connector objects
 * @num_encoder: number of encoders on this device
 * @encoder_list: list of encoder objects
 * @num_overlay_plane: number of overlay planes on this device
 * @num_total_plane: number of universal (i.e. with primary/curso) planes on this device
 * @plane_list: list of plane objects
 * @num_crtc: number of CRTCs on this device
 * @crtc_list: list of CRTC objects
 * @property_list: list of property objects
 * @min_width: minimum pixel width on this device
 * @min_height: minimum pixel height on this device
 * @max_width: maximum pixel width on this device
 * @max_height: maximum pixel height on this device
 * @funcs: core driver provided mode setting functions
 * @fb_base: base address of the framebuffer
 * @poll_enabled: track polling support for this device
 * @poll_running: track polling status for this device
 * @output_poll_work: delayed work for polling in process context
 * @property_blob_list: list of all the blob property objects
 * @blob_lock: mutex for blob property allocation and management
 * @*_property: core property tracking
 * @preferred_depth: preferred RBG pixel depth, used by fb helpers
 * @prefer_shadow: hint to userspace to prefer shadow-fb rendering
 * @async_page_flip: does this device support async flips on the primary plane?
 * @cursor_width: hint to userspace for max cursor width
 * @cursor_height: hint to userspace for max cursor height
 *
 * Core mode resource tracking structure.  All CRTC, encoders, and connectors
 * enumerated by the driver are added here, as are global properties.  Some
 * global restrictions are also here, e.g. dimension restrictions.
 */
struct drm_mode_config {
	struct mutex mutex; /* protects configuration (mode lists etc.) */
	struct drm_modeset_lock connection_mutex; /* protects connector->encoder and encoder->crtc links */
	struct drm_modeset_acquire_ctx *acquire_ctx; /* for legacy _lock_all() / _unlock_all() */
	struct mutex idr_mutex; /* for IDR management */
	struct idr crtc_idr; /* use this idr for all IDs, fb, crtc, connector, modes - just makes life easier */
	struct idr tile_idr; /* use this idr for all IDs, fb, crtc, connector, modes - just makes life easier */
	/* this is limited to one for now */

	struct mutex fb_lock; /* proctects global and per-file fb lists */
	int num_fb;
	struct list_head fb_list;

	int num_connector;
	struct list_head connector_list;
	int num_encoder;
	struct list_head encoder_list;

	/*
	 * Track # of overlay planes separately from # of total planes.  By
	 * default we only advertise overlay planes to userspace; if userspace
	 * sets the "universal plane" capability bit, we'll go ahead and
	 * expose all planes.
	 */
	int num_overlay_plane;
	int num_total_plane;
	struct list_head plane_list;

	int num_crtc;
	struct list_head crtc_list;

	struct list_head property_list;

	int min_width, min_height;
	int max_width, max_height;
	const struct drm_mode_config_funcs *funcs;
	resource_size_t fb_base;

	/* output poll support */
	bool poll_enabled;
	bool poll_running;
	bool delayed_event;
	struct delayed_work output_poll_work;

	struct mutex blob_lock;

	/* pointers to standard properties */
	struct list_head property_blob_list;
	struct drm_property *edid_property;
	struct drm_property *dpms_property;
	struct drm_property *path_property;
	struct drm_property *tile_property;
	struct drm_property *plane_type_property;
	struct drm_property *rotation_property;
	struct drm_property *prop_src_x;
	struct drm_property *prop_src_y;
	struct drm_property *prop_src_w;
	struct drm_property *prop_src_h;
	struct drm_property *prop_crtc_x;
	struct drm_property *prop_crtc_y;
	struct drm_property *prop_crtc_w;
	struct drm_property *prop_crtc_h;
	struct drm_property *prop_fb_id;
	struct drm_property *prop_crtc_id;
	struct drm_property *prop_active;
	struct drm_property *prop_mode_id;

	/* DVI-I properties */
	struct drm_property *dvi_i_subconnector_property;
	struct drm_property *dvi_i_select_subconnector_property;

	/* TV properties */
	struct drm_property *tv_subconnector_property;
	struct drm_property *tv_select_subconnector_property;
	struct drm_property *tv_mode_property;
	struct drm_property *tv_left_margin_property;
	struct drm_property *tv_right_margin_property;
	struct drm_property *tv_top_margin_property;
	struct drm_property *tv_bottom_margin_property;
	struct drm_property *tv_brightness_property;
	struct drm_property *tv_contrast_property;
	struct drm_property *tv_flicker_reduction_property;
	struct drm_property *tv_overscan_property;
	struct drm_property *tv_saturation_property;
	struct drm_property *tv_hue_property;

	/* Optional properties */
	struct drm_property *scaling_mode_property;
	struct drm_property *aspect_ratio_property;
	struct drm_property *dirty_info_property;

	/* properties for virtual machine layout */
	struct drm_property *suggested_x_property;
	struct drm_property *suggested_y_property;

	/* dumb ioctl parameters */
	uint32_t preferred_depth, prefer_shadow;

	/* whether async page flip is supported or not */
	bool async_page_flip;

	/* whether the driver supports fb modifiers */
	bool allow_fb_modifiers;

	/* cursor size */
	uint32_t cursor_width, cursor_height;
};

/**
 * drm_for_each_plane_mask - iterate over planes specified by bitmask
 * @plane: the loop cursor
 * @dev: the DRM device
 * @plane_mask: bitmask of plane indices
 *
 * Iterate over all planes specified by bitmask.
 */
#define drm_for_each_plane_mask(plane, dev, plane_mask) \
	list_for_each_entry((plane), &(dev)->mode_config.plane_list, head) \
		for_each_if ((plane_mask) & (1 << drm_plane_index(plane)))


#define obj_to_crtc(x) container_of(x, struct drm_crtc, base)
#define obj_to_connector(x) container_of(x, struct drm_connector, base)
#define obj_to_encoder(x) container_of(x, struct drm_encoder, base)
#define obj_to_mode(x) container_of(x, struct drm_display_mode, base)
#define obj_to_fb(x) container_of(x, struct drm_framebuffer, base)
#define obj_to_property(x) container_of(x, struct drm_property, base)
#define obj_to_blob(x) container_of(x, struct drm_property_blob, base)
#define obj_to_plane(x) container_of(x, struct drm_plane, base)

struct drm_prop_enum_list {
	int type;
	char *name;
};

extern __printf(6, 7)
int drm_crtc_init_with_planes(struct drm_device *dev,
			      struct drm_crtc *crtc,
			      struct drm_plane *primary,
			      struct drm_plane *cursor,
			      const struct drm_crtc_funcs *funcs,
			      const char *name, ...);
extern void drm_crtc_cleanup(struct drm_crtc *crtc);
extern unsigned int drm_crtc_index(struct drm_crtc *crtc);

/**
 * drm_crtc_mask - find the mask of a registered CRTC
 * @crtc: CRTC to find mask for
 *
 * Given a registered CRTC, return the mask bit of that CRTC for an
 * encoder's possible_crtcs field.
 */
static inline uint32_t drm_crtc_mask(struct drm_crtc *crtc)
{
	return 1 << drm_crtc_index(crtc);
}

extern void drm_connector_ida_init(void);
extern void drm_connector_ida_destroy(void);
extern int drm_connector_init(struct drm_device *dev,
			      struct drm_connector *connector,
			      const struct drm_connector_funcs *funcs,
			      int connector_type);
int drm_connector_register(struct drm_connector *connector);
void drm_connector_unregister(struct drm_connector *connector);

extern void drm_connector_cleanup(struct drm_connector *connector);
extern unsigned int drm_connector_index(struct drm_connector *connector);
/* helper to unplug all connectors from sysfs for device */
extern void drm_connector_unplug_all(struct drm_device *dev);

extern int drm_bridge_add(struct drm_bridge *bridge);
extern void drm_bridge_remove(struct drm_bridge *bridge);
extern struct drm_bridge *of_drm_find_bridge(struct device_node *np);
extern int drm_bridge_attach(struct drm_device *dev, struct drm_bridge *bridge);

bool drm_bridge_mode_fixup(struct drm_bridge *bridge,
			const struct drm_display_mode *mode,
			struct drm_display_mode *adjusted_mode);
void drm_bridge_disable(struct drm_bridge *bridge);
void drm_bridge_post_disable(struct drm_bridge *bridge);
void drm_bridge_mode_set(struct drm_bridge *bridge,
			struct drm_display_mode *mode,
			struct drm_display_mode *adjusted_mode);
void drm_bridge_pre_enable(struct drm_bridge *bridge);
void drm_bridge_enable(struct drm_bridge *bridge);

extern __printf(5, 6)
int drm_encoder_init(struct drm_device *dev,
		     struct drm_encoder *encoder,
		     const struct drm_encoder_funcs *funcs,
		     int encoder_type, const char *name, ...);

/**
 * drm_encoder_crtc_ok - can a given crtc drive a given encoder?
 * @encoder: encoder to test
 * @crtc: crtc to test
 *
 * Return false if @encoder can't be driven by @crtc, true otherwise.
 */
static inline bool drm_encoder_crtc_ok(struct drm_encoder *encoder,
				       struct drm_crtc *crtc)
{
	return !!(encoder->possible_crtcs & drm_crtc_mask(crtc));
}

extern __printf(8, 9)
int drm_universal_plane_init(struct drm_device *dev,
			     struct drm_plane *plane,
			     unsigned long possible_crtcs,
			     const struct drm_plane_funcs *funcs,
			     const uint32_t *formats,
			     unsigned int format_count,
			     enum drm_plane_type type,
			     const char *name, ...);
extern int drm_plane_init(struct drm_device *dev,
			  struct drm_plane *plane,
			  unsigned long possible_crtcs,
			  const struct drm_plane_funcs *funcs,
			  const uint32_t *formats, unsigned int format_count,
			  bool is_primary);
extern void drm_plane_cleanup(struct drm_plane *plane);
extern unsigned int drm_plane_index(struct drm_plane *plane);
extern struct drm_plane * drm_plane_from_index(struct drm_device *dev, int idx);
extern void drm_plane_force_disable(struct drm_plane *plane);
extern int drm_plane_check_pixel_format(const struct drm_plane *plane,
					u32 format);
extern void drm_crtc_get_hv_timing(const struct drm_display_mode *mode,
				   int *hdisplay, int *vdisplay);
extern int drm_crtc_check_viewport(const struct drm_crtc *crtc,
				   int x, int y,
				   const struct drm_display_mode *mode,
				   const struct drm_framebuffer *fb);

extern void drm_encoder_cleanup(struct drm_encoder *encoder);

extern const char *drm_get_connector_status_name(enum drm_connector_status status);
extern const char *drm_get_subpixel_order_name(enum subpixel_order order);
extern const char *drm_get_dpms_name(int val);
extern const char *drm_get_dvi_i_subconnector_name(int val);
extern const char *drm_get_dvi_i_select_name(int val);
extern const char *drm_get_tv_subconnector_name(int val);
extern const char *drm_get_tv_select_name(int val);
extern void drm_fb_release(struct drm_file *file_priv);
extern void drm_property_destroy_user_blobs(struct drm_device *dev,
                                            struct drm_file *file_priv);
extern bool drm_probe_ddc(struct i2c_adapter *adapter);
extern struct edid *drm_get_edid(struct drm_connector *connector,
				 struct i2c_adapter *adapter);
extern struct edid *drm_edid_duplicate(const struct edid *edid);
extern int drm_add_edid_modes(struct drm_connector *connector, struct edid *edid);
extern void drm_mode_config_init(struct drm_device *dev);
extern void drm_mode_config_reset(struct drm_device *dev);
extern void drm_mode_config_cleanup(struct drm_device *dev);

extern int drm_mode_connector_set_path_property(struct drm_connector *connector,
						const char *path);
int drm_mode_connector_set_tile_property(struct drm_connector *connector);
extern int drm_mode_connector_update_edid_property(struct drm_connector *connector,
						   const struct edid *edid);

extern int drm_display_info_set_bus_formats(struct drm_display_info *info,
					    const u32 *formats,
					    unsigned int num_formats);

static inline bool drm_property_type_is(struct drm_property *property,
		uint32_t type)
{
	/* instanceof for props.. handles extended type vs original types: */
	if (property->flags & DRM_MODE_PROP_EXTENDED_TYPE)
		return (property->flags & DRM_MODE_PROP_EXTENDED_TYPE) == type;
	return property->flags & type;
}

static inline bool drm_property_type_valid(struct drm_property *property)
{
	if (property->flags & DRM_MODE_PROP_EXTENDED_TYPE)
		return !(property->flags & DRM_MODE_PROP_LEGACY_TYPE);
	return !!(property->flags & DRM_MODE_PROP_LEGACY_TYPE);
}

extern int drm_object_property_set_value(struct drm_mode_object *obj,
					 struct drm_property *property,
					 uint64_t val);
extern int drm_object_property_get_value(struct drm_mode_object *obj,
					 struct drm_property *property,
					 uint64_t *value);
extern int drm_framebuffer_init(struct drm_device *dev,
				struct drm_framebuffer *fb,
				const struct drm_framebuffer_funcs *funcs);
extern struct drm_framebuffer *drm_framebuffer_lookup(struct drm_device *dev,
						      uint32_t id);
extern void drm_framebuffer_unreference(struct drm_framebuffer *fb);
extern void drm_framebuffer_reference(struct drm_framebuffer *fb);
extern void drm_framebuffer_remove(struct drm_framebuffer *fb);
extern void drm_framebuffer_cleanup(struct drm_framebuffer *fb);
extern void drm_framebuffer_unregister_private(struct drm_framebuffer *fb);

extern void drm_object_attach_property(struct drm_mode_object *obj,
				       struct drm_property *property,
				       uint64_t init_val);
extern struct drm_property *drm_property_create(struct drm_device *dev, int flags,
						const char *name, int num_values);
extern struct drm_property *drm_property_create_enum(struct drm_device *dev, int flags,
					 const char *name,
					 const struct drm_prop_enum_list *props,
					 int num_values);
struct drm_property *drm_property_create_bitmask(struct drm_device *dev,
					 int flags, const char *name,
					 const struct drm_prop_enum_list *props,
					 int num_props,
					 uint64_t supported_bits);
struct drm_property *drm_property_create_range(struct drm_device *dev, int flags,
					 const char *name,
					 uint64_t min, uint64_t max);
struct drm_property *drm_property_create_signed_range(struct drm_device *dev,
					 int flags, const char *name,
					 int64_t min, int64_t max);
struct drm_property *drm_property_create_object(struct drm_device *dev,
					 int flags, const char *name, uint32_t type);
struct drm_property *drm_property_create_bool(struct drm_device *dev, int flags,
					 const char *name);
struct drm_property_blob *drm_property_create_blob(struct drm_device *dev,
                                                   size_t length,
                                                   const void *data);
struct drm_property_blob *drm_property_lookup_blob(struct drm_device *dev,
                                                   uint32_t id);
struct drm_property_blob *drm_property_reference_blob(struct drm_property_blob *blob);
void drm_property_unreference_blob(struct drm_property_blob *blob);
extern void drm_property_destroy(struct drm_device *dev, struct drm_property *property);
extern int drm_property_add_enum(struct drm_property *property, int index,
				 uint64_t value, const char *name);
extern int drm_mode_create_dvi_i_properties(struct drm_device *dev);
extern int drm_mode_create_tv_properties(struct drm_device *dev,
					 unsigned int num_modes,
					 const char * const modes[]);
extern int drm_mode_create_scaling_mode_property(struct drm_device *dev);
extern int drm_mode_create_aspect_ratio_property(struct drm_device *dev);
extern int drm_mode_create_dirty_info_property(struct drm_device *dev);
extern int drm_mode_create_suggested_offset_properties(struct drm_device *dev);
extern bool drm_property_change_valid_get(struct drm_property *property,
					 uint64_t value, struct drm_mode_object **ref);
extern void drm_property_change_valid_put(struct drm_property *property,
		struct drm_mode_object *ref);

extern int drm_mode_connector_attach_encoder(struct drm_connector *connector,
					     struct drm_encoder *encoder);
extern int drm_mode_crtc_set_gamma_size(struct drm_crtc *crtc,
					 int gamma_size);
extern struct drm_mode_object *drm_mode_object_find(struct drm_device *dev,
		uint32_t id, uint32_t type);

/* IOCTLs */
extern int drm_mode_getresources(struct drm_device *dev,
				 void *data, struct drm_file *file_priv);
extern int drm_mode_getplane_res(struct drm_device *dev, void *data,
				   struct drm_file *file_priv);
extern int drm_mode_getcrtc(struct drm_device *dev,
			    void *data, struct drm_file *file_priv);
extern int drm_mode_getconnector(struct drm_device *dev,
			      void *data, struct drm_file *file_priv);
extern int drm_mode_set_config_internal(struct drm_mode_set *set);
extern int drm_mode_setcrtc(struct drm_device *dev,
			    void *data, struct drm_file *file_priv);
extern int drm_mode_getplane(struct drm_device *dev,
			       void *data, struct drm_file *file_priv);
extern int drm_mode_setplane(struct drm_device *dev,
			       void *data, struct drm_file *file_priv);
extern int drm_mode_cursor_ioctl(struct drm_device *dev,
				void *data, struct drm_file *file_priv);
extern int drm_mode_cursor2_ioctl(struct drm_device *dev,
				void *data, struct drm_file *file_priv);
extern int drm_mode_addfb(struct drm_device *dev,
			  void *data, struct drm_file *file_priv);
extern int drm_mode_addfb2(struct drm_device *dev,
			   void *data, struct drm_file *file_priv);
extern uint32_t drm_mode_legacy_fb_format(uint32_t bpp, uint32_t depth);
extern int drm_mode_rmfb(struct drm_device *dev,
			 void *data, struct drm_file *file_priv);
extern int drm_mode_getfb(struct drm_device *dev,
			  void *data, struct drm_file *file_priv);
extern int drm_mode_dirtyfb_ioctl(struct drm_device *dev,
				  void *data, struct drm_file *file_priv);

extern int drm_mode_getproperty_ioctl(struct drm_device *dev,
				      void *data, struct drm_file *file_priv);
extern int drm_mode_getblob_ioctl(struct drm_device *dev,
				  void *data, struct drm_file *file_priv);
extern int drm_mode_createblob_ioctl(struct drm_device *dev,
				     void *data, struct drm_file *file_priv);
extern int drm_mode_destroyblob_ioctl(struct drm_device *dev,
				      void *data, struct drm_file *file_priv);
extern int drm_mode_connector_property_set_ioctl(struct drm_device *dev,
					      void *data, struct drm_file *file_priv);
extern int drm_mode_getencoder(struct drm_device *dev,
			       void *data, struct drm_file *file_priv);
extern int drm_mode_gamma_get_ioctl(struct drm_device *dev,
				    void *data, struct drm_file *file_priv);
extern int drm_mode_gamma_set_ioctl(struct drm_device *dev,
				    void *data, struct drm_file *file_priv);
extern u8 drm_match_cea_mode(const struct drm_display_mode *to_match);
extern enum hdmi_picture_aspect drm_get_cea_aspect_ratio(const u8 video_code);
extern bool drm_detect_hdmi_monitor(struct edid *edid);
extern bool drm_detect_monitor_audio(struct edid *edid);
extern bool drm_rgb_quant_range_selectable(struct edid *edid);
extern int drm_mode_page_flip_ioctl(struct drm_device *dev,
				    void *data, struct drm_file *file_priv);
extern int drm_add_modes_noedid(struct drm_connector *connector,
				int hdisplay, int vdisplay);
extern void drm_set_preferred_mode(struct drm_connector *connector,
				   int hpref, int vpref);

extern int drm_edid_header_is_valid(const u8 *raw_edid);
extern bool drm_edid_block_valid(u8 *raw_edid, int block, bool print_bad_edid,
				 bool *edid_corrupt);
extern bool drm_edid_is_valid(struct edid *edid);

extern struct drm_tile_group *drm_mode_create_tile_group(struct drm_device *dev,
							 char topology[8]);
extern struct drm_tile_group *drm_mode_get_tile_group(struct drm_device *dev,
					       char topology[8]);
extern void drm_mode_put_tile_group(struct drm_device *dev,
				   struct drm_tile_group *tg);
struct drm_display_mode *drm_mode_find_dmt(struct drm_device *dev,
					   int hsize, int vsize, int fresh,
					   bool rb);

extern int drm_mode_create_dumb_ioctl(struct drm_device *dev,
				      void *data, struct drm_file *file_priv);
extern int drm_mode_mmap_dumb_ioctl(struct drm_device *dev,
				    void *data, struct drm_file *file_priv);
extern int drm_mode_destroy_dumb_ioctl(struct drm_device *dev,
				      void *data, struct drm_file *file_priv);
extern int drm_mode_obj_get_properties_ioctl(struct drm_device *dev, void *data,
					     struct drm_file *file_priv);
extern int drm_mode_obj_set_property_ioctl(struct drm_device *dev, void *data,
					   struct drm_file *file_priv);
extern int drm_mode_plane_set_obj_prop(struct drm_plane *plane,
				       struct drm_property *property,
				       uint64_t value);
extern int drm_mode_atomic_ioctl(struct drm_device *dev,
				 void *data, struct drm_file *file_priv);

extern void drm_fb_get_bpp_depth(uint32_t format, unsigned int *depth,
				 int *bpp);
extern int drm_format_num_planes(uint32_t format);
extern int drm_format_plane_cpp(uint32_t format, int plane);
extern int drm_format_horz_chroma_subsampling(uint32_t format);
extern int drm_format_vert_chroma_subsampling(uint32_t format);
extern const char *drm_get_format_name(uint32_t format);
extern struct drm_property *drm_mode_create_rotation_property(struct drm_device *dev,
							      unsigned int supported_rotations);
extern unsigned int drm_rotation_simplify(unsigned int rotation,
					  unsigned int supported_rotations);

/* Helpers */

static inline struct drm_plane *drm_plane_find(struct drm_device *dev,
		uint32_t id)
{
	struct drm_mode_object *mo;
	mo = drm_mode_object_find(dev, id, DRM_MODE_OBJECT_PLANE);
	return mo ? obj_to_plane(mo) : NULL;
}

static inline struct drm_crtc *drm_crtc_find(struct drm_device *dev,
	uint32_t id)
{
	struct drm_mode_object *mo;
	mo = drm_mode_object_find(dev, id, DRM_MODE_OBJECT_CRTC);
	return mo ? obj_to_crtc(mo) : NULL;
}

static inline struct drm_encoder *drm_encoder_find(struct drm_device *dev,
	uint32_t id)
{
	struct drm_mode_object *mo;
	mo = drm_mode_object_find(dev, id, DRM_MODE_OBJECT_ENCODER);
	return mo ? obj_to_encoder(mo) : NULL;
}

static inline struct drm_connector *drm_connector_find(struct drm_device *dev,
		uint32_t id)
{
	struct drm_mode_object *mo;
	mo = drm_mode_object_find(dev, id, DRM_MODE_OBJECT_CONNECTOR);
	return mo ? obj_to_connector(mo) : NULL;
}

static inline struct drm_property *drm_property_find(struct drm_device *dev,
		uint32_t id)
{
	struct drm_mode_object *mo;
	mo = drm_mode_object_find(dev, id, DRM_MODE_OBJECT_PROPERTY);
	return mo ? obj_to_property(mo) : NULL;
}

/* Plane list iterator for legacy (overlay only) planes. */
#define drm_for_each_legacy_plane(plane, dev) \
	list_for_each_entry(plane, &(dev)->mode_config.plane_list, head) \
		for_each_if (plane->type == DRM_PLANE_TYPE_OVERLAY)

#define drm_for_each_plane(plane, dev) \
	list_for_each_entry(plane, &(dev)->mode_config.plane_list, head)

#define drm_for_each_crtc(crtc, dev) \
	list_for_each_entry(crtc, &(dev)->mode_config.crtc_list, head)

static inline void
assert_drm_connector_list_read_locked(struct drm_mode_config *mode_config)
{
	/*
	 * The connector hotadd/remove code currently grabs both locks when
	 * updating lists. Hence readers need only hold either of them to be
	 * safe and the check amounts to
	 *
	 * WARN_ON(not_holding(A) && not_holding(B)).
	 */
	WARN_ON(!mutex_is_locked(&mode_config->mutex) &&
		!drm_modeset_is_locked(&mode_config->connection_mutex));
}

#define drm_for_each_connector(connector, dev) \
	for (assert_drm_connector_list_read_locked(&(dev)->mode_config),	\
	     connector = list_first_entry(&(dev)->mode_config.connector_list,	\
					  struct drm_connector, head);		\
	     &connector->head != (&(dev)->mode_config.connector_list);		\
	     connector = list_next_entry(connector, head))

#define drm_for_each_encoder(encoder, dev) \
	list_for_each_entry(encoder, &(dev)->mode_config.encoder_list, head)

#define drm_for_each_fb(fb, dev) \
	for (WARN_ON(!mutex_is_locked(&(dev)->mode_config.fb_lock)),		\
	     fb = list_first_entry(&(dev)->mode_config.fb_list,	\
					  struct drm_framebuffer, head);	\
	     &fb->head != (&(dev)->mode_config.fb_list);			\
	     fb = list_next_entry(fb, head))

#endif /* __DRM_CRTC_H__ */<|MERGE_RESOLUTION|>--- conflicted
+++ resolved
@@ -1755,8 +1755,6 @@
 	struct drm_framebuffer *(*fb_create)(struct drm_device *dev,
 					     struct drm_file *file_priv,
 					     const struct drm_mode_fb_cmd2 *mode_cmd);
-<<<<<<< HEAD
-=======
 
 	/**
 	 * @output_poll_changed:
@@ -1773,7 +1771,6 @@
 	 * Except that there's no vtable for device-level helper callbacks
 	 * there's no reason this is a core function.
 	 */
->>>>>>> e9c5e740
 	void (*output_poll_changed)(struct drm_device *dev);
 
 	/**
