--- conflicted
+++ resolved
@@ -141,12 +141,9 @@
 	__u32	response_length;
 	struct	mlx5_ib_tso_caps tso_caps;
 	struct	mlx5_ib_rss_caps rss_caps;
-<<<<<<< HEAD
 	struct	mlx5_packet_pacing_caps packet_pacing_caps;
-=======
 	__u32	mlx5_ib_support_multi_pkt_send_wqes;
 	__u32	reserved;
->>>>>>> 709d090c
 };
 
 struct mlx5_ib_create_cq {
