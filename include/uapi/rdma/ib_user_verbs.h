--- conflicted
+++ resolved
@@ -224,7 +224,6 @@
 	__u32 reserved;
 };
 
-<<<<<<< HEAD
 struct ib_uverbs_rss_caps {
 	/* Corresponding bit will be set if qp type from
 	 * 'enum ib_qp_type' is supported, e.g.
@@ -234,7 +233,7 @@
 	__u32 max_rwq_indirection_tables;
 	__u32 max_rwq_indirection_table_size;
 	__u32 reserved;
-=======
+};
 
 enum ibv_tm_cap_flags {
 	/* The HW supports messages without tag
@@ -266,7 +265,6 @@
 	__u32 app_context_size;
 	__u32 max_match_list;
 	__u32 capability_flags;
->>>>>>> 76458d8e
 };
 
 struct ib_uverbs_ex_query_device_resp {
@@ -277,13 +275,9 @@
 	__u64 timestamp_mask;
 	__u64 hca_core_clock; /* in KHZ */
 	__u64 device_cap_flags_ex;
-<<<<<<< HEAD
 	struct ib_uverbs_rss_caps rss_caps;
 	__u32  max_wq_type_rq;
-	__u32 reserved;
-=======
 	struct ib_uverbs_tm_caps xrq_caps;
->>>>>>> 76458d8e
 };
 
 struct ib_uverbs_query_port {
