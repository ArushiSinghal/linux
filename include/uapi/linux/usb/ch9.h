/*
 * This file holds USB constants and structures that are needed for
 * USB device APIs.  These are used by the USB device model, which is
 * defined in chapter 9 of the USB 2.0 specification and in the
 * Wireless USB 1.0 (spread around).  Linux has several APIs in C that
 * need these:
 *
 * - the master/host side Linux-USB kernel driver API;
 * - the "usbfs" user space API; and
 * - the Linux "gadget" slave/device/peripheral side driver API.
 *
 * USB 2.0 adds an additional "On The Go" (OTG) mode, which lets systems
 * act either as a USB master/host or as a USB slave/device.  That means
 * the master and slave side APIs benefit from working well together.
 *
 * There's also "Wireless USB", using low power short range radios for
 * peripheral interconnection but otherwise building on the USB framework.
 *
 * Note all descriptors are declared '__attribute__((packed))' so that:
 *
 * [a] they never get padded, either internally (USB spec writers
 *     probably handled that) or externally;
 *
 * [b] so that accessing bigger-than-a-bytes fields will never
 *     generate bus errors on any platform, even when the location of
 *     its descriptor inside a bundle isn't "naturally aligned", and
 *
 * [c] for consistency, removing all doubt even when it appears to
 *     someone that the two other points are non-issues for that
 *     particular descriptor type.
 */

#ifndef _UAPI__LINUX_USB_CH9_H
#define _UAPI__LINUX_USB_CH9_H

#include <linux/types.h>	/* __u8 etc */
#include <asm/byteorder.h>	/* le16_to_cpu */

/*-------------------------------------------------------------------------*/

/* CONTROL REQUEST SUPPORT */

/*
 * USB directions
 *
 * This bit flag is used in endpoint descriptors' bEndpointAddress field.
 * It's also one of three fields in control requests bRequestType.
 */
#define USB_DIR_OUT			0		/* to device */
#define USB_DIR_IN			0x80		/* to host */

/*
 * USB types, the second of three bRequestType fields
 */
#define USB_TYPE_MASK			(0x03 << 5)
#define USB_TYPE_STANDARD		(0x00 << 5)
#define USB_TYPE_CLASS			(0x01 << 5)
#define USB_TYPE_VENDOR			(0x02 << 5)
#define USB_TYPE_RESERVED		(0x03 << 5)

/*
 * USB recipients, the third of three bRequestType fields
 */
#define USB_RECIP_MASK			0x1f
#define USB_RECIP_DEVICE		0x00
#define USB_RECIP_INTERFACE		0x01
#define USB_RECIP_ENDPOINT		0x02
#define USB_RECIP_OTHER			0x03
/* From Wireless USB 1.0 */
#define USB_RECIP_PORT			0x04
#define USB_RECIP_RPIPE		0x05

/*
 * Standard requests, for the bRequest field of a SETUP packet.
 *
 * These are qualified by the bRequestType field, so that for example
 * TYPE_CLASS or TYPE_VENDOR specific feature flags could be retrieved
 * by a GET_STATUS request.
 */
#define USB_REQ_GET_STATUS		0x00
#define USB_REQ_CLEAR_FEATURE		0x01
#define USB_REQ_SET_FEATURE		0x03
#define USB_REQ_SET_ADDRESS		0x05
#define USB_REQ_GET_DESCRIPTOR		0x06
#define USB_REQ_SET_DESCRIPTOR		0x07
#define USB_REQ_GET_CONFIGURATION	0x08
#define USB_REQ_SET_CONFIGURATION	0x09
#define USB_REQ_GET_INTERFACE		0x0A
#define USB_REQ_SET_INTERFACE		0x0B
#define USB_REQ_SYNCH_FRAME		0x0C
#define USB_REQ_SET_SEL			0x30
#define USB_REQ_SET_ISOCH_DELAY		0x31

#define USB_REQ_SET_ENCRYPTION		0x0D	/* Wireless USB */
#define USB_REQ_GET_ENCRYPTION		0x0E
#define USB_REQ_RPIPE_ABORT		0x0E
#define USB_REQ_SET_HANDSHAKE		0x0F
#define USB_REQ_RPIPE_RESET		0x0F
#define USB_REQ_GET_HANDSHAKE		0x10
#define USB_REQ_SET_CONNECTION		0x11
#define USB_REQ_SET_SECURITY_DATA	0x12
#define USB_REQ_GET_SECURITY_DATA	0x13
#define USB_REQ_SET_WUSB_DATA		0x14
#define USB_REQ_LOOPBACK_DATA_WRITE	0x15
#define USB_REQ_LOOPBACK_DATA_READ	0x16
#define USB_REQ_SET_INTERFACE_DS	0x17

/* The Link Power Management (LPM) ECN defines USB_REQ_TEST_AND_SET command,
 * used by hubs to put ports into a new L1 suspend state, except that it
 * forgot to define its number ...
 */

/*
 * USB feature flags are written using USB_REQ_{CLEAR,SET}_FEATURE, and
 * are read as a bit array returned by USB_REQ_GET_STATUS.  (So there
 * are at most sixteen features of each type.)  Hubs may also support a
 * new USB_REQ_TEST_AND_SET_FEATURE to put ports into L1 suspend.
 */
#define USB_DEVICE_SELF_POWERED		0	/* (read only) */
#define USB_DEVICE_REMOTE_WAKEUP	1	/* dev may initiate wakeup */
#define USB_DEVICE_TEST_MODE		2	/* (wired high speed only) */
#define USB_DEVICE_BATTERY		2	/* (wireless) */
#define USB_DEVICE_B_HNP_ENABLE		3	/* (otg) dev may initiate HNP */
#define USB_DEVICE_WUSB_DEVICE		3	/* (wireless)*/
#define USB_DEVICE_A_HNP_SUPPORT	4	/* (otg) RH port supports HNP */
#define USB_DEVICE_A_ALT_HNP_SUPPORT	5	/* (otg) other RH port does */
#define USB_DEVICE_DEBUG_MODE		6	/* (special devices only) */

/*
 * Test Mode Selectors
 * See USB 2.0 spec Table 9-7
 */
#define	TEST_J		1
#define	TEST_K		2
#define	TEST_SE0_NAK	3
#define	TEST_PACKET	4
#define	TEST_FORCE_EN	5

/*
 * New Feature Selectors as added by USB 3.0
 * See USB 3.0 spec Table 9-7
 */
#define USB_DEVICE_U1_ENABLE	48	/* dev may initiate U1 transition */
#define USB_DEVICE_U2_ENABLE	49	/* dev may initiate U2 transition */
#define USB_DEVICE_LTM_ENABLE	50	/* dev may send LTM */
#define USB_INTRF_FUNC_SUSPEND	0	/* function suspend */

#define USB_INTR_FUNC_SUSPEND_OPT_MASK	0xFF00
/*
 * Suspend Options, Table 9-8 USB 3.0 spec
 */
#define USB_INTRF_FUNC_SUSPEND_LP	(1 << (8 + 0))
#define USB_INTRF_FUNC_SUSPEND_RW	(1 << (8 + 1))

/*
 * Interface status, Figure 9-5 USB 3.0 spec
 */
#define USB_INTRF_STAT_FUNC_RW_CAP     1
#define USB_INTRF_STAT_FUNC_RW         2

#define USB_ENDPOINT_HALT		0	/* IN/OUT will STALL */

/* Bit array elements as returned by the USB_REQ_GET_STATUS request. */
#define USB_DEV_STAT_U1_ENABLED		2	/* transition into U1 state */
#define USB_DEV_STAT_U2_ENABLED		3	/* transition into U2 state */
#define USB_DEV_STAT_LTM_ENABLED	4	/* Latency tolerance messages */

/**
 * struct usb_ctrlrequest - SETUP data for a USB device control request
 * @bRequestType: matches the USB bmRequestType field
 * @bRequest: matches the USB bRequest field
 * @wValue: matches the USB wValue field (le16 byte order)
 * @wIndex: matches the USB wIndex field (le16 byte order)
 * @wLength: matches the USB wLength field (le16 byte order)
 *
 * This structure is used to send control requests to a USB device.  It matches
 * the different fields of the USB 2.0 Spec section 9.3, table 9-2.  See the
 * USB spec for a fuller description of the different fields, and what they are
 * used for.
 *
 * Note that the driver for any interface can issue control requests.
 * For most devices, interfaces don't coordinate with each other, so
 * such requests may be made at any time.
 */
struct usb_ctrlrequest {
	__u8 bRequestType;
	__u8 bRequest;
	__le16 wValue;
	__le16 wIndex;
	__le16 wLength;
} __attribute__ ((packed));

/*-------------------------------------------------------------------------*/

/*
 * STANDARD DESCRIPTORS ... as returned by GET_DESCRIPTOR, or
 * (rarely) accepted by SET_DESCRIPTOR.
 *
 * Note that all multi-byte values here are encoded in little endian
 * byte order "on the wire".  Within the kernel and when exposed
 * through the Linux-USB APIs, they are not converted to cpu byte
 * order; it is the responsibility of the client code to do this.
 * The single exception is when device and configuration descriptors (but
 * not other descriptors) are read from usbfs (i.e. /proc/bus/usb/BBB/DDD);
 * in this case the fields are converted to host endianness by the kernel.
 */

/*
 * Descriptor types ... USB 2.0 spec table 9.5
 */
#define USB_DT_DEVICE			0x01
#define USB_DT_CONFIG			0x02
#define USB_DT_STRING			0x03
#define USB_DT_INTERFACE		0x04
#define USB_DT_ENDPOINT			0x05
#define USB_DT_DEVICE_QUALIFIER		0x06
#define USB_DT_OTHER_SPEED_CONFIG	0x07
#define USB_DT_INTERFACE_POWER		0x08
/* these are from a minor usb 2.0 revision (ECN) */
#define USB_DT_OTG			0x09
#define USB_DT_DEBUG			0x0a
#define USB_DT_INTERFACE_ASSOCIATION	0x0b
/* these are from the Wireless USB spec */
#define USB_DT_SECURITY			0x0c
#define USB_DT_KEY			0x0d
#define USB_DT_ENCRYPTION_TYPE		0x0e
#define USB_DT_BOS			0x0f
#define USB_DT_DEVICE_CAPABILITY	0x10
#define USB_DT_WIRELESS_ENDPOINT_COMP	0x11
#define USB_DT_WIRE_ADAPTER		0x21
#define USB_DT_RPIPE			0x22
#define USB_DT_CS_RADIO_CONTROL		0x23
/* From the T10 UAS specification */
#define USB_DT_PIPE_USAGE		0x24
/* From the USB 3.0 spec */
#define	USB_DT_SS_ENDPOINT_COMP		0x30
/* From the USB 3.1 spec */
#define	USB_DT_SSP_ISOC_ENDPOINT_COMP	0x31

/* Conventional codes for class-specific descriptors.  The convention is
 * defined in the USB "Common Class" Spec (3.11).  Individual class specs
 * are authoritative for their usage, not the "common class" writeup.
 */
#define USB_DT_CS_DEVICE		(USB_TYPE_CLASS | USB_DT_DEVICE)
#define USB_DT_CS_CONFIG		(USB_TYPE_CLASS | USB_DT_CONFIG)
#define USB_DT_CS_STRING		(USB_TYPE_CLASS | USB_DT_STRING)
#define USB_DT_CS_INTERFACE		(USB_TYPE_CLASS | USB_DT_INTERFACE)
#define USB_DT_CS_ENDPOINT		(USB_TYPE_CLASS | USB_DT_ENDPOINT)

/* All standard descriptors have these 2 fields at the beginning */
struct usb_descriptor_header {
	__u8  bLength;
	__u8  bDescriptorType;
} __attribute__ ((packed));


/*-------------------------------------------------------------------------*/

/* USB_DT_DEVICE: Device descriptor */
struct usb_device_descriptor {
	__u8  bLength;
	__u8  bDescriptorType;

	__le16 bcdUSB;
	__u8  bDeviceClass;
	__u8  bDeviceSubClass;
	__u8  bDeviceProtocol;
	__u8  bMaxPacketSize0;
	__le16 idVendor;
	__le16 idProduct;
	__le16 bcdDevice;
	__u8  iManufacturer;
	__u8  iProduct;
	__u8  iSerialNumber;
	__u8  bNumConfigurations;
} __attribute__ ((packed));

#define USB_DT_DEVICE_SIZE		18


/*
 * Device and/or Interface Class codes
 * as found in bDeviceClass or bInterfaceClass
 * and defined by www.usb.org documents
 */
#define USB_CLASS_PER_INTERFACE		0	/* for DeviceClass */
#define USB_CLASS_AUDIO			1
#define USB_CLASS_COMM			2
#define USB_CLASS_HID			3
#define USB_CLASS_PHYSICAL		5
#define USB_CLASS_STILL_IMAGE		6
#define USB_CLASS_PRINTER		7
#define USB_CLASS_MASS_STORAGE		8
#define USB_CLASS_HUB			9
#define USB_CLASS_CDC_DATA		0x0a
#define USB_CLASS_CSCID			0x0b	/* chip+ smart card */
#define USB_CLASS_CONTENT_SEC		0x0d	/* content security */
#define USB_CLASS_VIDEO			0x0e
#define USB_CLASS_WIRELESS_CONTROLLER	0xe0
#define USB_CLASS_MISC			0xef
#define USB_CLASS_APP_SPEC		0xfe
#define USB_CLASS_VENDOR_SPEC		0xff

#define USB_SUBCLASS_VENDOR_SPEC	0xff

/*-------------------------------------------------------------------------*/

/* USB_DT_CONFIG: Configuration descriptor information.
 *
 * USB_DT_OTHER_SPEED_CONFIG is the same descriptor, except that the
 * descriptor type is different.  Highspeed-capable devices can look
 * different depending on what speed they're currently running.  Only
 * devices with a USB_DT_DEVICE_QUALIFIER have any OTHER_SPEED_CONFIG
 * descriptors.
 */
struct usb_config_descriptor {
	__u8  bLength;
	__u8  bDescriptorType;

	__le16 wTotalLength;
	__u8  bNumInterfaces;
	__u8  bConfigurationValue;
	__u8  iConfiguration;
	__u8  bmAttributes;
	__u8  bMaxPower;
} __attribute__ ((packed));

#define USB_DT_CONFIG_SIZE		9

/* from config descriptor bmAttributes */
#define USB_CONFIG_ATT_ONE		(1 << 7)	/* must be set */
#define USB_CONFIG_ATT_SELFPOWER	(1 << 6)	/* self powered */
#define USB_CONFIG_ATT_WAKEUP		(1 << 5)	/* can wakeup */
#define USB_CONFIG_ATT_BATTERY		(1 << 4)	/* battery powered */

/*-------------------------------------------------------------------------*/

/* USB_DT_STRING: String descriptor */
struct usb_string_descriptor {
	__u8  bLength;
	__u8  bDescriptorType;

	__le16 wData[1];		/* UTF-16LE encoded */
} __attribute__ ((packed));

/* note that "string" zero is special, it holds language codes that
 * the device supports, not Unicode characters.
 */

/*-------------------------------------------------------------------------*/

/* USB_DT_INTERFACE: Interface descriptor */
struct usb_interface_descriptor {
	__u8  bLength;
	__u8  bDescriptorType;

	__u8  bInterfaceNumber;
	__u8  bAlternateSetting;
	__u8  bNumEndpoints;
	__u8  bInterfaceClass;
	__u8  bInterfaceSubClass;
	__u8  bInterfaceProtocol;
	__u8  iInterface;
} __attribute__ ((packed));

#define USB_DT_INTERFACE_SIZE		9

/*-------------------------------------------------------------------------*/

/* USB_DT_ENDPOINT: Endpoint descriptor */
struct usb_endpoint_descriptor {
	__u8  bLength;
	__u8  bDescriptorType;

	__u8  bEndpointAddress;
	__u8  bmAttributes;
	__le16 wMaxPacketSize;
	__u8  bInterval;

	/* NOTE:  these two are _only_ in audio endpoints. */
	/* use USB_DT_ENDPOINT*_SIZE in bLength, not sizeof. */
	__u8  bRefresh;
	__u8  bSynchAddress;
} __attribute__ ((packed));

#define USB_DT_ENDPOINT_SIZE		7
#define USB_DT_ENDPOINT_AUDIO_SIZE	9	/* Audio extension */


/*
 * Endpoints
 */
#define USB_ENDPOINT_NUMBER_MASK	0x0f	/* in bEndpointAddress */
#define USB_ENDPOINT_DIR_MASK		0x80

#define USB_ENDPOINT_XFERTYPE_MASK	0x03	/* in bmAttributes */
#define USB_ENDPOINT_XFER_CONTROL	0
#define USB_ENDPOINT_XFER_ISOC		1
#define USB_ENDPOINT_XFER_BULK		2
#define USB_ENDPOINT_XFER_INT		3
#define USB_ENDPOINT_MAX_ADJUSTABLE	0x80

/* The USB 3.0 spec redefines bits 5:4 of bmAttributes as interrupt ep type. */
#define USB_ENDPOINT_INTRTYPE		0x30
#define USB_ENDPOINT_INTR_PERIODIC	(0 << 4)
#define USB_ENDPOINT_INTR_NOTIFICATION	(1 << 4)

#define USB_ENDPOINT_SYNCTYPE		0x0c
#define USB_ENDPOINT_SYNC_NONE		(0 << 2)
#define USB_ENDPOINT_SYNC_ASYNC		(1 << 2)
#define USB_ENDPOINT_SYNC_ADAPTIVE	(2 << 2)
#define USB_ENDPOINT_SYNC_SYNC		(3 << 2)

#define USB_ENDPOINT_USAGE_MASK		0x30
#define USB_ENDPOINT_USAGE_DATA		0x00
#define USB_ENDPOINT_USAGE_FEEDBACK	0x10
#define USB_ENDPOINT_USAGE_IMPLICIT_FB	0x20	/* Implicit feedback Data endpoint */

/*-------------------------------------------------------------------------*/

/**
 * usb_endpoint_num - get the endpoint's number
 * @epd: endpoint to be checked
 *
 * Returns @epd's number: 0 to 15.
 */
static inline int usb_endpoint_num(const struct usb_endpoint_descriptor *epd)
{
	return epd->bEndpointAddress & USB_ENDPOINT_NUMBER_MASK;
}

/**
 * usb_endpoint_type - get the endpoint's transfer type
 * @epd: endpoint to be checked
 *
 * Returns one of USB_ENDPOINT_XFER_{CONTROL, ISOC, BULK, INT} according
 * to @epd's transfer type.
 */
static inline int usb_endpoint_type(const struct usb_endpoint_descriptor *epd)
{
	return epd->bmAttributes & USB_ENDPOINT_XFERTYPE_MASK;
}

/**
 * usb_endpoint_dir_in - check if the endpoint has IN direction
 * @epd: endpoint to be checked
 *
 * Returns true if the endpoint is of type IN, otherwise it returns false.
 */
static inline int usb_endpoint_dir_in(const struct usb_endpoint_descriptor *epd)
{
	return ((epd->bEndpointAddress & USB_ENDPOINT_DIR_MASK) == USB_DIR_IN);
}

/**
 * usb_endpoint_dir_out - check if the endpoint has OUT direction
 * @epd: endpoint to be checked
 *
 * Returns true if the endpoint is of type OUT, otherwise it returns false.
 */
static inline int usb_endpoint_dir_out(
				const struct usb_endpoint_descriptor *epd)
{
	return ((epd->bEndpointAddress & USB_ENDPOINT_DIR_MASK) == USB_DIR_OUT);
}

/**
 * usb_endpoint_xfer_bulk - check if the endpoint has bulk transfer type
 * @epd: endpoint to be checked
 *
 * Returns true if the endpoint is of type bulk, otherwise it returns false.
 */
static inline int usb_endpoint_xfer_bulk(
				const struct usb_endpoint_descriptor *epd)
{
	return ((epd->bmAttributes & USB_ENDPOINT_XFERTYPE_MASK) ==
		USB_ENDPOINT_XFER_BULK);
}

/**
 * usb_endpoint_xfer_control - check if the endpoint has control transfer type
 * @epd: endpoint to be checked
 *
 * Returns true if the endpoint is of type control, otherwise it returns false.
 */
static inline int usb_endpoint_xfer_control(
				const struct usb_endpoint_descriptor *epd)
{
	return ((epd->bmAttributes & USB_ENDPOINT_XFERTYPE_MASK) ==
		USB_ENDPOINT_XFER_CONTROL);
}

/**
 * usb_endpoint_xfer_int - check if the endpoint has interrupt transfer type
 * @epd: endpoint to be checked
 *
 * Returns true if the endpoint is of type interrupt, otherwise it returns
 * false.
 */
static inline int usb_endpoint_xfer_int(
				const struct usb_endpoint_descriptor *epd)
{
	return ((epd->bmAttributes & USB_ENDPOINT_XFERTYPE_MASK) ==
		USB_ENDPOINT_XFER_INT);
}

/**
 * usb_endpoint_xfer_isoc - check if the endpoint has isochronous transfer type
 * @epd: endpoint to be checked
 *
 * Returns true if the endpoint is of type isochronous, otherwise it returns
 * false.
 */
static inline int usb_endpoint_xfer_isoc(
				const struct usb_endpoint_descriptor *epd)
{
	return ((epd->bmAttributes & USB_ENDPOINT_XFERTYPE_MASK) ==
		USB_ENDPOINT_XFER_ISOC);
}

/**
 * usb_endpoint_is_bulk_in - check if the endpoint is bulk IN
 * @epd: endpoint to be checked
 *
 * Returns true if the endpoint has bulk transfer type and IN direction,
 * otherwise it returns false.
 */
static inline int usb_endpoint_is_bulk_in(
				const struct usb_endpoint_descriptor *epd)
{
	return usb_endpoint_xfer_bulk(epd) && usb_endpoint_dir_in(epd);
}

/**
 * usb_endpoint_is_bulk_out - check if the endpoint is bulk OUT
 * @epd: endpoint to be checked
 *
 * Returns true if the endpoint has bulk transfer type and OUT direction,
 * otherwise it returns false.
 */
static inline int usb_endpoint_is_bulk_out(
				const struct usb_endpoint_descriptor *epd)
{
	return usb_endpoint_xfer_bulk(epd) && usb_endpoint_dir_out(epd);
}

/**
 * usb_endpoint_is_int_in - check if the endpoint is interrupt IN
 * @epd: endpoint to be checked
 *
 * Returns true if the endpoint has interrupt transfer type and IN direction,
 * otherwise it returns false.
 */
static inline int usb_endpoint_is_int_in(
				const struct usb_endpoint_descriptor *epd)
{
	return usb_endpoint_xfer_int(epd) && usb_endpoint_dir_in(epd);
}

/**
 * usb_endpoint_is_int_out - check if the endpoint is interrupt OUT
 * @epd: endpoint to be checked
 *
 * Returns true if the endpoint has interrupt transfer type and OUT direction,
 * otherwise it returns false.
 */
static inline int usb_endpoint_is_int_out(
				const struct usb_endpoint_descriptor *epd)
{
	return usb_endpoint_xfer_int(epd) && usb_endpoint_dir_out(epd);
}

/**
 * usb_endpoint_is_isoc_in - check if the endpoint is isochronous IN
 * @epd: endpoint to be checked
 *
 * Returns true if the endpoint has isochronous transfer type and IN direction,
 * otherwise it returns false.
 */
static inline int usb_endpoint_is_isoc_in(
				const struct usb_endpoint_descriptor *epd)
{
	return usb_endpoint_xfer_isoc(epd) && usb_endpoint_dir_in(epd);
}

/**
 * usb_endpoint_is_isoc_out - check if the endpoint is isochronous OUT
 * @epd: endpoint to be checked
 *
 * Returns true if the endpoint has isochronous transfer type and OUT direction,
 * otherwise it returns false.
 */
static inline int usb_endpoint_is_isoc_out(
				const struct usb_endpoint_descriptor *epd)
{
	return usb_endpoint_xfer_isoc(epd) && usb_endpoint_dir_out(epd);
}

/**
 * usb_endpoint_maxp - get endpoint's max packet size
 * @epd: endpoint to be checked
 *
 * Returns @epd's max packet
 */
static inline int usb_endpoint_maxp(const struct usb_endpoint_descriptor *epd)
{
	return __le16_to_cpu(epd->wMaxPacketSize);
}

static inline int usb_endpoint_interrupt_type(
		const struct usb_endpoint_descriptor *epd)
{
	return epd->bmAttributes & USB_ENDPOINT_INTRTYPE;
}

/*-------------------------------------------------------------------------*/

/* USB_DT_SSP_ISOC_ENDPOINT_COMP: SuperSpeedPlus Isochronous Endpoint Companion
 * descriptor
 */
struct usb_ssp_isoc_ep_comp_descriptor {
	__u8  bLength;
	__u8  bDescriptorType;
	__le16 wReseved;
	__le32 dwBytesPerInterval;
} __attribute__ ((packed));

#define USB_DT_SSP_ISOC_EP_COMP_SIZE		8

/*-------------------------------------------------------------------------*/

/* USB_DT_SS_ENDPOINT_COMP: SuperSpeed Endpoint Companion descriptor */
struct usb_ss_ep_comp_descriptor {
	__u8  bLength;
	__u8  bDescriptorType;

	__u8  bMaxBurst;
	__u8  bmAttributes;
	__le16 wBytesPerInterval;
} __attribute__ ((packed));

#define USB_DT_SS_EP_COMP_SIZE		6

/* Bits 4:0 of bmAttributes if this is a bulk endpoint */
static inline int
usb_ss_max_streams(const struct usb_ss_ep_comp_descriptor *comp)
{
	int		max_streams;

	if (!comp)
		return 0;

	max_streams = comp->bmAttributes & 0x1f;

	if (!max_streams)
		return 0;

	max_streams = 1 << max_streams;

	return max_streams;
}

/* Bits 1:0 of bmAttributes if this is an isoc endpoint */
#define USB_SS_MULT(p)			(1 + ((p) & 0x3))
/* Bit 7 of bmAttributes if a SSP isoc endpoint companion descriptor exists */
#define USB_SS_SSP_ISOC_COMP(p)		((p) & (1 << 7))

/*-------------------------------------------------------------------------*/

/* USB_DT_DEVICE_QUALIFIER: Device Qualifier descriptor */
struct usb_qualifier_descriptor {
	__u8  bLength;
	__u8  bDescriptorType;

	__le16 bcdUSB;
	__u8  bDeviceClass;
	__u8  bDeviceSubClass;
	__u8  bDeviceProtocol;
	__u8  bMaxPacketSize0;
	__u8  bNumConfigurations;
	__u8  bRESERVED;
} __attribute__ ((packed));


/*-------------------------------------------------------------------------*/

/* USB_DT_OTG (from OTG 1.0a supplement) */
struct usb_otg_descriptor {
	__u8  bLength;
	__u8  bDescriptorType;

	__u8  bmAttributes;	/* support for HNP, SRP, etc */
} __attribute__ ((packed));

/* USB_DT_OTG (from OTG 2.0 supplement) */
struct usb_otg20_descriptor {
	__u8  bLength;
	__u8  bDescriptorType;

	__u8  bmAttributes;	/* support for HNP, SRP and ADP, etc */
	__le16 bcdOTG;		/* OTG and EH supplement release number
				 * in binary-coded decimal(i.e. 2.0 is 0200H)
				 */
} __attribute__ ((packed));

/* from usb_otg_descriptor.bmAttributes */
#define USB_OTG_SRP		(1 << 0)
#define USB_OTG_HNP		(1 << 1)	/* swap host/device roles */
#define USB_OTG_ADP		(1 << 2)	/* support ADP */

#define OTG_STS_SELECTOR	0xF000		/* OTG status selector */
/*-------------------------------------------------------------------------*/

/* USB_DT_DEBUG:  for special highspeed devices, replacing serial console */
struct usb_debug_descriptor {
	__u8  bLength;
	__u8  bDescriptorType;

	/* bulk endpoints with 8 byte maxpacket */
	__u8  bDebugInEndpoint;
	__u8  bDebugOutEndpoint;
} __attribute__((packed));

/*-------------------------------------------------------------------------*/

/* USB_DT_INTERFACE_ASSOCIATION: groups interfaces */
struct usb_interface_assoc_descriptor {
	__u8  bLength;
	__u8  bDescriptorType;

	__u8  bFirstInterface;
	__u8  bInterfaceCount;
	__u8  bFunctionClass;
	__u8  bFunctionSubClass;
	__u8  bFunctionProtocol;
	__u8  iFunction;
} __attribute__ ((packed));


/*-------------------------------------------------------------------------*/

/* USB_DT_SECURITY:  group of wireless security descriptors, including
 * encryption types available for setting up a CC/association.
 */
struct usb_security_descriptor {
	__u8  bLength;
	__u8  bDescriptorType;

	__le16 wTotalLength;
	__u8  bNumEncryptionTypes;
} __attribute__((packed));

/*-------------------------------------------------------------------------*/

/* USB_DT_KEY:  used with {GET,SET}_SECURITY_DATA; only public keys
 * may be retrieved.
 */
struct usb_key_descriptor {
	__u8  bLength;
	__u8  bDescriptorType;

	__u8  tTKID[3];
	__u8  bReserved;
	__u8  bKeyData[0];
} __attribute__((packed));

/*-------------------------------------------------------------------------*/

/* USB_DT_ENCRYPTION_TYPE:  bundled in DT_SECURITY groups */
struct usb_encryption_descriptor {
	__u8  bLength;
	__u8  bDescriptorType;

	__u8  bEncryptionType;
#define	USB_ENC_TYPE_UNSECURE		0
#define	USB_ENC_TYPE_WIRED		1	/* non-wireless mode */
#define	USB_ENC_TYPE_CCM_1		2	/* aes128/cbc session */
#define	USB_ENC_TYPE_RSA_1		3	/* rsa3072/sha1 auth */
	__u8  bEncryptionValue;		/* use in SET_ENCRYPTION */
	__u8  bAuthKeyIndex;
} __attribute__((packed));


/*-------------------------------------------------------------------------*/

/* USB_DT_BOS:  group of device-level capabilities */
struct usb_bos_descriptor {
	__u8  bLength;
	__u8  bDescriptorType;

	__le16 wTotalLength;
	__u8  bNumDeviceCaps;
} __attribute__((packed));

#define USB_DT_BOS_SIZE		5
/*-------------------------------------------------------------------------*/

/* USB_DT_DEVICE_CAPABILITY:  grouped with BOS */
struct usb_dev_cap_header {
	__u8  bLength;
	__u8  bDescriptorType;
	__u8  bDevCapabilityType;
} __attribute__((packed));

#define	USB_CAP_TYPE_WIRELESS_USB	1

struct usb_wireless_cap_descriptor {	/* Ultra Wide Band */
	__u8  bLength;
	__u8  bDescriptorType;
	__u8  bDevCapabilityType;

	__u8  bmAttributes;
#define	USB_WIRELESS_P2P_DRD		(1 << 1)
#define	USB_WIRELESS_BEACON_MASK	(3 << 2)
#define	USB_WIRELESS_BEACON_SELF	(1 << 2)
#define	USB_WIRELESS_BEACON_DIRECTED	(2 << 2)
#define	USB_WIRELESS_BEACON_NONE	(3 << 2)
	__le16 wPHYRates;	/* bit rates, Mbps */
#define	USB_WIRELESS_PHY_53		(1 << 0)	/* always set */
#define	USB_WIRELESS_PHY_80		(1 << 1)
#define	USB_WIRELESS_PHY_107		(1 << 2)	/* always set */
#define	USB_WIRELESS_PHY_160		(1 << 3)
#define	USB_WIRELESS_PHY_200		(1 << 4)	/* always set */
#define	USB_WIRELESS_PHY_320		(1 << 5)
#define	USB_WIRELESS_PHY_400		(1 << 6)
#define	USB_WIRELESS_PHY_480		(1 << 7)
	__u8  bmTFITXPowerInfo;	/* TFI power levels */
	__u8  bmFFITXPowerInfo;	/* FFI power levels */
	__le16 bmBandGroup;
	__u8  bReserved;
} __attribute__((packed));

/* USB 2.0 Extension descriptor */
#define	USB_CAP_TYPE_EXT		2

struct usb_ext_cap_descriptor {		/* Link Power Management */
	__u8  bLength;
	__u8  bDescriptorType;
	__u8  bDevCapabilityType;
	__le32 bmAttributes;
#define USB_LPM_SUPPORT			(1 << 1)	/* supports LPM */
#define USB_BESL_SUPPORT		(1 << 2)	/* supports BESL */
#define USB_BESL_BASELINE_VALID		(1 << 3)	/* Baseline BESL valid*/
#define USB_BESL_DEEP_VALID		(1 << 4)	/* Deep BESL valid */
#define USB_GET_BESL_BASELINE(p)	(((p) & (0xf << 8)) >> 8)
#define USB_GET_BESL_DEEP(p)		(((p) & (0xf << 12)) >> 12)
} __attribute__((packed));

#define USB_DT_USB_EXT_CAP_SIZE	7

/*
 * SuperSpeed USB Capability descriptor: Defines the set of SuperSpeed USB
 * specific device level capabilities
 */
#define		USB_SS_CAP_TYPE		3
struct usb_ss_cap_descriptor {		/* Link Power Management */
	__u8  bLength;
	__u8  bDescriptorType;
	__u8  bDevCapabilityType;
	__u8  bmAttributes;
#define USB_LTM_SUPPORT			(1 << 1) /* supports LTM */
	__le16 wSpeedSupported;
#define USB_LOW_SPEED_OPERATION		(1)	 /* Low speed operation */
#define USB_FULL_SPEED_OPERATION	(1 << 1) /* Full speed operation */
#define USB_HIGH_SPEED_OPERATION	(1 << 2) /* High speed operation */
#define USB_5GBPS_OPERATION		(1 << 3) /* Operation at 5Gbps */
	__u8  bFunctionalitySupport;
	__u8  bU1devExitLat;
	__le16 bU2DevExitLat;
} __attribute__((packed));

#define USB_DT_USB_SS_CAP_SIZE	10

/*
 * Container ID Capability descriptor: Defines the instance unique ID used to
 * identify the instance across all operating modes
 */
#define	CONTAINER_ID_TYPE	4
struct usb_ss_container_id_descriptor {
	__u8  bLength;
	__u8  bDescriptorType;
	__u8  bDevCapabilityType;
	__u8  bReserved;
	__u8  ContainerID[16]; /* 128-bit number */
} __attribute__((packed));

#define USB_DT_USB_SS_CONTN_ID_SIZE	20

/*
 * SuperSpeed Plus USB Capability descriptor: Defines the set of
 * SuperSpeed Plus USB specific device level capabilities
 */
#define	USB_SSP_CAP_TYPE	0xa
struct usb_ssp_cap_descriptor {
	__u8  bLength;
	__u8  bDescriptorType;
	__u8  bDevCapabilityType;
	__u8  bReserved;
	__le32 bmAttributes;
#define USB_SSP_SUBLINK_SPEED_ATTRIBS	(0x1f << 0) /* sublink speed entries */
#define USB_SSP_SUBLINK_SPEED_IDS	(0xf << 5)  /* speed ID entries */
	__u16  wFunctionalitySupport;
#define USB_SSP_MIN_SUBLINK_SPEED_ATTRIBUTE_ID	(0xf)
#define USB_SSP_MIN_RX_LANE_COUNT		(0xf << 8)
#define USB_SSP_MIN_TX_LANE_COUNT		(0xf << 12)
	__le16 wReserved;
	__le32 bmSublinkSpeedAttr[1]; /* list of sublink speed attrib entries */
#define USB_SSP_SUBLINK_SPEED_SSID	(0xf)		/* sublink speed ID */
#define USB_SSP_SUBLINK_SPEED_LSE	(0x3 << 4)	/* Lanespeed exponent */
#define USB_SSP_SUBLINK_SPEED_ST	(0x3 << 6)	/* Sublink type */
#define USB_SSP_SUBLINK_SPEED_RSVD	(0x3f << 8)	/* Reserved */
#define USB_SSP_SUBLINK_SPEED_LP	(0x3 << 14)	/* Link protocol */
#define USB_SSP_SUBLINK_SPEED_LSM	(0xff << 16)	/* Lanespeed mantissa */
} __attribute__((packed));

/*
 * Precision time measurement capability descriptor: advertised by devices and
 * hubs that support PTM
 */
#define	USB_PTM_CAP_TYPE	0xb
struct usb_ptm_cap_descriptor {
	__u8  bLength;
	__u8  bDescriptorType;
	__u8  bDevCapabilityType;
} __attribute__((packed));
<<<<<<< HEAD
=======

/*
 * The size of the descriptor for the Sublink Speed Attribute Count
 * (SSAC) specified in bmAttributes[4:0].
 */
#define USB_DT_USB_SSP_CAP_SIZE(ssac)	(16 + ssac * 4)
>>>>>>> 4082ae2f

/*-------------------------------------------------------------------------*/

/* USB_DT_WIRELESS_ENDPOINT_COMP:  companion descriptor associated with
 * each endpoint descriptor for a wireless device
 */
struct usb_wireless_ep_comp_descriptor {
	__u8  bLength;
	__u8  bDescriptorType;

	__u8  bMaxBurst;
	__u8  bMaxSequence;
	__le16 wMaxStreamDelay;
	__le16 wOverTheAirPacketSize;
	__u8  bOverTheAirInterval;
	__u8  bmCompAttributes;
#define USB_ENDPOINT_SWITCH_MASK	0x03	/* in bmCompAttributes */
#define USB_ENDPOINT_SWITCH_NO		0
#define USB_ENDPOINT_SWITCH_SWITCH	1
#define USB_ENDPOINT_SWITCH_SCALE	2
} __attribute__((packed));

/*-------------------------------------------------------------------------*/

/* USB_REQ_SET_HANDSHAKE is a four-way handshake used between a wireless
 * host and a device for connection set up, mutual authentication, and
 * exchanging short lived session keys.  The handshake depends on a CC.
 */
struct usb_handshake {
	__u8 bMessageNumber;
	__u8 bStatus;
	__u8 tTKID[3];
	__u8 bReserved;
	__u8 CDID[16];
	__u8 nonce[16];
	__u8 MIC[8];
} __attribute__((packed));

/*-------------------------------------------------------------------------*/

/* USB_REQ_SET_CONNECTION modifies or revokes a connection context (CC).
 * A CC may also be set up using non-wireless secure channels (including
 * wired USB!), and some devices may support CCs with multiple hosts.
 */
struct usb_connection_context {
	__u8 CHID[16];		/* persistent host id */
	__u8 CDID[16];		/* device id (unique w/in host context) */
	__u8 CK[16];		/* connection key */
} __attribute__((packed));

/*-------------------------------------------------------------------------*/

/* USB 2.0 defines three speeds, here's how Linux identifies them */

enum usb_device_speed {
	USB_SPEED_UNKNOWN = 0,			/* enumerating */
	USB_SPEED_LOW, USB_SPEED_FULL,		/* usb 1.1 */
	USB_SPEED_HIGH,				/* usb 2.0 */
	USB_SPEED_WIRELESS,			/* wireless (usb 2.5) */
	USB_SPEED_SUPER,			/* usb 3.0 */
	USB_SPEED_SUPER_PLUS,			/* usb 3.1 */
};


enum usb_device_state {
	/* NOTATTACHED isn't in the USB spec, and this state acts
	 * the same as ATTACHED ... but it's clearer this way.
	 */
	USB_STATE_NOTATTACHED = 0,

	/* chapter 9 and authentication (wireless) device states */
	USB_STATE_ATTACHED,
	USB_STATE_POWERED,			/* wired */
	USB_STATE_RECONNECTING,			/* auth */
	USB_STATE_UNAUTHENTICATED,		/* auth */
	USB_STATE_DEFAULT,			/* limited function */
	USB_STATE_ADDRESS,
	USB_STATE_CONFIGURED,			/* most functions */

	USB_STATE_SUSPENDED

	/* NOTE:  there are actually four different SUSPENDED
	 * states, returning to POWERED, DEFAULT, ADDRESS, or
	 * CONFIGURED respectively when SOF tokens flow again.
	 * At this level there's no difference between L1 and L2
	 * suspend states.  (L2 being original USB 1.1 suspend.)
	 */
};

enum usb3_link_state {
	USB3_LPM_U0 = 0,
	USB3_LPM_U1,
	USB3_LPM_U2,
	USB3_LPM_U3
};

/*
 * A U1 timeout of 0x0 means the parent hub will reject any transitions to U1.
 * 0xff means the parent hub will accept transitions to U1, but will not
 * initiate a transition.
 *
 * A U1 timeout of 0x1 to 0x7F also causes the hub to initiate a transition to
 * U1 after that many microseconds.  Timeouts of 0x80 to 0xFE are reserved
 * values.
 *
 * A U2 timeout of 0x0 means the parent hub will reject any transitions to U2.
 * 0xff means the parent hub will accept transitions to U2, but will not
 * initiate a transition.
 *
 * A U2 timeout of 0x1 to 0xFE also causes the hub to initiate a transition to
 * U2 after N*256 microseconds.  Therefore a U2 timeout value of 0x1 means a U2
 * idle timer of 256 microseconds, 0x2 means 512 microseconds, 0xFE means
 * 65.024ms.
 */
#define USB3_LPM_DISABLED		0x0
#define USB3_LPM_U1_MAX_TIMEOUT		0x7F
#define USB3_LPM_U2_MAX_TIMEOUT		0xFE
#define USB3_LPM_DEVICE_INITIATED	0xFF

struct usb_set_sel_req {
	__u8	u1_sel;
	__u8	u1_pel;
	__le16	u2_sel;
	__le16	u2_pel;
} __attribute__ ((packed));

/*
 * The Set System Exit Latency control transfer provides one byte each for
 * U1 SEL and U1 PEL, so the max exit latency is 0xFF.  U2 SEL and U2 PEL each
 * are two bytes long.
 */
#define USB3_LPM_MAX_U1_SEL_PEL		0xFF
#define USB3_LPM_MAX_U2_SEL_PEL		0xFFFF

/*-------------------------------------------------------------------------*/

/*
 * As per USB compliance update, a device that is actively drawing
 * more than 100mA from USB must report itself as bus-powered in
 * the GetStatus(DEVICE) call.
 * http://compliance.usb.org/index.asp?UpdateFile=Electrical&Format=Standard#34
 */
#define USB_SELF_POWER_VBUS_MAX_DRAW		100

#endif /* _UAPI__LINUX_USB_CH9_H */<|MERGE_RESOLUTION|>--- conflicted
+++ resolved
@@ -923,15 +923,12 @@
 	__u8  bDescriptorType;
 	__u8  bDevCapabilityType;
 } __attribute__((packed));
-<<<<<<< HEAD
-=======
 
 /*
  * The size of the descriptor for the Sublink Speed Attribute Count
  * (SSAC) specified in bmAttributes[4:0].
  */
 #define USB_DT_USB_SSP_CAP_SIZE(ssac)	(16 + ssac * 4)
->>>>>>> 4082ae2f
 
 /*-------------------------------------------------------------------------*/
 
