--- conflicted
+++ resolved
@@ -346,13 +346,10 @@
 /* BPF_FUNC_skb_set_tunnel_key flags. */
 #define BPF_F_ZERO_CSUM_TX		(1ULL << 1)
 #define BPF_F_DONT_FRAGMENT		(1ULL << 2)
-<<<<<<< HEAD
-=======
 
 /* BPF_FUNC_perf_event_output flags. */
 #define BPF_F_INDEX_MASK		0xffffffffULL
 #define BPF_F_CURRENT_CPU		BPF_F_INDEX_MASK
->>>>>>> ed596a4a
 
 /* user accessible mirror of in-kernel sk_buff.
  * new fields can only be added to the end of this structure
