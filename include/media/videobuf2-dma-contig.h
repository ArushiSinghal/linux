/*
 * videobuf2-dma-contig.h - DMA contig memory allocator for videobuf2
 *
 * Copyright (C) 2010 Samsung Electronics
 *
 * Author: Pawel Osciak <pawel@osciak.com>
 *
 * This program is free software; you can redistribute it and/or modify
 * it under the terms of the GNU General Public License as published by
 * the Free Software Foundation.
 */

#ifndef _MEDIA_VIDEOBUF2_DMA_CONTIG_H
#define _MEDIA_VIDEOBUF2_DMA_CONTIG_H

#include <media/videobuf2-v4l2.h>
#include <linux/dma-mapping.h>

struct dma_attrs;

static inline dma_addr_t
vb2_dma_contig_plane_dma_addr(struct vb2_buffer *vb, unsigned int plane_no)
{
	dma_addr_t *addr = vb2_plane_cookie(vb, plane_no);

	return *addr;
}

<<<<<<< HEAD
void *vb2_dma_contig_init_ctx_attrs(struct device *dev,
				    struct dma_attrs *attrs);

static inline void *vb2_dma_contig_init_ctx(struct device *dev)
{
	return vb2_dma_contig_init_ctx_attrs(dev, NULL);
}

void vb2_dma_contig_cleanup_ctx(void *alloc_ctx);
=======
>>>>>>> bcbadf9d
int vb2_dma_contig_set_max_seg_size(struct device *dev, unsigned int size);
void vb2_dma_contig_clear_max_seg_size(struct device *dev);

extern const struct vb2_mem_ops vb2_dma_contig_memops;

#endif<|MERGE_RESOLUTION|>--- conflicted
+++ resolved
@@ -26,18 +26,6 @@
 	return *addr;
 }
 
-<<<<<<< HEAD
-void *vb2_dma_contig_init_ctx_attrs(struct device *dev,
-				    struct dma_attrs *attrs);
-
-static inline void *vb2_dma_contig_init_ctx(struct device *dev)
-{
-	return vb2_dma_contig_init_ctx_attrs(dev, NULL);
-}
-
-void vb2_dma_contig_cleanup_ctx(void *alloc_ctx);
-=======
->>>>>>> bcbadf9d
 int vb2_dma_contig_set_max_seg_size(struct device *dev, unsigned int size);
 void vb2_dma_contig_clear_max_seg_size(struct device *dev);
 
