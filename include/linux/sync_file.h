/*
 * include/linux/sync_file.h
 *
 * Copyright (C) 2012 Google, Inc.
 *
 * This program is distributed in the hope that it will be useful,
 * but WITHOUT ANY WARRANTY; without even the implied warranty of
 * MERCHANTABILITY or FITNESS FOR A PARTICULAR PURPOSE.  See the
 * GNU General Public License for more details.
 *
 */

#ifndef _LINUX_SYNC_FILE_H
#define _LINUX_SYNC_FILE_H

#include <linux/types.h>
#include <linux/kref.h>
#include <linux/ktime.h>
#include <linux/list.h>
#include <linux/spinlock.h>
<<<<<<< HEAD
#include <linux/fence.h>
#include <linux/fence-array.h>
=======
#include <linux/dma-fence.h>
#include <linux/dma-fence-array.h>
>>>>>>> 0d5320fc

/**
 * struct sync_file - sync file to export to the userspace
 * @file:		file representing this fence
 * @kref:		reference count on fence.
 * @name:		name of sync_file.  Useful for debugging
 * @sync_file_list:	membership in global file list
 * @wq:			wait queue for fence signaling
 * @fence:		fence with the fences in the sync_file
 * @cb:			fence callback information
 */
struct sync_file {
	struct file		*file;
	struct kref		kref;
	char			name[32];
#ifdef CONFIG_DEBUG_FS
	struct list_head	sync_file_list;
#endif

	wait_queue_head_t	wq;

<<<<<<< HEAD
	struct fence		*fence;
	struct fence_cb cb;
};

#define POLL_ENABLED FENCE_FLAG_USER_BITS

struct sync_file *sync_file_create(struct fence *fence);
struct fence *sync_file_get_fence(int fd);
=======
	struct dma_fence	*fence;
	struct dma_fence_cb cb;
};

#define POLL_ENABLED DMA_FENCE_FLAG_USER_BITS

struct sync_file *sync_file_create(struct dma_fence *fence);
struct dma_fence *sync_file_get_fence(int fd);
>>>>>>> 0d5320fc

#endif /* _LINUX_SYNC_H */<|MERGE_RESOLUTION|>--- conflicted
+++ resolved
@@ -18,13 +18,8 @@
 #include <linux/ktime.h>
 #include <linux/list.h>
 #include <linux/spinlock.h>
-<<<<<<< HEAD
-#include <linux/fence.h>
-#include <linux/fence-array.h>
-=======
 #include <linux/dma-fence.h>
 #include <linux/dma-fence-array.h>
->>>>>>> 0d5320fc
 
 /**
  * struct sync_file - sync file to export to the userspace
@@ -46,16 +41,6 @@
 
 	wait_queue_head_t	wq;
 
-<<<<<<< HEAD
-	struct fence		*fence;
-	struct fence_cb cb;
-};
-
-#define POLL_ENABLED FENCE_FLAG_USER_BITS
-
-struct sync_file *sync_file_create(struct fence *fence);
-struct fence *sync_file_get_fence(int fd);
-=======
 	struct dma_fence	*fence;
 	struct dma_fence_cb cb;
 };
@@ -64,6 +49,5 @@
 
 struct sync_file *sync_file_create(struct dma_fence *fence);
 struct dma_fence *sync_file_get_fence(int fd);
->>>>>>> 0d5320fc
 
 #endif /* _LINUX_SYNC_H */