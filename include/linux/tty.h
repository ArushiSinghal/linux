#ifndef _LINUX_TTY_H
#define _LINUX_TTY_H

#include <linux/fs.h>
#include <linux/major.h>
#include <linux/termios.h>
#include <linux/workqueue.h>
#include <linux/tty_driver.h>
#include <linux/tty_ldisc.h>
#include <linux/mutex.h>
#include <linux/tty_flags.h>
#include <uapi/linux/tty.h>
#include <linux/rwsem.h>
#include <linux/llist.h>


/*
 * Lock subclasses for tty locks
 *
 * TTY_LOCK_NORMAL is for normal ttys and master ptys.
 * TTY_LOCK_SLAVE is for slave ptys only.
 *
 * Lock subclasses are necessary for handling nested locking with pty pairs.
 * tty locks which use nested locking:
 *
 * legacy_mutex - Nested tty locks are necessary for releasing pty pairs.
 *		  The stable lock order is master pty first, then slave pty.
 * termios_rwsem - The stable lock order is tty_buffer lock->termios_rwsem.
 *		   Subclassing this lock enables the slave pty to hold its
 *		   termios_rwsem when claiming the master tty_buffer lock.
 * tty_buffer lock - slave ptys can claim nested buffer lock when handling
 *		     signal chars. The stable lock order is slave pty, then
 *		     master.
 */

enum {
	TTY_LOCK_NORMAL = 0,
	TTY_LOCK_SLAVE,
};

/*
 * (Note: the *_driver.minor_start values 1, 64, 128, 192 are
 * hardcoded at present.)
 */
#define NR_UNIX98_PTY_DEFAULT	4096      /* Default maximum for Unix98 ptys */
#define NR_UNIX98_PTY_RESERVE	1024	  /* Default reserve for main devpts */
#define NR_UNIX98_PTY_MAX	(1 << MINORBITS) /* Absolute limit */

/*
 * This character is the same as _POSIX_VDISABLE: it cannot be used as
 * a c_cc[] character, but indicates that a particular special character
 * isn't in use (eg VINTR has no character etc)
 */
#define __DISABLED_CHAR '\0'

struct tty_buffer {
	union {
		struct tty_buffer *next;
		struct llist_node free;
	};
	int used;
	int size;
	int commit;
	int read;
	int flags;
	/* Data points here */
	unsigned long data[0];
};

/* Values for .flags field of tty_buffer */
#define TTYB_NORMAL	1	/* buffer has no flags buffer */

static inline unsigned char *char_buf_ptr(struct tty_buffer *b, int ofs)
{
	return ((unsigned char *)b->data) + ofs;
}

static inline char *flag_buf_ptr(struct tty_buffer *b, int ofs)
{
	return (char *)char_buf_ptr(b, ofs) + b->size;
}

struct tty_bufhead {
	struct tty_buffer *head;	/* Queue head */
	struct work_struct work;
	struct mutex	   lock;
	atomic_t	   priority;
	struct tty_buffer sentinel;
	struct llist_head free;		/* Free queue head */
	atomic_t	   mem_used;    /* In-use buffers excluding free list */
	int		   mem_limit;
	struct tty_buffer *tail;	/* Active buffer */
};
/*
 * When a break, frame error, or parity error happens, these codes are
 * stuffed into the flags buffer.
 */
#define TTY_NORMAL	0
#define TTY_BREAK	1
#define TTY_FRAME	2
#define TTY_PARITY	3
#define TTY_OVERRUN	4

#define INTR_CHAR(tty) ((tty)->termios.c_cc[VINTR])
#define QUIT_CHAR(tty) ((tty)->termios.c_cc[VQUIT])
#define ERASE_CHAR(tty) ((tty)->termios.c_cc[VERASE])
#define KILL_CHAR(tty) ((tty)->termios.c_cc[VKILL])
#define EOF_CHAR(tty) ((tty)->termios.c_cc[VEOF])
#define TIME_CHAR(tty) ((tty)->termios.c_cc[VTIME])
#define MIN_CHAR(tty) ((tty)->termios.c_cc[VMIN])
#define SWTC_CHAR(tty) ((tty)->termios.c_cc[VSWTC])
#define START_CHAR(tty) ((tty)->termios.c_cc[VSTART])
#define STOP_CHAR(tty) ((tty)->termios.c_cc[VSTOP])
#define SUSP_CHAR(tty) ((tty)->termios.c_cc[VSUSP])
#define EOL_CHAR(tty) ((tty)->termios.c_cc[VEOL])
#define REPRINT_CHAR(tty) ((tty)->termios.c_cc[VREPRINT])
#define DISCARD_CHAR(tty) ((tty)->termios.c_cc[VDISCARD])
#define WERASE_CHAR(tty) ((tty)->termios.c_cc[VWERASE])
#define LNEXT_CHAR(tty)	((tty)->termios.c_cc[VLNEXT])
#define EOL2_CHAR(tty) ((tty)->termios.c_cc[VEOL2])

#define _I_FLAG(tty, f)	((tty)->termios.c_iflag & (f))
#define _O_FLAG(tty, f)	((tty)->termios.c_oflag & (f))
#define _C_FLAG(tty, f)	((tty)->termios.c_cflag & (f))
#define _L_FLAG(tty, f)	((tty)->termios.c_lflag & (f))

#define I_IGNBRK(tty)	_I_FLAG((tty), IGNBRK)
#define I_BRKINT(tty)	_I_FLAG((tty), BRKINT)
#define I_IGNPAR(tty)	_I_FLAG((tty), IGNPAR)
#define I_PARMRK(tty)	_I_FLAG((tty), PARMRK)
#define I_INPCK(tty)	_I_FLAG((tty), INPCK)
#define I_ISTRIP(tty)	_I_FLAG((tty), ISTRIP)
#define I_INLCR(tty)	_I_FLAG((tty), INLCR)
#define I_IGNCR(tty)	_I_FLAG((tty), IGNCR)
#define I_ICRNL(tty)	_I_FLAG((tty), ICRNL)
#define I_IUCLC(tty)	_I_FLAG((tty), IUCLC)
#define I_IXON(tty)	_I_FLAG((tty), IXON)
#define I_IXANY(tty)	_I_FLAG((tty), IXANY)
#define I_IXOFF(tty)	_I_FLAG((tty), IXOFF)
#define I_IMAXBEL(tty)	_I_FLAG((tty), IMAXBEL)
#define I_IUTF8(tty)	_I_FLAG((tty), IUTF8)

#define O_OPOST(tty)	_O_FLAG((tty), OPOST)
#define O_OLCUC(tty)	_O_FLAG((tty), OLCUC)
#define O_ONLCR(tty)	_O_FLAG((tty), ONLCR)
#define O_OCRNL(tty)	_O_FLAG((tty), OCRNL)
#define O_ONOCR(tty)	_O_FLAG((tty), ONOCR)
#define O_ONLRET(tty)	_O_FLAG((tty), ONLRET)
#define O_OFILL(tty)	_O_FLAG((tty), OFILL)
#define O_OFDEL(tty)	_O_FLAG((tty), OFDEL)
#define O_NLDLY(tty)	_O_FLAG((tty), NLDLY)
#define O_CRDLY(tty)	_O_FLAG((tty), CRDLY)
#define O_TABDLY(tty)	_O_FLAG((tty), TABDLY)
#define O_BSDLY(tty)	_O_FLAG((tty), BSDLY)
#define O_VTDLY(tty)	_O_FLAG((tty), VTDLY)
#define O_FFDLY(tty)	_O_FLAG((tty), FFDLY)

#define C_BAUD(tty)	_C_FLAG((tty), CBAUD)
#define C_CSIZE(tty)	_C_FLAG((tty), CSIZE)
#define C_CSTOPB(tty)	_C_FLAG((tty), CSTOPB)
#define C_CREAD(tty)	_C_FLAG((tty), CREAD)
#define C_PARENB(tty)	_C_FLAG((tty), PARENB)
#define C_PARODD(tty)	_C_FLAG((tty), PARODD)
#define C_HUPCL(tty)	_C_FLAG((tty), HUPCL)
#define C_CLOCAL(tty)	_C_FLAG((tty), CLOCAL)
#define C_CIBAUD(tty)	_C_FLAG((tty), CIBAUD)
#define C_CRTSCTS(tty)	_C_FLAG((tty), CRTSCTS)
#define C_CMSPAR(tty)	_C_FLAG((tty), CMSPAR)

#define L_ISIG(tty)	_L_FLAG((tty), ISIG)
#define L_ICANON(tty)	_L_FLAG((tty), ICANON)
#define L_XCASE(tty)	_L_FLAG((tty), XCASE)
#define L_ECHO(tty)	_L_FLAG((tty), ECHO)
#define L_ECHOE(tty)	_L_FLAG((tty), ECHOE)
#define L_ECHOK(tty)	_L_FLAG((tty), ECHOK)
#define L_ECHONL(tty)	_L_FLAG((tty), ECHONL)
#define L_NOFLSH(tty)	_L_FLAG((tty), NOFLSH)
#define L_TOSTOP(tty)	_L_FLAG((tty), TOSTOP)
#define L_ECHOCTL(tty)	_L_FLAG((tty), ECHOCTL)
#define L_ECHOPRT(tty)	_L_FLAG((tty), ECHOPRT)
#define L_ECHOKE(tty)	_L_FLAG((tty), ECHOKE)
#define L_FLUSHO(tty)	_L_FLAG((tty), FLUSHO)
#define L_PENDIN(tty)	_L_FLAG((tty), PENDIN)
#define L_IEXTEN(tty)	_L_FLAG((tty), IEXTEN)
#define L_EXTPROC(tty)	_L_FLAG((tty), EXTPROC)

struct device;
struct signal_struct;

/*
 * Port level information. Each device keeps its own port level information
 * so provide a common structure for those ports wanting to use common support
 * routines.
 *
 * The tty port has a different lifetime to the tty so must be kept apart.
 * In addition be careful as tty -> port mappings are valid for the life
 * of the tty object but in many cases port -> tty mappings are valid only
 * until a hangup so don't use the wrong path.
 */

struct tty_port;

struct tty_port_operations {
	/* Return 1 if the carrier is raised */
	int (*carrier_raised)(struct tty_port *port);
	/* Control the DTR line */
	void (*dtr_rts)(struct tty_port *port, int raise);
	/* Called when the last close completes or a hangup finishes
	   IFF the port was initialized. Do not use to free resources. Called
	   under the port mutex to serialize against activate/shutdowns */
	void (*shutdown)(struct tty_port *port);
	/* Called under the port mutex from tty_port_open, serialized using
	   the port mutex */
        /* FIXME: long term getting the tty argument *out* of this would be
           good for consoles */
	int (*activate)(struct tty_port *port, struct tty_struct *tty);
	/* Called on the final put of a port */
	void (*destruct)(struct tty_port *port);
};
	
struct tty_port {
	struct tty_bufhead	buf;		/* Locked internally */
	struct tty_struct	*tty;		/* Back pointer */
	struct tty_struct	*itty;		/* internal back ptr */
	const struct tty_port_operations *ops;	/* Port operations */
	spinlock_t		lock;		/* Lock protecting tty field */
	int			blocked_open;	/* Waiting to open */
	int			count;		/* Usage count */
	wait_queue_head_t	open_wait;	/* Open waiters */
	wait_queue_head_t	delta_msr_wait;	/* Modem status change */
	unsigned long		flags;		/* TTY flags ASY_*/
	unsigned char		console:1,	/* port is a console */
				low_latency:1;	/* optional: tune for latency */
	struct mutex		mutex;		/* Locking */
	struct mutex		buf_mutex;	/* Buffer alloc lock */
	unsigned char		*xmit_buf;	/* Optional buffer */
	unsigned int		close_delay;	/* Close port delay */
	unsigned int		closing_wait;	/* Delay for output */
	int			drain_delay;	/* Set to zero if no pure time
						   based drain is needed else
						   set to size of fifo */
	struct kref		kref;		/* Ref counter */
};

/*
 * Where all of the state associated with a tty is kept while the tty
 * is open.  Since the termios state should be kept even if the tty
 * has been closed --- for things like the baud rate, etc --- it is
 * not stored here, but rather a pointer to the real state is stored
 * here.  Possible the winsize structure should have the same
 * treatment, but (1) the default 80x24 is usually right and (2) it's
 * most often used by a windowing system, which will set the correct
 * size each time the window is created or resized anyway.
 * 						- TYT, 9/14/92
 */

struct tty_operations;

struct tty_struct {
	int	magic;
	struct kref kref;
	struct device *dev;
	struct tty_driver *driver;
	const struct tty_operations *ops;
	int index;

	/* Protects ldisc changes: Lock tty not pty */
	struct ld_semaphore ldisc_sem;
	struct tty_ldisc *ldisc;

	struct mutex atomic_write_lock;
	struct mutex legacy_mutex;
	struct mutex throttle_mutex;
	struct rw_semaphore termios_rwsem;
	struct mutex winsize_mutex;
	spinlock_t ctrl_lock;
	spinlock_t flow_lock;
	/* Termios values are protected by the termios rwsem */
	struct ktermios termios, termios_locked;
	struct termiox *termiox;	/* May be NULL for unsupported */
	char name[64];
	struct pid *pgrp;		/* Protected by ctrl lock */
	struct pid *session;
	unsigned long flags;
	int count;
	struct winsize winsize;		/* winsize_mutex */
	unsigned long stopped:1,	/* flow_lock */
		      flow_stopped:1,
		      unused:BITS_PER_LONG - 2;
	int hw_stopped;
	unsigned long ctrl_status:8,	/* ctrl_lock */
		      packet:1,
		      unused_ctrl:BITS_PER_LONG - 9;
	unsigned int receive_room;	/* Bytes free for queue */
	int flow_change;

	struct tty_struct *link;
	struct fasync_struct *fasync;
	int alt_speed;		/* For magic substitution of 38400 bps */
	wait_queue_head_t write_wait;
	wait_queue_head_t read_wait;
	struct work_struct hangup_work;
	void *disc_data;
	void *driver_data;
	spinlock_t files_lock;		/* protects tty_files list */
	struct list_head tty_files;

#define N_TTY_BUF_SIZE 4096

	int closing;
	unsigned char *write_buf;
	int write_cnt;
	/* If the tty has a pending do_SAK, queue it here - akpm */
	struct work_struct SAK_work;
	struct tty_port *port;
};

/* Each of a tty's open files has private_data pointing to tty_file_private */
struct tty_file_private {
	struct tty_struct *tty;
	struct file *file;
	struct list_head list;
};

/* tty magic number */
#define TTY_MAGIC		0x5401

/*
 * These bits are used in the flags field of the tty structure.
 *
 * So that interrupts won't be able to mess up the queues,
 * copy_to_cooked must be atomic with respect to itself, as must
 * tty->write.  Thus, you must use the inline functions set_bit() and
 * clear_bit() to make things atomic.
 */
#define TTY_THROTTLED 		0	/* Call unthrottle() at threshold min */
#define TTY_IO_ERROR 		1	/* Cause an I/O error (may be no ldisc too) */
#define TTY_OTHER_CLOSED 	2	/* Other side (if any) has closed */
#define TTY_EXCLUSIVE 		3	/* Exclusive open mode */
#define TTY_DO_WRITE_WAKEUP 	5	/* Call write_wakeup after queuing new */
#define TTY_OTHER_DONE		6	/* Closed pty has completed input processing */
#define TTY_LDISC_OPEN	 	11	/* Line discipline is open */
#define TTY_PTY_LOCK 		16	/* pty private */
#define TTY_NO_WRITE_SPLIT 	17	/* Preserve write boundaries to driver */
#define TTY_HUPPED 		18	/* Post driver->hangup() */
#define TTY_LDISC_HALTED	22	/* Line discipline is halted */

/* Values for tty->flow_change */
#define TTY_THROTTLE_SAFE 1
#define TTY_UNTHROTTLE_SAFE 2

static inline void __tty_set_flow_change(struct tty_struct *tty, int val)
{
	tty->flow_change = val;
}

static inline void tty_set_flow_change(struct tty_struct *tty, int val)
{
	tty->flow_change = val;
	smp_mb();
}

#ifdef CONFIG_TTY
extern void console_init(void);
extern void tty_kref_put(struct tty_struct *tty);
extern struct pid *tty_get_pgrp(struct tty_struct *tty);
extern void tty_vhangup_self(void);
extern void disassociate_ctty(int priv);
extern dev_t tty_devnum(struct tty_struct *tty);
extern void proc_clear_tty(struct task_struct *p);
extern struct tty_struct *get_current_tty(void);
/* tty_io.c */
extern int __init tty_init(void);
#else
static inline void console_init(void)
{ }
static inline void tty_kref_put(struct tty_struct *tty)
{ }
static inline struct pid *tty_get_pgrp(struct tty_struct *tty)
{ return NULL; }
static inline void tty_vhangup_self(void)
{ }
static inline void disassociate_ctty(int priv)
{ }
static inline dev_t tty_devnum(struct tty_struct *tty)
{ return 0; }
static inline void proc_clear_tty(struct task_struct *p)
{ }
static inline struct tty_struct *get_current_tty(void)
{ return NULL; }
/* tty_io.c */
static inline int __init tty_init(void)
{ return 0; }
#endif

extern struct ktermios tty_std_termios;

extern int vcs_init(void);

extern struct class *tty_class;

/**
 *	tty_kref_get		-	get a tty reference
 *	@tty: tty device
 *
 *	Return a new reference to a tty object. The caller must hold
 *	sufficient locks/counts to ensure that their existing reference cannot
 *	go away
 */

static inline struct tty_struct *tty_kref_get(struct tty_struct *tty)
{
	if (tty)
		kref_get(&tty->kref);
	return tty;
}

extern const char *tty_name(const struct tty_struct *tty);
extern const char *tty_driver_name(const struct tty_struct *tty);
extern void tty_wait_until_sent(struct tty_struct *tty, long timeout);
extern int __tty_check_change(struct tty_struct *tty, int sig);
extern int tty_check_change(struct tty_struct *tty);
extern void __stop_tty(struct tty_struct *tty);
extern void stop_tty(struct tty_struct *tty);
extern void __start_tty(struct tty_struct *tty);
extern void start_tty(struct tty_struct *tty);
extern int tty_register_driver(struct tty_driver *driver);
extern int tty_unregister_driver(struct tty_driver *driver);
extern struct device *tty_register_device(struct tty_driver *driver,
					  unsigned index, struct device *dev);
extern struct device *tty_register_device_attr(struct tty_driver *driver,
				unsigned index, struct device *device,
				void *drvdata,
				const struct attribute_group **attr_grp);
extern void tty_unregister_device(struct tty_driver *driver, unsigned index);
extern void tty_write_message(struct tty_struct *tty, char *msg);
extern int tty_send_xchar(struct tty_struct *tty, char ch);
extern int tty_put_char(struct tty_struct *tty, unsigned char c);
extern int tty_chars_in_buffer(struct tty_struct *tty);
extern int tty_write_room(struct tty_struct *tty);
extern void tty_driver_flush_buffer(struct tty_struct *tty);
extern void tty_throttle(struct tty_struct *tty);
extern void tty_unthrottle(struct tty_struct *tty);
extern int tty_throttle_safe(struct tty_struct *tty);
extern int tty_unthrottle_safe(struct tty_struct *tty);
extern int tty_do_resize(struct tty_struct *tty, struct winsize *ws);
extern int is_current_pgrp_orphaned(void);
extern void tty_hangup(struct tty_struct *tty);
extern void tty_vhangup(struct tty_struct *tty);
extern int tty_hung_up_p(struct file *filp);
extern void do_SAK(struct tty_struct *tty);
extern void __do_SAK(struct tty_struct *tty);
extern void no_tty(void);
extern void tty_buffer_free_all(struct tty_port *port);
extern void tty_buffer_flush(struct tty_struct *tty, struct tty_ldisc *ld);
extern void tty_buffer_init(struct tty_port *port);
extern void tty_buffer_set_lock_subclass(struct tty_port *port);
extern bool tty_buffer_restart_work(struct tty_port *port);
extern bool tty_buffer_cancel_work(struct tty_port *port);
extern speed_t tty_termios_baud_rate(struct ktermios *termios);
extern speed_t tty_termios_input_baud_rate(struct ktermios *termios);
extern void tty_termios_encode_baud_rate(struct ktermios *termios,
						speed_t ibaud, speed_t obaud);
extern void tty_encode_baud_rate(struct tty_struct *tty,
						speed_t ibaud, speed_t obaud);

/**
 *	tty_get_baud_rate	-	get tty bit rates
 *	@tty: tty to query
 *
 *	Returns the baud rate as an integer for this terminal. The
 *	termios lock must be held by the caller and the terminal bit
 *	flags may be updated.
 *
 *	Locking: none
 */
static inline speed_t tty_get_baud_rate(struct tty_struct *tty)
{
	return tty_termios_baud_rate(&tty->termios);
}

extern void tty_termios_copy_hw(struct ktermios *new, struct ktermios *old);
extern int tty_termios_hw_change(struct ktermios *a, struct ktermios *b);
extern int tty_set_termios(struct tty_struct *tty, struct ktermios *kt);

extern struct tty_ldisc *tty_ldisc_ref(struct tty_struct *);
extern void tty_ldisc_deref(struct tty_ldisc *);
extern struct tty_ldisc *tty_ldisc_ref_wait(struct tty_struct *);
extern void tty_ldisc_hangup(struct tty_struct *tty, bool reset);
extern int tty_ldisc_reinit(struct tty_struct *tty, int disc);
extern const struct file_operations tty_ldiscs_proc_fops;

extern void tty_wakeup(struct tty_struct *tty);
extern void tty_ldisc_flush(struct tty_struct *tty);

extern long tty_ioctl(struct file *file, unsigned int cmd, unsigned long arg);
extern int tty_mode_ioctl(struct tty_struct *tty, struct file *file,
			unsigned int cmd, unsigned long arg);
extern int tty_perform_flush(struct tty_struct *tty, unsigned long arg);
extern void tty_default_fops(struct file_operations *fops);
extern struct tty_struct *alloc_tty_struct(struct tty_driver *driver, int idx);
extern int tty_alloc_file(struct file *file);
extern void tty_add_file(struct tty_struct *tty, struct file *file);
extern void tty_free_file(struct file *file);
extern struct tty_struct *tty_init_dev(struct tty_driver *driver, int idx);
extern int tty_release(struct inode *inode, struct file *filp);
extern void tty_init_termios(struct tty_struct *tty);
extern int tty_standard_install(struct tty_driver *driver,
		struct tty_struct *tty);

extern struct mutex tty_mutex;

#define tty_is_writelocked(tty)  (mutex_is_locked(&tty->atomic_write_lock))

extern void tty_port_init(struct tty_port *port);
extern void tty_port_link_device(struct tty_port *port,
		struct tty_driver *driver, unsigned index);
extern struct device *tty_port_register_device(struct tty_port *port,
		struct tty_driver *driver, unsigned index,
		struct device *device);
extern struct device *tty_port_register_device_attr(struct tty_port *port,
		struct tty_driver *driver, unsigned index,
		struct device *device, void *drvdata,
		const struct attribute_group **attr_grp);
extern int tty_port_alloc_xmit_buf(struct tty_port *port);
extern void tty_port_free_xmit_buf(struct tty_port *port);
extern void tty_port_destroy(struct tty_port *port);
extern void tty_port_put(struct tty_port *port);

static inline struct tty_port *tty_port_get(struct tty_port *port)
{
	if (port && kref_get_unless_zero(&port->kref))
		return port;
	return NULL;
}

/* If the cts flow control is enabled, return true. */
static inline bool tty_port_cts_enabled(struct tty_port *port)
{
	return port->flags & ASYNC_CTS_FLOW;
}

extern struct tty_struct *tty_port_tty_get(struct tty_port *port);
extern void tty_port_tty_set(struct tty_port *port, struct tty_struct *tty);
extern int tty_port_carrier_raised(struct tty_port *port);
extern void tty_port_raise_dtr_rts(struct tty_port *port);
extern void tty_port_lower_dtr_rts(struct tty_port *port);
extern void tty_port_hangup(struct tty_port *port);
extern void tty_port_tty_hangup(struct tty_port *port, bool check_clocal);
extern void tty_port_tty_wakeup(struct tty_port *port);
extern int tty_port_block_til_ready(struct tty_port *port,
				struct tty_struct *tty, struct file *filp);
extern int tty_port_close_start(struct tty_port *port,
				struct tty_struct *tty, struct file *filp);
extern void tty_port_close_end(struct tty_port *port, struct tty_struct *tty);
extern void tty_port_close(struct tty_port *port,
				struct tty_struct *tty, struct file *filp);
extern int tty_port_install(struct tty_port *port, struct tty_driver *driver,
				struct tty_struct *tty);
extern int tty_port_open(struct tty_port *port,
				struct tty_struct *tty, struct file *filp);
static inline int tty_port_users(struct tty_port *port)
{
	return port->count + port->blocked_open;
}

extern int tty_register_ldisc(int disc, struct tty_ldisc_ops *new_ldisc);
extern int tty_unregister_ldisc(int disc);
extern int tty_set_ldisc(struct tty_struct *tty, int disc);
extern int tty_ldisc_setup(struct tty_struct *tty, struct tty_struct *o_tty);
extern void tty_ldisc_release(struct tty_struct *tty);
extern void tty_ldisc_init(struct tty_struct *tty);
extern void tty_ldisc_deinit(struct tty_struct *tty);
extern int tty_ldisc_receive_buf(struct tty_ldisc *ld, unsigned char *p,
				 char *f, int count);

/* n_tty.c */
extern void n_tty_inherit_ops(struct tty_ldisc_ops *ops);
extern void __init n_tty_init(void);

/* tty_audit.c */
#ifdef CONFIG_AUDIT
extern void tty_audit_add_data(struct tty_struct *tty, const void *data,
			       size_t size);
extern void tty_audit_exit(void);
extern void tty_audit_fork(struct signal_struct *sig);
extern void tty_audit_tiocsti(struct tty_struct *tty, char ch);
extern int tty_audit_push(void);
#else
static inline void tty_audit_add_data(struct tty_struct *tty, const void *data,
				      size_t size)
{
}
static inline void tty_audit_tiocsti(struct tty_struct *tty, char ch)
{
}
static inline void tty_audit_exit(void)
{
}
static inline void tty_audit_fork(struct signal_struct *sig)
{
}
static inline int tty_audit_push(void)
{
	return 0;
}
#endif

/* tty_ioctl.c */
extern int n_tty_ioctl_helper(struct tty_struct *tty, struct file *file,
		       unsigned int cmd, unsigned long arg);
extern long n_tty_compat_ioctl_helper(struct tty_struct *tty, struct file *file,
		       unsigned int cmd, unsigned long arg);

/* vt.c */

extern int vt_ioctl(struct tty_struct *tty,
		    unsigned int cmd, unsigned long arg);

extern long vt_compat_ioctl(struct tty_struct *tty,
		     unsigned int cmd, unsigned long arg);

/* tty_mutex.c */
/* functions for preparation of BKL removal */
<<<<<<< HEAD
extern void __lockfunc tty_lock(struct tty_struct *tty);
extern int  tty_lock_interruptible(struct tty_struct *tty);
extern void __lockfunc tty_unlock(struct tty_struct *tty);
extern void __lockfunc tty_lock_slave(struct tty_struct *tty);
extern void __lockfunc tty_unlock_slave(struct tty_struct *tty);
=======
extern void tty_lock(struct tty_struct *tty);
extern int  tty_lock_interruptible(struct tty_struct *tty);
extern void tty_unlock(struct tty_struct *tty);
extern void tty_lock_slave(struct tty_struct *tty);
extern void tty_unlock_slave(struct tty_struct *tty);
>>>>>>> 6f40fed1
extern void tty_set_lock_subclass(struct tty_struct *tty);

#ifdef CONFIG_PROC_FS
extern void proc_tty_register_driver(struct tty_driver *);
extern void proc_tty_unregister_driver(struct tty_driver *);
#else
static inline void proc_tty_register_driver(struct tty_driver *d) {}
static inline void proc_tty_unregister_driver(struct tty_driver *d) {}
#endif

#define tty_msg(fn, tty, f, ...) \
	fn("%s %s: " f, tty_driver_name(tty), tty_name(tty), ##__VA_ARGS__)

#define tty_debug(tty, f, ...)	tty_msg(pr_debug, tty, f, ##__VA_ARGS__)
#define tty_info(tty, f, ...)	tty_msg(pr_info, tty, f, ##__VA_ARGS__)
#define tty_notice(tty, f, ...)	tty_msg(pr_notice, tty, f, ##__VA_ARGS__)
#define tty_warn(tty, f, ...)	tty_msg(pr_warn, tty, f, ##__VA_ARGS__)
#define tty_err(tty, f, ...)	tty_msg(pr_err, tty, f, ##__VA_ARGS__)

#define tty_info_ratelimited(tty, f, ...) \
		tty_msg(pr_info_ratelimited, tty, f, ##__VA_ARGS__)

#endif<|MERGE_RESOLUTION|>--- conflicted
+++ resolved
@@ -622,19 +622,11 @@
 
 /* tty_mutex.c */
 /* functions for preparation of BKL removal */
-<<<<<<< HEAD
-extern void __lockfunc tty_lock(struct tty_struct *tty);
-extern int  tty_lock_interruptible(struct tty_struct *tty);
-extern void __lockfunc tty_unlock(struct tty_struct *tty);
-extern void __lockfunc tty_lock_slave(struct tty_struct *tty);
-extern void __lockfunc tty_unlock_slave(struct tty_struct *tty);
-=======
 extern void tty_lock(struct tty_struct *tty);
 extern int  tty_lock_interruptible(struct tty_struct *tty);
 extern void tty_unlock(struct tty_struct *tty);
 extern void tty_lock_slave(struct tty_struct *tty);
 extern void tty_unlock_slave(struct tty_struct *tty);
->>>>>>> 6f40fed1
 extern void tty_set_lock_subclass(struct tty_struct *tty);
 
 #ifdef CONFIG_PROC_FS
