--- conflicted
+++ resolved
@@ -62,13 +62,8 @@
 		struct in6_addr secret;
 	} stable_secret;
 	__s32		use_oif_addrs_only;
-<<<<<<< HEAD
-	void		*sysctl;
-=======
-	__s32		keep_addr_on_down;
 
 	struct ctl_table_header *sysctl_header;
->>>>>>> 5a5f0792
 };
 
 struct ipv6_params {
