--- conflicted
+++ resolved
@@ -1490,81 +1490,4 @@
 	return false;
 }
 
-<<<<<<< HEAD
-=======
-/*
- * An API to support in-place processing of incoming VMBUS packets.
- */
-#define VMBUS_PKT_TRAILER	8
-
-static inline struct vmpacket_descriptor *
-get_next_pkt_raw(struct vmbus_channel *channel)
-{
-	struct hv_ring_buffer_info *ring_info = &channel->inbound;
-	u32 priv_read_loc = ring_info->priv_read_index;
-	void *ring_buffer = hv_get_ring_buffer(ring_info);
-	u32 dsize = ring_info->ring_datasize;
-	/*
-	 * delta is the difference between what is available to read and
-	 * what was already consumed in place. We commit read index after
-	 * the whole batch is processed.
-	 */
-	u32 delta = priv_read_loc >= ring_info->ring_buffer->read_index ?
-		priv_read_loc - ring_info->ring_buffer->read_index :
-		(dsize - ring_info->ring_buffer->read_index) + priv_read_loc;
-	u32 bytes_avail_toread = (hv_get_bytes_to_read(ring_info) - delta);
-
-	if (bytes_avail_toread < sizeof(struct vmpacket_descriptor))
-		return NULL;
-
-	return ring_buffer + priv_read_loc;
-}
-
-/*
- * A helper function to step through packets "in-place"
- * This API is to be called after each successful call
- * get_next_pkt_raw().
- */
-static inline void put_pkt_raw(struct vmbus_channel *channel,
-				struct vmpacket_descriptor *desc)
-{
-	struct hv_ring_buffer_info *ring_info = &channel->inbound;
-	u32 packetlen = desc->len8 << 3;
-	u32 dsize = ring_info->ring_datasize;
-
-	/*
-	 * Include the packet trailer.
-	 */
-	ring_info->priv_read_index += packetlen + VMBUS_PKT_TRAILER;
-	ring_info->priv_read_index %= dsize;
-}
-
-/*
- * This call commits the read index and potentially signals the host.
- * Here is the pattern for using the "in-place" consumption APIs:
- *
- * while (get_next_pkt_raw() {
- *	process the packet "in-place";
- *	put_pkt_raw();
- * }
- * if (packets processed in place)
- *	commit_rd_index();
- */
-static inline void commit_rd_index(struct vmbus_channel *channel)
-{
-	struct hv_ring_buffer_info *ring_info = &channel->inbound;
-	/*
-	 * Make sure all reads are done before we update the read index since
-	 * the writer may start writing to the read area once the read index
-	 * is updated.
-	 */
-	virt_rmb();
-	ring_info->ring_buffer->read_index = ring_info->priv_read_index;
-
-	if (hv_need_to_signal_on_read(ring_info))
-		vmbus_set_event(channel);
-}
-
-
->>>>>>> fbc1ec2e
 #endif /* _HYPERV_H */