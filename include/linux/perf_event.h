--- conflicted
+++ resolved
@@ -1148,8 +1148,6 @@
 	return !!event->attr.write_backward;
 }
 
-<<<<<<< HEAD
-=======
 static inline bool has_addr_filter(struct perf_event *event)
 {
 	return event->pmu->nr_addr_filters;
@@ -1171,7 +1169,6 @@
 
 extern void perf_event_addr_filters_sync(struct perf_event *event);
 
->>>>>>> 1b6de591
 extern int perf_output_begin(struct perf_output_handle *handle,
 			     struct perf_event *event, unsigned int size);
 extern int perf_output_begin_forward(struct perf_output_handle *handle,
