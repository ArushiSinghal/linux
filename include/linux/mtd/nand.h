--- conflicted
+++ resolved
@@ -721,8 +721,6 @@
 	void *priv;
 };
 
-<<<<<<< HEAD
-=======
 static inline void nand_set_flash_node(struct nand_chip *chip,
 				       struct device_node *np)
 {
@@ -734,20 +732,16 @@
 	return chip->flash_node;
 }
 
->>>>>>> 665d2c28
 static inline struct nand_chip *mtd_to_nand(struct mtd_info *mtd)
 {
 	return mtd->priv;
 }
 
-<<<<<<< HEAD
-=======
 static inline struct mtd_info *nand_to_mtd(struct nand_chip *chip)
 {
 	return &chip->mtd;
 }
 
->>>>>>> 665d2c28
 /*
  * NAND Flash Manufacturer ID Codes
  */
