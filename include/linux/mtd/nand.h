--- conflicted
+++ resolved
@@ -718,11 +718,6 @@
 	void *priv;
 };
 
-<<<<<<< HEAD
-static inline struct nand_chip *mtd_to_nand(struct mtd_info *mtd)
-{
-	return mtd->priv;
-=======
 static inline void nand_set_flash_node(struct nand_chip *chip,
 				       struct device_node *np)
 {
@@ -742,7 +737,6 @@
 static inline struct mtd_info *nand_to_mtd(struct nand_chip *chip)
 {
 	return &chip->mtd;
->>>>>>> 1873315f
 }
 
 /*
