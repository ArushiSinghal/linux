/*
 * ethtool.h: Defines for Linux ethtool.
 *
 * Copyright (C) 1998 David S. Miller (davem@redhat.com)
 * Copyright 2001 Jeff Garzik <jgarzik@pobox.com>
 * Portions Copyright 2001 Sun Microsystems (thockin@sun.com)
 * Portions Copyright 2002 Intel (eli.kupermann@intel.com,
 *                                christopher.leech@intel.com,
 *                                scott.feldman@intel.com)
 * Portions Copyright (C) Sun Microsystems 2008
 */
#ifndef _LINUX_ETHTOOL_H
#define _LINUX_ETHTOOL_H

#include <linux/bitmap.h>
#include <linux/compat.h>
#include <uapi/linux/ethtool.h>

#ifdef CONFIG_COMPAT

struct compat_ethtool_rx_flow_spec {
	u32		flow_type;
	union ethtool_flow_union h_u;
	struct ethtool_flow_ext h_ext;
	union ethtool_flow_union m_u;
	struct ethtool_flow_ext m_ext;
	compat_u64	ring_cookie;
	u32		location;
};

struct compat_ethtool_rxnfc {
	u32				cmd;
	u32				flow_type;
	compat_u64			data;
	struct compat_ethtool_rx_flow_spec fs;
	u32				rule_cnt;
	u32				rule_locs[0];
};

#endif /* CONFIG_COMPAT */

#include <linux/rculist.h>

/**
 * enum ethtool_phys_id_state - indicator state for physical identification
 * @ETHTOOL_ID_INACTIVE: Physical ID indicator should be deactivated
 * @ETHTOOL_ID_ACTIVE: Physical ID indicator should be activated
 * @ETHTOOL_ID_ON: LED should be turned on (used iff %ETHTOOL_ID_ACTIVE
 *	is not supported)
 * @ETHTOOL_ID_OFF: LED should be turned off (used iff %ETHTOOL_ID_ACTIVE
 *	is not supported)
 */
enum ethtool_phys_id_state {
	ETHTOOL_ID_INACTIVE,
	ETHTOOL_ID_ACTIVE,
	ETHTOOL_ID_ON,
	ETHTOOL_ID_OFF
};

enum {
	ETH_RSS_HASH_TOP_BIT, /* Configurable RSS hash function - Toeplitz */
	ETH_RSS_HASH_XOR_BIT, /* Configurable RSS hash function - Xor */

	/*
	 * Add your fresh new hash function bits above and remember to update
	 * rss_hash_func_strings[] in ethtool.c
	 */
	ETH_RSS_HASH_FUNCS_COUNT
};

#define __ETH_RSS_HASH_BIT(bit)	((u32)1 << (bit))
#define __ETH_RSS_HASH(name)	__ETH_RSS_HASH_BIT(ETH_RSS_HASH_##name##_BIT)

#define ETH_RSS_HASH_TOP	__ETH_RSS_HASH(TOP)
#define ETH_RSS_HASH_XOR	__ETH_RSS_HASH(XOR)

#define ETH_RSS_HASH_UNKNOWN	0
#define ETH_RSS_HASH_NO_CHANGE	0

struct net_device;

/* Some generic methods drivers may use in their ethtool_ops */
u32 ethtool_op_get_link(struct net_device *dev);
int ethtool_op_get_ts_info(struct net_device *dev, struct ethtool_ts_info *eti);

/**
 * ethtool_rxfh_indir_default - get default value for RX flow hash indirection
 * @index: Index in RX flow hash indirection table
 * @n_rx_rings: Number of RX rings to use
 *
 * This function provides the default policy for RX flow hash indirection.
 */
static inline u32 ethtool_rxfh_indir_default(u32 index, u32 n_rx_rings)
{
	return index % n_rx_rings;
}

/* number of link mode bits/ulongs handled internally by kernel */
#define __ETHTOOL_LINK_MODE_MASK_NBITS			\
	(__ETHTOOL_LINK_MODE_LAST + 1)

/* declare a link mode bitmap */
#define __ETHTOOL_DECLARE_LINK_MODE_MASK(name)		\
	DECLARE_BITMAP(name, __ETHTOOL_LINK_MODE_MASK_NBITS)

/* drivers must ignore base.cmd and base.link_mode_masks_nwords
 * fields, but they are allowed to overwrite them (will be ignored).
 */
struct ethtool_link_ksettings {
	struct ethtool_link_settings base;
	struct {
		__ETHTOOL_DECLARE_LINK_MODE_MASK(supported);
		__ETHTOOL_DECLARE_LINK_MODE_MASK(advertising);
		__ETHTOOL_DECLARE_LINK_MODE_MASK(lp_advertising);
	} link_modes;
};

/**
 * ethtool_link_ksettings_zero_link_mode - clear link_ksettings link mode mask
 *   @ptr : pointer to struct ethtool_link_ksettings
 *   @name : one of supported/advertising/lp_advertising
 */
#define ethtool_link_ksettings_zero_link_mode(ptr, name)		\
	bitmap_zero((ptr)->link_modes.name, __ETHTOOL_LINK_MODE_MASK_NBITS)

/**
 * ethtool_link_ksettings_add_link_mode - set bit in link_ksettings
 * link mode mask
 *   @ptr : pointer to struct ethtool_link_ksettings
 *   @name : one of supported/advertising/lp_advertising
 *   @mode : one of the ETHTOOL_LINK_MODE_*_BIT
 * (not atomic, no bound checking)
 */
#define ethtool_link_ksettings_add_link_mode(ptr, name, mode)		\
	__set_bit(ETHTOOL_LINK_MODE_ ## mode ## _BIT, (ptr)->link_modes.name)

/**
 * ethtool_link_ksettings_test_link_mode - test bit in ksettings link mode mask
 *   @ptr : pointer to struct ethtool_link_ksettings
 *   @name : one of supported/advertising/lp_advertising
 *   @mode : one of the ETHTOOL_LINK_MODE_*_BIT
 * (not atomic, no bound checking)
 *
 * Returns true/false.
 */
#define ethtool_link_ksettings_test_link_mode(ptr, name, mode)		\
	test_bit(ETHTOOL_LINK_MODE_ ## mode ## _BIT, (ptr)->link_modes.name)

extern int
__ethtool_get_link_ksettings(struct net_device *dev,
			     struct ethtool_link_ksettings *link_ksettings);

<<<<<<< HEAD
=======
void ethtool_convert_legacy_u32_to_link_mode(unsigned long *dst,
					     u32 legacy_u32);

/* return false if src had higher bits set. lower bits always updated. */
bool ethtool_convert_link_mode_to_legacy_u32(u32 *legacy_u32,
				     const unsigned long *src);

>>>>>>> ed596a4a
/**
 * struct ethtool_ops - optional netdev operations
 * @get_settings: DEPRECATED, use %get_link_ksettings/%set_link_ksettings
 *	API. Get various device settings including Ethernet link
 *	settings. The @cmd parameter is expected to have been cleared
 *	before get_settings is called. Returns a negative error code
 *	or zero.
 * @set_settings: DEPRECATED, use %get_link_ksettings/%set_link_ksettings
 *	API. Set various device settings including Ethernet link
 *	settings.  Returns a negative error code or zero.
 * @get_drvinfo: Report driver/device information.  Should only set the
 *	@driver, @version, @fw_version and @bus_info fields.  If not
 *	implemented, the @driver and @bus_info fields will be filled in
 *	according to the netdev's parent device.
 * @get_regs_len: Get buffer length required for @get_regs
 * @get_regs: Get device registers
 * @get_wol: Report whether Wake-on-Lan is enabled
 * @set_wol: Turn Wake-on-Lan on or off.  Returns a negative error code
 *	or zero.
 * @get_msglevel: Report driver message level.  This should be the value
 *	of the @msg_enable field used by netif logging functions.
 * @set_msglevel: Set driver message level
 * @nway_reset: Restart autonegotiation.  Returns a negative error code
 *	or zero.
 * @get_link: Report whether physical link is up.  Will only be called if
 *	the netdev is up.  Should usually be set to ethtool_op_get_link(),
 *	which uses netif_carrier_ok().
 * @get_eeprom: Read data from the device EEPROM.
 *	Should fill in the magic field.  Don't need to check len for zero
 *	or wraparound.  Fill in the data argument with the eeprom values
 *	from offset to offset + len.  Update len to the amount read.
 *	Returns an error or zero.
 * @set_eeprom: Write data to the device EEPROM.
 *	Should validate the magic field.  Don't need to check len for zero
 *	or wraparound.  Update len to the amount written.  Returns an error
 *	or zero.
 * @get_coalesce: Get interrupt coalescing parameters.  Returns a negative
 *	error code or zero.
 * @set_coalesce: Set interrupt coalescing parameters.  Returns a negative
 *	error code or zero.
 * @get_ringparam: Report ring sizes
 * @set_ringparam: Set ring sizes.  Returns a negative error code or zero.
 * @get_pauseparam: Report pause parameters
 * @set_pauseparam: Set pause parameters.  Returns a negative error code
 *	or zero.
 * @self_test: Run specified self-tests
 * @get_strings: Return a set of strings that describe the requested objects
 * @set_phys_id: Identify the physical devices, e.g. by flashing an LED
 *	attached to it.  The implementation may update the indicator
 *	asynchronously or synchronously, but in either case it must return
 *	quickly.  It is initially called with the argument %ETHTOOL_ID_ACTIVE,
 *	and must either activate asynchronous updates and return zero, return
 *	a negative error or return a positive frequency for synchronous
 *	indication (e.g. 1 for one on/off cycle per second).  If it returns
 *	a frequency then it will be called again at intervals with the
 *	argument %ETHTOOL_ID_ON or %ETHTOOL_ID_OFF and should set the state of
 *	the indicator accordingly.  Finally, it is called with the argument
 *	%ETHTOOL_ID_INACTIVE and must deactivate the indicator.  Returns a
 *	negative error code or zero.
 * @get_ethtool_stats: Return extended statistics about the device.
 *	This is only useful if the device maintains statistics not
 *	included in &struct rtnl_link_stats64.
 * @begin: Function to be called before any other operation.  Returns a
 *	negative error code or zero.
 * @complete: Function to be called after any other operation except
 *	@begin.  Will be called even if the other operation failed.
 * @get_priv_flags: Report driver-specific feature flags.
 * @set_priv_flags: Set driver-specific feature flags.  Returns a negative
 *	error code or zero.
 * @get_sset_count: Get number of strings that @get_strings will write.
 * @get_rxnfc: Get RX flow classification rules.  Returns a negative
 *	error code or zero.
 * @set_rxnfc: Set RX flow classification rules.  Returns a negative
 *	error code or zero.
 * @flash_device: Write a firmware image to device's flash memory.
 *	Returns a negative error code or zero.
 * @reset: Reset (part of) the device, as specified by a bitmask of
 *	flags from &enum ethtool_reset_flags.  Returns a negative
 *	error code or zero.
 * @get_rxfh_key_size: Get the size of the RX flow hash key.
 *	Returns zero if not supported for this specific device.
 * @get_rxfh_indir_size: Get the size of the RX flow hash indirection table.
 *	Returns zero if not supported for this specific device.
 * @get_rxfh: Get the contents of the RX flow hash indirection table, hash key
 *	and/or hash function.
 *	Returns a negative error code or zero.
 * @set_rxfh: Set the contents of the RX flow hash indirection table, hash
 *	key, and/or hash function.  Arguments which are set to %NULL or zero
 *	will remain unchanged.
 *	Returns a negative error code or zero. An error code must be returned
 *	if at least one unsupported change was requested.
 * @get_channels: Get number of channels.
 * @set_channels: Set number of channels.  Returns a negative error code or
 *	zero.
 * @get_dump_flag: Get dump flag indicating current dump length, version,
 * 		   and flag of the device.
 * @get_dump_data: Get dump data.
 * @set_dump: Set dump specific flags to the device.
 * @get_ts_info: Get the time stamping and PTP hardware clock capabilities.
 *	Drivers supporting transmit time stamps in software should set this to
 *	ethtool_op_get_ts_info().
 * @get_module_info: Get the size and type of the eeprom contained within
 *	a plug-in module.
 * @get_module_eeprom: Get the eeprom information from the plug-in module
 * @get_eee: Get Energy-Efficient (EEE) supported and status.
 * @set_eee: Set EEE status (enable/disable) as well as LPI timers.
 * @get_per_queue_coalesce: Get interrupt coalescing parameters per queue.
 *	It must check that the given queue number is valid. If neither a RX nor
 *	a TX queue has this number, return -EINVAL. If only a RX queue or a TX
 *	queue has this number, set the inapplicable fields to ~0 and return 0.
 *	Returns a negative error code or zero.
 * @set_per_queue_coalesce: Set interrupt coalescing parameters per queue.
 *	It must check that the given queue number is valid. If neither a RX nor
 *	a TX queue has this number, return -EINVAL. If only a RX queue or a TX
 *	queue has this number, ignore the inapplicable fields.
 *	Returns a negative error code or zero.
 * @get_link_ksettings: When defined, takes precedence over the
 *	%get_settings method. Get various device settings
 *	including Ethernet link settings. The %cmd and
 *	%link_mode_masks_nwords fields should be ignored (use
 *	%__ETHTOOL_LINK_MODE_MASK_NBITS instead of the latter), any
 *	change to them will be overwritten by kernel. Returns a
 *	negative error code or zero.
 * @set_link_ksettings: When defined, takes precedence over the
 *	%set_settings method. Set various device settings including
 *	Ethernet link settings. The %cmd and %link_mode_masks_nwords
 *	fields should be ignored (use %__ETHTOOL_LINK_MODE_MASK_NBITS
 *	instead of the latter), any change to them will be overwritten
 *	by kernel. Returns a negative error code or zero.
 *
 * All operations are optional (i.e. the function pointer may be set
 * to %NULL) and callers must take this into account.  Callers must
 * hold the RTNL lock.
 *
 * See the structures used by these operations for further documentation.
 * Note that for all operations using a structure ending with a zero-
 * length array, the array is allocated separately in the kernel and
 * is passed to the driver as an additional parameter.
 *
 * See &struct net_device and &struct net_device_ops for documentation
 * of the generic netdev features interface.
 */
struct ethtool_ops {
	int	(*get_settings)(struct net_device *, struct ethtool_cmd *);
	int	(*set_settings)(struct net_device *, struct ethtool_cmd *);
	void	(*get_drvinfo)(struct net_device *, struct ethtool_drvinfo *);
	int	(*get_regs_len)(struct net_device *);
	void	(*get_regs)(struct net_device *, struct ethtool_regs *, void *);
	void	(*get_wol)(struct net_device *, struct ethtool_wolinfo *);
	int	(*set_wol)(struct net_device *, struct ethtool_wolinfo *);
	u32	(*get_msglevel)(struct net_device *);
	void	(*set_msglevel)(struct net_device *, u32);
	int	(*nway_reset)(struct net_device *);
	u32	(*get_link)(struct net_device *);
	int	(*get_eeprom_len)(struct net_device *);
	int	(*get_eeprom)(struct net_device *,
			      struct ethtool_eeprom *, u8 *);
	int	(*set_eeprom)(struct net_device *,
			      struct ethtool_eeprom *, u8 *);
	int	(*get_coalesce)(struct net_device *, struct ethtool_coalesce *);
	int	(*set_coalesce)(struct net_device *, struct ethtool_coalesce *);
	void	(*get_ringparam)(struct net_device *,
				 struct ethtool_ringparam *);
	int	(*set_ringparam)(struct net_device *,
				 struct ethtool_ringparam *);
	void	(*get_pauseparam)(struct net_device *,
				  struct ethtool_pauseparam*);
	int	(*set_pauseparam)(struct net_device *,
				  struct ethtool_pauseparam*);
	void	(*self_test)(struct net_device *, struct ethtool_test *, u64 *);
	void	(*get_strings)(struct net_device *, u32 stringset, u8 *);
	int	(*set_phys_id)(struct net_device *, enum ethtool_phys_id_state);
	void	(*get_ethtool_stats)(struct net_device *,
				     struct ethtool_stats *, u64 *);
	int	(*begin)(struct net_device *);
	void	(*complete)(struct net_device *);
	u32	(*get_priv_flags)(struct net_device *);
	int	(*set_priv_flags)(struct net_device *, u32);
	int	(*get_sset_count)(struct net_device *, int);
	int	(*get_rxnfc)(struct net_device *,
			     struct ethtool_rxnfc *, u32 *rule_locs);
	int	(*set_rxnfc)(struct net_device *, struct ethtool_rxnfc *);
	int	(*flash_device)(struct net_device *, struct ethtool_flash *);
	int	(*reset)(struct net_device *, u32 *);
	u32	(*get_rxfh_key_size)(struct net_device *);
	u32	(*get_rxfh_indir_size)(struct net_device *);
	int	(*get_rxfh)(struct net_device *, u32 *indir, u8 *key,
			    u8 *hfunc);
	int	(*set_rxfh)(struct net_device *, const u32 *indir,
			    const u8 *key, const u8 hfunc);
	void	(*get_channels)(struct net_device *, struct ethtool_channels *);
	int	(*set_channels)(struct net_device *, struct ethtool_channels *);
	int	(*get_dump_flag)(struct net_device *, struct ethtool_dump *);
	int	(*get_dump_data)(struct net_device *,
				 struct ethtool_dump *, void *);
	int	(*set_dump)(struct net_device *, struct ethtool_dump *);
	int	(*get_ts_info)(struct net_device *, struct ethtool_ts_info *);
	int     (*get_module_info)(struct net_device *,
				   struct ethtool_modinfo *);
	int     (*get_module_eeprom)(struct net_device *,
				     struct ethtool_eeprom *, u8 *);
	int	(*get_eee)(struct net_device *, struct ethtool_eee *);
	int	(*set_eee)(struct net_device *, struct ethtool_eee *);
	int	(*get_tunable)(struct net_device *,
			       const struct ethtool_tunable *, void *);
	int	(*set_tunable)(struct net_device *,
			       const struct ethtool_tunable *, const void *);
	int	(*get_per_queue_coalesce)(struct net_device *, u32,
					  struct ethtool_coalesce *);
	int	(*set_per_queue_coalesce)(struct net_device *, u32,
					  struct ethtool_coalesce *);
	int	(*get_link_ksettings)(struct net_device *,
				      struct ethtool_link_ksettings *);
	int	(*set_link_ksettings)(struct net_device *,
				      const struct ethtool_link_ksettings *);
};
#endif /* _LINUX_ETHTOOL_H */<|MERGE_RESOLUTION|>--- conflicted
+++ resolved
@@ -150,8 +150,6 @@
 __ethtool_get_link_ksettings(struct net_device *dev,
 			     struct ethtool_link_ksettings *link_ksettings);
 
-<<<<<<< HEAD
-=======
 void ethtool_convert_legacy_u32_to_link_mode(unsigned long *dst,
 					     u32 legacy_u32);
 
@@ -159,7 +157,6 @@
 bool ethtool_convert_link_mode_to_legacy_u32(u32 *legacy_u32,
 				     const unsigned long *src);
 
->>>>>>> ed596a4a
 /**
  * struct ethtool_ops - optional netdev operations
  * @get_settings: DEPRECATED, use %get_link_ksettings/%set_link_ksettings
