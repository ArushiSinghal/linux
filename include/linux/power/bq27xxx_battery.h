#ifndef __LINUX_BQ27X00_BATTERY_H__
#define __LINUX_BQ27X00_BATTERY_H__

enum bq27xxx_chip {
	BQ27000 = 1, /* bq27000, bq27200 */
	BQ27010, /* bq27010, bq27210 */
	BQ27500, /* bq27500, bq27510, bq27520 */
	BQ27530, /* bq27530, bq27531 */
	BQ27541, /* bq27541, bq27542, bq27546, bq27742 */
	BQ27545, /* bq27545 */
	BQ27421, /* bq27421, bq27425, bq27441, bq27621 */
};

/**
 * struct bq27xxx_plaform_data - Platform data for bq27xxx devices
 * @name: Name of the battery.
 * @chip: Chip class number of this device.
 * @read: HDQ read callback.
 *	This function should provide access to the HDQ bus the battery is
 *	connected to.
 *	The first parameter is a pointer to the battery device, the second the
 *	register to be read. The return value should either be the content of
 *	the passed register or an error value.
 */
struct bq27xxx_platform_data {
	const char *name;
	enum bq27xxx_chip chip;
	int (*read)(struct device *dev, unsigned int);
};

struct bq27xxx_device_info;
struct bq27xxx_access_methods {
	int (*read)(struct bq27xxx_device_info *di, u8 reg, bool single);
};

struct bq27xxx_reg_cache {
	int temperature;
	int time_to_empty;
	int time_to_empty_avg;
	int time_to_full;
	int charge_full;
	int cycle_count;
	int capacity;
	int energy;
	int flags;
	int power_avg;
	int health;
};

struct bq27xxx_device_info {
	struct device *dev;
<<<<<<< HEAD
=======
	int id;
>>>>>>> f3c87e99
	enum bq27xxx_chip chip;
	const char *name;
	struct bq27xxx_access_methods bus;
	struct bq27xxx_reg_cache cache;
	int charge_design_full;
	unsigned long last_update;
	struct delayed_work work;
	struct power_supply *bat;
	struct mutex lock;
	u8 *regs;
};

void bq27xxx_battery_update(struct bq27xxx_device_info *di);
int bq27xxx_battery_setup(struct bq27xxx_device_info *di);
void bq27xxx_battery_teardown(struct bq27xxx_device_info *di);

#endif<|MERGE_RESOLUTION|>--- conflicted
+++ resolved
@@ -49,10 +49,7 @@
 
 struct bq27xxx_device_info {
 	struct device *dev;
-<<<<<<< HEAD
-=======
 	int id;
->>>>>>> f3c87e99
 	enum bq27xxx_chip chip;
 	const char *name;
 	struct bq27xxx_access_methods bus;
