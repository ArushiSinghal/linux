/*
 * Copyright (c) 2013-2015, Mellanox Technologies, Ltd.  All rights reserved.
 *
 * This software is available to you under a choice of one of two
 * licenses.  You may choose to be licensed under the terms of the GNU
 * General Public License (GPL) Version 2, available from the file
 * COPYING in the main directory of this source tree, or the
 * OpenIB.org BSD license below:
 *
 *     Redistribution and use in source and binary forms, with or
 *     without modification, are permitted provided that the following
 *     conditions are met:
 *
 *      - Redistributions of source code must retain the above
 *        copyright notice, this list of conditions and the following
 *        disclaimer.
 *
 *      - Redistributions in binary form must reproduce the above
 *        copyright notice, this list of conditions and the following
 *        disclaimer in the documentation and/or other materials
 *        provided with the distribution.
 *
 * THE SOFTWARE IS PROVIDED "AS IS", WITHOUT WARRANTY OF ANY KIND,
 * EXPRESS OR IMPLIED, INCLUDING BUT NOT LIMITED TO THE WARRANTIES OF
 * MERCHANTABILITY, FITNESS FOR A PARTICULAR PURPOSE AND
 * NONINFRINGEMENT. IN NO EVENT SHALL THE AUTHORS OR COPYRIGHT HOLDERS
 * BE LIABLE FOR ANY CLAIM, DAMAGES OR OTHER LIABILITY, WHETHER IN AN
 * ACTION OF CONTRACT, TORT OR OTHERWISE, ARISING FROM, OUT OF OR IN
 * CONNECTION WITH THE SOFTWARE OR THE USE OR OTHER DEALINGS IN THE
 * SOFTWARE.
*/
#ifndef MLX5_IFC_H
#define MLX5_IFC_H

enum {
	MLX5_EVENT_TYPE_CODING_COMPLETION_EVENTS                   = 0x0,
	MLX5_EVENT_TYPE_CODING_PATH_MIGRATED_SUCCEEDED             = 0x1,
	MLX5_EVENT_TYPE_CODING_COMMUNICATION_ESTABLISHED           = 0x2,
	MLX5_EVENT_TYPE_CODING_SEND_QUEUE_DRAINED                  = 0x3,
	MLX5_EVENT_TYPE_CODING_LAST_WQE_REACHED                    = 0x13,
	MLX5_EVENT_TYPE_CODING_SRQ_LIMIT                           = 0x14,
	MLX5_EVENT_TYPE_CODING_DCT_ALL_CONNECTIONS_CLOSED          = 0x1c,
	MLX5_EVENT_TYPE_CODING_DCT_ACCESS_KEY_VIOLATION            = 0x1d,
	MLX5_EVENT_TYPE_CODING_CQ_ERROR                            = 0x4,
	MLX5_EVENT_TYPE_CODING_LOCAL_WQ_CATASTROPHIC_ERROR         = 0x5,
	MLX5_EVENT_TYPE_CODING_PATH_MIGRATION_FAILED               = 0x7,
	MLX5_EVENT_TYPE_CODING_PAGE_FAULT_EVENT                    = 0xc,
	MLX5_EVENT_TYPE_CODING_INVALID_REQUEST_LOCAL_WQ_ERROR      = 0x10,
	MLX5_EVENT_TYPE_CODING_LOCAL_ACCESS_VIOLATION_WQ_ERROR     = 0x11,
	MLX5_EVENT_TYPE_CODING_LOCAL_SRQ_CATASTROPHIC_ERROR        = 0x12,
	MLX5_EVENT_TYPE_CODING_INTERNAL_ERROR                      = 0x8,
	MLX5_EVENT_TYPE_CODING_PORT_STATE_CHANGE                   = 0x9,
	MLX5_EVENT_TYPE_CODING_GPIO_EVENT                          = 0x15,
	MLX5_EVENT_TYPE_CODING_REMOTE_CONFIGURATION_PROTOCOL_EVENT = 0x19,
	MLX5_EVENT_TYPE_CODING_DOORBELL_BLUEFLAME_CONGESTION_EVENT = 0x1a,
	MLX5_EVENT_TYPE_CODING_STALL_VL_EVENT                      = 0x1b,
	MLX5_EVENT_TYPE_CODING_DROPPED_PACKET_LOGGED_EVENT         = 0x1f,
	MLX5_EVENT_TYPE_CODING_COMMAND_INTERFACE_COMPLETION        = 0xa,
	MLX5_EVENT_TYPE_CODING_PAGE_REQUEST                        = 0xb
};

enum {
	MLX5_MODIFY_TIR_BITMASK_LRO                   = 0x0,
	MLX5_MODIFY_TIR_BITMASK_INDIRECT_TABLE        = 0x1,
	MLX5_MODIFY_TIR_BITMASK_HASH                  = 0x2,
	MLX5_MODIFY_TIR_BITMASK_TUNNELED_OFFLOAD_EN   = 0x3
};

enum {
	MLX5_SET_HCA_CAP_OP_MOD_GENERAL_DEVICE        = 0x0,
	MLX5_SET_HCA_CAP_OP_MOD_ATOMIC                = 0x3,
};

enum {
	MLX5_CMD_OP_QUERY_HCA_CAP                 = 0x100,
	MLX5_CMD_OP_QUERY_ADAPTER                 = 0x101,
	MLX5_CMD_OP_INIT_HCA                      = 0x102,
	MLX5_CMD_OP_TEARDOWN_HCA                  = 0x103,
	MLX5_CMD_OP_ENABLE_HCA                    = 0x104,
	MLX5_CMD_OP_DISABLE_HCA                   = 0x105,
	MLX5_CMD_OP_QUERY_PAGES                   = 0x107,
	MLX5_CMD_OP_MANAGE_PAGES                  = 0x108,
	MLX5_CMD_OP_SET_HCA_CAP                   = 0x109,
	MLX5_CMD_OP_QUERY_ISSI                    = 0x10a,
	MLX5_CMD_OP_SET_ISSI                      = 0x10b,
	MLX5_CMD_OP_CREATE_MKEY                   = 0x200,
	MLX5_CMD_OP_QUERY_MKEY                    = 0x201,
	MLX5_CMD_OP_DESTROY_MKEY                  = 0x202,
	MLX5_CMD_OP_QUERY_SPECIAL_CONTEXTS        = 0x203,
	MLX5_CMD_OP_PAGE_FAULT_RESUME             = 0x204,
	MLX5_CMD_OP_CREATE_EQ                     = 0x301,
	MLX5_CMD_OP_DESTROY_EQ                    = 0x302,
	MLX5_CMD_OP_QUERY_EQ                      = 0x303,
	MLX5_CMD_OP_GEN_EQE                       = 0x304,
	MLX5_CMD_OP_CREATE_CQ                     = 0x400,
	MLX5_CMD_OP_DESTROY_CQ                    = 0x401,
	MLX5_CMD_OP_QUERY_CQ                      = 0x402,
	MLX5_CMD_OP_MODIFY_CQ                     = 0x403,
	MLX5_CMD_OP_CREATE_QP                     = 0x500,
	MLX5_CMD_OP_DESTROY_QP                    = 0x501,
	MLX5_CMD_OP_RST2INIT_QP                   = 0x502,
	MLX5_CMD_OP_INIT2RTR_QP                   = 0x503,
	MLX5_CMD_OP_RTR2RTS_QP                    = 0x504,
	MLX5_CMD_OP_RTS2RTS_QP                    = 0x505,
	MLX5_CMD_OP_SQERR2RTS_QP                  = 0x506,
	MLX5_CMD_OP_2ERR_QP                       = 0x507,
	MLX5_CMD_OP_2RST_QP                       = 0x50a,
	MLX5_CMD_OP_QUERY_QP                      = 0x50b,
	MLX5_CMD_OP_SQD_RTS_QP                    = 0x50c,
	MLX5_CMD_OP_INIT2INIT_QP                  = 0x50e,
	MLX5_CMD_OP_CREATE_PSV                    = 0x600,
	MLX5_CMD_OP_DESTROY_PSV                   = 0x601,
	MLX5_CMD_OP_CREATE_SRQ                    = 0x700,
	MLX5_CMD_OP_DESTROY_SRQ                   = 0x701,
	MLX5_CMD_OP_QUERY_SRQ                     = 0x702,
	MLX5_CMD_OP_ARM_RQ                        = 0x703,
	MLX5_CMD_OP_CREATE_XRC_SRQ                = 0x705,
	MLX5_CMD_OP_DESTROY_XRC_SRQ               = 0x706,
	MLX5_CMD_OP_QUERY_XRC_SRQ                 = 0x707,
	MLX5_CMD_OP_ARM_XRC_SRQ                   = 0x708,
	MLX5_CMD_OP_CREATE_DCT                    = 0x710,
	MLX5_CMD_OP_DESTROY_DCT                   = 0x711,
	MLX5_CMD_OP_DRAIN_DCT                     = 0x712,
	MLX5_CMD_OP_QUERY_DCT                     = 0x713,
	MLX5_CMD_OP_ARM_DCT_FOR_KEY_VIOLATION     = 0x714,
	MLX5_CMD_OP_QUERY_VPORT_STATE             = 0x750,
	MLX5_CMD_OP_MODIFY_VPORT_STATE            = 0x751,
	MLX5_CMD_OP_QUERY_ESW_VPORT_CONTEXT       = 0x752,
	MLX5_CMD_OP_MODIFY_ESW_VPORT_CONTEXT      = 0x753,
	MLX5_CMD_OP_QUERY_NIC_VPORT_CONTEXT       = 0x754,
	MLX5_CMD_OP_MODIFY_NIC_VPORT_CONTEXT      = 0x755,
	MLX5_CMD_OP_QUERY_ROCE_ADDRESS            = 0x760,
	MLX5_CMD_OP_SET_ROCE_ADDRESS              = 0x761,
	MLX5_CMD_OP_QUERY_HCA_VPORT_CONTEXT       = 0x762,
	MLX5_CMD_OP_MODIFY_HCA_VPORT_CONTEXT      = 0x763,
	MLX5_CMD_OP_QUERY_HCA_VPORT_GID           = 0x764,
	MLX5_CMD_OP_QUERY_HCA_VPORT_PKEY          = 0x765,
	MLX5_CMD_OP_QUERY_VPORT_COUNTER           = 0x770,
	MLX5_CMD_OP_ALLOC_Q_COUNTER               = 0x771,
	MLX5_CMD_OP_DEALLOC_Q_COUNTER             = 0x772,
	MLX5_CMD_OP_QUERY_Q_COUNTER               = 0x773,
	MLX5_CMD_OP_ALLOC_PD                      = 0x800,
	MLX5_CMD_OP_DEALLOC_PD                    = 0x801,
	MLX5_CMD_OP_ALLOC_UAR                     = 0x802,
	MLX5_CMD_OP_DEALLOC_UAR                   = 0x803,
	MLX5_CMD_OP_CONFIG_INT_MODERATION         = 0x804,
	MLX5_CMD_OP_ACCESS_REG                    = 0x805,
	MLX5_CMD_OP_ATTACH_TO_MCG                 = 0x806,
	MLX5_CMD_OP_DETTACH_FROM_MCG              = 0x807,
	MLX5_CMD_OP_GET_DROPPED_PACKET_LOG        = 0x80a,
	MLX5_CMD_OP_MAD_IFC                       = 0x50d,
	MLX5_CMD_OP_QUERY_MAD_DEMUX               = 0x80b,
	MLX5_CMD_OP_SET_MAD_DEMUX                 = 0x80c,
	MLX5_CMD_OP_NOP                           = 0x80d,
	MLX5_CMD_OP_ALLOC_XRCD                    = 0x80e,
	MLX5_CMD_OP_DEALLOC_XRCD                  = 0x80f,
	MLX5_CMD_OP_ALLOC_TRANSPORT_DOMAIN        = 0x816,
	MLX5_CMD_OP_DEALLOC_TRANSPORT_DOMAIN      = 0x817,
	MLX5_CMD_OP_QUERY_CONG_STATUS             = 0x822,
	MLX5_CMD_OP_MODIFY_CONG_STATUS            = 0x823,
	MLX5_CMD_OP_QUERY_CONG_PARAMS             = 0x824,
	MLX5_CMD_OP_MODIFY_CONG_PARAMS            = 0x825,
	MLX5_CMD_OP_QUERY_CONG_STATISTICS         = 0x826,
	MLX5_CMD_OP_ADD_VXLAN_UDP_DPORT           = 0x827,
	MLX5_CMD_OP_DELETE_VXLAN_UDP_DPORT        = 0x828,
	MLX5_CMD_OP_SET_L2_TABLE_ENTRY            = 0x829,
	MLX5_CMD_OP_QUERY_L2_TABLE_ENTRY          = 0x82a,
	MLX5_CMD_OP_DELETE_L2_TABLE_ENTRY         = 0x82b,
	MLX5_CMD_OP_SET_WOL_ROL                   = 0x830,
	MLX5_CMD_OP_QUERY_WOL_ROL                 = 0x831,
	MLX5_CMD_OP_CREATE_TIR                    = 0x900,
	MLX5_CMD_OP_MODIFY_TIR                    = 0x901,
	MLX5_CMD_OP_DESTROY_TIR                   = 0x902,
	MLX5_CMD_OP_QUERY_TIR                     = 0x903,
	MLX5_CMD_OP_CREATE_SQ                     = 0x904,
	MLX5_CMD_OP_MODIFY_SQ                     = 0x905,
	MLX5_CMD_OP_DESTROY_SQ                    = 0x906,
	MLX5_CMD_OP_QUERY_SQ                      = 0x907,
	MLX5_CMD_OP_CREATE_RQ                     = 0x908,
	MLX5_CMD_OP_MODIFY_RQ                     = 0x909,
	MLX5_CMD_OP_DESTROY_RQ                    = 0x90a,
	MLX5_CMD_OP_QUERY_RQ                      = 0x90b,
	MLX5_CMD_OP_CREATE_RMP                    = 0x90c,
	MLX5_CMD_OP_MODIFY_RMP                    = 0x90d,
	MLX5_CMD_OP_DESTROY_RMP                   = 0x90e,
	MLX5_CMD_OP_QUERY_RMP                     = 0x90f,
	MLX5_CMD_OP_CREATE_TIS                    = 0x912,
	MLX5_CMD_OP_MODIFY_TIS                    = 0x913,
	MLX5_CMD_OP_DESTROY_TIS                   = 0x914,
	MLX5_CMD_OP_QUERY_TIS                     = 0x915,
	MLX5_CMD_OP_CREATE_RQT                    = 0x916,
	MLX5_CMD_OP_MODIFY_RQT                    = 0x917,
	MLX5_CMD_OP_DESTROY_RQT                   = 0x918,
	MLX5_CMD_OP_QUERY_RQT                     = 0x919,
	MLX5_CMD_OP_SET_FLOW_TABLE_ROOT		  = 0x92f,
	MLX5_CMD_OP_CREATE_FLOW_TABLE             = 0x930,
	MLX5_CMD_OP_DESTROY_FLOW_TABLE            = 0x931,
	MLX5_CMD_OP_QUERY_FLOW_TABLE              = 0x932,
	MLX5_CMD_OP_CREATE_FLOW_GROUP             = 0x933,
	MLX5_CMD_OP_DESTROY_FLOW_GROUP            = 0x934,
	MLX5_CMD_OP_QUERY_FLOW_GROUP              = 0x935,
	MLX5_CMD_OP_SET_FLOW_TABLE_ENTRY          = 0x936,
	MLX5_CMD_OP_QUERY_FLOW_TABLE_ENTRY        = 0x937,
	MLX5_CMD_OP_DELETE_FLOW_TABLE_ENTRY       = 0x938,
	MLX5_CMD_OP_ALLOC_FLOW_COUNTER            = 0x939,
	MLX5_CMD_OP_DEALLOC_FLOW_COUNTER          = 0x93a,
	MLX5_CMD_OP_QUERY_FLOW_COUNTER            = 0x93b,
	MLX5_CMD_OP_MODIFY_FLOW_TABLE             = 0x93c
};

struct mlx5_ifc_flow_table_fields_supported_bits {
	u8         outer_dmac[0x1];
	u8         outer_smac[0x1];
	u8         outer_ether_type[0x1];
	u8         reserved_at_3[0x1];
	u8         outer_first_prio[0x1];
	u8         outer_first_cfi[0x1];
	u8         outer_first_vid[0x1];
	u8         reserved_at_7[0x1];
	u8         outer_second_prio[0x1];
	u8         outer_second_cfi[0x1];
	u8         outer_second_vid[0x1];
	u8         reserved_at_b[0x1];
	u8         outer_sip[0x1];
	u8         outer_dip[0x1];
	u8         outer_frag[0x1];
	u8         outer_ip_protocol[0x1];
	u8         outer_ip_ecn[0x1];
	u8         outer_ip_dscp[0x1];
	u8         outer_udp_sport[0x1];
	u8         outer_udp_dport[0x1];
	u8         outer_tcp_sport[0x1];
	u8         outer_tcp_dport[0x1];
	u8         outer_tcp_flags[0x1];
	u8         outer_gre_protocol[0x1];
	u8         outer_gre_key[0x1];
	u8         outer_vxlan_vni[0x1];
	u8         reserved_at_1a[0x5];
	u8         source_eswitch_port[0x1];

	u8         inner_dmac[0x1];
	u8         inner_smac[0x1];
	u8         inner_ether_type[0x1];
	u8         reserved_at_23[0x1];
	u8         inner_first_prio[0x1];
	u8         inner_first_cfi[0x1];
	u8         inner_first_vid[0x1];
	u8         reserved_at_27[0x1];
	u8         inner_second_prio[0x1];
	u8         inner_second_cfi[0x1];
	u8         inner_second_vid[0x1];
	u8         reserved_at_2b[0x1];
	u8         inner_sip[0x1];
	u8         inner_dip[0x1];
	u8         inner_frag[0x1];
	u8         inner_ip_protocol[0x1];
	u8         inner_ip_ecn[0x1];
	u8         inner_ip_dscp[0x1];
	u8         inner_udp_sport[0x1];
	u8         inner_udp_dport[0x1];
	u8         inner_tcp_sport[0x1];
	u8         inner_tcp_dport[0x1];
	u8         inner_tcp_flags[0x1];
	u8         reserved_at_37[0x9];

	u8         reserved_at_40[0x40];
};

struct mlx5_ifc_flow_table_prop_layout_bits {
	u8         ft_support[0x1];
	u8         reserved_at_1[0x1];
	u8         flow_counter[0x1];
	u8	   flow_modify_en[0x1];
	u8         modify_root[0x1];
	u8         identified_miss_table_mode[0x1];
	u8         flow_table_modify[0x1];
	u8         reserved_at_7[0x19];

	u8         reserved_at_20[0x2];
	u8         log_max_ft_size[0x6];
	u8         reserved_at_28[0x10];
	u8         max_ft_level[0x8];

	u8         reserved_at_40[0x20];

	u8         reserved_at_60[0x18];
	u8         log_max_ft_num[0x8];

	u8         reserved_at_80[0x18];
	u8         log_max_destination[0x8];

	u8         reserved_at_a0[0x18];
	u8         log_max_flow[0x8];

	u8         reserved_at_c0[0x40];

	struct mlx5_ifc_flow_table_fields_supported_bits ft_field_support;

	struct mlx5_ifc_flow_table_fields_supported_bits ft_field_bitmask_support;
};

struct mlx5_ifc_odp_per_transport_service_cap_bits {
	u8         send[0x1];
	u8         receive[0x1];
	u8         write[0x1];
	u8         read[0x1];
	u8         reserved_at_4[0x1];
	u8         srq_receive[0x1];
	u8         reserved_at_6[0x1a];
};

struct mlx5_ifc_ipv4_layout_bits {
	u8         reserved_at_0[0x60];

	u8         ipv4[0x20];
};

struct mlx5_ifc_ipv6_layout_bits {
	u8         ipv6[16][0x8];
};

union mlx5_ifc_ipv6_layout_ipv4_layout_auto_bits {
	struct mlx5_ifc_ipv6_layout_bits ipv6_layout;
	struct mlx5_ifc_ipv4_layout_bits ipv4_layout;
	u8         reserved_at_0[0x80];
};

struct mlx5_ifc_fte_match_set_lyr_2_4_bits {
	u8         smac_47_16[0x20];

	u8         smac_15_0[0x10];
	u8         ethertype[0x10];

	u8         dmac_47_16[0x20];

	u8         dmac_15_0[0x10];
	u8         first_prio[0x3];
	u8         first_cfi[0x1];
	u8         first_vid[0xc];

	u8         ip_protocol[0x8];
	u8         ip_dscp[0x6];
	u8         ip_ecn[0x2];
	u8         vlan_tag[0x1];
	u8         reserved_at_91[0x1];
	u8         frag[0x1];
	u8         reserved_at_93[0x4];
	u8         tcp_flags[0x9];

	u8         tcp_sport[0x10];
	u8         tcp_dport[0x10];

	u8         reserved_at_c0[0x20];

	u8         udp_sport[0x10];
	u8         udp_dport[0x10];

	union mlx5_ifc_ipv6_layout_ipv4_layout_auto_bits src_ipv4_src_ipv6;

	union mlx5_ifc_ipv6_layout_ipv4_layout_auto_bits dst_ipv4_dst_ipv6;
};

struct mlx5_ifc_fte_match_set_misc_bits {
	u8         reserved_at_0[0x20];

	u8         reserved_at_20[0x10];
	u8         source_port[0x10];

	u8         outer_second_prio[0x3];
	u8         outer_second_cfi[0x1];
	u8         outer_second_vid[0xc];
	u8         inner_second_prio[0x3];
	u8         inner_second_cfi[0x1];
	u8         inner_second_vid[0xc];

	u8         outer_second_vlan_tag[0x1];
	u8         inner_second_vlan_tag[0x1];
	u8         reserved_at_62[0xe];
	u8         gre_protocol[0x10];

	u8         gre_key_h[0x18];
	u8         gre_key_l[0x8];

	u8         vxlan_vni[0x18];
	u8         reserved_at_b8[0x8];

	u8         reserved_at_c0[0x20];

	u8         reserved_at_e0[0xc];
	u8         outer_ipv6_flow_label[0x14];

	u8         reserved_at_100[0xc];
	u8         inner_ipv6_flow_label[0x14];

	u8         reserved_at_120[0xe0];
};

struct mlx5_ifc_cmd_pas_bits {
	u8         pa_h[0x20];

	u8         pa_l[0x14];
	u8         reserved_at_34[0xc];
};

struct mlx5_ifc_uint64_bits {
	u8         hi[0x20];

	u8         lo[0x20];
};

enum {
	MLX5_ADS_STAT_RATE_NO_LIMIT  = 0x0,
	MLX5_ADS_STAT_RATE_2_5GBPS   = 0x7,
	MLX5_ADS_STAT_RATE_10GBPS    = 0x8,
	MLX5_ADS_STAT_RATE_30GBPS    = 0x9,
	MLX5_ADS_STAT_RATE_5GBPS     = 0xa,
	MLX5_ADS_STAT_RATE_20GBPS    = 0xb,
	MLX5_ADS_STAT_RATE_40GBPS    = 0xc,
	MLX5_ADS_STAT_RATE_60GBPS    = 0xd,
	MLX5_ADS_STAT_RATE_80GBPS    = 0xe,
	MLX5_ADS_STAT_RATE_120GBPS   = 0xf,
};

struct mlx5_ifc_ads_bits {
	u8         fl[0x1];
	u8         free_ar[0x1];
	u8         reserved_at_2[0xe];
	u8         pkey_index[0x10];

	u8         reserved_at_20[0x8];
	u8         grh[0x1];
	u8         mlid[0x7];
	u8         rlid[0x10];

	u8         ack_timeout[0x5];
	u8         reserved_at_45[0x3];
	u8         src_addr_index[0x8];
	u8         reserved_at_50[0x4];
	u8         stat_rate[0x4];
	u8         hop_limit[0x8];

	u8         reserved_at_60[0x4];
	u8         tclass[0x8];
	u8         flow_label[0x14];

	u8         rgid_rip[16][0x8];

	u8         reserved_at_100[0x4];
	u8         f_dscp[0x1];
	u8         f_ecn[0x1];
	u8         reserved_at_106[0x1];
	u8         f_eth_prio[0x1];
	u8         ecn[0x2];
	u8         dscp[0x6];
	u8         udp_sport[0x10];

	u8         dei_cfi[0x1];
	u8         eth_prio[0x3];
	u8         sl[0x4];
	u8         port[0x8];
	u8         rmac_47_32[0x10];

	u8         rmac_31_0[0x20];
};

struct mlx5_ifc_flow_table_nic_cap_bits {
	u8         nic_rx_multi_path_tirs[0x1];
	u8         reserved_at_1[0x1ff];

	struct mlx5_ifc_flow_table_prop_layout_bits flow_table_properties_nic_receive;

	u8         reserved_at_400[0x200];

	struct mlx5_ifc_flow_table_prop_layout_bits flow_table_properties_nic_receive_sniffer;

	struct mlx5_ifc_flow_table_prop_layout_bits flow_table_properties_nic_transmit;

	u8         reserved_at_a00[0x200];

	struct mlx5_ifc_flow_table_prop_layout_bits flow_table_properties_nic_transmit_sniffer;

	u8         reserved_at_e00[0x7200];
};

struct mlx5_ifc_flow_table_eswitch_cap_bits {
	u8     reserved_at_0[0x200];

	struct mlx5_ifc_flow_table_prop_layout_bits flow_table_properties_nic_esw_fdb;

	struct mlx5_ifc_flow_table_prop_layout_bits flow_table_properties_esw_acl_ingress;

	struct mlx5_ifc_flow_table_prop_layout_bits flow_table_properties_esw_acl_egress;

	u8      reserved_at_800[0x7800];
};

struct mlx5_ifc_e_switch_cap_bits {
	u8         vport_svlan_strip[0x1];
	u8         vport_cvlan_strip[0x1];
	u8         vport_svlan_insert[0x1];
	u8         vport_cvlan_insert_if_not_exist[0x1];
	u8         vport_cvlan_insert_overwrite[0x1];
	u8         reserved_at_5[0x1b];

	u8         reserved_at_20[0x7e0];
};

struct mlx5_ifc_per_protocol_networking_offload_caps_bits {
	u8         csum_cap[0x1];
	u8         vlan_cap[0x1];
	u8         lro_cap[0x1];
	u8         lro_psh_flag[0x1];
	u8         lro_time_stamp[0x1];
	u8         reserved_at_5[0x3];
	u8         self_lb_en_modifiable[0x1];
	u8         reserved_at_9[0x2];
	u8         max_lso_cap[0x5];
	u8         reserved_at_10[0x4];
	u8         rss_ind_tbl_cap[0x4];
	u8         reg_umr_sq[0x1];
	u8         scatter_fcs[0x1];
	u8         reserved_at_1a[0x1];
	u8         tunnel_lso_const_out_ip_id[0x1];
	u8         reserved_at_1c[0x2];
	u8         tunnel_statless_gre[0x1];
	u8         tunnel_stateless_vxlan[0x1];

	u8         reserved_at_20[0x20];

	u8         reserved_at_40[0x10];
	u8         lro_min_mss_size[0x10];

	u8         reserved_at_60[0x120];

	u8         lro_timer_supported_periods[4][0x20];

	u8         reserved_at_200[0x600];
};

struct mlx5_ifc_roce_cap_bits {
	u8         roce_apm[0x1];
	u8         reserved_at_1[0x1f];

	u8         reserved_at_20[0x60];

	u8         reserved_at_80[0xc];
	u8         l3_type[0x4];
	u8         reserved_at_90[0x8];
	u8         roce_version[0x8];

	u8         reserved_at_a0[0x10];
	u8         r_roce_dest_udp_port[0x10];

	u8         r_roce_max_src_udp_port[0x10];
	u8         r_roce_min_src_udp_port[0x10];

	u8         reserved_at_e0[0x10];
	u8         roce_address_table_size[0x10];

	u8         reserved_at_100[0x700];
};

enum {
	MLX5_ATOMIC_CAPS_ATOMIC_SIZE_QP_1_BYTE     = 0x0,
	MLX5_ATOMIC_CAPS_ATOMIC_SIZE_QP_2_BYTES    = 0x2,
	MLX5_ATOMIC_CAPS_ATOMIC_SIZE_QP_4_BYTES    = 0x4,
	MLX5_ATOMIC_CAPS_ATOMIC_SIZE_QP_8_BYTES    = 0x8,
	MLX5_ATOMIC_CAPS_ATOMIC_SIZE_QP_16_BYTES   = 0x10,
	MLX5_ATOMIC_CAPS_ATOMIC_SIZE_QP_32_BYTES   = 0x20,
	MLX5_ATOMIC_CAPS_ATOMIC_SIZE_QP_64_BYTES   = 0x40,
	MLX5_ATOMIC_CAPS_ATOMIC_SIZE_QP_128_BYTES  = 0x80,
	MLX5_ATOMIC_CAPS_ATOMIC_SIZE_QP_256_BYTES  = 0x100,
};

enum {
	MLX5_ATOMIC_CAPS_ATOMIC_SIZE_DC_1_BYTE     = 0x1,
	MLX5_ATOMIC_CAPS_ATOMIC_SIZE_DC_2_BYTES    = 0x2,
	MLX5_ATOMIC_CAPS_ATOMIC_SIZE_DC_4_BYTES    = 0x4,
	MLX5_ATOMIC_CAPS_ATOMIC_SIZE_DC_8_BYTES    = 0x8,
	MLX5_ATOMIC_CAPS_ATOMIC_SIZE_DC_16_BYTES   = 0x10,
	MLX5_ATOMIC_CAPS_ATOMIC_SIZE_DC_32_BYTES   = 0x20,
	MLX5_ATOMIC_CAPS_ATOMIC_SIZE_DC_64_BYTES   = 0x40,
	MLX5_ATOMIC_CAPS_ATOMIC_SIZE_DC_128_BYTES  = 0x80,
	MLX5_ATOMIC_CAPS_ATOMIC_SIZE_DC_256_BYTES  = 0x100,
};

struct mlx5_ifc_atomic_caps_bits {
	u8         reserved_at_0[0x40];

	u8         atomic_req_8B_endianess_mode[0x2];
	u8         reserved_at_42[0x4];
	u8         supported_atomic_req_8B_endianess_mode_1[0x1];

	u8         reserved_at_47[0x19];

	u8         reserved_at_60[0x20];

	u8         reserved_at_80[0x10];
	u8         atomic_operations[0x10];

	u8         reserved_at_a0[0x10];
	u8         atomic_size_qp[0x10];

	u8         reserved_at_c0[0x10];
	u8         atomic_size_dc[0x10];

	u8         reserved_at_e0[0x720];
};

struct mlx5_ifc_odp_cap_bits {
	u8         reserved_at_0[0x40];

	u8         sig[0x1];
	u8         reserved_at_41[0x1f];

	u8         reserved_at_60[0x20];

	struct mlx5_ifc_odp_per_transport_service_cap_bits rc_odp_caps;

	struct mlx5_ifc_odp_per_transport_service_cap_bits uc_odp_caps;

	struct mlx5_ifc_odp_per_transport_service_cap_bits ud_odp_caps;

	u8         reserved_at_e0[0x720];
};

struct mlx5_ifc_calc_op {
	u8        reserved_at_0[0x10];
	u8        reserved_at_10[0x9];
	u8        op_swap_endianness[0x1];
	u8        op_min[0x1];
	u8        op_xor[0x1];
	u8        op_or[0x1];
	u8        op_and[0x1];
	u8        op_max[0x1];
	u8        op_add[0x1];
};

struct mlx5_ifc_vector_calc_cap_bits {
	u8         calc_matrix[0x1];
	u8         reserved_at_1[0x1f];
	u8         reserved_at_20[0x8];
	u8         max_vec_count[0x8];
	u8         reserved_at_30[0xd];
	u8         max_chunk_size[0x3];
	struct mlx5_ifc_calc_op calc0;
	struct mlx5_ifc_calc_op calc1;
	struct mlx5_ifc_calc_op calc2;
	struct mlx5_ifc_calc_op calc3;

	u8         reserved_at_e0[0x720];
};

enum {
	MLX5_WQ_TYPE_LINKED_LIST  = 0x0,
	MLX5_WQ_TYPE_CYCLIC       = 0x1,
	MLX5_WQ_TYPE_LINKED_LIST_STRIDING_RQ = 0x2,
};

enum {
	MLX5_WQ_END_PAD_MODE_NONE   = 0x0,
	MLX5_WQ_END_PAD_MODE_ALIGN  = 0x1,
};

enum {
	MLX5_CMD_HCA_CAP_GID_TABLE_SIZE_8_GID_ENTRIES    = 0x0,
	MLX5_CMD_HCA_CAP_GID_TABLE_SIZE_16_GID_ENTRIES   = 0x1,
	MLX5_CMD_HCA_CAP_GID_TABLE_SIZE_32_GID_ENTRIES   = 0x2,
	MLX5_CMD_HCA_CAP_GID_TABLE_SIZE_64_GID_ENTRIES   = 0x3,
	MLX5_CMD_HCA_CAP_GID_TABLE_SIZE_128_GID_ENTRIES  = 0x4,
};

enum {
	MLX5_CMD_HCA_CAP_PKEY_TABLE_SIZE_128_ENTRIES  = 0x0,
	MLX5_CMD_HCA_CAP_PKEY_TABLE_SIZE_256_ENTRIES  = 0x1,
	MLX5_CMD_HCA_CAP_PKEY_TABLE_SIZE_512_ENTRIES  = 0x2,
	MLX5_CMD_HCA_CAP_PKEY_TABLE_SIZE_1K_ENTRIES   = 0x3,
	MLX5_CMD_HCA_CAP_PKEY_TABLE_SIZE_2K_ENTRIES   = 0x4,
	MLX5_CMD_HCA_CAP_PKEY_TABLE_SIZE_4K_ENTRIES   = 0x5,
};

enum {
	MLX5_CMD_HCA_CAP_PORT_TYPE_IB        = 0x0,
	MLX5_CMD_HCA_CAP_PORT_TYPE_ETHERNET  = 0x1,
};

enum {
	MLX5_CMD_HCA_CAP_CMDIF_CHECKSUM_DISABLED       = 0x0,
	MLX5_CMD_HCA_CAP_CMDIF_CHECKSUM_INITIAL_STATE  = 0x1,
	MLX5_CMD_HCA_CAP_CMDIF_CHECKSUM_ENABLED        = 0x3,
};

enum {
	MLX5_CAP_PORT_TYPE_IB  = 0x0,
	MLX5_CAP_PORT_TYPE_ETH = 0x1,
};

struct mlx5_ifc_cmd_hca_cap_bits {
	u8         reserved_at_0[0x80];

	u8         log_max_srq_sz[0x8];
	u8         log_max_qp_sz[0x8];
	u8         reserved_at_90[0xb];
	u8         log_max_qp[0x5];

	u8         reserved_at_a0[0xb];
	u8         log_max_srq[0x5];
	u8         reserved_at_b0[0x10];

	u8         reserved_at_c0[0x8];
	u8         log_max_cq_sz[0x8];
	u8         reserved_at_d0[0xb];
	u8         log_max_cq[0x5];

	u8         log_max_eq_sz[0x8];
	u8         reserved_at_e8[0x2];
	u8         log_max_mkey[0x6];
	u8         reserved_at_f0[0xc];
	u8         log_max_eq[0x4];

	u8         max_indirection[0x8];
	u8         reserved_at_108[0x1];
	u8         log_max_mrw_sz[0x7];
	u8         reserved_at_110[0x2];
	u8         log_max_bsf_list_size[0x6];
	u8         reserved_at_118[0x2];
	u8         log_max_klm_list_size[0x6];

	u8         reserved_at_120[0xa];
	u8         log_max_ra_req_dc[0x6];
	u8         reserved_at_130[0xa];
	u8         log_max_ra_res_dc[0x6];

	u8         reserved_at_140[0xa];
	u8         log_max_ra_req_qp[0x6];
	u8         reserved_at_150[0xa];
	u8         log_max_ra_res_qp[0x6];

	u8         pad_cap[0x1];
	u8         cc_query_allowed[0x1];
	u8         cc_modify_allowed[0x1];
	u8         reserved_at_163[0xd];
	u8         gid_table_size[0x10];

	u8         out_of_seq_cnt[0x1];
	u8         vport_counters[0x1];
	u8         reserved_at_182[0x4];
	u8         max_qp_cnt[0xa];
	u8         pkey_table_size[0x10];

	u8         vport_group_manager[0x1];
	u8         vhca_group_manager[0x1];
	u8         ib_virt[0x1];
	u8         eth_virt[0x1];
	u8         reserved_at_1a4[0x1];
	u8         ets[0x1];
	u8         nic_flow_table[0x1];
	u8         eswitch_flow_table[0x1];
	u8	   early_vf_enable[0x1];
	u8         reserved_at_1a9[0x2];
	u8         local_ca_ack_delay[0x5];
	u8         reserved_at_1af[0x2];
	u8         ports_check[0x1];
	u8         reserved_at_1b2[0x1];
	u8         disable_link_up[0x1];
	u8         beacon_led[0x1];
	u8         port_type[0x2];
	u8         num_ports[0x8];

	u8         reserved_at_1c0[0x3];
	u8         log_max_msg[0x5];
<<<<<<< HEAD
	u8         reserved_at_1c7[0x4];
	u8         max_tc[0x4];
	u8         reserved_at_1cf[0x6];
	u8         rol_s[0x1];
	u8         rol_g[0x1];
	u8         reserved_at_1d7[0x1];
=======
	u8         reserved_at_1c8[0x4];
	u8         max_tc[0x4];
	u8         reserved_at_1d0[0x6];
	u8         rol_s[0x1];
	u8         rol_g[0x1];
	u8         reserved_at_1d8[0x1];
>>>>>>> ed596a4a
	u8         wol_s[0x1];
	u8         wol_g[0x1];
	u8         wol_a[0x1];
	u8         wol_b[0x1];
	u8         wol_m[0x1];
	u8         wol_u[0x1];
	u8         wol_p[0x1];

	u8         stat_rate_support[0x10];
	u8         reserved_at_1f0[0xc];
	u8         cqe_version[0x4];

	u8         compact_address_vector[0x1];
<<<<<<< HEAD
	u8         reserved_at_200[0x3];
	u8         ipoib_basic_offloads[0x1];
	u8         reserved_at_204[0xa];
=======
	u8         striding_rq[0x1];
	u8         reserved_at_201[0x2];
	u8         ipoib_basic_offloads[0x1];
	u8         reserved_at_205[0xa];
>>>>>>> ed596a4a
	u8         drain_sigerr[0x1];
	u8         cmdif_checksum[0x2];
	u8         sigerr_cqe[0x1];
	u8         reserved_at_213[0x1];
	u8         wq_signature[0x1];
	u8         sctr_data_cqe[0x1];
	u8         reserved_at_216[0x1];
	u8         sho[0x1];
	u8         tph[0x1];
	u8         rf[0x1];
	u8         dct[0x1];
	u8         reserved_at_21b[0x1];
	u8         eth_net_offloads[0x1];
	u8         roce[0x1];
	u8         atomic[0x1];
	u8         reserved_at_21f[0x1];

	u8         cq_oi[0x1];
	u8         cq_resize[0x1];
	u8         cq_moderation[0x1];
	u8         reserved_at_223[0x3];
	u8         cq_eq_remap[0x1];
	u8         pg[0x1];
	u8         block_lb_mc[0x1];
	u8         reserved_at_229[0x1];
	u8         scqe_break_moderation[0x1];
	u8         cq_period_start_from_cqe[0x1];
	u8         cd[0x1];
	u8         reserved_at_22d[0x1];
	u8         apm[0x1];
	u8         vector_calc[0x1];
<<<<<<< HEAD
	u8         reserved_at_22f[0x1];
	u8	   imaicl[0x1];
	u8         reserved_at_231[0x4];
=======
	u8         umr_ptr_rlky[0x1];
	u8	   imaicl[0x1];
	u8         reserved_at_232[0x4];
>>>>>>> ed596a4a
	u8         qkv[0x1];
	u8         pkv[0x1];
	u8         set_deth_sqpn[0x1];
	u8         reserved_at_239[0x3];
	u8         xrc[0x1];
	u8         ud[0x1];
	u8         uc[0x1];
	u8         rc[0x1];

	u8         reserved_at_240[0xa];
	u8         uar_sz[0x6];
	u8         reserved_at_250[0x8];
	u8         log_pg_sz[0x8];

	u8         bf[0x1];
	u8         reserved_at_261[0x1];
	u8         pad_tx_eth_packet[0x1];
	u8         reserved_at_263[0x8];
	u8         log_bf_reg_size[0x5];
	u8         reserved_at_270[0x10];

	u8         reserved_at_280[0x10];
	u8         max_wqe_sz_sq[0x10];

	u8         reserved_at_2a0[0x10];
	u8         max_wqe_sz_rq[0x10];

	u8         reserved_at_2c0[0x10];
	u8         max_wqe_sz_sq_dc[0x10];

	u8         reserved_at_2e0[0x7];
	u8         max_qp_mcg[0x19];

	u8         reserved_at_300[0x18];
	u8         log_max_mcg[0x8];

	u8         reserved_at_320[0x3];
	u8         log_max_transport_domain[0x5];
	u8         reserved_at_328[0x3];
	u8         log_max_pd[0x5];
	u8         reserved_at_330[0xb];
	u8         log_max_xrcd[0x5];

	u8         reserved_at_340[0x20];

	u8         reserved_at_360[0x3];
	u8         log_max_rq[0x5];
	u8         reserved_at_368[0x3];
	u8         log_max_sq[0x5];
	u8         reserved_at_370[0x3];
	u8         log_max_tir[0x5];
	u8         reserved_at_378[0x3];
	u8         log_max_tis[0x5];

	u8         basic_cyclic_rcv_wqe[0x1];
	u8         reserved_at_381[0x2];
	u8         log_max_rmp[0x5];
	u8         reserved_at_388[0x3];
	u8         log_max_rqt[0x5];
	u8         reserved_at_390[0x3];
	u8         log_max_rqt_size[0x5];
	u8         reserved_at_398[0x3];
	u8         log_max_tis_per_sq[0x5];

	u8         reserved_at_3a0[0x3];
	u8         log_max_stride_sz_rq[0x5];
	u8         reserved_at_3a8[0x3];
	u8         log_min_stride_sz_rq[0x5];
	u8         reserved_at_3b0[0x3];
	u8         log_max_stride_sz_sq[0x5];
	u8         reserved_at_3b8[0x3];
	u8         log_min_stride_sz_sq[0x5];

	u8         reserved_at_3c0[0x1b];
	u8         log_max_wq_sz[0x5];

	u8         nic_vport_change_event[0x1];
	u8         reserved_at_3e1[0xa];
	u8         log_max_vlan_list[0x5];
	u8         reserved_at_3f0[0x3];
	u8         log_max_current_mc_list[0x5];
	u8         reserved_at_3f8[0x3];
	u8         log_max_current_uc_list[0x5];

	u8         reserved_at_400[0x80];

	u8         reserved_at_480[0x3];
	u8         log_max_l2_table[0x5];
	u8         reserved_at_488[0x8];
	u8         log_uar_page_sz[0x10];

	u8         reserved_at_4a0[0x20];
	u8         device_frequency_mhz[0x20];
	u8         device_frequency_khz[0x20];

	u8         reserved_at_500[0x80];

	u8         reserved_at_580[0x3f];
	u8         cqe_compression[0x1];

	u8         cqe_compression_timeout[0x10];
	u8         cqe_compression_max_num[0x10];

	u8         reserved_at_5e0[0x220];
};

enum mlx5_flow_destination_type {
	MLX5_FLOW_DESTINATION_TYPE_VPORT        = 0x0,
	MLX5_FLOW_DESTINATION_TYPE_FLOW_TABLE   = 0x1,
	MLX5_FLOW_DESTINATION_TYPE_TIR          = 0x2,

	MLX5_FLOW_DESTINATION_TYPE_COUNTER      = 0x100,
};

struct mlx5_ifc_dest_format_struct_bits {
	u8         destination_type[0x8];
	u8         destination_id[0x18];

	u8         reserved_at_20[0x20];
};

struct mlx5_ifc_flow_counter_list_bits {
	u8         reserved_at_0[0x10];
	u8         flow_counter_id[0x10];

	u8         reserved_at_20[0x20];
};

union mlx5_ifc_dest_format_struct_flow_counter_list_auto_bits {
	struct mlx5_ifc_dest_format_struct_bits dest_format_struct;
	struct mlx5_ifc_flow_counter_list_bits flow_counter_list;
	u8         reserved_at_0[0x40];
};

struct mlx5_ifc_fte_match_param_bits {
	struct mlx5_ifc_fte_match_set_lyr_2_4_bits outer_headers;

	struct mlx5_ifc_fte_match_set_misc_bits misc_parameters;

	struct mlx5_ifc_fte_match_set_lyr_2_4_bits inner_headers;

	u8         reserved_at_600[0xa00];
};

enum {
	MLX5_RX_HASH_FIELD_SELECT_SELECTED_FIELDS_SRC_IP     = 0x0,
	MLX5_RX_HASH_FIELD_SELECT_SELECTED_FIELDS_DST_IP     = 0x1,
	MLX5_RX_HASH_FIELD_SELECT_SELECTED_FIELDS_L4_SPORT   = 0x2,
	MLX5_RX_HASH_FIELD_SELECT_SELECTED_FIELDS_L4_DPORT   = 0x3,
	MLX5_RX_HASH_FIELD_SELECT_SELECTED_FIELDS_IPSEC_SPI  = 0x4,
};

struct mlx5_ifc_rx_hash_field_select_bits {
	u8         l3_prot_type[0x1];
	u8         l4_prot_type[0x1];
	u8         selected_fields[0x1e];
};

enum {
	MLX5_WQ_WQ_TYPE_WQ_LINKED_LIST  = 0x0,
	MLX5_WQ_WQ_TYPE_WQ_CYCLIC       = 0x1,
};

enum {
	MLX5_WQ_END_PADDING_MODE_END_PAD_NONE   = 0x0,
	MLX5_WQ_END_PADDING_MODE_END_PAD_ALIGN  = 0x1,
};

struct mlx5_ifc_wq_bits {
	u8         wq_type[0x4];
	u8         wq_signature[0x1];
	u8         end_padding_mode[0x2];
	u8         cd_slave[0x1];
	u8         reserved_at_8[0x18];

	u8         hds_skip_first_sge[0x1];
	u8         log2_hds_buf_size[0x3];
	u8         reserved_at_24[0x7];
	u8         page_offset[0x5];
	u8         lwm[0x10];

	u8         reserved_at_40[0x8];
	u8         pd[0x18];

	u8         reserved_at_60[0x8];
	u8         uar_page[0x18];

	u8         dbr_addr[0x40];

	u8         hw_counter[0x20];

	u8         sw_counter[0x20];

	u8         reserved_at_100[0xc];
	u8         log_wq_stride[0x4];
	u8         reserved_at_110[0x3];
	u8         log_wq_pg_sz[0x5];
	u8         reserved_at_118[0x3];
	u8         log_wq_sz[0x5];

	u8         reserved_at_120[0x15];
	u8         log_wqe_num_of_strides[0x3];
	u8         two_byte_shift_en[0x1];
	u8         reserved_at_139[0x4];
	u8         log_wqe_stride_size[0x3];

	u8         reserved_at_140[0x4c0];

	struct mlx5_ifc_cmd_pas_bits pas[0];
};

struct mlx5_ifc_rq_num_bits {
	u8         reserved_at_0[0x8];
	u8         rq_num[0x18];
};

struct mlx5_ifc_mac_address_layout_bits {
	u8         reserved_at_0[0x10];
	u8         mac_addr_47_32[0x10];

	u8         mac_addr_31_0[0x20];
};

struct mlx5_ifc_vlan_layout_bits {
	u8         reserved_at_0[0x14];
	u8         vlan[0x0c];

	u8         reserved_at_20[0x20];
};

struct mlx5_ifc_cong_control_r_roce_ecn_np_bits {
	u8         reserved_at_0[0xa0];

	u8         min_time_between_cnps[0x20];

	u8         reserved_at_c0[0x12];
	u8         cnp_dscp[0x6];
	u8         reserved_at_d8[0x5];
	u8         cnp_802p_prio[0x3];

	u8         reserved_at_e0[0x720];
};

struct mlx5_ifc_cong_control_r_roce_ecn_rp_bits {
	u8         reserved_at_0[0x60];

	u8         reserved_at_60[0x4];
	u8         clamp_tgt_rate[0x1];
	u8         reserved_at_65[0x3];
	u8         clamp_tgt_rate_after_time_inc[0x1];
	u8         reserved_at_69[0x17];

	u8         reserved_at_80[0x20];

	u8         rpg_time_reset[0x20];

	u8         rpg_byte_reset[0x20];

	u8         rpg_threshold[0x20];

	u8         rpg_max_rate[0x20];

	u8         rpg_ai_rate[0x20];

	u8         rpg_hai_rate[0x20];

	u8         rpg_gd[0x20];

	u8         rpg_min_dec_fac[0x20];

	u8         rpg_min_rate[0x20];

	u8         reserved_at_1c0[0xe0];

	u8         rate_to_set_on_first_cnp[0x20];

	u8         dce_tcp_g[0x20];

	u8         dce_tcp_rtt[0x20];

	u8         rate_reduce_monitor_period[0x20];

	u8         reserved_at_320[0x20];

	u8         initial_alpha_value[0x20];

	u8         reserved_at_360[0x4a0];
};

struct mlx5_ifc_cong_control_802_1qau_rp_bits {
	u8         reserved_at_0[0x80];

	u8         rppp_max_rps[0x20];

	u8         rpg_time_reset[0x20];

	u8         rpg_byte_reset[0x20];

	u8         rpg_threshold[0x20];

	u8         rpg_max_rate[0x20];

	u8         rpg_ai_rate[0x20];

	u8         rpg_hai_rate[0x20];

	u8         rpg_gd[0x20];

	u8         rpg_min_dec_fac[0x20];

	u8         rpg_min_rate[0x20];

	u8         reserved_at_1c0[0x640];
};

enum {
	MLX5_RESIZE_FIELD_SELECT_RESIZE_FIELD_SELECT_LOG_CQ_SIZE    = 0x1,
	MLX5_RESIZE_FIELD_SELECT_RESIZE_FIELD_SELECT_PAGE_OFFSET    = 0x2,
	MLX5_RESIZE_FIELD_SELECT_RESIZE_FIELD_SELECT_LOG_PAGE_SIZE  = 0x4,
};

struct mlx5_ifc_resize_field_select_bits {
	u8         resize_field_select[0x20];
};

enum {
	MLX5_MODIFY_FIELD_SELECT_MODIFY_FIELD_SELECT_CQ_PERIOD     = 0x1,
	MLX5_MODIFY_FIELD_SELECT_MODIFY_FIELD_SELECT_CQ_MAX_COUNT  = 0x2,
	MLX5_MODIFY_FIELD_SELECT_MODIFY_FIELD_SELECT_OI            = 0x4,
	MLX5_MODIFY_FIELD_SELECT_MODIFY_FIELD_SELECT_C_EQN         = 0x8,
};

struct mlx5_ifc_modify_field_select_bits {
	u8         modify_field_select[0x20];
};

struct mlx5_ifc_field_select_r_roce_np_bits {
	u8         field_select_r_roce_np[0x20];
};

struct mlx5_ifc_field_select_r_roce_rp_bits {
	u8         field_select_r_roce_rp[0x20];
};

enum {
	MLX5_FIELD_SELECT_802_1QAU_RP_FIELD_SELECT_8021QAURP_RPPP_MAX_RPS     = 0x4,
	MLX5_FIELD_SELECT_802_1QAU_RP_FIELD_SELECT_8021QAURP_RPG_TIME_RESET   = 0x8,
	MLX5_FIELD_SELECT_802_1QAU_RP_FIELD_SELECT_8021QAURP_RPG_BYTE_RESET   = 0x10,
	MLX5_FIELD_SELECT_802_1QAU_RP_FIELD_SELECT_8021QAURP_RPG_THRESHOLD    = 0x20,
	MLX5_FIELD_SELECT_802_1QAU_RP_FIELD_SELECT_8021QAURP_RPG_MAX_RATE     = 0x40,
	MLX5_FIELD_SELECT_802_1QAU_RP_FIELD_SELECT_8021QAURP_RPG_AI_RATE      = 0x80,
	MLX5_FIELD_SELECT_802_1QAU_RP_FIELD_SELECT_8021QAURP_RPG_HAI_RATE     = 0x100,
	MLX5_FIELD_SELECT_802_1QAU_RP_FIELD_SELECT_8021QAURP_RPG_GD           = 0x200,
	MLX5_FIELD_SELECT_802_1QAU_RP_FIELD_SELECT_8021QAURP_RPG_MIN_DEC_FAC  = 0x400,
	MLX5_FIELD_SELECT_802_1QAU_RP_FIELD_SELECT_8021QAURP_RPG_MIN_RATE     = 0x800,
};

struct mlx5_ifc_field_select_802_1qau_rp_bits {
	u8         field_select_8021qaurp[0x20];
};

struct mlx5_ifc_phys_layer_cntrs_bits {
	u8         time_since_last_clear_high[0x20];

	u8         time_since_last_clear_low[0x20];

	u8         symbol_errors_high[0x20];

	u8         symbol_errors_low[0x20];

	u8         sync_headers_errors_high[0x20];

	u8         sync_headers_errors_low[0x20];

	u8         edpl_bip_errors_lane0_high[0x20];

	u8         edpl_bip_errors_lane0_low[0x20];

	u8         edpl_bip_errors_lane1_high[0x20];

	u8         edpl_bip_errors_lane1_low[0x20];

	u8         edpl_bip_errors_lane2_high[0x20];

	u8         edpl_bip_errors_lane2_low[0x20];

	u8         edpl_bip_errors_lane3_high[0x20];

	u8         edpl_bip_errors_lane3_low[0x20];

	u8         fc_fec_corrected_blocks_lane0_high[0x20];

	u8         fc_fec_corrected_blocks_lane0_low[0x20];

	u8         fc_fec_corrected_blocks_lane1_high[0x20];

	u8         fc_fec_corrected_blocks_lane1_low[0x20];

	u8         fc_fec_corrected_blocks_lane2_high[0x20];

	u8         fc_fec_corrected_blocks_lane2_low[0x20];

	u8         fc_fec_corrected_blocks_lane3_high[0x20];

	u8         fc_fec_corrected_blocks_lane3_low[0x20];

	u8         fc_fec_uncorrectable_blocks_lane0_high[0x20];

	u8         fc_fec_uncorrectable_blocks_lane0_low[0x20];

	u8         fc_fec_uncorrectable_blocks_lane1_high[0x20];

	u8         fc_fec_uncorrectable_blocks_lane1_low[0x20];

	u8         fc_fec_uncorrectable_blocks_lane2_high[0x20];

	u8         fc_fec_uncorrectable_blocks_lane2_low[0x20];

	u8         fc_fec_uncorrectable_blocks_lane3_high[0x20];

	u8         fc_fec_uncorrectable_blocks_lane3_low[0x20];

	u8         rs_fec_corrected_blocks_high[0x20];

	u8         rs_fec_corrected_blocks_low[0x20];

	u8         rs_fec_uncorrectable_blocks_high[0x20];

	u8         rs_fec_uncorrectable_blocks_low[0x20];

	u8         rs_fec_no_errors_blocks_high[0x20];

	u8         rs_fec_no_errors_blocks_low[0x20];

	u8         rs_fec_single_error_blocks_high[0x20];

	u8         rs_fec_single_error_blocks_low[0x20];

	u8         rs_fec_corrected_symbols_total_high[0x20];

	u8         rs_fec_corrected_symbols_total_low[0x20];

	u8         rs_fec_corrected_symbols_lane0_high[0x20];

	u8         rs_fec_corrected_symbols_lane0_low[0x20];

	u8         rs_fec_corrected_symbols_lane1_high[0x20];

	u8         rs_fec_corrected_symbols_lane1_low[0x20];

	u8         rs_fec_corrected_symbols_lane2_high[0x20];

	u8         rs_fec_corrected_symbols_lane2_low[0x20];

	u8         rs_fec_corrected_symbols_lane3_high[0x20];

	u8         rs_fec_corrected_symbols_lane3_low[0x20];

	u8         link_down_events[0x20];

	u8         successful_recovery_events[0x20];

	u8         reserved_at_640[0x180];
};

struct mlx5_ifc_ib_port_cntrs_grp_data_layout_bits {
	u8	   symbol_error_counter[0x10];

	u8         link_error_recovery_counter[0x8];

	u8         link_downed_counter[0x8];

	u8         port_rcv_errors[0x10];

	u8         port_rcv_remote_physical_errors[0x10];

	u8         port_rcv_switch_relay_errors[0x10];

	u8         port_xmit_discards[0x10];

	u8         port_xmit_constraint_errors[0x8];

	u8         port_rcv_constraint_errors[0x8];

	u8         reserved_at_70[0x8];

	u8         link_overrun_errors[0x8];

	u8	   reserved_at_80[0x10];

	u8         vl_15_dropped[0x10];

	u8	   reserved_at_a0[0xa0];
};

struct mlx5_ifc_eth_per_traffic_grp_data_layout_bits {
	u8         transmit_queue_high[0x20];

	u8         transmit_queue_low[0x20];

	u8         reserved_at_40[0x780];
};

struct mlx5_ifc_eth_per_prio_grp_data_layout_bits {
	u8         rx_octets_high[0x20];

	u8         rx_octets_low[0x20];

	u8         reserved_at_40[0xc0];

	u8         rx_frames_high[0x20];

	u8         rx_frames_low[0x20];

	u8         tx_octets_high[0x20];

	u8         tx_octets_low[0x20];

	u8         reserved_at_180[0xc0];

	u8         tx_frames_high[0x20];

	u8         tx_frames_low[0x20];

	u8         rx_pause_high[0x20];

	u8         rx_pause_low[0x20];

	u8         rx_pause_duration_high[0x20];

	u8         rx_pause_duration_low[0x20];

	u8         tx_pause_high[0x20];

	u8         tx_pause_low[0x20];

	u8         tx_pause_duration_high[0x20];

	u8         tx_pause_duration_low[0x20];

	u8         rx_pause_transition_high[0x20];

	u8         rx_pause_transition_low[0x20];

	u8         reserved_at_3c0[0x400];
};

struct mlx5_ifc_eth_extended_cntrs_grp_data_layout_bits {
	u8         port_transmit_wait_high[0x20];

	u8         port_transmit_wait_low[0x20];

	u8         reserved_at_40[0x780];
};

struct mlx5_ifc_eth_3635_cntrs_grp_data_layout_bits {
	u8         dot3stats_alignment_errors_high[0x20];

	u8         dot3stats_alignment_errors_low[0x20];

	u8         dot3stats_fcs_errors_high[0x20];

	u8         dot3stats_fcs_errors_low[0x20];

	u8         dot3stats_single_collision_frames_high[0x20];

	u8         dot3stats_single_collision_frames_low[0x20];

	u8         dot3stats_multiple_collision_frames_high[0x20];

	u8         dot3stats_multiple_collision_frames_low[0x20];

	u8         dot3stats_sqe_test_errors_high[0x20];

	u8         dot3stats_sqe_test_errors_low[0x20];

	u8         dot3stats_deferred_transmissions_high[0x20];

	u8         dot3stats_deferred_transmissions_low[0x20];

	u8         dot3stats_late_collisions_high[0x20];

	u8         dot3stats_late_collisions_low[0x20];

	u8         dot3stats_excessive_collisions_high[0x20];

	u8         dot3stats_excessive_collisions_low[0x20];

	u8         dot3stats_internal_mac_transmit_errors_high[0x20];

	u8         dot3stats_internal_mac_transmit_errors_low[0x20];

	u8         dot3stats_carrier_sense_errors_high[0x20];

	u8         dot3stats_carrier_sense_errors_low[0x20];

	u8         dot3stats_frame_too_longs_high[0x20];

	u8         dot3stats_frame_too_longs_low[0x20];

	u8         dot3stats_internal_mac_receive_errors_high[0x20];

	u8         dot3stats_internal_mac_receive_errors_low[0x20];

	u8         dot3stats_symbol_errors_high[0x20];

	u8         dot3stats_symbol_errors_low[0x20];

	u8         dot3control_in_unknown_opcodes_high[0x20];

	u8         dot3control_in_unknown_opcodes_low[0x20];

	u8         dot3in_pause_frames_high[0x20];

	u8         dot3in_pause_frames_low[0x20];

	u8         dot3out_pause_frames_high[0x20];

	u8         dot3out_pause_frames_low[0x20];

	u8         reserved_at_400[0x3c0];
};

struct mlx5_ifc_eth_2819_cntrs_grp_data_layout_bits {
	u8         ether_stats_drop_events_high[0x20];

	u8         ether_stats_drop_events_low[0x20];

	u8         ether_stats_octets_high[0x20];

	u8         ether_stats_octets_low[0x20];

	u8         ether_stats_pkts_high[0x20];

	u8         ether_stats_pkts_low[0x20];

	u8         ether_stats_broadcast_pkts_high[0x20];

	u8         ether_stats_broadcast_pkts_low[0x20];

	u8         ether_stats_multicast_pkts_high[0x20];

	u8         ether_stats_multicast_pkts_low[0x20];

	u8         ether_stats_crc_align_errors_high[0x20];

	u8         ether_stats_crc_align_errors_low[0x20];

	u8         ether_stats_undersize_pkts_high[0x20];

	u8         ether_stats_undersize_pkts_low[0x20];

	u8         ether_stats_oversize_pkts_high[0x20];

	u8         ether_stats_oversize_pkts_low[0x20];

	u8         ether_stats_fragments_high[0x20];

	u8         ether_stats_fragments_low[0x20];

	u8         ether_stats_jabbers_high[0x20];

	u8         ether_stats_jabbers_low[0x20];

	u8         ether_stats_collisions_high[0x20];

	u8         ether_stats_collisions_low[0x20];

	u8         ether_stats_pkts64octets_high[0x20];

	u8         ether_stats_pkts64octets_low[0x20];

	u8         ether_stats_pkts65to127octets_high[0x20];

	u8         ether_stats_pkts65to127octets_low[0x20];

	u8         ether_stats_pkts128to255octets_high[0x20];

	u8         ether_stats_pkts128to255octets_low[0x20];

	u8         ether_stats_pkts256to511octets_high[0x20];

	u8         ether_stats_pkts256to511octets_low[0x20];

	u8         ether_stats_pkts512to1023octets_high[0x20];

	u8         ether_stats_pkts512to1023octets_low[0x20];

	u8         ether_stats_pkts1024to1518octets_high[0x20];

	u8         ether_stats_pkts1024to1518octets_low[0x20];

	u8         ether_stats_pkts1519to2047octets_high[0x20];

	u8         ether_stats_pkts1519to2047octets_low[0x20];

	u8         ether_stats_pkts2048to4095octets_high[0x20];

	u8         ether_stats_pkts2048to4095octets_low[0x20];

	u8         ether_stats_pkts4096to8191octets_high[0x20];

	u8         ether_stats_pkts4096to8191octets_low[0x20];

	u8         ether_stats_pkts8192to10239octets_high[0x20];

	u8         ether_stats_pkts8192to10239octets_low[0x20];

	u8         reserved_at_540[0x280];
};

struct mlx5_ifc_eth_2863_cntrs_grp_data_layout_bits {
	u8         if_in_octets_high[0x20];

	u8         if_in_octets_low[0x20];

	u8         if_in_ucast_pkts_high[0x20];

	u8         if_in_ucast_pkts_low[0x20];

	u8         if_in_discards_high[0x20];

	u8         if_in_discards_low[0x20];

	u8         if_in_errors_high[0x20];

	u8         if_in_errors_low[0x20];

	u8         if_in_unknown_protos_high[0x20];

	u8         if_in_unknown_protos_low[0x20];

	u8         if_out_octets_high[0x20];

	u8         if_out_octets_low[0x20];

	u8         if_out_ucast_pkts_high[0x20];

	u8         if_out_ucast_pkts_low[0x20];

	u8         if_out_discards_high[0x20];

	u8         if_out_discards_low[0x20];

	u8         if_out_errors_high[0x20];

	u8         if_out_errors_low[0x20];

	u8         if_in_multicast_pkts_high[0x20];

	u8         if_in_multicast_pkts_low[0x20];

	u8         if_in_broadcast_pkts_high[0x20];

	u8         if_in_broadcast_pkts_low[0x20];

	u8         if_out_multicast_pkts_high[0x20];

	u8         if_out_multicast_pkts_low[0x20];

	u8         if_out_broadcast_pkts_high[0x20];

	u8         if_out_broadcast_pkts_low[0x20];

	u8         reserved_at_340[0x480];
};

struct mlx5_ifc_eth_802_3_cntrs_grp_data_layout_bits {
	u8         a_frames_transmitted_ok_high[0x20];

	u8         a_frames_transmitted_ok_low[0x20];

	u8         a_frames_received_ok_high[0x20];

	u8         a_frames_received_ok_low[0x20];

	u8         a_frame_check_sequence_errors_high[0x20];

	u8         a_frame_check_sequence_errors_low[0x20];

	u8         a_alignment_errors_high[0x20];

	u8         a_alignment_errors_low[0x20];

	u8         a_octets_transmitted_ok_high[0x20];

	u8         a_octets_transmitted_ok_low[0x20];

	u8         a_octets_received_ok_high[0x20];

	u8         a_octets_received_ok_low[0x20];

	u8         a_multicast_frames_xmitted_ok_high[0x20];

	u8         a_multicast_frames_xmitted_ok_low[0x20];

	u8         a_broadcast_frames_xmitted_ok_high[0x20];

	u8         a_broadcast_frames_xmitted_ok_low[0x20];

	u8         a_multicast_frames_received_ok_high[0x20];

	u8         a_multicast_frames_received_ok_low[0x20];

	u8         a_broadcast_frames_received_ok_high[0x20];

	u8         a_broadcast_frames_received_ok_low[0x20];

	u8         a_in_range_length_errors_high[0x20];

	u8         a_in_range_length_errors_low[0x20];

	u8         a_out_of_range_length_field_high[0x20];

	u8         a_out_of_range_length_field_low[0x20];

	u8         a_frame_too_long_errors_high[0x20];

	u8         a_frame_too_long_errors_low[0x20];

	u8         a_symbol_error_during_carrier_high[0x20];

	u8         a_symbol_error_during_carrier_low[0x20];

	u8         a_mac_control_frames_transmitted_high[0x20];

	u8         a_mac_control_frames_transmitted_low[0x20];

	u8         a_mac_control_frames_received_high[0x20];

	u8         a_mac_control_frames_received_low[0x20];

	u8         a_unsupported_opcodes_received_high[0x20];

	u8         a_unsupported_opcodes_received_low[0x20];

	u8         a_pause_mac_ctrl_frames_received_high[0x20];

	u8         a_pause_mac_ctrl_frames_received_low[0x20];

	u8         a_pause_mac_ctrl_frames_transmitted_high[0x20];

	u8         a_pause_mac_ctrl_frames_transmitted_low[0x20];

	u8         reserved_at_4c0[0x300];
};

struct mlx5_ifc_cmd_inter_comp_event_bits {
	u8         command_completion_vector[0x20];

	u8         reserved_at_20[0xc0];
};

struct mlx5_ifc_stall_vl_event_bits {
	u8         reserved_at_0[0x18];
	u8         port_num[0x1];
	u8         reserved_at_19[0x3];
	u8         vl[0x4];

	u8         reserved_at_20[0xa0];
};

struct mlx5_ifc_db_bf_congestion_event_bits {
	u8         event_subtype[0x8];
	u8         reserved_at_8[0x8];
	u8         congestion_level[0x8];
	u8         reserved_at_18[0x8];

	u8         reserved_at_20[0xa0];
};

struct mlx5_ifc_gpio_event_bits {
	u8         reserved_at_0[0x60];

	u8         gpio_event_hi[0x20];

	u8         gpio_event_lo[0x20];

	u8         reserved_at_a0[0x40];
};

struct mlx5_ifc_port_state_change_event_bits {
	u8         reserved_at_0[0x40];

	u8         port_num[0x4];
	u8         reserved_at_44[0x1c];

	u8         reserved_at_60[0x80];
};

struct mlx5_ifc_dropped_packet_logged_bits {
	u8         reserved_at_0[0xe0];
};

enum {
	MLX5_CQ_ERROR_SYNDROME_CQ_OVERRUN                 = 0x1,
	MLX5_CQ_ERROR_SYNDROME_CQ_ACCESS_VIOLATION_ERROR  = 0x2,
};

struct mlx5_ifc_cq_error_bits {
	u8         reserved_at_0[0x8];
	u8         cqn[0x18];

	u8         reserved_at_20[0x20];

	u8         reserved_at_40[0x18];
	u8         syndrome[0x8];

	u8         reserved_at_60[0x80];
};

struct mlx5_ifc_rdma_page_fault_event_bits {
	u8         bytes_committed[0x20];

	u8         r_key[0x20];

	u8         reserved_at_40[0x10];
	u8         packet_len[0x10];

	u8         rdma_op_len[0x20];

	u8         rdma_va[0x40];

	u8         reserved_at_c0[0x5];
	u8         rdma[0x1];
	u8         write[0x1];
	u8         requestor[0x1];
	u8         qp_number[0x18];
};

struct mlx5_ifc_wqe_associated_page_fault_event_bits {
	u8         bytes_committed[0x20];

	u8         reserved_at_20[0x10];
	u8         wqe_index[0x10];

	u8         reserved_at_40[0x10];
	u8         len[0x10];

	u8         reserved_at_60[0x60];

	u8         reserved_at_c0[0x5];
	u8         rdma[0x1];
	u8         write_read[0x1];
	u8         requestor[0x1];
	u8         qpn[0x18];
};

struct mlx5_ifc_qp_events_bits {
	u8         reserved_at_0[0xa0];

	u8         type[0x8];
	u8         reserved_at_a8[0x18];

	u8         reserved_at_c0[0x8];
	u8         qpn_rqn_sqn[0x18];
};

struct mlx5_ifc_dct_events_bits {
	u8         reserved_at_0[0xc0];

	u8         reserved_at_c0[0x8];
	u8         dct_number[0x18];
};

struct mlx5_ifc_comp_event_bits {
	u8         reserved_at_0[0xc0];

	u8         reserved_at_c0[0x8];
	u8         cq_number[0x18];
};

enum {
	MLX5_QPC_STATE_RST        = 0x0,
	MLX5_QPC_STATE_INIT       = 0x1,
	MLX5_QPC_STATE_RTR        = 0x2,
	MLX5_QPC_STATE_RTS        = 0x3,
	MLX5_QPC_STATE_SQER       = 0x4,
	MLX5_QPC_STATE_ERR        = 0x6,
	MLX5_QPC_STATE_SQD        = 0x7,
	MLX5_QPC_STATE_SUSPENDED  = 0x9,
};

enum {
	MLX5_QPC_ST_RC            = 0x0,
	MLX5_QPC_ST_UC            = 0x1,
	MLX5_QPC_ST_UD            = 0x2,
	MLX5_QPC_ST_XRC           = 0x3,
	MLX5_QPC_ST_DCI           = 0x5,
	MLX5_QPC_ST_QP0           = 0x7,
	MLX5_QPC_ST_QP1           = 0x8,
	MLX5_QPC_ST_RAW_DATAGRAM  = 0x9,
	MLX5_QPC_ST_REG_UMR       = 0xc,
};

enum {
	MLX5_QPC_PM_STATE_ARMED     = 0x0,
	MLX5_QPC_PM_STATE_REARM     = 0x1,
	MLX5_QPC_PM_STATE_RESERVED  = 0x2,
	MLX5_QPC_PM_STATE_MIGRATED  = 0x3,
};

enum {
	MLX5_QPC_END_PADDING_MODE_SCATTER_AS_IS                = 0x0,
	MLX5_QPC_END_PADDING_MODE_PAD_TO_CACHE_LINE_ALIGNMENT  = 0x1,
};

enum {
	MLX5_QPC_MTU_256_BYTES        = 0x1,
	MLX5_QPC_MTU_512_BYTES        = 0x2,
	MLX5_QPC_MTU_1K_BYTES         = 0x3,
	MLX5_QPC_MTU_2K_BYTES         = 0x4,
	MLX5_QPC_MTU_4K_BYTES         = 0x5,
	MLX5_QPC_MTU_RAW_ETHERNET_QP  = 0x7,
};

enum {
	MLX5_QPC_ATOMIC_MODE_IB_SPEC     = 0x1,
	MLX5_QPC_ATOMIC_MODE_ONLY_8B     = 0x2,
	MLX5_QPC_ATOMIC_MODE_UP_TO_8B    = 0x3,
	MLX5_QPC_ATOMIC_MODE_UP_TO_16B   = 0x4,
	MLX5_QPC_ATOMIC_MODE_UP_TO_32B   = 0x5,
	MLX5_QPC_ATOMIC_MODE_UP_TO_64B   = 0x6,
	MLX5_QPC_ATOMIC_MODE_UP_TO_128B  = 0x7,
	MLX5_QPC_ATOMIC_MODE_UP_TO_256B  = 0x8,
};

enum {
	MLX5_QPC_CS_REQ_DISABLE    = 0x0,
	MLX5_QPC_CS_REQ_UP_TO_32B  = 0x11,
	MLX5_QPC_CS_REQ_UP_TO_64B  = 0x22,
};

enum {
	MLX5_QPC_CS_RES_DISABLE    = 0x0,
	MLX5_QPC_CS_RES_UP_TO_32B  = 0x1,
	MLX5_QPC_CS_RES_UP_TO_64B  = 0x2,
};

struct mlx5_ifc_qpc_bits {
	u8         state[0x4];
	u8         reserved_at_4[0x4];
	u8         st[0x8];
	u8         reserved_at_10[0x3];
	u8         pm_state[0x2];
	u8         reserved_at_15[0x7];
	u8         end_padding_mode[0x2];
	u8         reserved_at_1e[0x2];

	u8         wq_signature[0x1];
	u8         block_lb_mc[0x1];
	u8         atomic_like_write_en[0x1];
	u8         latency_sensitive[0x1];
	u8         reserved_at_24[0x1];
	u8         drain_sigerr[0x1];
	u8         reserved_at_26[0x2];
	u8         pd[0x18];

	u8         mtu[0x3];
	u8         log_msg_max[0x5];
	u8         reserved_at_48[0x1];
	u8         log_rq_size[0x4];
	u8         log_rq_stride[0x3];
	u8         no_sq[0x1];
	u8         log_sq_size[0x4];
	u8         reserved_at_55[0x6];
	u8         rlky[0x1];
	u8         ulp_stateless_offload_mode[0x4];

	u8         counter_set_id[0x8];
	u8         uar_page[0x18];

	u8         reserved_at_80[0x8];
	u8         user_index[0x18];

	u8         reserved_at_a0[0x3];
	u8         log_page_size[0x5];
	u8         remote_qpn[0x18];

	struct mlx5_ifc_ads_bits primary_address_path;

	struct mlx5_ifc_ads_bits secondary_address_path;

	u8         log_ack_req_freq[0x4];
	u8         reserved_at_384[0x4];
	u8         log_sra_max[0x3];
	u8         reserved_at_38b[0x2];
	u8         retry_count[0x3];
	u8         rnr_retry[0x3];
	u8         reserved_at_393[0x1];
	u8         fre[0x1];
	u8         cur_rnr_retry[0x3];
	u8         cur_retry_count[0x3];
	u8         reserved_at_39b[0x5];

	u8         reserved_at_3a0[0x20];

	u8         reserved_at_3c0[0x8];
	u8         next_send_psn[0x18];

	u8         reserved_at_3e0[0x8];
	u8         cqn_snd[0x18];

	u8         reserved_at_400[0x40];

	u8         reserved_at_440[0x8];
	u8         last_acked_psn[0x18];

	u8         reserved_at_460[0x8];
	u8         ssn[0x18];

	u8         reserved_at_480[0x8];
	u8         log_rra_max[0x3];
	u8         reserved_at_48b[0x1];
	u8         atomic_mode[0x4];
	u8         rre[0x1];
	u8         rwe[0x1];
	u8         rae[0x1];
	u8         reserved_at_493[0x1];
	u8         page_offset[0x6];
	u8         reserved_at_49a[0x3];
	u8         cd_slave_receive[0x1];
	u8         cd_slave_send[0x1];
	u8         cd_master[0x1];

	u8         reserved_at_4a0[0x3];
	u8         min_rnr_nak[0x5];
	u8         next_rcv_psn[0x18];

	u8         reserved_at_4c0[0x8];
	u8         xrcd[0x18];

	u8         reserved_at_4e0[0x8];
	u8         cqn_rcv[0x18];

	u8         dbr_addr[0x40];

	u8         q_key[0x20];

	u8         reserved_at_560[0x5];
	u8         rq_type[0x3];
	u8         srqn_rmpn[0x18];

	u8         reserved_at_580[0x8];
	u8         rmsn[0x18];

	u8         hw_sq_wqebb_counter[0x10];
	u8         sw_sq_wqebb_counter[0x10];

	u8         hw_rq_counter[0x20];

	u8         sw_rq_counter[0x20];

	u8         reserved_at_600[0x20];

	u8         reserved_at_620[0xf];
	u8         cgs[0x1];
	u8         cs_req[0x8];
	u8         cs_res[0x8];

	u8         dc_access_key[0x40];

	u8         reserved_at_680[0xc0];
};

struct mlx5_ifc_roce_addr_layout_bits {
	u8         source_l3_address[16][0x8];

	u8         reserved_at_80[0x3];
	u8         vlan_valid[0x1];
	u8         vlan_id[0xc];
	u8         source_mac_47_32[0x10];

	u8         source_mac_31_0[0x20];

	u8         reserved_at_c0[0x14];
	u8         roce_l3_type[0x4];
	u8         roce_version[0x8];

	u8         reserved_at_e0[0x20];
};

union mlx5_ifc_hca_cap_union_bits {
	struct mlx5_ifc_cmd_hca_cap_bits cmd_hca_cap;
	struct mlx5_ifc_odp_cap_bits odp_cap;
	struct mlx5_ifc_atomic_caps_bits atomic_caps;
	struct mlx5_ifc_roce_cap_bits roce_cap;
	struct mlx5_ifc_per_protocol_networking_offload_caps_bits per_protocol_networking_offload_caps;
	struct mlx5_ifc_flow_table_nic_cap_bits flow_table_nic_cap;
	struct mlx5_ifc_flow_table_eswitch_cap_bits flow_table_eswitch_cap;
	struct mlx5_ifc_e_switch_cap_bits e_switch_cap;
	struct mlx5_ifc_vector_calc_cap_bits vector_calc_cap;
	u8         reserved_at_0[0x8000];
};

enum {
	MLX5_FLOW_CONTEXT_ACTION_ALLOW     = 0x1,
	MLX5_FLOW_CONTEXT_ACTION_DROP      = 0x2,
	MLX5_FLOW_CONTEXT_ACTION_FWD_DEST  = 0x4,
	MLX5_FLOW_CONTEXT_ACTION_COUNT     = 0x8,
};

struct mlx5_ifc_flow_context_bits {
	u8         reserved_at_0[0x20];

	u8         group_id[0x20];

	u8         reserved_at_40[0x8];
	u8         flow_tag[0x18];

	u8         reserved_at_60[0x10];
	u8         action[0x10];

	u8         reserved_at_80[0x8];
	u8         destination_list_size[0x18];

	u8         reserved_at_a0[0x8];
	u8         flow_counter_list_size[0x18];

	u8         reserved_at_c0[0x140];

	struct mlx5_ifc_fte_match_param_bits match_value;

	u8         reserved_at_1200[0x600];

	union mlx5_ifc_dest_format_struct_flow_counter_list_auto_bits destination[0];
};

enum {
	MLX5_XRC_SRQC_STATE_GOOD   = 0x0,
	MLX5_XRC_SRQC_STATE_ERROR  = 0x1,
};

struct mlx5_ifc_xrc_srqc_bits {
	u8         state[0x4];
	u8         log_xrc_srq_size[0x4];
	u8         reserved_at_8[0x18];

	u8         wq_signature[0x1];
	u8         cont_srq[0x1];
	u8         reserved_at_22[0x1];
	u8         rlky[0x1];
	u8         basic_cyclic_rcv_wqe[0x1];
	u8         log_rq_stride[0x3];
	u8         xrcd[0x18];

	u8         page_offset[0x6];
	u8         reserved_at_46[0x2];
	u8         cqn[0x18];

	u8         reserved_at_60[0x20];

	u8         user_index_equal_xrc_srqn[0x1];
	u8         reserved_at_81[0x1];
	u8         log_page_size[0x6];
	u8         user_index[0x18];

	u8         reserved_at_a0[0x20];

	u8         reserved_at_c0[0x8];
	u8         pd[0x18];

	u8         lwm[0x10];
	u8         wqe_cnt[0x10];

	u8         reserved_at_100[0x40];

	u8         db_record_addr_h[0x20];

	u8         db_record_addr_l[0x1e];
	u8         reserved_at_17e[0x2];

	u8         reserved_at_180[0x80];
};

struct mlx5_ifc_traffic_counter_bits {
	u8         packets[0x40];

	u8         octets[0x40];
};

struct mlx5_ifc_tisc_bits {
	u8         reserved_at_0[0xc];
	u8         prio[0x4];
	u8         reserved_at_10[0x10];

	u8         reserved_at_20[0x100];

	u8         reserved_at_120[0x8];
	u8         transport_domain[0x18];

	u8         reserved_at_140[0x3c0];
};

enum {
	MLX5_TIRC_DISP_TYPE_DIRECT    = 0x0,
	MLX5_TIRC_DISP_TYPE_INDIRECT  = 0x1,
};

enum {
	MLX5_TIRC_LRO_ENABLE_MASK_IPV4_LRO  = 0x1,
	MLX5_TIRC_LRO_ENABLE_MASK_IPV6_LRO  = 0x2,
};

enum {
	MLX5_RX_HASH_FN_NONE           = 0x0,
	MLX5_RX_HASH_FN_INVERTED_XOR8  = 0x1,
	MLX5_RX_HASH_FN_TOEPLITZ       = 0x2,
};

enum {
	MLX5_TIRC_SELF_LB_BLOCK_BLOCK_UNICAST_    = 0x1,
	MLX5_TIRC_SELF_LB_BLOCK_BLOCK_MULTICAST_  = 0x2,
};

struct mlx5_ifc_tirc_bits {
	u8         reserved_at_0[0x20];

	u8         disp_type[0x4];
	u8         reserved_at_24[0x1c];

	u8         reserved_at_40[0x40];

	u8         reserved_at_80[0x4];
	u8         lro_timeout_period_usecs[0x10];
	u8         lro_enable_mask[0x4];
	u8         lro_max_ip_payload_size[0x8];

	u8         reserved_at_a0[0x40];

	u8         reserved_at_e0[0x8];
	u8         inline_rqn[0x18];

	u8         rx_hash_symmetric[0x1];
	u8         reserved_at_101[0x1];
	u8         tunneled_offload_en[0x1];
	u8         reserved_at_103[0x5];
	u8         indirect_table[0x18];

	u8         rx_hash_fn[0x4];
	u8         reserved_at_124[0x2];
	u8         self_lb_block[0x2];
	u8         transport_domain[0x18];

	u8         rx_hash_toeplitz_key[10][0x20];

	struct mlx5_ifc_rx_hash_field_select_bits rx_hash_field_selector_outer;

	struct mlx5_ifc_rx_hash_field_select_bits rx_hash_field_selector_inner;

	u8         reserved_at_2c0[0x4c0];
};

enum {
	MLX5_SRQC_STATE_GOOD   = 0x0,
	MLX5_SRQC_STATE_ERROR  = 0x1,
};

struct mlx5_ifc_srqc_bits {
	u8         state[0x4];
	u8         log_srq_size[0x4];
	u8         reserved_at_8[0x18];

	u8         wq_signature[0x1];
	u8         cont_srq[0x1];
	u8         reserved_at_22[0x1];
	u8         rlky[0x1];
	u8         reserved_at_24[0x1];
	u8         log_rq_stride[0x3];
	u8         xrcd[0x18];

	u8         page_offset[0x6];
	u8         reserved_at_46[0x2];
	u8         cqn[0x18];

	u8         reserved_at_60[0x20];

	u8         reserved_at_80[0x2];
	u8         log_page_size[0x6];
	u8         reserved_at_88[0x18];

	u8         reserved_at_a0[0x20];

	u8         reserved_at_c0[0x8];
	u8         pd[0x18];

	u8         lwm[0x10];
	u8         wqe_cnt[0x10];

	u8         reserved_at_100[0x40];

	u8         dbr_addr[0x40];

	u8         reserved_at_180[0x80];
};

enum {
	MLX5_SQC_STATE_RST  = 0x0,
	MLX5_SQC_STATE_RDY  = 0x1,
	MLX5_SQC_STATE_ERR  = 0x3,
};

struct mlx5_ifc_sqc_bits {
	u8         rlky[0x1];
	u8         cd_master[0x1];
	u8         fre[0x1];
	u8         flush_in_error_en[0x1];
	u8         reserved_at_4[0x4];
	u8         state[0x4];
	u8         reg_umr[0x1];
	u8         reserved_at_d[0x13];

	u8         reserved_at_20[0x8];
	u8         user_index[0x18];

	u8         reserved_at_40[0x8];
	u8         cqn[0x18];

	u8         reserved_at_60[0xa0];

	u8         tis_lst_sz[0x10];
	u8         reserved_at_110[0x10];

	u8         reserved_at_120[0x40];

	u8         reserved_at_160[0x8];
	u8         tis_num_0[0x18];

	struct mlx5_ifc_wq_bits wq;
};

struct mlx5_ifc_rqtc_bits {
	u8         reserved_at_0[0xa0];

	u8         reserved_at_a0[0x10];
	u8         rqt_max_size[0x10];

	u8         reserved_at_c0[0x10];
	u8         rqt_actual_size[0x10];

	u8         reserved_at_e0[0x6a0];

	struct mlx5_ifc_rq_num_bits rq_num[0];
};

enum {
	MLX5_RQC_MEM_RQ_TYPE_MEMORY_RQ_INLINE  = 0x0,
	MLX5_RQC_MEM_RQ_TYPE_MEMORY_RQ_RMP     = 0x1,
};

enum {
	MLX5_RQC_STATE_RST  = 0x0,
	MLX5_RQC_STATE_RDY  = 0x1,
	MLX5_RQC_STATE_ERR  = 0x3,
};

struct mlx5_ifc_rqc_bits {
	u8         rlky[0x1];
	u8         reserved_at_1[0x1];
	u8         scatter_fcs[0x1];
	u8         vsd[0x1];
	u8         mem_rq_type[0x4];
	u8         state[0x4];
	u8         reserved_at_c[0x1];
	u8         flush_in_error_en[0x1];
	u8         reserved_at_e[0x12];

	u8         reserved_at_20[0x8];
	u8         user_index[0x18];

	u8         reserved_at_40[0x8];
	u8         cqn[0x18];

	u8         counter_set_id[0x8];
	u8         reserved_at_68[0x18];

	u8         reserved_at_80[0x8];
	u8         rmpn[0x18];

	u8         reserved_at_a0[0xe0];

	struct mlx5_ifc_wq_bits wq;
};

enum {
	MLX5_RMPC_STATE_RDY  = 0x1,
	MLX5_RMPC_STATE_ERR  = 0x3,
};

struct mlx5_ifc_rmpc_bits {
	u8         reserved_at_0[0x8];
	u8         state[0x4];
	u8         reserved_at_c[0x14];

	u8         basic_cyclic_rcv_wqe[0x1];
	u8         reserved_at_21[0x1f];

	u8         reserved_at_40[0x140];

	struct mlx5_ifc_wq_bits wq;
};

struct mlx5_ifc_nic_vport_context_bits {
	u8         reserved_at_0[0x1f];
	u8         roce_en[0x1];

	u8         arm_change_event[0x1];
	u8         reserved_at_21[0x1a];
	u8         event_on_mtu[0x1];
	u8         event_on_promisc_change[0x1];
	u8         event_on_vlan_change[0x1];
	u8         event_on_mc_address_change[0x1];
	u8         event_on_uc_address_change[0x1];

	u8         reserved_at_40[0xf0];

	u8         mtu[0x10];

	u8         system_image_guid[0x40];
	u8         port_guid[0x40];
	u8         node_guid[0x40];

	u8         reserved_at_200[0x140];
	u8         qkey_violation_counter[0x10];
	u8         reserved_at_350[0x430];

	u8         promisc_uc[0x1];
	u8         promisc_mc[0x1];
	u8         promisc_all[0x1];
	u8         reserved_at_783[0x2];
	u8         allowed_list_type[0x3];
	u8         reserved_at_788[0xc];
	u8         allowed_list_size[0xc];

	struct mlx5_ifc_mac_address_layout_bits permanent_address;

	u8         reserved_at_7e0[0x20];

	u8         current_uc_mac_address[0][0x40];
};

enum {
	MLX5_MKC_ACCESS_MODE_PA    = 0x0,
	MLX5_MKC_ACCESS_MODE_MTT   = 0x1,
	MLX5_MKC_ACCESS_MODE_KLMS  = 0x2,
};

struct mlx5_ifc_mkc_bits {
	u8         reserved_at_0[0x1];
	u8         free[0x1];
	u8         reserved_at_2[0xd];
	u8         small_fence_on_rdma_read_response[0x1];
	u8         umr_en[0x1];
	u8         a[0x1];
	u8         rw[0x1];
	u8         rr[0x1];
	u8         lw[0x1];
	u8         lr[0x1];
	u8         access_mode[0x2];
	u8         reserved_at_18[0x8];

	u8         qpn[0x18];
	u8         mkey_7_0[0x8];

	u8         reserved_at_40[0x20];

	u8         length64[0x1];
	u8         bsf_en[0x1];
	u8         sync_umr[0x1];
	u8         reserved_at_63[0x2];
	u8         expected_sigerr_count[0x1];
	u8         reserved_at_66[0x1];
	u8         en_rinval[0x1];
	u8         pd[0x18];

	u8         start_addr[0x40];

	u8         len[0x40];

	u8         bsf_octword_size[0x20];

	u8         reserved_at_120[0x80];

	u8         translations_octword_size[0x20];

	u8         reserved_at_1c0[0x1b];
	u8         log_page_size[0x5];

	u8         reserved_at_1e0[0x20];
};

struct mlx5_ifc_pkey_bits {
	u8         reserved_at_0[0x10];
	u8         pkey[0x10];
};

struct mlx5_ifc_array128_auto_bits {
	u8         array128_auto[16][0x8];
};

struct mlx5_ifc_hca_vport_context_bits {
	u8         field_select[0x20];

	u8         reserved_at_20[0xe0];

	u8         sm_virt_aware[0x1];
	u8         has_smi[0x1];
	u8         has_raw[0x1];
	u8         grh_required[0x1];
	u8         reserved_at_104[0xc];
	u8         port_physical_state[0x4];
	u8         vport_state_policy[0x4];
	u8         port_state[0x4];
	u8         vport_state[0x4];

	u8         reserved_at_120[0x20];

	u8         system_image_guid[0x40];

	u8         port_guid[0x40];

	u8         node_guid[0x40];

	u8         cap_mask1[0x20];

	u8         cap_mask1_field_select[0x20];

	u8         cap_mask2[0x20];

	u8         cap_mask2_field_select[0x20];

	u8         reserved_at_280[0x80];

	u8         lid[0x10];
	u8         reserved_at_310[0x4];
	u8         init_type_reply[0x4];
	u8         lmc[0x3];
	u8         subnet_timeout[0x5];

	u8         sm_lid[0x10];
	u8         sm_sl[0x4];
	u8         reserved_at_334[0xc];

	u8         qkey_violation_counter[0x10];
	u8         pkey_violation_counter[0x10];

	u8         reserved_at_360[0xca0];
};

struct mlx5_ifc_esw_vport_context_bits {
	u8         reserved_at_0[0x3];
	u8         vport_svlan_strip[0x1];
	u8         vport_cvlan_strip[0x1];
	u8         vport_svlan_insert[0x1];
	u8         vport_cvlan_insert[0x2];
	u8         reserved_at_8[0x18];

	u8         reserved_at_20[0x20];

	u8         svlan_cfi[0x1];
	u8         svlan_pcp[0x3];
	u8         svlan_id[0xc];
	u8         cvlan_cfi[0x1];
	u8         cvlan_pcp[0x3];
	u8         cvlan_id[0xc];

	u8         reserved_at_60[0x7a0];
};

enum {
	MLX5_EQC_STATUS_OK                = 0x0,
	MLX5_EQC_STATUS_EQ_WRITE_FAILURE  = 0xa,
};

enum {
	MLX5_EQC_ST_ARMED  = 0x9,
	MLX5_EQC_ST_FIRED  = 0xa,
};

struct mlx5_ifc_eqc_bits {
	u8         status[0x4];
	u8         reserved_at_4[0x9];
	u8         ec[0x1];
	u8         oi[0x1];
	u8         reserved_at_f[0x5];
	u8         st[0x4];
	u8         reserved_at_18[0x8];

	u8         reserved_at_20[0x20];

	u8         reserved_at_40[0x14];
	u8         page_offset[0x6];
	u8         reserved_at_5a[0x6];

	u8         reserved_at_60[0x3];
	u8         log_eq_size[0x5];
	u8         uar_page[0x18];

	u8         reserved_at_80[0x20];

	u8         reserved_at_a0[0x18];
	u8         intr[0x8];

	u8         reserved_at_c0[0x3];
	u8         log_page_size[0x5];
	u8         reserved_at_c8[0x18];

	u8         reserved_at_e0[0x60];

	u8         reserved_at_140[0x8];
	u8         consumer_counter[0x18];

	u8         reserved_at_160[0x8];
	u8         producer_counter[0x18];

	u8         reserved_at_180[0x80];
};

enum {
	MLX5_DCTC_STATE_ACTIVE    = 0x0,
	MLX5_DCTC_STATE_DRAINING  = 0x1,
	MLX5_DCTC_STATE_DRAINED   = 0x2,
};

enum {
	MLX5_DCTC_CS_RES_DISABLE    = 0x0,
	MLX5_DCTC_CS_RES_NA         = 0x1,
	MLX5_DCTC_CS_RES_UP_TO_64B  = 0x2,
};

enum {
	MLX5_DCTC_MTU_256_BYTES  = 0x1,
	MLX5_DCTC_MTU_512_BYTES  = 0x2,
	MLX5_DCTC_MTU_1K_BYTES   = 0x3,
	MLX5_DCTC_MTU_2K_BYTES   = 0x4,
	MLX5_DCTC_MTU_4K_BYTES   = 0x5,
};

struct mlx5_ifc_dctc_bits {
	u8         reserved_at_0[0x4];
	u8         state[0x4];
	u8         reserved_at_8[0x18];

	u8         reserved_at_20[0x8];
	u8         user_index[0x18];

	u8         reserved_at_40[0x8];
	u8         cqn[0x18];

	u8         counter_set_id[0x8];
	u8         atomic_mode[0x4];
	u8         rre[0x1];
	u8         rwe[0x1];
	u8         rae[0x1];
	u8         atomic_like_write_en[0x1];
	u8         latency_sensitive[0x1];
	u8         rlky[0x1];
	u8         free_ar[0x1];
	u8         reserved_at_73[0xd];

	u8         reserved_at_80[0x8];
	u8         cs_res[0x8];
	u8         reserved_at_90[0x3];
	u8         min_rnr_nak[0x5];
	u8         reserved_at_98[0x8];

	u8         reserved_at_a0[0x8];
	u8         srqn[0x18];

	u8         reserved_at_c0[0x8];
	u8         pd[0x18];

	u8         tclass[0x8];
	u8         reserved_at_e8[0x4];
	u8         flow_label[0x14];

	u8         dc_access_key[0x40];

	u8         reserved_at_140[0x5];
	u8         mtu[0x3];
	u8         port[0x8];
	u8         pkey_index[0x10];

	u8         reserved_at_160[0x8];
	u8         my_addr_index[0x8];
	u8         reserved_at_170[0x8];
	u8         hop_limit[0x8];

	u8         dc_access_key_violation_count[0x20];

	u8         reserved_at_1a0[0x14];
	u8         dei_cfi[0x1];
	u8         eth_prio[0x3];
	u8         ecn[0x2];
	u8         dscp[0x6];

	u8         reserved_at_1c0[0x40];
};

enum {
	MLX5_CQC_STATUS_OK             = 0x0,
	MLX5_CQC_STATUS_CQ_OVERFLOW    = 0x9,
	MLX5_CQC_STATUS_CQ_WRITE_FAIL  = 0xa,
};

enum {
	MLX5_CQC_CQE_SZ_64_BYTES   = 0x0,
	MLX5_CQC_CQE_SZ_128_BYTES  = 0x1,
};

enum {
	MLX5_CQC_ST_SOLICITED_NOTIFICATION_REQUEST_ARMED  = 0x6,
	MLX5_CQC_ST_NOTIFICATION_REQUEST_ARMED            = 0x9,
	MLX5_CQC_ST_FIRED                                 = 0xa,
};

enum {
	MLX5_CQ_PERIOD_MODE_START_FROM_EQE = 0x0,
	MLX5_CQ_PERIOD_MODE_START_FROM_CQE = 0x1,
};

struct mlx5_ifc_cqc_bits {
	u8         status[0x4];
	u8         reserved_at_4[0x4];
	u8         cqe_sz[0x3];
	u8         cc[0x1];
	u8         reserved_at_c[0x1];
	u8         scqe_break_moderation_en[0x1];
	u8         oi[0x1];
	u8         cq_period_mode[0x2];
	u8         cqe_comp_en[0x1];
	u8         mini_cqe_res_format[0x2];
	u8         st[0x4];
	u8         reserved_at_18[0x8];

	u8         reserved_at_20[0x20];

	u8         reserved_at_40[0x14];
	u8         page_offset[0x6];
	u8         reserved_at_5a[0x6];

	u8         reserved_at_60[0x3];
	u8         log_cq_size[0x5];
	u8         uar_page[0x18];

	u8         reserved_at_80[0x4];
	u8         cq_period[0xc];
	u8         cq_max_count[0x10];

	u8         reserved_at_a0[0x18];
	u8         c_eqn[0x8];

	u8         reserved_at_c0[0x3];
	u8         log_page_size[0x5];
	u8         reserved_at_c8[0x18];

	u8         reserved_at_e0[0x20];

	u8         reserved_at_100[0x8];
	u8         last_notified_index[0x18];

	u8         reserved_at_120[0x8];
	u8         last_solicit_index[0x18];

	u8         reserved_at_140[0x8];
	u8         consumer_counter[0x18];

	u8         reserved_at_160[0x8];
	u8         producer_counter[0x18];

	u8         reserved_at_180[0x40];

	u8         dbr_addr[0x40];
};

union mlx5_ifc_cong_control_roce_ecn_auto_bits {
	struct mlx5_ifc_cong_control_802_1qau_rp_bits cong_control_802_1qau_rp;
	struct mlx5_ifc_cong_control_r_roce_ecn_rp_bits cong_control_r_roce_ecn_rp;
	struct mlx5_ifc_cong_control_r_roce_ecn_np_bits cong_control_r_roce_ecn_np;
	u8         reserved_at_0[0x800];
};

struct mlx5_ifc_query_adapter_param_block_bits {
	u8         reserved_at_0[0xc0];

	u8         reserved_at_c0[0x8];
	u8         ieee_vendor_id[0x18];

	u8         reserved_at_e0[0x10];
	u8         vsd_vendor_id[0x10];

	u8         vsd[208][0x8];

	u8         vsd_contd_psid[16][0x8];
};

union mlx5_ifc_modify_field_select_resize_field_select_auto_bits {
	struct mlx5_ifc_modify_field_select_bits modify_field_select;
	struct mlx5_ifc_resize_field_select_bits resize_field_select;
	u8         reserved_at_0[0x20];
};

union mlx5_ifc_field_select_802_1_r_roce_auto_bits {
	struct mlx5_ifc_field_select_802_1qau_rp_bits field_select_802_1qau_rp;
	struct mlx5_ifc_field_select_r_roce_rp_bits field_select_r_roce_rp;
	struct mlx5_ifc_field_select_r_roce_np_bits field_select_r_roce_np;
	u8         reserved_at_0[0x20];
};

union mlx5_ifc_eth_cntrs_grp_data_layout_auto_bits {
	struct mlx5_ifc_eth_802_3_cntrs_grp_data_layout_bits eth_802_3_cntrs_grp_data_layout;
	struct mlx5_ifc_eth_2863_cntrs_grp_data_layout_bits eth_2863_cntrs_grp_data_layout;
	struct mlx5_ifc_eth_2819_cntrs_grp_data_layout_bits eth_2819_cntrs_grp_data_layout;
	struct mlx5_ifc_eth_3635_cntrs_grp_data_layout_bits eth_3635_cntrs_grp_data_layout;
	struct mlx5_ifc_eth_extended_cntrs_grp_data_layout_bits eth_extended_cntrs_grp_data_layout;
	struct mlx5_ifc_eth_per_prio_grp_data_layout_bits eth_per_prio_grp_data_layout;
	struct mlx5_ifc_eth_per_traffic_grp_data_layout_bits eth_per_traffic_grp_data_layout;
	struct mlx5_ifc_ib_port_cntrs_grp_data_layout_bits ib_port_cntrs_grp_data_layout;
	struct mlx5_ifc_phys_layer_cntrs_bits phys_layer_cntrs;
	u8         reserved_at_0[0x7c0];
};

union mlx5_ifc_event_auto_bits {
	struct mlx5_ifc_comp_event_bits comp_event;
	struct mlx5_ifc_dct_events_bits dct_events;
	struct mlx5_ifc_qp_events_bits qp_events;
	struct mlx5_ifc_wqe_associated_page_fault_event_bits wqe_associated_page_fault_event;
	struct mlx5_ifc_rdma_page_fault_event_bits rdma_page_fault_event;
	struct mlx5_ifc_cq_error_bits cq_error;
	struct mlx5_ifc_dropped_packet_logged_bits dropped_packet_logged;
	struct mlx5_ifc_port_state_change_event_bits port_state_change_event;
	struct mlx5_ifc_gpio_event_bits gpio_event;
	struct mlx5_ifc_db_bf_congestion_event_bits db_bf_congestion_event;
	struct mlx5_ifc_stall_vl_event_bits stall_vl_event;
	struct mlx5_ifc_cmd_inter_comp_event_bits cmd_inter_comp_event;
	u8         reserved_at_0[0xe0];
};

struct mlx5_ifc_health_buffer_bits {
	u8         reserved_at_0[0x100];

	u8         assert_existptr[0x20];

	u8         assert_callra[0x20];

	u8         reserved_at_140[0x40];

	u8         fw_version[0x20];

	u8         hw_id[0x20];

	u8         reserved_at_1c0[0x20];

	u8         irisc_index[0x8];
	u8         synd[0x8];
	u8         ext_synd[0x10];
};

struct mlx5_ifc_register_loopback_control_bits {
	u8         no_lb[0x1];
	u8         reserved_at_1[0x7];
	u8         port[0x8];
	u8         reserved_at_10[0x10];

	u8         reserved_at_20[0x60];
};

struct mlx5_ifc_teardown_hca_out_bits {
	u8         status[0x8];
	u8         reserved_at_8[0x18];

	u8         syndrome[0x20];

	u8         reserved_at_40[0x40];
};

enum {
	MLX5_TEARDOWN_HCA_IN_PROFILE_GRACEFUL_CLOSE  = 0x0,
	MLX5_TEARDOWN_HCA_IN_PROFILE_PANIC_CLOSE     = 0x1,
};

struct mlx5_ifc_teardown_hca_in_bits {
	u8         opcode[0x10];
	u8         reserved_at_10[0x10];

	u8         reserved_at_20[0x10];
	u8         op_mod[0x10];

	u8         reserved_at_40[0x10];
	u8         profile[0x10];

	u8         reserved_at_60[0x20];
};

struct mlx5_ifc_sqerr2rts_qp_out_bits {
	u8         status[0x8];
	u8         reserved_at_8[0x18];

	u8         syndrome[0x20];

	u8         reserved_at_40[0x40];
};

struct mlx5_ifc_sqerr2rts_qp_in_bits {
	u8         opcode[0x10];
	u8         reserved_at_10[0x10];

	u8         reserved_at_20[0x10];
	u8         op_mod[0x10];

	u8         reserved_at_40[0x8];
	u8         qpn[0x18];

	u8         reserved_at_60[0x20];

	u8         opt_param_mask[0x20];

	u8         reserved_at_a0[0x20];

	struct mlx5_ifc_qpc_bits qpc;

	u8         reserved_at_800[0x80];
};

struct mlx5_ifc_sqd2rts_qp_out_bits {
	u8         status[0x8];
	u8         reserved_at_8[0x18];

	u8         syndrome[0x20];

	u8         reserved_at_40[0x40];
};

struct mlx5_ifc_sqd2rts_qp_in_bits {
	u8         opcode[0x10];
	u8         reserved_at_10[0x10];

	u8         reserved_at_20[0x10];
	u8         op_mod[0x10];

	u8         reserved_at_40[0x8];
	u8         qpn[0x18];

	u8         reserved_at_60[0x20];

	u8         opt_param_mask[0x20];

	u8         reserved_at_a0[0x20];

	struct mlx5_ifc_qpc_bits qpc;

	u8         reserved_at_800[0x80];
};

struct mlx5_ifc_set_roce_address_out_bits {
	u8         status[0x8];
	u8         reserved_at_8[0x18];

	u8         syndrome[0x20];

	u8         reserved_at_40[0x40];
};

struct mlx5_ifc_set_roce_address_in_bits {
	u8         opcode[0x10];
	u8         reserved_at_10[0x10];

	u8         reserved_at_20[0x10];
	u8         op_mod[0x10];

	u8         roce_address_index[0x10];
	u8         reserved_at_50[0x10];

	u8         reserved_at_60[0x20];

	struct mlx5_ifc_roce_addr_layout_bits roce_address;
};

struct mlx5_ifc_set_mad_demux_out_bits {
	u8         status[0x8];
	u8         reserved_at_8[0x18];

	u8         syndrome[0x20];

	u8         reserved_at_40[0x40];
};

enum {
	MLX5_SET_MAD_DEMUX_IN_DEMUX_MODE_PASS_ALL   = 0x0,
	MLX5_SET_MAD_DEMUX_IN_DEMUX_MODE_SELECTIVE  = 0x2,
};

struct mlx5_ifc_set_mad_demux_in_bits {
	u8         opcode[0x10];
	u8         reserved_at_10[0x10];

	u8         reserved_at_20[0x10];
	u8         op_mod[0x10];

	u8         reserved_at_40[0x20];

	u8         reserved_at_60[0x6];
	u8         demux_mode[0x2];
	u8         reserved_at_68[0x18];
};

struct mlx5_ifc_set_l2_table_entry_out_bits {
	u8         status[0x8];
	u8         reserved_at_8[0x18];

	u8         syndrome[0x20];

	u8         reserved_at_40[0x40];
};

struct mlx5_ifc_set_l2_table_entry_in_bits {
	u8         opcode[0x10];
	u8         reserved_at_10[0x10];

	u8         reserved_at_20[0x10];
	u8         op_mod[0x10];

	u8         reserved_at_40[0x60];

	u8         reserved_at_a0[0x8];
	u8         table_index[0x18];

	u8         reserved_at_c0[0x20];

	u8         reserved_at_e0[0x13];
	u8         vlan_valid[0x1];
	u8         vlan[0xc];

	struct mlx5_ifc_mac_address_layout_bits mac_address;

	u8         reserved_at_140[0xc0];
};

struct mlx5_ifc_set_issi_out_bits {
	u8         status[0x8];
	u8         reserved_at_8[0x18];

	u8         syndrome[0x20];

	u8         reserved_at_40[0x40];
};

struct mlx5_ifc_set_issi_in_bits {
	u8         opcode[0x10];
	u8         reserved_at_10[0x10];

	u8         reserved_at_20[0x10];
	u8         op_mod[0x10];

	u8         reserved_at_40[0x10];
	u8         current_issi[0x10];

	u8         reserved_at_60[0x20];
};

struct mlx5_ifc_set_hca_cap_out_bits {
	u8         status[0x8];
	u8         reserved_at_8[0x18];

	u8         syndrome[0x20];

	u8         reserved_at_40[0x40];
};

struct mlx5_ifc_set_hca_cap_in_bits {
	u8         opcode[0x10];
	u8         reserved_at_10[0x10];

	u8         reserved_at_20[0x10];
	u8         op_mod[0x10];

	u8         reserved_at_40[0x40];

	union mlx5_ifc_hca_cap_union_bits capability;
};

enum {
	MLX5_SET_FTE_MODIFY_ENABLE_MASK_ACTION    = 0x0,
	MLX5_SET_FTE_MODIFY_ENABLE_MASK_FLOW_TAG  = 0x1,
	MLX5_SET_FTE_MODIFY_ENABLE_MASK_DESTINATION_LIST    = 0x2,
	MLX5_SET_FTE_MODIFY_ENABLE_MASK_FLOW_COUNTERS    = 0x3
};

struct mlx5_ifc_set_fte_out_bits {
	u8         status[0x8];
	u8         reserved_at_8[0x18];

	u8         syndrome[0x20];

	u8         reserved_at_40[0x40];
};

struct mlx5_ifc_set_fte_in_bits {
	u8         opcode[0x10];
	u8         reserved_at_10[0x10];

	u8         reserved_at_20[0x10];
	u8         op_mod[0x10];

	u8         other_vport[0x1];
	u8         reserved_at_41[0xf];
	u8         vport_number[0x10];

	u8         reserved_at_60[0x20];

	u8         table_type[0x8];
	u8         reserved_at_88[0x18];

	u8         reserved_at_a0[0x8];
	u8         table_id[0x18];

	u8         reserved_at_c0[0x18];
	u8         modify_enable_mask[0x8];

	u8         reserved_at_e0[0x20];

	u8         flow_index[0x20];

	u8         reserved_at_120[0xe0];

	struct mlx5_ifc_flow_context_bits flow_context;
};

struct mlx5_ifc_rts2rts_qp_out_bits {
	u8         status[0x8];
	u8         reserved_at_8[0x18];

	u8         syndrome[0x20];

	u8         reserved_at_40[0x40];
};

struct mlx5_ifc_rts2rts_qp_in_bits {
	u8         opcode[0x10];
	u8         reserved_at_10[0x10];

	u8         reserved_at_20[0x10];
	u8         op_mod[0x10];

	u8         reserved_at_40[0x8];
	u8         qpn[0x18];

	u8         reserved_at_60[0x20];

	u8         opt_param_mask[0x20];

	u8         reserved_at_a0[0x20];

	struct mlx5_ifc_qpc_bits qpc;

	u8         reserved_at_800[0x80];
};

struct mlx5_ifc_rtr2rts_qp_out_bits {
	u8         status[0x8];
	u8         reserved_at_8[0x18];

	u8         syndrome[0x20];

	u8         reserved_at_40[0x40];
};

struct mlx5_ifc_rtr2rts_qp_in_bits {
	u8         opcode[0x10];
	u8         reserved_at_10[0x10];

	u8         reserved_at_20[0x10];
	u8         op_mod[0x10];

	u8         reserved_at_40[0x8];
	u8         qpn[0x18];

	u8         reserved_at_60[0x20];

	u8         opt_param_mask[0x20];

	u8         reserved_at_a0[0x20];

	struct mlx5_ifc_qpc_bits qpc;

	u8         reserved_at_800[0x80];
};

struct mlx5_ifc_rst2init_qp_out_bits {
	u8         status[0x8];
	u8         reserved_at_8[0x18];

	u8         syndrome[0x20];

	u8         reserved_at_40[0x40];
};

struct mlx5_ifc_rst2init_qp_in_bits {
	u8         opcode[0x10];
	u8         reserved_at_10[0x10];

	u8         reserved_at_20[0x10];
	u8         op_mod[0x10];

	u8         reserved_at_40[0x8];
	u8         qpn[0x18];

	u8         reserved_at_60[0x20];

	u8         opt_param_mask[0x20];

	u8         reserved_at_a0[0x20];

	struct mlx5_ifc_qpc_bits qpc;

	u8         reserved_at_800[0x80];
};

struct mlx5_ifc_query_xrc_srq_out_bits {
	u8         status[0x8];
	u8         reserved_at_8[0x18];

	u8         syndrome[0x20];

	u8         reserved_at_40[0x40];

	struct mlx5_ifc_xrc_srqc_bits xrc_srq_context_entry;

	u8         reserved_at_280[0x600];

	u8         pas[0][0x40];
};

struct mlx5_ifc_query_xrc_srq_in_bits {
	u8         opcode[0x10];
	u8         reserved_at_10[0x10];

	u8         reserved_at_20[0x10];
	u8         op_mod[0x10];

	u8         reserved_at_40[0x8];
	u8         xrc_srqn[0x18];

	u8         reserved_at_60[0x20];
};

enum {
	MLX5_QUERY_VPORT_STATE_OUT_STATE_DOWN  = 0x0,
	MLX5_QUERY_VPORT_STATE_OUT_STATE_UP    = 0x1,
};

struct mlx5_ifc_query_vport_state_out_bits {
	u8         status[0x8];
	u8         reserved_at_8[0x18];

	u8         syndrome[0x20];

	u8         reserved_at_40[0x20];

	u8         reserved_at_60[0x18];
	u8         admin_state[0x4];
	u8         state[0x4];
};

enum {
	MLX5_QUERY_VPORT_STATE_IN_OP_MOD_VNIC_VPORT  = 0x0,
	MLX5_QUERY_VPORT_STATE_IN_OP_MOD_ESW_VPORT   = 0x1,
};

struct mlx5_ifc_query_vport_state_in_bits {
	u8         opcode[0x10];
	u8         reserved_at_10[0x10];

	u8         reserved_at_20[0x10];
	u8         op_mod[0x10];

	u8         other_vport[0x1];
	u8         reserved_at_41[0xf];
	u8         vport_number[0x10];

	u8         reserved_at_60[0x20];
};

struct mlx5_ifc_query_vport_counter_out_bits {
	u8         status[0x8];
	u8         reserved_at_8[0x18];

	u8         syndrome[0x20];

	u8         reserved_at_40[0x40];

	struct mlx5_ifc_traffic_counter_bits received_errors;

	struct mlx5_ifc_traffic_counter_bits transmit_errors;

	struct mlx5_ifc_traffic_counter_bits received_ib_unicast;

	struct mlx5_ifc_traffic_counter_bits transmitted_ib_unicast;

	struct mlx5_ifc_traffic_counter_bits received_ib_multicast;

	struct mlx5_ifc_traffic_counter_bits transmitted_ib_multicast;

	struct mlx5_ifc_traffic_counter_bits received_eth_broadcast;

	struct mlx5_ifc_traffic_counter_bits transmitted_eth_broadcast;

	struct mlx5_ifc_traffic_counter_bits received_eth_unicast;

	struct mlx5_ifc_traffic_counter_bits transmitted_eth_unicast;

	struct mlx5_ifc_traffic_counter_bits received_eth_multicast;

	struct mlx5_ifc_traffic_counter_bits transmitted_eth_multicast;

	u8         reserved_at_680[0xa00];
};

enum {
	MLX5_QUERY_VPORT_COUNTER_IN_OP_MOD_VPORT_COUNTERS  = 0x0,
};

struct mlx5_ifc_query_vport_counter_in_bits {
	u8         opcode[0x10];
	u8         reserved_at_10[0x10];

	u8         reserved_at_20[0x10];
	u8         op_mod[0x10];

	u8         other_vport[0x1];
	u8         reserved_at_41[0xb];
	u8	   port_num[0x4];
	u8         vport_number[0x10];

	u8         reserved_at_60[0x60];

	u8         clear[0x1];
	u8         reserved_at_c1[0x1f];

	u8         reserved_at_e0[0x20];
};

struct mlx5_ifc_query_tis_out_bits {
	u8         status[0x8];
	u8         reserved_at_8[0x18];

	u8         syndrome[0x20];

	u8         reserved_at_40[0x40];

	struct mlx5_ifc_tisc_bits tis_context;
};

struct mlx5_ifc_query_tis_in_bits {
	u8         opcode[0x10];
	u8         reserved_at_10[0x10];

	u8         reserved_at_20[0x10];
	u8         op_mod[0x10];

	u8         reserved_at_40[0x8];
	u8         tisn[0x18];

	u8         reserved_at_60[0x20];
};

struct mlx5_ifc_query_tir_out_bits {
	u8         status[0x8];
	u8         reserved_at_8[0x18];

	u8         syndrome[0x20];

	u8         reserved_at_40[0xc0];

	struct mlx5_ifc_tirc_bits tir_context;
};

struct mlx5_ifc_query_tir_in_bits {
	u8         opcode[0x10];
	u8         reserved_at_10[0x10];

	u8         reserved_at_20[0x10];
	u8         op_mod[0x10];

	u8         reserved_at_40[0x8];
	u8         tirn[0x18];

	u8         reserved_at_60[0x20];
};

struct mlx5_ifc_query_srq_out_bits {
	u8         status[0x8];
	u8         reserved_at_8[0x18];

	u8         syndrome[0x20];

	u8         reserved_at_40[0x40];

	struct mlx5_ifc_srqc_bits srq_context_entry;

	u8         reserved_at_280[0x600];

	u8         pas[0][0x40];
};

struct mlx5_ifc_query_srq_in_bits {
	u8         opcode[0x10];
	u8         reserved_at_10[0x10];

	u8         reserved_at_20[0x10];
	u8         op_mod[0x10];

	u8         reserved_at_40[0x8];
	u8         srqn[0x18];

	u8         reserved_at_60[0x20];
};

struct mlx5_ifc_query_sq_out_bits {
	u8         status[0x8];
	u8         reserved_at_8[0x18];

	u8         syndrome[0x20];

	u8         reserved_at_40[0xc0];

	struct mlx5_ifc_sqc_bits sq_context;
};

struct mlx5_ifc_query_sq_in_bits {
	u8         opcode[0x10];
	u8         reserved_at_10[0x10];

	u8         reserved_at_20[0x10];
	u8         op_mod[0x10];

	u8         reserved_at_40[0x8];
	u8         sqn[0x18];

	u8         reserved_at_60[0x20];
};

struct mlx5_ifc_query_special_contexts_out_bits {
	u8         status[0x8];
	u8         reserved_at_8[0x18];

	u8         syndrome[0x20];

	u8         reserved_at_40[0x20];

	u8         resd_lkey[0x20];
};

struct mlx5_ifc_query_special_contexts_in_bits {
	u8         opcode[0x10];
	u8         reserved_at_10[0x10];

	u8         reserved_at_20[0x10];
	u8         op_mod[0x10];

	u8         reserved_at_40[0x40];
};

struct mlx5_ifc_query_rqt_out_bits {
	u8         status[0x8];
	u8         reserved_at_8[0x18];

	u8         syndrome[0x20];

	u8         reserved_at_40[0xc0];

	struct mlx5_ifc_rqtc_bits rqt_context;
};

struct mlx5_ifc_query_rqt_in_bits {
	u8         opcode[0x10];
	u8         reserved_at_10[0x10];

	u8         reserved_at_20[0x10];
	u8         op_mod[0x10];

	u8         reserved_at_40[0x8];
	u8         rqtn[0x18];

	u8         reserved_at_60[0x20];
};

struct mlx5_ifc_query_rq_out_bits {
	u8         status[0x8];
	u8         reserved_at_8[0x18];

	u8         syndrome[0x20];

	u8         reserved_at_40[0xc0];

	struct mlx5_ifc_rqc_bits rq_context;
};

struct mlx5_ifc_query_rq_in_bits {
	u8         opcode[0x10];
	u8         reserved_at_10[0x10];

	u8         reserved_at_20[0x10];
	u8         op_mod[0x10];

	u8         reserved_at_40[0x8];
	u8         rqn[0x18];

	u8         reserved_at_60[0x20];
};

struct mlx5_ifc_query_roce_address_out_bits {
	u8         status[0x8];
	u8         reserved_at_8[0x18];

	u8         syndrome[0x20];

	u8         reserved_at_40[0x40];

	struct mlx5_ifc_roce_addr_layout_bits roce_address;
};

struct mlx5_ifc_query_roce_address_in_bits {
	u8         opcode[0x10];
	u8         reserved_at_10[0x10];

	u8         reserved_at_20[0x10];
	u8         op_mod[0x10];

	u8         roce_address_index[0x10];
	u8         reserved_at_50[0x10];

	u8         reserved_at_60[0x20];
};

struct mlx5_ifc_query_rmp_out_bits {
	u8         status[0x8];
	u8         reserved_at_8[0x18];

	u8         syndrome[0x20];

	u8         reserved_at_40[0xc0];

	struct mlx5_ifc_rmpc_bits rmp_context;
};

struct mlx5_ifc_query_rmp_in_bits {
	u8         opcode[0x10];
	u8         reserved_at_10[0x10];

	u8         reserved_at_20[0x10];
	u8         op_mod[0x10];

	u8         reserved_at_40[0x8];
	u8         rmpn[0x18];

	u8         reserved_at_60[0x20];
};

struct mlx5_ifc_query_qp_out_bits {
	u8         status[0x8];
	u8         reserved_at_8[0x18];

	u8         syndrome[0x20];

	u8         reserved_at_40[0x40];

	u8         opt_param_mask[0x20];

	u8         reserved_at_a0[0x20];

	struct mlx5_ifc_qpc_bits qpc;

	u8         reserved_at_800[0x80];

	u8         pas[0][0x40];
};

struct mlx5_ifc_query_qp_in_bits {
	u8         opcode[0x10];
	u8         reserved_at_10[0x10];

	u8         reserved_at_20[0x10];
	u8         op_mod[0x10];

	u8         reserved_at_40[0x8];
	u8         qpn[0x18];

	u8         reserved_at_60[0x20];
};

struct mlx5_ifc_query_q_counter_out_bits {
	u8         status[0x8];
	u8         reserved_at_8[0x18];

	u8         syndrome[0x20];

	u8         reserved_at_40[0x40];

	u8         rx_write_requests[0x20];

	u8         reserved_at_a0[0x20];

	u8         rx_read_requests[0x20];

	u8         reserved_at_e0[0x20];

	u8         rx_atomic_requests[0x20];

	u8         reserved_at_120[0x20];

	u8         rx_dct_connect[0x20];

	u8         reserved_at_160[0x20];

	u8         out_of_buffer[0x20];

	u8         reserved_at_1a0[0x20];

	u8         out_of_sequence[0x20];

	u8         reserved_at_1e0[0x620];
};

struct mlx5_ifc_query_q_counter_in_bits {
	u8         opcode[0x10];
	u8         reserved_at_10[0x10];

	u8         reserved_at_20[0x10];
	u8         op_mod[0x10];

	u8         reserved_at_40[0x80];

	u8         clear[0x1];
	u8         reserved_at_c1[0x1f];

	u8         reserved_at_e0[0x18];
	u8         counter_set_id[0x8];
};

struct mlx5_ifc_query_pages_out_bits {
	u8         status[0x8];
	u8         reserved_at_8[0x18];

	u8         syndrome[0x20];

	u8         reserved_at_40[0x10];
	u8         function_id[0x10];

	u8         num_pages[0x20];
};

enum {
	MLX5_QUERY_PAGES_IN_OP_MOD_BOOT_PAGES     = 0x1,
	MLX5_QUERY_PAGES_IN_OP_MOD_INIT_PAGES     = 0x2,
	MLX5_QUERY_PAGES_IN_OP_MOD_REGULAR_PAGES  = 0x3,
};

struct mlx5_ifc_query_pages_in_bits {
	u8         opcode[0x10];
	u8         reserved_at_10[0x10];

	u8         reserved_at_20[0x10];
	u8         op_mod[0x10];

	u8         reserved_at_40[0x10];
	u8         function_id[0x10];

	u8         reserved_at_60[0x20];
};

struct mlx5_ifc_query_nic_vport_context_out_bits {
	u8         status[0x8];
	u8         reserved_at_8[0x18];

	u8         syndrome[0x20];

	u8         reserved_at_40[0x40];

	struct mlx5_ifc_nic_vport_context_bits nic_vport_context;
};

struct mlx5_ifc_query_nic_vport_context_in_bits {
	u8         opcode[0x10];
	u8         reserved_at_10[0x10];

	u8         reserved_at_20[0x10];
	u8         op_mod[0x10];

	u8         other_vport[0x1];
	u8         reserved_at_41[0xf];
	u8         vport_number[0x10];

	u8         reserved_at_60[0x5];
	u8         allowed_list_type[0x3];
	u8         reserved_at_68[0x18];
};

struct mlx5_ifc_query_mkey_out_bits {
	u8         status[0x8];
	u8         reserved_at_8[0x18];

	u8         syndrome[0x20];

	u8         reserved_at_40[0x40];

	struct mlx5_ifc_mkc_bits memory_key_mkey_entry;

	u8         reserved_at_280[0x600];

	u8         bsf0_klm0_pas_mtt0_1[16][0x8];

	u8         bsf1_klm1_pas_mtt2_3[16][0x8];
};

struct mlx5_ifc_query_mkey_in_bits {
	u8         opcode[0x10];
	u8         reserved_at_10[0x10];

	u8         reserved_at_20[0x10];
	u8         op_mod[0x10];

	u8         reserved_at_40[0x8];
	u8         mkey_index[0x18];

	u8         pg_access[0x1];
	u8         reserved_at_61[0x1f];
};

struct mlx5_ifc_query_mad_demux_out_bits {
	u8         status[0x8];
	u8         reserved_at_8[0x18];

	u8         syndrome[0x20];

	u8         reserved_at_40[0x40];

	u8         mad_dumux_parameters_block[0x20];
};

struct mlx5_ifc_query_mad_demux_in_bits {
	u8         opcode[0x10];
	u8         reserved_at_10[0x10];

	u8         reserved_at_20[0x10];
	u8         op_mod[0x10];

	u8         reserved_at_40[0x40];
};

struct mlx5_ifc_query_l2_table_entry_out_bits {
	u8         status[0x8];
	u8         reserved_at_8[0x18];

	u8         syndrome[0x20];

	u8         reserved_at_40[0xa0];

	u8         reserved_at_e0[0x13];
	u8         vlan_valid[0x1];
	u8         vlan[0xc];

	struct mlx5_ifc_mac_address_layout_bits mac_address;

	u8         reserved_at_140[0xc0];
};

struct mlx5_ifc_query_l2_table_entry_in_bits {
	u8         opcode[0x10];
	u8         reserved_at_10[0x10];

	u8         reserved_at_20[0x10];
	u8         op_mod[0x10];

	u8         reserved_at_40[0x60];

	u8         reserved_at_a0[0x8];
	u8         table_index[0x18];

	u8         reserved_at_c0[0x140];
};

struct mlx5_ifc_query_issi_out_bits {
	u8         status[0x8];
	u8         reserved_at_8[0x18];

	u8         syndrome[0x20];

	u8         reserved_at_40[0x10];
	u8         current_issi[0x10];

	u8         reserved_at_60[0xa0];

	u8         reserved_at_100[76][0x8];
	u8         supported_issi_dw0[0x20];
};

struct mlx5_ifc_query_issi_in_bits {
	u8         opcode[0x10];
	u8         reserved_at_10[0x10];

	u8         reserved_at_20[0x10];
	u8         op_mod[0x10];

	u8         reserved_at_40[0x40];
};

struct mlx5_ifc_query_hca_vport_pkey_out_bits {
	u8         status[0x8];
	u8         reserved_at_8[0x18];

	u8         syndrome[0x20];

	u8         reserved_at_40[0x40];

	struct mlx5_ifc_pkey_bits pkey[0];
};

struct mlx5_ifc_query_hca_vport_pkey_in_bits {
	u8         opcode[0x10];
	u8         reserved_at_10[0x10];

	u8         reserved_at_20[0x10];
	u8         op_mod[0x10];

	u8         other_vport[0x1];
	u8         reserved_at_41[0xb];
	u8         port_num[0x4];
	u8         vport_number[0x10];

	u8         reserved_at_60[0x10];
	u8         pkey_index[0x10];
};

enum {
	MLX5_HCA_VPORT_SEL_PORT_GUID	= 1 << 0,
	MLX5_HCA_VPORT_SEL_NODE_GUID	= 1 << 1,
	MLX5_HCA_VPORT_SEL_STATE_POLICY	= 1 << 2,
};

struct mlx5_ifc_query_hca_vport_gid_out_bits {
	u8         status[0x8];
	u8         reserved_at_8[0x18];

	u8         syndrome[0x20];

	u8         reserved_at_40[0x20];

	u8         gids_num[0x10];
	u8         reserved_at_70[0x10];

	struct mlx5_ifc_array128_auto_bits gid[0];
};

struct mlx5_ifc_query_hca_vport_gid_in_bits {
	u8         opcode[0x10];
	u8         reserved_at_10[0x10];

	u8         reserved_at_20[0x10];
	u8         op_mod[0x10];

	u8         other_vport[0x1];
	u8         reserved_at_41[0xb];
	u8         port_num[0x4];
	u8         vport_number[0x10];

	u8         reserved_at_60[0x10];
	u8         gid_index[0x10];
};

struct mlx5_ifc_query_hca_vport_context_out_bits {
	u8         status[0x8];
	u8         reserved_at_8[0x18];

	u8         syndrome[0x20];

	u8         reserved_at_40[0x40];

	struct mlx5_ifc_hca_vport_context_bits hca_vport_context;
};

struct mlx5_ifc_query_hca_vport_context_in_bits {
	u8         opcode[0x10];
	u8         reserved_at_10[0x10];

	u8         reserved_at_20[0x10];
	u8         op_mod[0x10];

	u8         other_vport[0x1];
	u8         reserved_at_41[0xb];
	u8         port_num[0x4];
	u8         vport_number[0x10];

	u8         reserved_at_60[0x20];
};

struct mlx5_ifc_query_hca_cap_out_bits {
	u8         status[0x8];
	u8         reserved_at_8[0x18];

	u8         syndrome[0x20];

	u8         reserved_at_40[0x40];

	union mlx5_ifc_hca_cap_union_bits capability;
};

struct mlx5_ifc_query_hca_cap_in_bits {
	u8         opcode[0x10];
	u8         reserved_at_10[0x10];

	u8         reserved_at_20[0x10];
	u8         op_mod[0x10];

	u8         reserved_at_40[0x40];
};

struct mlx5_ifc_query_flow_table_out_bits {
	u8         status[0x8];
	u8         reserved_at_8[0x18];

	u8         syndrome[0x20];

	u8         reserved_at_40[0x80];

	u8         reserved_at_c0[0x8];
	u8         level[0x8];
	u8         reserved_at_d0[0x8];
	u8         log_size[0x8];

	u8         reserved_at_e0[0x120];
};

struct mlx5_ifc_query_flow_table_in_bits {
	u8         opcode[0x10];
	u8         reserved_at_10[0x10];

	u8         reserved_at_20[0x10];
	u8         op_mod[0x10];

	u8         reserved_at_40[0x40];

	u8         table_type[0x8];
	u8         reserved_at_88[0x18];

	u8         reserved_at_a0[0x8];
	u8         table_id[0x18];

	u8         reserved_at_c0[0x140];
};

struct mlx5_ifc_query_fte_out_bits {
	u8         status[0x8];
	u8         reserved_at_8[0x18];

	u8         syndrome[0x20];

	u8         reserved_at_40[0x1c0];

	struct mlx5_ifc_flow_context_bits flow_context;
};

struct mlx5_ifc_query_fte_in_bits {
	u8         opcode[0x10];
	u8         reserved_at_10[0x10];

	u8         reserved_at_20[0x10];
	u8         op_mod[0x10];

	u8         reserved_at_40[0x40];

	u8         table_type[0x8];
	u8         reserved_at_88[0x18];

	u8         reserved_at_a0[0x8];
	u8         table_id[0x18];

	u8         reserved_at_c0[0x40];

	u8         flow_index[0x20];

	u8         reserved_at_120[0xe0];
};

enum {
	MLX5_QUERY_FLOW_GROUP_OUT_MATCH_CRITERIA_ENABLE_OUTER_HEADERS    = 0x0,
	MLX5_QUERY_FLOW_GROUP_OUT_MATCH_CRITERIA_ENABLE_MISC_PARAMETERS  = 0x1,
	MLX5_QUERY_FLOW_GROUP_OUT_MATCH_CRITERIA_ENABLE_INNER_HEADERS    = 0x2,
};

struct mlx5_ifc_query_flow_group_out_bits {
	u8         status[0x8];
	u8         reserved_at_8[0x18];

	u8         syndrome[0x20];

	u8         reserved_at_40[0xa0];

	u8         start_flow_index[0x20];

	u8         reserved_at_100[0x20];

	u8         end_flow_index[0x20];

	u8         reserved_at_140[0xa0];

	u8         reserved_at_1e0[0x18];
	u8         match_criteria_enable[0x8];

	struct mlx5_ifc_fte_match_param_bits match_criteria;

	u8         reserved_at_1200[0xe00];
};

struct mlx5_ifc_query_flow_group_in_bits {
	u8         opcode[0x10];
	u8         reserved_at_10[0x10];

	u8         reserved_at_20[0x10];
	u8         op_mod[0x10];

	u8         reserved_at_40[0x40];

	u8         table_type[0x8];
	u8         reserved_at_88[0x18];

	u8         reserved_at_a0[0x8];
	u8         table_id[0x18];

	u8         group_id[0x20];

	u8         reserved_at_e0[0x120];
};

struct mlx5_ifc_query_flow_counter_out_bits {
	u8         status[0x8];
	u8         reserved_at_8[0x18];

	u8         syndrome[0x20];

	u8         reserved_at_40[0x40];

	struct mlx5_ifc_traffic_counter_bits flow_statistics[0];
};

struct mlx5_ifc_query_flow_counter_in_bits {
	u8         opcode[0x10];
	u8         reserved_at_10[0x10];

	u8         reserved_at_20[0x10];
	u8         op_mod[0x10];

	u8         reserved_at_40[0x80];

	u8         clear[0x1];
	u8         reserved_at_c1[0xf];
	u8         num_of_counters[0x10];

	u8         reserved_at_e0[0x10];
	u8         flow_counter_id[0x10];
};

struct mlx5_ifc_query_esw_vport_context_out_bits {
	u8         status[0x8];
	u8         reserved_at_8[0x18];

	u8         syndrome[0x20];

	u8         reserved_at_40[0x40];

	struct mlx5_ifc_esw_vport_context_bits esw_vport_context;
};

struct mlx5_ifc_query_esw_vport_context_in_bits {
	u8         opcode[0x10];
	u8         reserved_at_10[0x10];

	u8         reserved_at_20[0x10];
	u8         op_mod[0x10];

	u8         other_vport[0x1];
	u8         reserved_at_41[0xf];
	u8         vport_number[0x10];

	u8         reserved_at_60[0x20];
};

struct mlx5_ifc_modify_esw_vport_context_out_bits {
	u8         status[0x8];
	u8         reserved_at_8[0x18];

	u8         syndrome[0x20];

	u8         reserved_at_40[0x40];
};

struct mlx5_ifc_esw_vport_context_fields_select_bits {
	u8         reserved_at_0[0x1c];
	u8         vport_cvlan_insert[0x1];
	u8         vport_svlan_insert[0x1];
	u8         vport_cvlan_strip[0x1];
	u8         vport_svlan_strip[0x1];
};

struct mlx5_ifc_modify_esw_vport_context_in_bits {
	u8         opcode[0x10];
	u8         reserved_at_10[0x10];

	u8         reserved_at_20[0x10];
	u8         op_mod[0x10];

	u8         other_vport[0x1];
	u8         reserved_at_41[0xf];
	u8         vport_number[0x10];

	struct mlx5_ifc_esw_vport_context_fields_select_bits field_select;

	struct mlx5_ifc_esw_vport_context_bits esw_vport_context;
};

struct mlx5_ifc_query_eq_out_bits {
	u8         status[0x8];
	u8         reserved_at_8[0x18];

	u8         syndrome[0x20];

	u8         reserved_at_40[0x40];

	struct mlx5_ifc_eqc_bits eq_context_entry;

	u8         reserved_at_280[0x40];

	u8         event_bitmask[0x40];

	u8         reserved_at_300[0x580];

	u8         pas[0][0x40];
};

struct mlx5_ifc_query_eq_in_bits {
	u8         opcode[0x10];
	u8         reserved_at_10[0x10];

	u8         reserved_at_20[0x10];
	u8         op_mod[0x10];

	u8         reserved_at_40[0x18];
	u8         eq_number[0x8];

	u8         reserved_at_60[0x20];
};

struct mlx5_ifc_query_dct_out_bits {
	u8         status[0x8];
	u8         reserved_at_8[0x18];

	u8         syndrome[0x20];

	u8         reserved_at_40[0x40];

	struct mlx5_ifc_dctc_bits dct_context_entry;

	u8         reserved_at_280[0x180];
};

struct mlx5_ifc_query_dct_in_bits {
	u8         opcode[0x10];
	u8         reserved_at_10[0x10];

	u8         reserved_at_20[0x10];
	u8         op_mod[0x10];

	u8         reserved_at_40[0x8];
	u8         dctn[0x18];

	u8         reserved_at_60[0x20];
};

struct mlx5_ifc_query_cq_out_bits {
	u8         status[0x8];
	u8         reserved_at_8[0x18];

	u8         syndrome[0x20];

	u8         reserved_at_40[0x40];

	struct mlx5_ifc_cqc_bits cq_context;

	u8         reserved_at_280[0x600];

	u8         pas[0][0x40];
};

struct mlx5_ifc_query_cq_in_bits {
	u8         opcode[0x10];
	u8         reserved_at_10[0x10];

	u8         reserved_at_20[0x10];
	u8         op_mod[0x10];

	u8         reserved_at_40[0x8];
	u8         cqn[0x18];

	u8         reserved_at_60[0x20];
};

struct mlx5_ifc_query_cong_status_out_bits {
	u8         status[0x8];
	u8         reserved_at_8[0x18];

	u8         syndrome[0x20];

	u8         reserved_at_40[0x20];

	u8         enable[0x1];
	u8         tag_enable[0x1];
	u8         reserved_at_62[0x1e];
};

struct mlx5_ifc_query_cong_status_in_bits {
	u8         opcode[0x10];
	u8         reserved_at_10[0x10];

	u8         reserved_at_20[0x10];
	u8         op_mod[0x10];

	u8         reserved_at_40[0x18];
	u8         priority[0x4];
	u8         cong_protocol[0x4];

	u8         reserved_at_60[0x20];
};

struct mlx5_ifc_query_cong_statistics_out_bits {
	u8         status[0x8];
	u8         reserved_at_8[0x18];

	u8         syndrome[0x20];

	u8         reserved_at_40[0x40];

	u8         cur_flows[0x20];

	u8         sum_flows[0x20];

	u8         cnp_ignored_high[0x20];

	u8         cnp_ignored_low[0x20];

	u8         cnp_handled_high[0x20];

	u8         cnp_handled_low[0x20];

	u8         reserved_at_140[0x100];

	u8         time_stamp_high[0x20];

	u8         time_stamp_low[0x20];

	u8         accumulators_period[0x20];

	u8         ecn_marked_roce_packets_high[0x20];

	u8         ecn_marked_roce_packets_low[0x20];

	u8         cnps_sent_high[0x20];

	u8         cnps_sent_low[0x20];

	u8         reserved_at_320[0x560];
};

struct mlx5_ifc_query_cong_statistics_in_bits {
	u8         opcode[0x10];
	u8         reserved_at_10[0x10];

	u8         reserved_at_20[0x10];
	u8         op_mod[0x10];

	u8         clear[0x1];
	u8         reserved_at_41[0x1f];

	u8         reserved_at_60[0x20];
};

struct mlx5_ifc_query_cong_params_out_bits {
	u8         status[0x8];
	u8         reserved_at_8[0x18];

	u8         syndrome[0x20];

	u8         reserved_at_40[0x40];

	union mlx5_ifc_cong_control_roce_ecn_auto_bits congestion_parameters;
};

struct mlx5_ifc_query_cong_params_in_bits {
	u8         opcode[0x10];
	u8         reserved_at_10[0x10];

	u8         reserved_at_20[0x10];
	u8         op_mod[0x10];

	u8         reserved_at_40[0x1c];
	u8         cong_protocol[0x4];

	u8         reserved_at_60[0x20];
};

struct mlx5_ifc_query_adapter_out_bits {
	u8         status[0x8];
	u8         reserved_at_8[0x18];

	u8         syndrome[0x20];

	u8         reserved_at_40[0x40];

	struct mlx5_ifc_query_adapter_param_block_bits query_adapter_struct;
};

struct mlx5_ifc_query_adapter_in_bits {
	u8         opcode[0x10];
	u8         reserved_at_10[0x10];

	u8         reserved_at_20[0x10];
	u8         op_mod[0x10];

	u8         reserved_at_40[0x40];
};

struct mlx5_ifc_qp_2rst_out_bits {
	u8         status[0x8];
	u8         reserved_at_8[0x18];

	u8         syndrome[0x20];

	u8         reserved_at_40[0x40];
};

struct mlx5_ifc_qp_2rst_in_bits {
	u8         opcode[0x10];
	u8         reserved_at_10[0x10];

	u8         reserved_at_20[0x10];
	u8         op_mod[0x10];

	u8         reserved_at_40[0x8];
	u8         qpn[0x18];

	u8         reserved_at_60[0x20];
};

struct mlx5_ifc_qp_2err_out_bits {
	u8         status[0x8];
	u8         reserved_at_8[0x18];

	u8         syndrome[0x20];

	u8         reserved_at_40[0x40];
};

struct mlx5_ifc_qp_2err_in_bits {
	u8         opcode[0x10];
	u8         reserved_at_10[0x10];

	u8         reserved_at_20[0x10];
	u8         op_mod[0x10];

	u8         reserved_at_40[0x8];
	u8         qpn[0x18];

	u8         reserved_at_60[0x20];
};

struct mlx5_ifc_page_fault_resume_out_bits {
	u8         status[0x8];
	u8         reserved_at_8[0x18];

	u8         syndrome[0x20];

	u8         reserved_at_40[0x40];
};

struct mlx5_ifc_page_fault_resume_in_bits {
	u8         opcode[0x10];
	u8         reserved_at_10[0x10];

	u8         reserved_at_20[0x10];
	u8         op_mod[0x10];

	u8         error[0x1];
	u8         reserved_at_41[0x4];
	u8         rdma[0x1];
	u8         read_write[0x1];
	u8         req_res[0x1];
	u8         qpn[0x18];

	u8         reserved_at_60[0x20];
};

struct mlx5_ifc_nop_out_bits {
	u8         status[0x8];
	u8         reserved_at_8[0x18];

	u8         syndrome[0x20];

	u8         reserved_at_40[0x40];
};

struct mlx5_ifc_nop_in_bits {
	u8         opcode[0x10];
	u8         reserved_at_10[0x10];

	u8         reserved_at_20[0x10];
	u8         op_mod[0x10];

	u8         reserved_at_40[0x40];
};

struct mlx5_ifc_modify_vport_state_out_bits {
	u8         status[0x8];
	u8         reserved_at_8[0x18];

	u8         syndrome[0x20];

	u8         reserved_at_40[0x40];
};

struct mlx5_ifc_modify_vport_state_in_bits {
	u8         opcode[0x10];
	u8         reserved_at_10[0x10];

	u8         reserved_at_20[0x10];
	u8         op_mod[0x10];

	u8         other_vport[0x1];
	u8         reserved_at_41[0xf];
	u8         vport_number[0x10];

	u8         reserved_at_60[0x18];
	u8         admin_state[0x4];
	u8         reserved_at_7c[0x4];
};

struct mlx5_ifc_modify_tis_out_bits {
	u8         status[0x8];
	u8         reserved_at_8[0x18];

	u8         syndrome[0x20];

	u8         reserved_at_40[0x40];
};

struct mlx5_ifc_modify_tis_bitmask_bits {
	u8         reserved_at_0[0x20];

	u8         reserved_at_20[0x1f];
	u8         prio[0x1];
};

struct mlx5_ifc_modify_tis_in_bits {
	u8         opcode[0x10];
	u8         reserved_at_10[0x10];

	u8         reserved_at_20[0x10];
	u8         op_mod[0x10];

	u8         reserved_at_40[0x8];
	u8         tisn[0x18];

	u8         reserved_at_60[0x20];

	struct mlx5_ifc_modify_tis_bitmask_bits bitmask;

	u8         reserved_at_c0[0x40];

	struct mlx5_ifc_tisc_bits ctx;
};

struct mlx5_ifc_modify_tir_bitmask_bits {
	u8	   reserved_at_0[0x20];

	u8         reserved_at_20[0x1b];
	u8         self_lb_en[0x1];
	u8         reserved_at_3c[0x1];
	u8         hash[0x1];
	u8         reserved_at_3e[0x1];
	u8         lro[0x1];
};

struct mlx5_ifc_modify_tir_out_bits {
	u8         status[0x8];
	u8         reserved_at_8[0x18];

	u8         syndrome[0x20];

	u8         reserved_at_40[0x40];
};

struct mlx5_ifc_modify_tir_in_bits {
	u8         opcode[0x10];
	u8         reserved_at_10[0x10];

	u8         reserved_at_20[0x10];
	u8         op_mod[0x10];

	u8         reserved_at_40[0x8];
	u8         tirn[0x18];

	u8         reserved_at_60[0x20];

	struct mlx5_ifc_modify_tir_bitmask_bits bitmask;

	u8         reserved_at_c0[0x40];

	struct mlx5_ifc_tirc_bits ctx;
};

struct mlx5_ifc_modify_sq_out_bits {
	u8         status[0x8];
	u8         reserved_at_8[0x18];

	u8         syndrome[0x20];

	u8         reserved_at_40[0x40];
};

struct mlx5_ifc_modify_sq_in_bits {
	u8         opcode[0x10];
	u8         reserved_at_10[0x10];

	u8         reserved_at_20[0x10];
	u8         op_mod[0x10];

	u8         sq_state[0x4];
	u8         reserved_at_44[0x4];
	u8         sqn[0x18];

	u8         reserved_at_60[0x20];

	u8         modify_bitmask[0x40];

	u8         reserved_at_c0[0x40];

	struct mlx5_ifc_sqc_bits ctx;
};

struct mlx5_ifc_modify_rqt_out_bits {
	u8         status[0x8];
	u8         reserved_at_8[0x18];

	u8         syndrome[0x20];

	u8         reserved_at_40[0x40];
};

struct mlx5_ifc_rqt_bitmask_bits {
	u8	   reserved_at_0[0x20];

	u8         reserved_at_20[0x1f];
	u8         rqn_list[0x1];
};

struct mlx5_ifc_modify_rqt_in_bits {
	u8         opcode[0x10];
	u8         reserved_at_10[0x10];

	u8         reserved_at_20[0x10];
	u8         op_mod[0x10];

	u8         reserved_at_40[0x8];
	u8         rqtn[0x18];

	u8         reserved_at_60[0x20];

	struct mlx5_ifc_rqt_bitmask_bits bitmask;

	u8         reserved_at_c0[0x40];

	struct mlx5_ifc_rqtc_bits ctx;
};

struct mlx5_ifc_modify_rq_out_bits {
	u8         status[0x8];
	u8         reserved_at_8[0x18];

	u8         syndrome[0x20];

	u8         reserved_at_40[0x40];
};

struct mlx5_ifc_modify_rq_in_bits {
	u8         opcode[0x10];
	u8         reserved_at_10[0x10];

	u8         reserved_at_20[0x10];
	u8         op_mod[0x10];

	u8         rq_state[0x4];
	u8         reserved_at_44[0x4];
	u8         rqn[0x18];

	u8         reserved_at_60[0x20];

	u8         modify_bitmask[0x40];

	u8         reserved_at_c0[0x40];

	struct mlx5_ifc_rqc_bits ctx;
};

struct mlx5_ifc_modify_rmp_out_bits {
	u8         status[0x8];
	u8         reserved_at_8[0x18];

	u8         syndrome[0x20];

	u8         reserved_at_40[0x40];
};

struct mlx5_ifc_rmp_bitmask_bits {
	u8	   reserved_at_0[0x20];

	u8         reserved_at_20[0x1f];
	u8         lwm[0x1];
};

struct mlx5_ifc_modify_rmp_in_bits {
	u8         opcode[0x10];
	u8         reserved_at_10[0x10];

	u8         reserved_at_20[0x10];
	u8         op_mod[0x10];

	u8         rmp_state[0x4];
	u8         reserved_at_44[0x4];
	u8         rmpn[0x18];

	u8         reserved_at_60[0x20];

	struct mlx5_ifc_rmp_bitmask_bits bitmask;

	u8         reserved_at_c0[0x40];

	struct mlx5_ifc_rmpc_bits ctx;
};

struct mlx5_ifc_modify_nic_vport_context_out_bits {
	u8         status[0x8];
	u8         reserved_at_8[0x18];

	u8         syndrome[0x20];

	u8         reserved_at_40[0x40];
};

struct mlx5_ifc_modify_nic_vport_field_select_bits {
	u8         reserved_at_0[0x19];
	u8         mtu[0x1];
	u8         change_event[0x1];
	u8         promisc[0x1];
	u8         permanent_address[0x1];
	u8         addresses_list[0x1];
	u8         roce_en[0x1];
	u8         reserved_at_1f[0x1];
};

struct mlx5_ifc_modify_nic_vport_context_in_bits {
	u8         opcode[0x10];
	u8         reserved_at_10[0x10];

	u8         reserved_at_20[0x10];
	u8         op_mod[0x10];

	u8         other_vport[0x1];
	u8         reserved_at_41[0xf];
	u8         vport_number[0x10];

	struct mlx5_ifc_modify_nic_vport_field_select_bits field_select;

	u8         reserved_at_80[0x780];

	struct mlx5_ifc_nic_vport_context_bits nic_vport_context;
};

struct mlx5_ifc_modify_hca_vport_context_out_bits {
	u8         status[0x8];
	u8         reserved_at_8[0x18];

	u8         syndrome[0x20];

	u8         reserved_at_40[0x40];
};

struct mlx5_ifc_modify_hca_vport_context_in_bits {
	u8         opcode[0x10];
	u8         reserved_at_10[0x10];

	u8         reserved_at_20[0x10];
	u8         op_mod[0x10];

	u8         other_vport[0x1];
	u8         reserved_at_41[0xb];
	u8         port_num[0x4];
	u8         vport_number[0x10];

	u8         reserved_at_60[0x20];

	struct mlx5_ifc_hca_vport_context_bits hca_vport_context;
};

struct mlx5_ifc_modify_cq_out_bits {
	u8         status[0x8];
	u8         reserved_at_8[0x18];

	u8         syndrome[0x20];

	u8         reserved_at_40[0x40];
};

enum {
	MLX5_MODIFY_CQ_IN_OP_MOD_MODIFY_CQ  = 0x0,
	MLX5_MODIFY_CQ_IN_OP_MOD_RESIZE_CQ  = 0x1,
};

struct mlx5_ifc_modify_cq_in_bits {
	u8         opcode[0x10];
	u8         reserved_at_10[0x10];

	u8         reserved_at_20[0x10];
	u8         op_mod[0x10];

	u8         reserved_at_40[0x8];
	u8         cqn[0x18];

	union mlx5_ifc_modify_field_select_resize_field_select_auto_bits modify_field_select_resize_field_select;

	struct mlx5_ifc_cqc_bits cq_context;

	u8         reserved_at_280[0x600];

	u8         pas[0][0x40];
};

struct mlx5_ifc_modify_cong_status_out_bits {
	u8         status[0x8];
	u8         reserved_at_8[0x18];

	u8         syndrome[0x20];

	u8         reserved_at_40[0x40];
};

struct mlx5_ifc_modify_cong_status_in_bits {
	u8         opcode[0x10];
	u8         reserved_at_10[0x10];

	u8         reserved_at_20[0x10];
	u8         op_mod[0x10];

	u8         reserved_at_40[0x18];
	u8         priority[0x4];
	u8         cong_protocol[0x4];

	u8         enable[0x1];
	u8         tag_enable[0x1];
	u8         reserved_at_62[0x1e];
};

struct mlx5_ifc_modify_cong_params_out_bits {
	u8         status[0x8];
	u8         reserved_at_8[0x18];

	u8         syndrome[0x20];

	u8         reserved_at_40[0x40];
};

struct mlx5_ifc_modify_cong_params_in_bits {
	u8         opcode[0x10];
	u8         reserved_at_10[0x10];

	u8         reserved_at_20[0x10];
	u8         op_mod[0x10];

	u8         reserved_at_40[0x1c];
	u8         cong_protocol[0x4];

	union mlx5_ifc_field_select_802_1_r_roce_auto_bits field_select;

	u8         reserved_at_80[0x80];

	union mlx5_ifc_cong_control_roce_ecn_auto_bits congestion_parameters;
};

struct mlx5_ifc_manage_pages_out_bits {
	u8         status[0x8];
	u8         reserved_at_8[0x18];

	u8         syndrome[0x20];

	u8         output_num_entries[0x20];

	u8         reserved_at_60[0x20];

	u8         pas[0][0x40];
};

enum {
	MLX5_MANAGE_PAGES_IN_OP_MOD_ALLOCATION_FAIL     = 0x0,
	MLX5_MANAGE_PAGES_IN_OP_MOD_ALLOCATION_SUCCESS  = 0x1,
	MLX5_MANAGE_PAGES_IN_OP_MOD_HCA_RETURN_PAGES    = 0x2,
};

struct mlx5_ifc_manage_pages_in_bits {
	u8         opcode[0x10];
	u8         reserved_at_10[0x10];

	u8         reserved_at_20[0x10];
	u8         op_mod[0x10];

	u8         reserved_at_40[0x10];
	u8         function_id[0x10];

	u8         input_num_entries[0x20];

	u8         pas[0][0x40];
};

struct mlx5_ifc_mad_ifc_out_bits {
	u8         status[0x8];
	u8         reserved_at_8[0x18];

	u8         syndrome[0x20];

	u8         reserved_at_40[0x40];

	u8         response_mad_packet[256][0x8];
};

struct mlx5_ifc_mad_ifc_in_bits {
	u8         opcode[0x10];
	u8         reserved_at_10[0x10];

	u8         reserved_at_20[0x10];
	u8         op_mod[0x10];

	u8         remote_lid[0x10];
	u8         reserved_at_50[0x8];
	u8         port[0x8];

	u8         reserved_at_60[0x20];

	u8         mad[256][0x8];
};

struct mlx5_ifc_init_hca_out_bits {
	u8         status[0x8];
	u8         reserved_at_8[0x18];

	u8         syndrome[0x20];

	u8         reserved_at_40[0x40];
};

struct mlx5_ifc_init_hca_in_bits {
	u8         opcode[0x10];
	u8         reserved_at_10[0x10];

	u8         reserved_at_20[0x10];
	u8         op_mod[0x10];

	u8         reserved_at_40[0x40];
};

struct mlx5_ifc_init2rtr_qp_out_bits {
	u8         status[0x8];
	u8         reserved_at_8[0x18];

	u8         syndrome[0x20];

	u8         reserved_at_40[0x40];
};

struct mlx5_ifc_init2rtr_qp_in_bits {
	u8         opcode[0x10];
	u8         reserved_at_10[0x10];

	u8         reserved_at_20[0x10];
	u8         op_mod[0x10];

	u8         reserved_at_40[0x8];
	u8         qpn[0x18];

	u8         reserved_at_60[0x20];

	u8         opt_param_mask[0x20];

	u8         reserved_at_a0[0x20];

	struct mlx5_ifc_qpc_bits qpc;

	u8         reserved_at_800[0x80];
};

struct mlx5_ifc_init2init_qp_out_bits {
	u8         status[0x8];
	u8         reserved_at_8[0x18];

	u8         syndrome[0x20];

	u8         reserved_at_40[0x40];
};

struct mlx5_ifc_init2init_qp_in_bits {
	u8         opcode[0x10];
	u8         reserved_at_10[0x10];

	u8         reserved_at_20[0x10];
	u8         op_mod[0x10];

	u8         reserved_at_40[0x8];
	u8         qpn[0x18];

	u8         reserved_at_60[0x20];

	u8         opt_param_mask[0x20];

	u8         reserved_at_a0[0x20];

	struct mlx5_ifc_qpc_bits qpc;

	u8         reserved_at_800[0x80];
};

struct mlx5_ifc_get_dropped_packet_log_out_bits {
	u8         status[0x8];
	u8         reserved_at_8[0x18];

	u8         syndrome[0x20];

	u8         reserved_at_40[0x40];

	u8         packet_headers_log[128][0x8];

	u8         packet_syndrome[64][0x8];
};

struct mlx5_ifc_get_dropped_packet_log_in_bits {
	u8         opcode[0x10];
	u8         reserved_at_10[0x10];

	u8         reserved_at_20[0x10];
	u8         op_mod[0x10];

	u8         reserved_at_40[0x40];
};

struct mlx5_ifc_gen_eqe_in_bits {
	u8         opcode[0x10];
	u8         reserved_at_10[0x10];

	u8         reserved_at_20[0x10];
	u8         op_mod[0x10];

	u8         reserved_at_40[0x18];
	u8         eq_number[0x8];

	u8         reserved_at_60[0x20];

	u8         eqe[64][0x8];
};

struct mlx5_ifc_gen_eq_out_bits {
	u8         status[0x8];
	u8         reserved_at_8[0x18];

	u8         syndrome[0x20];

	u8         reserved_at_40[0x40];
};

struct mlx5_ifc_enable_hca_out_bits {
	u8         status[0x8];
	u8         reserved_at_8[0x18];

	u8         syndrome[0x20];

	u8         reserved_at_40[0x20];
};

struct mlx5_ifc_enable_hca_in_bits {
	u8         opcode[0x10];
	u8         reserved_at_10[0x10];

	u8         reserved_at_20[0x10];
	u8         op_mod[0x10];

	u8         reserved_at_40[0x10];
	u8         function_id[0x10];

	u8         reserved_at_60[0x20];
};

struct mlx5_ifc_drain_dct_out_bits {
	u8         status[0x8];
	u8         reserved_at_8[0x18];

	u8         syndrome[0x20];

	u8         reserved_at_40[0x40];
};

struct mlx5_ifc_drain_dct_in_bits {
	u8         opcode[0x10];
	u8         reserved_at_10[0x10];

	u8         reserved_at_20[0x10];
	u8         op_mod[0x10];

	u8         reserved_at_40[0x8];
	u8         dctn[0x18];

	u8         reserved_at_60[0x20];
};

struct mlx5_ifc_disable_hca_out_bits {
	u8         status[0x8];
	u8         reserved_at_8[0x18];

	u8         syndrome[0x20];

	u8         reserved_at_40[0x20];
};

struct mlx5_ifc_disable_hca_in_bits {
	u8         opcode[0x10];
	u8         reserved_at_10[0x10];

	u8         reserved_at_20[0x10];
	u8         op_mod[0x10];

	u8         reserved_at_40[0x10];
	u8         function_id[0x10];

	u8         reserved_at_60[0x20];
};

struct mlx5_ifc_detach_from_mcg_out_bits {
	u8         status[0x8];
	u8         reserved_at_8[0x18];

	u8         syndrome[0x20];

	u8         reserved_at_40[0x40];
};

struct mlx5_ifc_detach_from_mcg_in_bits {
	u8         opcode[0x10];
	u8         reserved_at_10[0x10];

	u8         reserved_at_20[0x10];
	u8         op_mod[0x10];

	u8         reserved_at_40[0x8];
	u8         qpn[0x18];

	u8         reserved_at_60[0x20];

	u8         multicast_gid[16][0x8];
};

struct mlx5_ifc_destroy_xrc_srq_out_bits {
	u8         status[0x8];
	u8         reserved_at_8[0x18];

	u8         syndrome[0x20];

	u8         reserved_at_40[0x40];
};

struct mlx5_ifc_destroy_xrc_srq_in_bits {
	u8         opcode[0x10];
	u8         reserved_at_10[0x10];

	u8         reserved_at_20[0x10];
	u8         op_mod[0x10];

	u8         reserved_at_40[0x8];
	u8         xrc_srqn[0x18];

	u8         reserved_at_60[0x20];
};

struct mlx5_ifc_destroy_tis_out_bits {
	u8         status[0x8];
	u8         reserved_at_8[0x18];

	u8         syndrome[0x20];

	u8         reserved_at_40[0x40];
};

struct mlx5_ifc_destroy_tis_in_bits {
	u8         opcode[0x10];
	u8         reserved_at_10[0x10];

	u8         reserved_at_20[0x10];
	u8         op_mod[0x10];

	u8         reserved_at_40[0x8];
	u8         tisn[0x18];

	u8         reserved_at_60[0x20];
};

struct mlx5_ifc_destroy_tir_out_bits {
	u8         status[0x8];
	u8         reserved_at_8[0x18];

	u8         syndrome[0x20];

	u8         reserved_at_40[0x40];
};

struct mlx5_ifc_destroy_tir_in_bits {
	u8         opcode[0x10];
	u8         reserved_at_10[0x10];

	u8         reserved_at_20[0x10];
	u8         op_mod[0x10];

	u8         reserved_at_40[0x8];
	u8         tirn[0x18];

	u8         reserved_at_60[0x20];
};

struct mlx5_ifc_destroy_srq_out_bits {
	u8         status[0x8];
	u8         reserved_at_8[0x18];

	u8         syndrome[0x20];

	u8         reserved_at_40[0x40];
};

struct mlx5_ifc_destroy_srq_in_bits {
	u8         opcode[0x10];
	u8         reserved_at_10[0x10];

	u8         reserved_at_20[0x10];
	u8         op_mod[0x10];

	u8         reserved_at_40[0x8];
	u8         srqn[0x18];

	u8         reserved_at_60[0x20];
};

struct mlx5_ifc_destroy_sq_out_bits {
	u8         status[0x8];
	u8         reserved_at_8[0x18];

	u8         syndrome[0x20];

	u8         reserved_at_40[0x40];
};

struct mlx5_ifc_destroy_sq_in_bits {
	u8         opcode[0x10];
	u8         reserved_at_10[0x10];

	u8         reserved_at_20[0x10];
	u8         op_mod[0x10];

	u8         reserved_at_40[0x8];
	u8         sqn[0x18];

	u8         reserved_at_60[0x20];
};

struct mlx5_ifc_destroy_rqt_out_bits {
	u8         status[0x8];
	u8         reserved_at_8[0x18];

	u8         syndrome[0x20];

	u8         reserved_at_40[0x40];
};

struct mlx5_ifc_destroy_rqt_in_bits {
	u8         opcode[0x10];
	u8         reserved_at_10[0x10];

	u8         reserved_at_20[0x10];
	u8         op_mod[0x10];

	u8         reserved_at_40[0x8];
	u8         rqtn[0x18];

	u8         reserved_at_60[0x20];
};

struct mlx5_ifc_destroy_rq_out_bits {
	u8         status[0x8];
	u8         reserved_at_8[0x18];

	u8         syndrome[0x20];

	u8         reserved_at_40[0x40];
};

struct mlx5_ifc_destroy_rq_in_bits {
	u8         opcode[0x10];
	u8         reserved_at_10[0x10];

	u8         reserved_at_20[0x10];
	u8         op_mod[0x10];

	u8         reserved_at_40[0x8];
	u8         rqn[0x18];

	u8         reserved_at_60[0x20];
};

struct mlx5_ifc_destroy_rmp_out_bits {
	u8         status[0x8];
	u8         reserved_at_8[0x18];

	u8         syndrome[0x20];

	u8         reserved_at_40[0x40];
};

struct mlx5_ifc_destroy_rmp_in_bits {
	u8         opcode[0x10];
	u8         reserved_at_10[0x10];

	u8         reserved_at_20[0x10];
	u8         op_mod[0x10];

	u8         reserved_at_40[0x8];
	u8         rmpn[0x18];

	u8         reserved_at_60[0x20];
};

struct mlx5_ifc_destroy_qp_out_bits {
	u8         status[0x8];
	u8         reserved_at_8[0x18];

	u8         syndrome[0x20];

	u8         reserved_at_40[0x40];
};

struct mlx5_ifc_destroy_qp_in_bits {
	u8         opcode[0x10];
	u8         reserved_at_10[0x10];

	u8         reserved_at_20[0x10];
	u8         op_mod[0x10];

	u8         reserved_at_40[0x8];
	u8         qpn[0x18];

	u8         reserved_at_60[0x20];
};

struct mlx5_ifc_destroy_psv_out_bits {
	u8         status[0x8];
	u8         reserved_at_8[0x18];

	u8         syndrome[0x20];

	u8         reserved_at_40[0x40];
};

struct mlx5_ifc_destroy_psv_in_bits {
	u8         opcode[0x10];
	u8         reserved_at_10[0x10];

	u8         reserved_at_20[0x10];
	u8         op_mod[0x10];

	u8         reserved_at_40[0x8];
	u8         psvn[0x18];

	u8         reserved_at_60[0x20];
};

struct mlx5_ifc_destroy_mkey_out_bits {
	u8         status[0x8];
	u8         reserved_at_8[0x18];

	u8         syndrome[0x20];

	u8         reserved_at_40[0x40];
};

struct mlx5_ifc_destroy_mkey_in_bits {
	u8         opcode[0x10];
	u8         reserved_at_10[0x10];

	u8         reserved_at_20[0x10];
	u8         op_mod[0x10];

	u8         reserved_at_40[0x8];
	u8         mkey_index[0x18];

	u8         reserved_at_60[0x20];
};

struct mlx5_ifc_destroy_flow_table_out_bits {
	u8         status[0x8];
	u8         reserved_at_8[0x18];

	u8         syndrome[0x20];

	u8         reserved_at_40[0x40];
};

struct mlx5_ifc_destroy_flow_table_in_bits {
	u8         opcode[0x10];
	u8         reserved_at_10[0x10];

	u8         reserved_at_20[0x10];
	u8         op_mod[0x10];

	u8         other_vport[0x1];
	u8         reserved_at_41[0xf];
	u8         vport_number[0x10];

	u8         reserved_at_60[0x20];

	u8         table_type[0x8];
	u8         reserved_at_88[0x18];

	u8         reserved_at_a0[0x8];
	u8         table_id[0x18];

	u8         reserved_at_c0[0x140];
};

struct mlx5_ifc_destroy_flow_group_out_bits {
	u8         status[0x8];
	u8         reserved_at_8[0x18];

	u8         syndrome[0x20];

	u8         reserved_at_40[0x40];
};

struct mlx5_ifc_destroy_flow_group_in_bits {
	u8         opcode[0x10];
	u8         reserved_at_10[0x10];

	u8         reserved_at_20[0x10];
	u8         op_mod[0x10];

	u8         other_vport[0x1];
	u8         reserved_at_41[0xf];
	u8         vport_number[0x10];

	u8         reserved_at_60[0x20];

	u8         table_type[0x8];
	u8         reserved_at_88[0x18];

	u8         reserved_at_a0[0x8];
	u8         table_id[0x18];

	u8         group_id[0x20];

	u8         reserved_at_e0[0x120];
};

struct mlx5_ifc_destroy_eq_out_bits {
	u8         status[0x8];
	u8         reserved_at_8[0x18];

	u8         syndrome[0x20];

	u8         reserved_at_40[0x40];
};

struct mlx5_ifc_destroy_eq_in_bits {
	u8         opcode[0x10];
	u8         reserved_at_10[0x10];

	u8         reserved_at_20[0x10];
	u8         op_mod[0x10];

	u8         reserved_at_40[0x18];
	u8         eq_number[0x8];

	u8         reserved_at_60[0x20];
};

struct mlx5_ifc_destroy_dct_out_bits {
	u8         status[0x8];
	u8         reserved_at_8[0x18];

	u8         syndrome[0x20];

	u8         reserved_at_40[0x40];
};

struct mlx5_ifc_destroy_dct_in_bits {
	u8         opcode[0x10];
	u8         reserved_at_10[0x10];

	u8         reserved_at_20[0x10];
	u8         op_mod[0x10];

	u8         reserved_at_40[0x8];
	u8         dctn[0x18];

	u8         reserved_at_60[0x20];
};

struct mlx5_ifc_destroy_cq_out_bits {
	u8         status[0x8];
	u8         reserved_at_8[0x18];

	u8         syndrome[0x20];

	u8         reserved_at_40[0x40];
};

struct mlx5_ifc_destroy_cq_in_bits {
	u8         opcode[0x10];
	u8         reserved_at_10[0x10];

	u8         reserved_at_20[0x10];
	u8         op_mod[0x10];

	u8         reserved_at_40[0x8];
	u8         cqn[0x18];

	u8         reserved_at_60[0x20];
};

struct mlx5_ifc_delete_vxlan_udp_dport_out_bits {
	u8         status[0x8];
	u8         reserved_at_8[0x18];

	u8         syndrome[0x20];

	u8         reserved_at_40[0x40];
};

struct mlx5_ifc_delete_vxlan_udp_dport_in_bits {
	u8         opcode[0x10];
	u8         reserved_at_10[0x10];

	u8         reserved_at_20[0x10];
	u8         op_mod[0x10];

	u8         reserved_at_40[0x20];

	u8         reserved_at_60[0x10];
	u8         vxlan_udp_port[0x10];
};

struct mlx5_ifc_delete_l2_table_entry_out_bits {
	u8         status[0x8];
	u8         reserved_at_8[0x18];

	u8         syndrome[0x20];

	u8         reserved_at_40[0x40];
};

struct mlx5_ifc_delete_l2_table_entry_in_bits {
	u8         opcode[0x10];
	u8         reserved_at_10[0x10];

	u8         reserved_at_20[0x10];
	u8         op_mod[0x10];

	u8         reserved_at_40[0x60];

	u8         reserved_at_a0[0x8];
	u8         table_index[0x18];

	u8         reserved_at_c0[0x140];
};

struct mlx5_ifc_delete_fte_out_bits {
	u8         status[0x8];
	u8         reserved_at_8[0x18];

	u8         syndrome[0x20];

	u8         reserved_at_40[0x40];
};

struct mlx5_ifc_delete_fte_in_bits {
	u8         opcode[0x10];
	u8         reserved_at_10[0x10];

	u8         reserved_at_20[0x10];
	u8         op_mod[0x10];

	u8         other_vport[0x1];
	u8         reserved_at_41[0xf];
	u8         vport_number[0x10];

	u8         reserved_at_60[0x20];

	u8         table_type[0x8];
	u8         reserved_at_88[0x18];

	u8         reserved_at_a0[0x8];
	u8         table_id[0x18];

	u8         reserved_at_c0[0x40];

	u8         flow_index[0x20];

	u8         reserved_at_120[0xe0];
};

struct mlx5_ifc_dealloc_xrcd_out_bits {
	u8         status[0x8];
	u8         reserved_at_8[0x18];

	u8         syndrome[0x20];

	u8         reserved_at_40[0x40];
};

struct mlx5_ifc_dealloc_xrcd_in_bits {
	u8         opcode[0x10];
	u8         reserved_at_10[0x10];

	u8         reserved_at_20[0x10];
	u8         op_mod[0x10];

	u8         reserved_at_40[0x8];
	u8         xrcd[0x18];

	u8         reserved_at_60[0x20];
};

struct mlx5_ifc_dealloc_uar_out_bits {
	u8         status[0x8];
	u8         reserved_at_8[0x18];

	u8         syndrome[0x20];

	u8         reserved_at_40[0x40];
};

struct mlx5_ifc_dealloc_uar_in_bits {
	u8         opcode[0x10];
	u8         reserved_at_10[0x10];

	u8         reserved_at_20[0x10];
	u8         op_mod[0x10];

	u8         reserved_at_40[0x8];
	u8         uar[0x18];

	u8         reserved_at_60[0x20];
};

struct mlx5_ifc_dealloc_transport_domain_out_bits {
	u8         status[0x8];
	u8         reserved_at_8[0x18];

	u8         syndrome[0x20];

	u8         reserved_at_40[0x40];
};

struct mlx5_ifc_dealloc_transport_domain_in_bits {
	u8         opcode[0x10];
	u8         reserved_at_10[0x10];

	u8         reserved_at_20[0x10];
	u8         op_mod[0x10];

	u8         reserved_at_40[0x8];
	u8         transport_domain[0x18];

	u8         reserved_at_60[0x20];
};

struct mlx5_ifc_dealloc_q_counter_out_bits {
	u8         status[0x8];
	u8         reserved_at_8[0x18];

	u8         syndrome[0x20];

	u8         reserved_at_40[0x40];
};

struct mlx5_ifc_dealloc_q_counter_in_bits {
	u8         opcode[0x10];
	u8         reserved_at_10[0x10];

	u8         reserved_at_20[0x10];
	u8         op_mod[0x10];

	u8         reserved_at_40[0x18];
	u8         counter_set_id[0x8];

	u8         reserved_at_60[0x20];
};

struct mlx5_ifc_dealloc_pd_out_bits {
	u8         status[0x8];
	u8         reserved_at_8[0x18];

	u8         syndrome[0x20];

	u8         reserved_at_40[0x40];
};

struct mlx5_ifc_dealloc_pd_in_bits {
	u8         opcode[0x10];
	u8         reserved_at_10[0x10];

	u8         reserved_at_20[0x10];
	u8         op_mod[0x10];

	u8         reserved_at_40[0x8];
	u8         pd[0x18];

	u8         reserved_at_60[0x20];
};

struct mlx5_ifc_dealloc_flow_counter_out_bits {
	u8         status[0x8];
	u8         reserved_at_8[0x18];

	u8         syndrome[0x20];

	u8         reserved_at_40[0x40];
};

struct mlx5_ifc_dealloc_flow_counter_in_bits {
	u8         opcode[0x10];
	u8         reserved_at_10[0x10];

	u8         reserved_at_20[0x10];
	u8         op_mod[0x10];

	u8         reserved_at_40[0x10];
	u8         flow_counter_id[0x10];

	u8         reserved_at_60[0x20];
};

struct mlx5_ifc_create_xrc_srq_out_bits {
	u8         status[0x8];
	u8         reserved_at_8[0x18];

	u8         syndrome[0x20];

	u8         reserved_at_40[0x8];
	u8         xrc_srqn[0x18];

	u8         reserved_at_60[0x20];
};

struct mlx5_ifc_create_xrc_srq_in_bits {
	u8         opcode[0x10];
	u8         reserved_at_10[0x10];

	u8         reserved_at_20[0x10];
	u8         op_mod[0x10];

	u8         reserved_at_40[0x40];

	struct mlx5_ifc_xrc_srqc_bits xrc_srq_context_entry;

	u8         reserved_at_280[0x600];

	u8         pas[0][0x40];
};

struct mlx5_ifc_create_tis_out_bits {
	u8         status[0x8];
	u8         reserved_at_8[0x18];

	u8         syndrome[0x20];

	u8         reserved_at_40[0x8];
	u8         tisn[0x18];

	u8         reserved_at_60[0x20];
};

struct mlx5_ifc_create_tis_in_bits {
	u8         opcode[0x10];
	u8         reserved_at_10[0x10];

	u8         reserved_at_20[0x10];
	u8         op_mod[0x10];

	u8         reserved_at_40[0xc0];

	struct mlx5_ifc_tisc_bits ctx;
};

struct mlx5_ifc_create_tir_out_bits {
	u8         status[0x8];
	u8         reserved_at_8[0x18];

	u8         syndrome[0x20];

	u8         reserved_at_40[0x8];
	u8         tirn[0x18];

	u8         reserved_at_60[0x20];
};

struct mlx5_ifc_create_tir_in_bits {
	u8         opcode[0x10];
	u8         reserved_at_10[0x10];

	u8         reserved_at_20[0x10];
	u8         op_mod[0x10];

	u8         reserved_at_40[0xc0];

	struct mlx5_ifc_tirc_bits ctx;
};

struct mlx5_ifc_create_srq_out_bits {
	u8         status[0x8];
	u8         reserved_at_8[0x18];

	u8         syndrome[0x20];

	u8         reserved_at_40[0x8];
	u8         srqn[0x18];

	u8         reserved_at_60[0x20];
};

struct mlx5_ifc_create_srq_in_bits {
	u8         opcode[0x10];
	u8         reserved_at_10[0x10];

	u8         reserved_at_20[0x10];
	u8         op_mod[0x10];

	u8         reserved_at_40[0x40];

	struct mlx5_ifc_srqc_bits srq_context_entry;

	u8         reserved_at_280[0x600];

	u8         pas[0][0x40];
};

struct mlx5_ifc_create_sq_out_bits {
	u8         status[0x8];
	u8         reserved_at_8[0x18];

	u8         syndrome[0x20];

	u8         reserved_at_40[0x8];
	u8         sqn[0x18];

	u8         reserved_at_60[0x20];
};

struct mlx5_ifc_create_sq_in_bits {
	u8         opcode[0x10];
	u8         reserved_at_10[0x10];

	u8         reserved_at_20[0x10];
	u8         op_mod[0x10];

	u8         reserved_at_40[0xc0];

	struct mlx5_ifc_sqc_bits ctx;
};

struct mlx5_ifc_create_rqt_out_bits {
	u8         status[0x8];
	u8         reserved_at_8[0x18];

	u8         syndrome[0x20];

	u8         reserved_at_40[0x8];
	u8         rqtn[0x18];

	u8         reserved_at_60[0x20];
};

struct mlx5_ifc_create_rqt_in_bits {
	u8         opcode[0x10];
	u8         reserved_at_10[0x10];

	u8         reserved_at_20[0x10];
	u8         op_mod[0x10];

	u8         reserved_at_40[0xc0];

	struct mlx5_ifc_rqtc_bits rqt_context;
};

struct mlx5_ifc_create_rq_out_bits {
	u8         status[0x8];
	u8         reserved_at_8[0x18];

	u8         syndrome[0x20];

	u8         reserved_at_40[0x8];
	u8         rqn[0x18];

	u8         reserved_at_60[0x20];
};

struct mlx5_ifc_create_rq_in_bits {
	u8         opcode[0x10];
	u8         reserved_at_10[0x10];

	u8         reserved_at_20[0x10];
	u8         op_mod[0x10];

	u8         reserved_at_40[0xc0];

	struct mlx5_ifc_rqc_bits ctx;
};

struct mlx5_ifc_create_rmp_out_bits {
	u8         status[0x8];
	u8         reserved_at_8[0x18];

	u8         syndrome[0x20];

	u8         reserved_at_40[0x8];
	u8         rmpn[0x18];

	u8         reserved_at_60[0x20];
};

struct mlx5_ifc_create_rmp_in_bits {
	u8         opcode[0x10];
	u8         reserved_at_10[0x10];

	u8         reserved_at_20[0x10];
	u8         op_mod[0x10];

	u8         reserved_at_40[0xc0];

	struct mlx5_ifc_rmpc_bits ctx;
};

struct mlx5_ifc_create_qp_out_bits {
	u8         status[0x8];
	u8         reserved_at_8[0x18];

	u8         syndrome[0x20];

	u8         reserved_at_40[0x8];
	u8         qpn[0x18];

	u8         reserved_at_60[0x20];
};

struct mlx5_ifc_create_qp_in_bits {
	u8         opcode[0x10];
	u8         reserved_at_10[0x10];

	u8         reserved_at_20[0x10];
	u8         op_mod[0x10];

	u8         reserved_at_40[0x40];

	u8         opt_param_mask[0x20];

	u8         reserved_at_a0[0x20];

	struct mlx5_ifc_qpc_bits qpc;

	u8         reserved_at_800[0x80];

	u8         pas[0][0x40];
};

struct mlx5_ifc_create_psv_out_bits {
	u8         status[0x8];
	u8         reserved_at_8[0x18];

	u8         syndrome[0x20];

	u8         reserved_at_40[0x40];

	u8         reserved_at_80[0x8];
	u8         psv0_index[0x18];

	u8         reserved_at_a0[0x8];
	u8         psv1_index[0x18];

	u8         reserved_at_c0[0x8];
	u8         psv2_index[0x18];

	u8         reserved_at_e0[0x8];
	u8         psv3_index[0x18];
};

struct mlx5_ifc_create_psv_in_bits {
	u8         opcode[0x10];
	u8         reserved_at_10[0x10];

	u8         reserved_at_20[0x10];
	u8         op_mod[0x10];

	u8         num_psv[0x4];
	u8         reserved_at_44[0x4];
	u8         pd[0x18];

	u8         reserved_at_60[0x20];
};

struct mlx5_ifc_create_mkey_out_bits {
	u8         status[0x8];
	u8         reserved_at_8[0x18];

	u8         syndrome[0x20];

	u8         reserved_at_40[0x8];
	u8         mkey_index[0x18];

	u8         reserved_at_60[0x20];
};

struct mlx5_ifc_create_mkey_in_bits {
	u8         opcode[0x10];
	u8         reserved_at_10[0x10];

	u8         reserved_at_20[0x10];
	u8         op_mod[0x10];

	u8         reserved_at_40[0x20];

	u8         pg_access[0x1];
	u8         reserved_at_61[0x1f];

	struct mlx5_ifc_mkc_bits memory_key_mkey_entry;

	u8         reserved_at_280[0x80];

	u8         translations_octword_actual_size[0x20];

	u8         reserved_at_320[0x560];

	u8         klm_pas_mtt[0][0x20];
};

struct mlx5_ifc_create_flow_table_out_bits {
	u8         status[0x8];
	u8         reserved_at_8[0x18];

	u8         syndrome[0x20];

	u8         reserved_at_40[0x8];
	u8         table_id[0x18];

	u8         reserved_at_60[0x20];
};

struct mlx5_ifc_create_flow_table_in_bits {
	u8         opcode[0x10];
	u8         reserved_at_10[0x10];

	u8         reserved_at_20[0x10];
	u8         op_mod[0x10];

	u8         other_vport[0x1];
	u8         reserved_at_41[0xf];
	u8         vport_number[0x10];

	u8         reserved_at_60[0x20];

	u8         table_type[0x8];
	u8         reserved_at_88[0x18];

	u8         reserved_at_a0[0x20];

	u8         reserved_at_c0[0x4];
	u8         table_miss_mode[0x4];
	u8         level[0x8];
	u8         reserved_at_d0[0x8];
	u8         log_size[0x8];

	u8         reserved_at_e0[0x8];
	u8         table_miss_id[0x18];

	u8         reserved_at_100[0x100];
};

struct mlx5_ifc_create_flow_group_out_bits {
	u8         status[0x8];
	u8         reserved_at_8[0x18];

	u8         syndrome[0x20];

	u8         reserved_at_40[0x8];
	u8         group_id[0x18];

	u8         reserved_at_60[0x20];
};

enum {
	MLX5_CREATE_FLOW_GROUP_IN_MATCH_CRITERIA_ENABLE_OUTER_HEADERS    = 0x0,
	MLX5_CREATE_FLOW_GROUP_IN_MATCH_CRITERIA_ENABLE_MISC_PARAMETERS  = 0x1,
	MLX5_CREATE_FLOW_GROUP_IN_MATCH_CRITERIA_ENABLE_INNER_HEADERS    = 0x2,
};

struct mlx5_ifc_create_flow_group_in_bits {
	u8         opcode[0x10];
	u8         reserved_at_10[0x10];

	u8         reserved_at_20[0x10];
	u8         op_mod[0x10];

	u8         other_vport[0x1];
	u8         reserved_at_41[0xf];
	u8         vport_number[0x10];

	u8         reserved_at_60[0x20];

	u8         table_type[0x8];
	u8         reserved_at_88[0x18];

	u8         reserved_at_a0[0x8];
	u8         table_id[0x18];

	u8         reserved_at_c0[0x20];

	u8         start_flow_index[0x20];

	u8         reserved_at_100[0x20];

	u8         end_flow_index[0x20];

	u8         reserved_at_140[0xa0];

	u8         reserved_at_1e0[0x18];
	u8         match_criteria_enable[0x8];

	struct mlx5_ifc_fte_match_param_bits match_criteria;

	u8         reserved_at_1200[0xe00];
};

struct mlx5_ifc_create_eq_out_bits {
	u8         status[0x8];
	u8         reserved_at_8[0x18];

	u8         syndrome[0x20];

	u8         reserved_at_40[0x18];
	u8         eq_number[0x8];

	u8         reserved_at_60[0x20];
};

struct mlx5_ifc_create_eq_in_bits {
	u8         opcode[0x10];
	u8         reserved_at_10[0x10];

	u8         reserved_at_20[0x10];
	u8         op_mod[0x10];

	u8         reserved_at_40[0x40];

	struct mlx5_ifc_eqc_bits eq_context_entry;

	u8         reserved_at_280[0x40];

	u8         event_bitmask[0x40];

	u8         reserved_at_300[0x580];

	u8         pas[0][0x40];
};

struct mlx5_ifc_create_dct_out_bits {
	u8         status[0x8];
	u8         reserved_at_8[0x18];

	u8         syndrome[0x20];

	u8         reserved_at_40[0x8];
	u8         dctn[0x18];

	u8         reserved_at_60[0x20];
};

struct mlx5_ifc_create_dct_in_bits {
	u8         opcode[0x10];
	u8         reserved_at_10[0x10];

	u8         reserved_at_20[0x10];
	u8         op_mod[0x10];

	u8         reserved_at_40[0x40];

	struct mlx5_ifc_dctc_bits dct_context_entry;

	u8         reserved_at_280[0x180];
};

struct mlx5_ifc_create_cq_out_bits {
	u8         status[0x8];
	u8         reserved_at_8[0x18];

	u8         syndrome[0x20];

	u8         reserved_at_40[0x8];
	u8         cqn[0x18];

	u8         reserved_at_60[0x20];
};

struct mlx5_ifc_create_cq_in_bits {
	u8         opcode[0x10];
	u8         reserved_at_10[0x10];

	u8         reserved_at_20[0x10];
	u8         op_mod[0x10];

	u8         reserved_at_40[0x40];

	struct mlx5_ifc_cqc_bits cq_context;

	u8         reserved_at_280[0x600];

	u8         pas[0][0x40];
};

struct mlx5_ifc_config_int_moderation_out_bits {
	u8         status[0x8];
	u8         reserved_at_8[0x18];

	u8         syndrome[0x20];

	u8         reserved_at_40[0x4];
	u8         min_delay[0xc];
	u8         int_vector[0x10];

	u8         reserved_at_60[0x20];
};

enum {
	MLX5_CONFIG_INT_MODERATION_IN_OP_MOD_WRITE  = 0x0,
	MLX5_CONFIG_INT_MODERATION_IN_OP_MOD_READ   = 0x1,
};

struct mlx5_ifc_config_int_moderation_in_bits {
	u8         opcode[0x10];
	u8         reserved_at_10[0x10];

	u8         reserved_at_20[0x10];
	u8         op_mod[0x10];

	u8         reserved_at_40[0x4];
	u8         min_delay[0xc];
	u8         int_vector[0x10];

	u8         reserved_at_60[0x20];
};

struct mlx5_ifc_attach_to_mcg_out_bits {
	u8         status[0x8];
	u8         reserved_at_8[0x18];

	u8         syndrome[0x20];

	u8         reserved_at_40[0x40];
};

struct mlx5_ifc_attach_to_mcg_in_bits {
	u8         opcode[0x10];
	u8         reserved_at_10[0x10];

	u8         reserved_at_20[0x10];
	u8         op_mod[0x10];

	u8         reserved_at_40[0x8];
	u8         qpn[0x18];

	u8         reserved_at_60[0x20];

	u8         multicast_gid[16][0x8];
};

struct mlx5_ifc_arm_xrc_srq_out_bits {
	u8         status[0x8];
	u8         reserved_at_8[0x18];

	u8         syndrome[0x20];

	u8         reserved_at_40[0x40];
};

enum {
	MLX5_ARM_XRC_SRQ_IN_OP_MOD_XRC_SRQ  = 0x1,
};

struct mlx5_ifc_arm_xrc_srq_in_bits {
	u8         opcode[0x10];
	u8         reserved_at_10[0x10];

	u8         reserved_at_20[0x10];
	u8         op_mod[0x10];

	u8         reserved_at_40[0x8];
	u8         xrc_srqn[0x18];

	u8         reserved_at_60[0x10];
	u8         lwm[0x10];
};

struct mlx5_ifc_arm_rq_out_bits {
	u8         status[0x8];
	u8         reserved_at_8[0x18];

	u8         syndrome[0x20];

	u8         reserved_at_40[0x40];
};

enum {
	MLX5_ARM_RQ_IN_OP_MOD_SRQ_  = 0x1,
};

struct mlx5_ifc_arm_rq_in_bits {
	u8         opcode[0x10];
	u8         reserved_at_10[0x10];

	u8         reserved_at_20[0x10];
	u8         op_mod[0x10];

	u8         reserved_at_40[0x8];
	u8         srq_number[0x18];

	u8         reserved_at_60[0x10];
	u8         lwm[0x10];
};

struct mlx5_ifc_arm_dct_out_bits {
	u8         status[0x8];
	u8         reserved_at_8[0x18];

	u8         syndrome[0x20];

	u8         reserved_at_40[0x40];
};

struct mlx5_ifc_arm_dct_in_bits {
	u8         opcode[0x10];
	u8         reserved_at_10[0x10];

	u8         reserved_at_20[0x10];
	u8         op_mod[0x10];

	u8         reserved_at_40[0x8];
	u8         dct_number[0x18];

	u8         reserved_at_60[0x20];
};

struct mlx5_ifc_alloc_xrcd_out_bits {
	u8         status[0x8];
	u8         reserved_at_8[0x18];

	u8         syndrome[0x20];

	u8         reserved_at_40[0x8];
	u8         xrcd[0x18];

	u8         reserved_at_60[0x20];
};

struct mlx5_ifc_alloc_xrcd_in_bits {
	u8         opcode[0x10];
	u8         reserved_at_10[0x10];

	u8         reserved_at_20[0x10];
	u8         op_mod[0x10];

	u8         reserved_at_40[0x40];
};

struct mlx5_ifc_alloc_uar_out_bits {
	u8         status[0x8];
	u8         reserved_at_8[0x18];

	u8         syndrome[0x20];

	u8         reserved_at_40[0x8];
	u8         uar[0x18];

	u8         reserved_at_60[0x20];
};

struct mlx5_ifc_alloc_uar_in_bits {
	u8         opcode[0x10];
	u8         reserved_at_10[0x10];

	u8         reserved_at_20[0x10];
	u8         op_mod[0x10];

	u8         reserved_at_40[0x40];
};

struct mlx5_ifc_alloc_transport_domain_out_bits {
	u8         status[0x8];
	u8         reserved_at_8[0x18];

	u8         syndrome[0x20];

	u8         reserved_at_40[0x8];
	u8         transport_domain[0x18];

	u8         reserved_at_60[0x20];
};

struct mlx5_ifc_alloc_transport_domain_in_bits {
	u8         opcode[0x10];
	u8         reserved_at_10[0x10];

	u8         reserved_at_20[0x10];
	u8         op_mod[0x10];

	u8         reserved_at_40[0x40];
};

struct mlx5_ifc_alloc_q_counter_out_bits {
	u8         status[0x8];
	u8         reserved_at_8[0x18];

	u8         syndrome[0x20];

	u8         reserved_at_40[0x18];
	u8         counter_set_id[0x8];

	u8         reserved_at_60[0x20];
};

struct mlx5_ifc_alloc_q_counter_in_bits {
	u8         opcode[0x10];
	u8         reserved_at_10[0x10];

	u8         reserved_at_20[0x10];
	u8         op_mod[0x10];

	u8         reserved_at_40[0x40];
};

struct mlx5_ifc_alloc_pd_out_bits {
	u8         status[0x8];
	u8         reserved_at_8[0x18];

	u8         syndrome[0x20];

	u8         reserved_at_40[0x8];
	u8         pd[0x18];

	u8         reserved_at_60[0x20];
};

struct mlx5_ifc_alloc_pd_in_bits {
	u8         opcode[0x10];
	u8         reserved_at_10[0x10];

	u8         reserved_at_20[0x10];
	u8         op_mod[0x10];

	u8         reserved_at_40[0x40];
};

struct mlx5_ifc_alloc_flow_counter_out_bits {
	u8         status[0x8];
	u8         reserved_at_8[0x18];

	u8         syndrome[0x20];

	u8         reserved_at_40[0x10];
	u8         flow_counter_id[0x10];

	u8         reserved_at_60[0x20];
};

struct mlx5_ifc_alloc_flow_counter_in_bits {
	u8         opcode[0x10];
	u8         reserved_at_10[0x10];

	u8         reserved_at_20[0x10];
	u8         op_mod[0x10];

	u8         reserved_at_40[0x40];
};

struct mlx5_ifc_add_vxlan_udp_dport_out_bits {
	u8         status[0x8];
	u8         reserved_at_8[0x18];

	u8         syndrome[0x20];

	u8         reserved_at_40[0x40];
};

struct mlx5_ifc_add_vxlan_udp_dport_in_bits {
	u8         opcode[0x10];
	u8         reserved_at_10[0x10];

	u8         reserved_at_20[0x10];
	u8         op_mod[0x10];

	u8         reserved_at_40[0x20];

	u8         reserved_at_60[0x10];
	u8         vxlan_udp_port[0x10];
};

struct mlx5_ifc_access_register_out_bits {
	u8         status[0x8];
	u8         reserved_at_8[0x18];

	u8         syndrome[0x20];

	u8         reserved_at_40[0x40];

	u8         register_data[0][0x20];
};

enum {
	MLX5_ACCESS_REGISTER_IN_OP_MOD_WRITE  = 0x0,
	MLX5_ACCESS_REGISTER_IN_OP_MOD_READ   = 0x1,
};

struct mlx5_ifc_access_register_in_bits {
	u8         opcode[0x10];
	u8         reserved_at_10[0x10];

	u8         reserved_at_20[0x10];
	u8         op_mod[0x10];

	u8         reserved_at_40[0x10];
	u8         register_id[0x10];

	u8         argument[0x20];

	u8         register_data[0][0x20];
};

struct mlx5_ifc_sltp_reg_bits {
	u8         status[0x4];
	u8         version[0x4];
	u8         local_port[0x8];
	u8         pnat[0x2];
	u8         reserved_at_12[0x2];
	u8         lane[0x4];
	u8         reserved_at_18[0x8];

	u8         reserved_at_20[0x20];

	u8         reserved_at_40[0x7];
	u8         polarity[0x1];
	u8         ob_tap0[0x8];
	u8         ob_tap1[0x8];
	u8         ob_tap2[0x8];

	u8         reserved_at_60[0xc];
	u8         ob_preemp_mode[0x4];
	u8         ob_reg[0x8];
	u8         ob_bias[0x8];

	u8         reserved_at_80[0x20];
};

struct mlx5_ifc_slrg_reg_bits {
	u8         status[0x4];
	u8         version[0x4];
	u8         local_port[0x8];
	u8         pnat[0x2];
	u8         reserved_at_12[0x2];
	u8         lane[0x4];
	u8         reserved_at_18[0x8];

	u8         time_to_link_up[0x10];
	u8         reserved_at_30[0xc];
	u8         grade_lane_speed[0x4];

	u8         grade_version[0x8];
	u8         grade[0x18];

	u8         reserved_at_60[0x4];
	u8         height_grade_type[0x4];
	u8         height_grade[0x18];

	u8         height_dz[0x10];
	u8         height_dv[0x10];

	u8         reserved_at_a0[0x10];
	u8         height_sigma[0x10];

	u8         reserved_at_c0[0x20];

	u8         reserved_at_e0[0x4];
	u8         phase_grade_type[0x4];
	u8         phase_grade[0x18];

	u8         reserved_at_100[0x8];
	u8         phase_eo_pos[0x8];
	u8         reserved_at_110[0x8];
	u8         phase_eo_neg[0x8];

	u8         ffe_set_tested[0x10];
	u8         test_errors_per_lane[0x10];
};

struct mlx5_ifc_pvlc_reg_bits {
	u8         reserved_at_0[0x8];
	u8         local_port[0x8];
	u8         reserved_at_10[0x10];

	u8         reserved_at_20[0x1c];
	u8         vl_hw_cap[0x4];

	u8         reserved_at_40[0x1c];
	u8         vl_admin[0x4];

	u8         reserved_at_60[0x1c];
	u8         vl_operational[0x4];
};

struct mlx5_ifc_pude_reg_bits {
	u8         swid[0x8];
	u8         local_port[0x8];
	u8         reserved_at_10[0x4];
	u8         admin_status[0x4];
	u8         reserved_at_18[0x4];
	u8         oper_status[0x4];

	u8         reserved_at_20[0x60];
};

struct mlx5_ifc_ptys_reg_bits {
	u8         reserved_at_0[0x8];
	u8         local_port[0x8];
	u8         reserved_at_10[0xd];
	u8         proto_mask[0x3];

	u8         reserved_at_20[0x40];

	u8         eth_proto_capability[0x20];

	u8         ib_link_width_capability[0x10];
	u8         ib_proto_capability[0x10];

	u8         reserved_at_a0[0x20];

	u8         eth_proto_admin[0x20];

	u8         ib_link_width_admin[0x10];
	u8         ib_proto_admin[0x10];

	u8         reserved_at_100[0x20];

	u8         eth_proto_oper[0x20];

	u8         ib_link_width_oper[0x10];
	u8         ib_proto_oper[0x10];

	u8         reserved_at_160[0x20];

	u8         eth_proto_lp_advertise[0x20];

	u8         reserved_at_1a0[0x60];
};

struct mlx5_ifc_mlcr_reg_bits {
	u8         reserved_at_0[0x8];
	u8         local_port[0x8];
	u8         reserved_at_10[0x20];

	u8         beacon_duration[0x10];
	u8         reserved_at_40[0x10];

	u8         beacon_remain[0x10];
};

struct mlx5_ifc_ptas_reg_bits {
	u8         reserved_at_0[0x20];

	u8         algorithm_options[0x10];
	u8         reserved_at_30[0x4];
	u8         repetitions_mode[0x4];
	u8         num_of_repetitions[0x8];

	u8         grade_version[0x8];
	u8         height_grade_type[0x4];
	u8         phase_grade_type[0x4];
	u8         height_grade_weight[0x8];
	u8         phase_grade_weight[0x8];

	u8         gisim_measure_bits[0x10];
	u8         adaptive_tap_measure_bits[0x10];

	u8         ber_bath_high_error_threshold[0x10];
	u8         ber_bath_mid_error_threshold[0x10];

	u8         ber_bath_low_error_threshold[0x10];
	u8         one_ratio_high_threshold[0x10];

	u8         one_ratio_high_mid_threshold[0x10];
	u8         one_ratio_low_mid_threshold[0x10];

	u8         one_ratio_low_threshold[0x10];
	u8         ndeo_error_threshold[0x10];

	u8         mixer_offset_step_size[0x10];
	u8         reserved_at_110[0x8];
	u8         mix90_phase_for_voltage_bath[0x8];

	u8         mixer_offset_start[0x10];
	u8         mixer_offset_end[0x10];

	u8         reserved_at_140[0x15];
	u8         ber_test_time[0xb];
};

struct mlx5_ifc_pspa_reg_bits {
	u8         swid[0x8];
	u8         local_port[0x8];
	u8         sub_port[0x8];
	u8         reserved_at_18[0x8];

	u8         reserved_at_20[0x20];
};

struct mlx5_ifc_pqdr_reg_bits {
	u8         reserved_at_0[0x8];
	u8         local_port[0x8];
	u8         reserved_at_10[0x5];
	u8         prio[0x3];
	u8         reserved_at_18[0x6];
	u8         mode[0x2];

	u8         reserved_at_20[0x20];

	u8         reserved_at_40[0x10];
	u8         min_threshold[0x10];

	u8         reserved_at_60[0x10];
	u8         max_threshold[0x10];

	u8         reserved_at_80[0x10];
	u8         mark_probability_denominator[0x10];

	u8         reserved_at_a0[0x60];
};

struct mlx5_ifc_ppsc_reg_bits {
	u8         reserved_at_0[0x8];
	u8         local_port[0x8];
	u8         reserved_at_10[0x10];

	u8         reserved_at_20[0x60];

	u8         reserved_at_80[0x1c];
	u8         wrps_admin[0x4];

	u8         reserved_at_a0[0x1c];
	u8         wrps_status[0x4];

	u8         reserved_at_c0[0x8];
	u8         up_threshold[0x8];
	u8         reserved_at_d0[0x8];
	u8         down_threshold[0x8];

	u8         reserved_at_e0[0x20];

	u8         reserved_at_100[0x1c];
	u8         srps_admin[0x4];

	u8         reserved_at_120[0x1c];
	u8         srps_status[0x4];

	u8         reserved_at_140[0x40];
};

struct mlx5_ifc_pplr_reg_bits {
	u8         reserved_at_0[0x8];
	u8         local_port[0x8];
	u8         reserved_at_10[0x10];

	u8         reserved_at_20[0x8];
	u8         lb_cap[0x8];
	u8         reserved_at_30[0x8];
	u8         lb_en[0x8];
};

struct mlx5_ifc_pplm_reg_bits {
	u8         reserved_at_0[0x8];
	u8         local_port[0x8];
	u8         reserved_at_10[0x10];

	u8         reserved_at_20[0x20];

	u8         port_profile_mode[0x8];
	u8         static_port_profile[0x8];
	u8         active_port_profile[0x8];
	u8         reserved_at_58[0x8];

	u8         retransmission_active[0x8];
	u8         fec_mode_active[0x18];

	u8         reserved_at_80[0x20];
};

struct mlx5_ifc_ppcnt_reg_bits {
	u8         swid[0x8];
	u8         local_port[0x8];
	u8         pnat[0x2];
	u8         reserved_at_12[0x8];
	u8         grp[0x6];

	u8         clr[0x1];
	u8         reserved_at_21[0x1c];
	u8         prio_tc[0x3];

	union mlx5_ifc_eth_cntrs_grp_data_layout_auto_bits counter_set;
};

struct mlx5_ifc_ppad_reg_bits {
	u8         reserved_at_0[0x3];
	u8         single_mac[0x1];
	u8         reserved_at_4[0x4];
	u8         local_port[0x8];
	u8         mac_47_32[0x10];

	u8         mac_31_0[0x20];

	u8         reserved_at_40[0x40];
};

struct mlx5_ifc_pmtu_reg_bits {
	u8         reserved_at_0[0x8];
	u8         local_port[0x8];
	u8         reserved_at_10[0x10];

	u8         max_mtu[0x10];
	u8         reserved_at_30[0x10];

	u8         admin_mtu[0x10];
	u8         reserved_at_50[0x10];

	u8         oper_mtu[0x10];
	u8         reserved_at_70[0x10];
};

struct mlx5_ifc_pmpr_reg_bits {
	u8         reserved_at_0[0x8];
	u8         module[0x8];
	u8         reserved_at_10[0x10];

	u8         reserved_at_20[0x18];
	u8         attenuation_5g[0x8];

	u8         reserved_at_40[0x18];
	u8         attenuation_7g[0x8];

	u8         reserved_at_60[0x18];
	u8         attenuation_12g[0x8];
};

struct mlx5_ifc_pmpe_reg_bits {
	u8         reserved_at_0[0x8];
	u8         module[0x8];
	u8         reserved_at_10[0xc];
	u8         module_status[0x4];

	u8         reserved_at_20[0x60];
};

struct mlx5_ifc_pmpc_reg_bits {
	u8         module_state_updated[32][0x8];
};

struct mlx5_ifc_pmlpn_reg_bits {
	u8         reserved_at_0[0x4];
	u8         mlpn_status[0x4];
	u8         local_port[0x8];
	u8         reserved_at_10[0x10];

	u8         e[0x1];
	u8         reserved_at_21[0x1f];
};

struct mlx5_ifc_pmlp_reg_bits {
	u8         rxtx[0x1];
	u8         reserved_at_1[0x7];
	u8         local_port[0x8];
	u8         reserved_at_10[0x8];
	u8         width[0x8];

	u8         lane0_module_mapping[0x20];

	u8         lane1_module_mapping[0x20];

	u8         lane2_module_mapping[0x20];

	u8         lane3_module_mapping[0x20];

	u8         reserved_at_a0[0x160];
};

struct mlx5_ifc_pmaos_reg_bits {
	u8         reserved_at_0[0x8];
	u8         module[0x8];
	u8         reserved_at_10[0x4];
	u8         admin_status[0x4];
	u8         reserved_at_18[0x4];
	u8         oper_status[0x4];

	u8         ase[0x1];
	u8         ee[0x1];
	u8         reserved_at_22[0x1c];
	u8         e[0x2];

	u8         reserved_at_40[0x40];
};

struct mlx5_ifc_plpc_reg_bits {
	u8         reserved_at_0[0x4];
	u8         profile_id[0xc];
	u8         reserved_at_10[0x4];
	u8         proto_mask[0x4];
	u8         reserved_at_18[0x8];

	u8         reserved_at_20[0x10];
	u8         lane_speed[0x10];

	u8         reserved_at_40[0x17];
	u8         lpbf[0x1];
	u8         fec_mode_policy[0x8];

	u8         retransmission_capability[0x8];
	u8         fec_mode_capability[0x18];

	u8         retransmission_support_admin[0x8];
	u8         fec_mode_support_admin[0x18];

	u8         retransmission_request_admin[0x8];
	u8         fec_mode_request_admin[0x18];

	u8         reserved_at_c0[0x80];
};

struct mlx5_ifc_plib_reg_bits {
	u8         reserved_at_0[0x8];
	u8         local_port[0x8];
	u8         reserved_at_10[0x8];
	u8         ib_port[0x8];

	u8         reserved_at_20[0x60];
};

struct mlx5_ifc_plbf_reg_bits {
	u8         reserved_at_0[0x8];
	u8         local_port[0x8];
	u8         reserved_at_10[0xd];
	u8         lbf_mode[0x3];

	u8         reserved_at_20[0x20];
};

struct mlx5_ifc_pipg_reg_bits {
	u8         reserved_at_0[0x8];
	u8         local_port[0x8];
	u8         reserved_at_10[0x10];

	u8         dic[0x1];
	u8         reserved_at_21[0x19];
	u8         ipg[0x4];
	u8         reserved_at_3e[0x2];
};

struct mlx5_ifc_pifr_reg_bits {
	u8         reserved_at_0[0x8];
	u8         local_port[0x8];
	u8         reserved_at_10[0x10];

	u8         reserved_at_20[0xe0];

	u8         port_filter[8][0x20];

	u8         port_filter_update_en[8][0x20];
};

struct mlx5_ifc_pfcc_reg_bits {
	u8         reserved_at_0[0x8];
	u8         local_port[0x8];
	u8         reserved_at_10[0x10];

	u8         ppan[0x4];
	u8         reserved_at_24[0x4];
	u8         prio_mask_tx[0x8];
	u8         reserved_at_30[0x8];
	u8         prio_mask_rx[0x8];

	u8         pptx[0x1];
	u8         aptx[0x1];
	u8         reserved_at_42[0x6];
	u8         pfctx[0x8];
	u8         reserved_at_50[0x10];

	u8         pprx[0x1];
	u8         aprx[0x1];
	u8         reserved_at_62[0x6];
	u8         pfcrx[0x8];
	u8         reserved_at_70[0x10];

	u8         reserved_at_80[0x80];
};

struct mlx5_ifc_pelc_reg_bits {
	u8         op[0x4];
	u8         reserved_at_4[0x4];
	u8         local_port[0x8];
	u8         reserved_at_10[0x10];

	u8         op_admin[0x8];
	u8         op_capability[0x8];
	u8         op_request[0x8];
	u8         op_active[0x8];

	u8         admin[0x40];

	u8         capability[0x40];

	u8         request[0x40];

	u8         active[0x40];

	u8         reserved_at_140[0x80];
};

struct mlx5_ifc_peir_reg_bits {
	u8         reserved_at_0[0x8];
	u8         local_port[0x8];
	u8         reserved_at_10[0x10];

	u8         reserved_at_20[0xc];
	u8         error_count[0x4];
	u8         reserved_at_30[0x10];

	u8         reserved_at_40[0xc];
	u8         lane[0x4];
	u8         reserved_at_50[0x8];
	u8         error_type[0x8];
};

struct mlx5_ifc_pcap_reg_bits {
	u8         reserved_at_0[0x8];
	u8         local_port[0x8];
	u8         reserved_at_10[0x10];

	u8         port_capability_mask[4][0x20];
};

struct mlx5_ifc_paos_reg_bits {
	u8         swid[0x8];
	u8         local_port[0x8];
	u8         reserved_at_10[0x4];
	u8         admin_status[0x4];
	u8         reserved_at_18[0x4];
	u8         oper_status[0x4];

	u8         ase[0x1];
	u8         ee[0x1];
	u8         reserved_at_22[0x1c];
	u8         e[0x2];

	u8         reserved_at_40[0x40];
};

struct mlx5_ifc_pamp_reg_bits {
	u8         reserved_at_0[0x8];
	u8         opamp_group[0x8];
	u8         reserved_at_10[0xc];
	u8         opamp_group_type[0x4];

	u8         start_index[0x10];
	u8         reserved_at_30[0x4];
	u8         num_of_indices[0xc];

	u8         index_data[18][0x10];
};

struct mlx5_ifc_pcmr_reg_bits {
	u8         reserved_at_0[0x8];
	u8         local_port[0x8];
	u8         reserved_at_10[0x2e];
	u8         fcs_cap[0x1];
	u8         reserved_at_3f[0x1f];
	u8         fcs_chk[0x1];
	u8         reserved_at_5f[0x1];
};

struct mlx5_ifc_lane_2_module_mapping_bits {
	u8         reserved_at_0[0x6];
	u8         rx_lane[0x2];
	u8         reserved_at_8[0x6];
	u8         tx_lane[0x2];
	u8         reserved_at_10[0x8];
	u8         module[0x8];
};

struct mlx5_ifc_bufferx_reg_bits {
	u8         reserved_at_0[0x6];
	u8         lossy[0x1];
	u8         epsb[0x1];
	u8         reserved_at_8[0xc];
	u8         size[0xc];

	u8         xoff_threshold[0x10];
	u8         xon_threshold[0x10];
};

struct mlx5_ifc_set_node_in_bits {
	u8         node_description[64][0x8];
};

struct mlx5_ifc_register_power_settings_bits {
	u8         reserved_at_0[0x18];
	u8         power_settings_level[0x8];

	u8         reserved_at_20[0x60];
};

struct mlx5_ifc_register_host_endianness_bits {
	u8         he[0x1];
	u8         reserved_at_1[0x1f];

	u8         reserved_at_20[0x60];
};

struct mlx5_ifc_umr_pointer_desc_argument_bits {
	u8         reserved_at_0[0x20];

	u8         mkey[0x20];

	u8         addressh_63_32[0x20];

	u8         addressl_31_0[0x20];
};

struct mlx5_ifc_ud_adrs_vector_bits {
	u8         dc_key[0x40];

	u8         ext[0x1];
	u8         reserved_at_41[0x7];
	u8         destination_qp_dct[0x18];

	u8         static_rate[0x4];
	u8         sl_eth_prio[0x4];
	u8         fl[0x1];
	u8         mlid[0x7];
	u8         rlid_udp_sport[0x10];

	u8         reserved_at_80[0x20];

	u8         rmac_47_16[0x20];

	u8         rmac_15_0[0x10];
	u8         tclass[0x8];
	u8         hop_limit[0x8];

	u8         reserved_at_e0[0x1];
	u8         grh[0x1];
	u8         reserved_at_e2[0x2];
	u8         src_addr_index[0x8];
	u8         flow_label[0x14];

	u8         rgid_rip[16][0x8];
};

struct mlx5_ifc_pages_req_event_bits {
	u8         reserved_at_0[0x10];
	u8         function_id[0x10];

	u8         num_pages[0x20];

	u8         reserved_at_40[0xa0];
};

struct mlx5_ifc_eqe_bits {
	u8         reserved_at_0[0x8];
	u8         event_type[0x8];
	u8         reserved_at_10[0x8];
	u8         event_sub_type[0x8];

	u8         reserved_at_20[0xe0];

	union mlx5_ifc_event_auto_bits event_data;

	u8         reserved_at_1e0[0x10];
	u8         signature[0x8];
	u8         reserved_at_1f8[0x7];
	u8         owner[0x1];
};

enum {
	MLX5_CMD_QUEUE_ENTRY_TYPE_PCIE_CMD_IF_TRANSPORT  = 0x7,
};

struct mlx5_ifc_cmd_queue_entry_bits {
	u8         type[0x8];
	u8         reserved_at_8[0x18];

	u8         input_length[0x20];

	u8         input_mailbox_pointer_63_32[0x20];

	u8         input_mailbox_pointer_31_9[0x17];
	u8         reserved_at_77[0x9];

	u8         command_input_inline_data[16][0x8];

	u8         command_output_inline_data[16][0x8];

	u8         output_mailbox_pointer_63_32[0x20];

	u8         output_mailbox_pointer_31_9[0x17];
	u8         reserved_at_1b7[0x9];

	u8         output_length[0x20];

	u8         token[0x8];
	u8         signature[0x8];
	u8         reserved_at_1f0[0x8];
	u8         status[0x7];
	u8         ownership[0x1];
};

struct mlx5_ifc_cmd_out_bits {
	u8         status[0x8];
	u8         reserved_at_8[0x18];

	u8         syndrome[0x20];

	u8         command_output[0x20];
};

struct mlx5_ifc_cmd_in_bits {
	u8         opcode[0x10];
	u8         reserved_at_10[0x10];

	u8         reserved_at_20[0x10];
	u8         op_mod[0x10];

	u8         command[0][0x20];
};

struct mlx5_ifc_cmd_if_box_bits {
	u8         mailbox_data[512][0x8];

	u8         reserved_at_1000[0x180];

	u8         next_pointer_63_32[0x20];

	u8         next_pointer_31_10[0x16];
	u8         reserved_at_11b6[0xa];

	u8         block_number[0x20];

	u8         reserved_at_11e0[0x8];
	u8         token[0x8];
	u8         ctrl_signature[0x8];
	u8         signature[0x8];
};

struct mlx5_ifc_mtt_bits {
	u8         ptag_63_32[0x20];

	u8         ptag_31_8[0x18];
	u8         reserved_at_38[0x6];
	u8         wr_en[0x1];
	u8         rd_en[0x1];
};

struct mlx5_ifc_query_wol_rol_out_bits {
	u8         status[0x8];
	u8         reserved_at_8[0x18];

	u8         syndrome[0x20];

	u8         reserved_at_40[0x10];
	u8         rol_mode[0x8];
	u8         wol_mode[0x8];

	u8         reserved_at_60[0x20];
};

struct mlx5_ifc_query_wol_rol_in_bits {
	u8         opcode[0x10];
	u8         reserved_at_10[0x10];

	u8         reserved_at_20[0x10];
	u8         op_mod[0x10];

	u8         reserved_at_40[0x40];
};

struct mlx5_ifc_set_wol_rol_out_bits {
	u8         status[0x8];
	u8         reserved_at_8[0x18];

	u8         syndrome[0x20];

	u8         reserved_at_40[0x40];
};

struct mlx5_ifc_set_wol_rol_in_bits {
	u8         opcode[0x10];
	u8         reserved_at_10[0x10];

	u8         reserved_at_20[0x10];
	u8         op_mod[0x10];

	u8         rol_mode_valid[0x1];
	u8         wol_mode_valid[0x1];
	u8         reserved_at_42[0xe];
	u8         rol_mode[0x8];
	u8         wol_mode[0x8];

	u8         reserved_at_60[0x20];
};

enum {
	MLX5_INITIAL_SEG_NIC_INTERFACE_FULL_DRIVER  = 0x0,
	MLX5_INITIAL_SEG_NIC_INTERFACE_DISABLED     = 0x1,
	MLX5_INITIAL_SEG_NIC_INTERFACE_NO_DRAM_NIC  = 0x2,
};

enum {
	MLX5_INITIAL_SEG_NIC_INTERFACE_SUPPORTED_FULL_DRIVER  = 0x0,
	MLX5_INITIAL_SEG_NIC_INTERFACE_SUPPORTED_DISABLED     = 0x1,
	MLX5_INITIAL_SEG_NIC_INTERFACE_SUPPORTED_NO_DRAM_NIC  = 0x2,
};

enum {
	MLX5_INITIAL_SEG_HEALTH_SYNDROME_FW_INTERNAL_ERR              = 0x1,
	MLX5_INITIAL_SEG_HEALTH_SYNDROME_DEAD_IRISC                   = 0x7,
	MLX5_INITIAL_SEG_HEALTH_SYNDROME_HW_FATAL_ERR                 = 0x8,
	MLX5_INITIAL_SEG_HEALTH_SYNDROME_FW_CRC_ERR                   = 0x9,
	MLX5_INITIAL_SEG_HEALTH_SYNDROME_ICM_FETCH_PCI_ERR            = 0xa,
	MLX5_INITIAL_SEG_HEALTH_SYNDROME_ICM_PAGE_ERR                 = 0xb,
	MLX5_INITIAL_SEG_HEALTH_SYNDROME_ASYNCHRONOUS_EQ_BUF_OVERRUN  = 0xc,
	MLX5_INITIAL_SEG_HEALTH_SYNDROME_EQ_IN_ERR                    = 0xd,
	MLX5_INITIAL_SEG_HEALTH_SYNDROME_EQ_INV                       = 0xe,
	MLX5_INITIAL_SEG_HEALTH_SYNDROME_FFSER_ERR                    = 0xf,
	MLX5_INITIAL_SEG_HEALTH_SYNDROME_HIGH_TEMP_ERR                = 0x10,
};

struct mlx5_ifc_initial_seg_bits {
	u8         fw_rev_minor[0x10];
	u8         fw_rev_major[0x10];

	u8         cmd_interface_rev[0x10];
	u8         fw_rev_subminor[0x10];

	u8         reserved_at_40[0x40];

	u8         cmdq_phy_addr_63_32[0x20];

	u8         cmdq_phy_addr_31_12[0x14];
	u8         reserved_at_b4[0x2];
	u8         nic_interface[0x2];
	u8         log_cmdq_size[0x4];
	u8         log_cmdq_stride[0x4];

	u8         command_doorbell_vector[0x20];

	u8         reserved_at_e0[0xf00];

	u8         initializing[0x1];
	u8         reserved_at_fe1[0x4];
	u8         nic_interface_supported[0x3];
	u8         reserved_at_fe8[0x18];

	struct mlx5_ifc_health_buffer_bits health_buffer;

	u8         no_dram_nic_offset[0x20];

	u8         reserved_at_1220[0x6e40];

	u8         reserved_at_8060[0x1f];
	u8         clear_int[0x1];

	u8         health_syndrome[0x8];
	u8         health_counter[0x18];

	u8         reserved_at_80a0[0x17fc0];
};

union mlx5_ifc_ports_control_registers_document_bits {
	struct mlx5_ifc_bufferx_reg_bits bufferx_reg;
	struct mlx5_ifc_eth_2819_cntrs_grp_data_layout_bits eth_2819_cntrs_grp_data_layout;
	struct mlx5_ifc_eth_2863_cntrs_grp_data_layout_bits eth_2863_cntrs_grp_data_layout;
	struct mlx5_ifc_eth_3635_cntrs_grp_data_layout_bits eth_3635_cntrs_grp_data_layout;
	struct mlx5_ifc_eth_802_3_cntrs_grp_data_layout_bits eth_802_3_cntrs_grp_data_layout;
	struct mlx5_ifc_eth_extended_cntrs_grp_data_layout_bits eth_extended_cntrs_grp_data_layout;
	struct mlx5_ifc_eth_per_prio_grp_data_layout_bits eth_per_prio_grp_data_layout;
	struct mlx5_ifc_eth_per_traffic_grp_data_layout_bits eth_per_traffic_grp_data_layout;
	struct mlx5_ifc_lane_2_module_mapping_bits lane_2_module_mapping;
	struct mlx5_ifc_pamp_reg_bits pamp_reg;
	struct mlx5_ifc_paos_reg_bits paos_reg;
	struct mlx5_ifc_pcap_reg_bits pcap_reg;
	struct mlx5_ifc_peir_reg_bits peir_reg;
	struct mlx5_ifc_pelc_reg_bits pelc_reg;
	struct mlx5_ifc_pfcc_reg_bits pfcc_reg;
	struct mlx5_ifc_ib_port_cntrs_grp_data_layout_bits ib_port_cntrs_grp_data_layout;
	struct mlx5_ifc_phys_layer_cntrs_bits phys_layer_cntrs;
	struct mlx5_ifc_pifr_reg_bits pifr_reg;
	struct mlx5_ifc_pipg_reg_bits pipg_reg;
	struct mlx5_ifc_plbf_reg_bits plbf_reg;
	struct mlx5_ifc_plib_reg_bits plib_reg;
	struct mlx5_ifc_plpc_reg_bits plpc_reg;
	struct mlx5_ifc_pmaos_reg_bits pmaos_reg;
	struct mlx5_ifc_pmlp_reg_bits pmlp_reg;
	struct mlx5_ifc_pmlpn_reg_bits pmlpn_reg;
	struct mlx5_ifc_pmpc_reg_bits pmpc_reg;
	struct mlx5_ifc_pmpe_reg_bits pmpe_reg;
	struct mlx5_ifc_pmpr_reg_bits pmpr_reg;
	struct mlx5_ifc_pmtu_reg_bits pmtu_reg;
	struct mlx5_ifc_ppad_reg_bits ppad_reg;
	struct mlx5_ifc_ppcnt_reg_bits ppcnt_reg;
	struct mlx5_ifc_pplm_reg_bits pplm_reg;
	struct mlx5_ifc_pplr_reg_bits pplr_reg;
	struct mlx5_ifc_ppsc_reg_bits ppsc_reg;
	struct mlx5_ifc_pqdr_reg_bits pqdr_reg;
	struct mlx5_ifc_pspa_reg_bits pspa_reg;
	struct mlx5_ifc_ptas_reg_bits ptas_reg;
	struct mlx5_ifc_ptys_reg_bits ptys_reg;
	struct mlx5_ifc_mlcr_reg_bits mlcr_reg;
	struct mlx5_ifc_pude_reg_bits pude_reg;
	struct mlx5_ifc_pvlc_reg_bits pvlc_reg;
	struct mlx5_ifc_slrg_reg_bits slrg_reg;
	struct mlx5_ifc_sltp_reg_bits sltp_reg;
	u8         reserved_at_0[0x60e0];
};

union mlx5_ifc_debug_enhancements_document_bits {
	struct mlx5_ifc_health_buffer_bits health_buffer;
	u8         reserved_at_0[0x200];
};

union mlx5_ifc_uplink_pci_interface_document_bits {
	struct mlx5_ifc_initial_seg_bits initial_seg;
	u8         reserved_at_0[0x20060];
};

struct mlx5_ifc_set_flow_table_root_out_bits {
	u8         status[0x8];
	u8         reserved_at_8[0x18];

	u8         syndrome[0x20];

	u8         reserved_at_40[0x40];
};

struct mlx5_ifc_set_flow_table_root_in_bits {
	u8         opcode[0x10];
	u8         reserved_at_10[0x10];

	u8         reserved_at_20[0x10];
	u8         op_mod[0x10];

	u8         other_vport[0x1];
	u8         reserved_at_41[0xf];
	u8         vport_number[0x10];

	u8         reserved_at_60[0x20];

	u8         table_type[0x8];
	u8         reserved_at_88[0x18];

	u8         reserved_at_a0[0x8];
	u8         table_id[0x18];

	u8         reserved_at_c0[0x140];
};

enum {
	MLX5_MODIFY_FLOW_TABLE_MISS_TABLE_ID = 0x1,
};

struct mlx5_ifc_modify_flow_table_out_bits {
	u8         status[0x8];
	u8         reserved_at_8[0x18];

	u8         syndrome[0x20];

	u8         reserved_at_40[0x40];
};

struct mlx5_ifc_modify_flow_table_in_bits {
	u8         opcode[0x10];
	u8         reserved_at_10[0x10];

	u8         reserved_at_20[0x10];
	u8         op_mod[0x10];

	u8         other_vport[0x1];
	u8         reserved_at_41[0xf];
	u8         vport_number[0x10];

	u8         reserved_at_60[0x10];
	u8         modify_field_select[0x10];

	u8         table_type[0x8];
	u8         reserved_at_88[0x18];

	u8         reserved_at_a0[0x8];
	u8         table_id[0x18];

	u8         reserved_at_c0[0x4];
	u8         table_miss_mode[0x4];
	u8         reserved_at_c8[0x18];

	u8         reserved_at_e0[0x8];
	u8         table_miss_id[0x18];

	u8         reserved_at_100[0x100];
};

struct mlx5_ifc_ets_tcn_config_reg_bits {
	u8         g[0x1];
	u8         b[0x1];
	u8         r[0x1];
	u8         reserved_at_3[0x9];
	u8         group[0x4];
	u8         reserved_at_10[0x9];
	u8         bw_allocation[0x7];

	u8         reserved_at_20[0xc];
	u8         max_bw_units[0x4];
	u8         reserved_at_30[0x8];
	u8         max_bw_value[0x8];
};

struct mlx5_ifc_ets_global_config_reg_bits {
	u8         reserved_at_0[0x2];
	u8         r[0x1];
	u8         reserved_at_3[0x1d];

	u8         reserved_at_20[0xc];
	u8         max_bw_units[0x4];
	u8         reserved_at_30[0x8];
	u8         max_bw_value[0x8];
};

struct mlx5_ifc_qetc_reg_bits {
	u8                                         reserved_at_0[0x8];
	u8                                         port_number[0x8];
	u8                                         reserved_at_10[0x30];

	struct mlx5_ifc_ets_tcn_config_reg_bits    tc_configuration[0x8];
	struct mlx5_ifc_ets_global_config_reg_bits global_configuration;
};

struct mlx5_ifc_qtct_reg_bits {
	u8         reserved_at_0[0x8];
	u8         port_number[0x8];
	u8         reserved_at_10[0xd];
	u8         prio[0x3];

	u8         reserved_at_20[0x1d];
	u8         tclass[0x3];
};

<<<<<<< HEAD
=======
struct mlx5_ifc_mcia_reg_bits {
	u8         l[0x1];
	u8         reserved_at_1[0x7];
	u8         module[0x8];
	u8         reserved_at_10[0x8];
	u8         status[0x8];

	u8         i2c_device_address[0x8];
	u8         page_number[0x8];
	u8         device_address[0x10];

	u8         reserved_at_40[0x10];
	u8         size[0x10];

	u8         reserved_at_60[0x20];

	u8         dword_0[0x20];
	u8         dword_1[0x20];
	u8         dword_2[0x20];
	u8         dword_3[0x20];
	u8         dword_4[0x20];
	u8         dword_5[0x20];
	u8         dword_6[0x20];
	u8         dword_7[0x20];
	u8         dword_8[0x20];
	u8         dword_9[0x20];
	u8         dword_10[0x20];
	u8         dword_11[0x20];
};

>>>>>>> ed596a4a
#endif /* MLX5_IFC_H */<|MERGE_RESOLUTION|>--- conflicted
+++ resolved
@@ -769,21 +769,12 @@
 
 	u8         reserved_at_1c0[0x3];
 	u8         log_max_msg[0x5];
-<<<<<<< HEAD
-	u8         reserved_at_1c7[0x4];
-	u8         max_tc[0x4];
-	u8         reserved_at_1cf[0x6];
-	u8         rol_s[0x1];
-	u8         rol_g[0x1];
-	u8         reserved_at_1d7[0x1];
-=======
 	u8         reserved_at_1c8[0x4];
 	u8         max_tc[0x4];
 	u8         reserved_at_1d0[0x6];
 	u8         rol_s[0x1];
 	u8         rol_g[0x1];
 	u8         reserved_at_1d8[0x1];
->>>>>>> ed596a4a
 	u8         wol_s[0x1];
 	u8         wol_g[0x1];
 	u8         wol_a[0x1];
@@ -797,16 +788,10 @@
 	u8         cqe_version[0x4];
 
 	u8         compact_address_vector[0x1];
-<<<<<<< HEAD
-	u8         reserved_at_200[0x3];
-	u8         ipoib_basic_offloads[0x1];
-	u8         reserved_at_204[0xa];
-=======
 	u8         striding_rq[0x1];
 	u8         reserved_at_201[0x2];
 	u8         ipoib_basic_offloads[0x1];
 	u8         reserved_at_205[0xa];
->>>>>>> ed596a4a
 	u8         drain_sigerr[0x1];
 	u8         cmdif_checksum[0x2];
 	u8         sigerr_cqe[0x1];
@@ -838,15 +823,9 @@
 	u8         reserved_at_22d[0x1];
 	u8         apm[0x1];
 	u8         vector_calc[0x1];
-<<<<<<< HEAD
-	u8         reserved_at_22f[0x1];
-	u8	   imaicl[0x1];
-	u8         reserved_at_231[0x4];
-=======
 	u8         umr_ptr_rlky[0x1];
 	u8	   imaicl[0x1];
 	u8         reserved_at_232[0x4];
->>>>>>> ed596a4a
 	u8         qkv[0x1];
 	u8         pkv[0x1];
 	u8         set_deth_sqpn[0x1];
@@ -7435,8 +7414,6 @@
 	u8         tclass[0x3];
 };
 
-<<<<<<< HEAD
-=======
 struct mlx5_ifc_mcia_reg_bits {
 	u8         l[0x1];
 	u8         reserved_at_1[0x7];
@@ -7467,5 +7444,4 @@
 	u8         dword_11[0x20];
 };
 
->>>>>>> ed596a4a
 #endif /* MLX5_IFC_H */