/*
 * Copyright (c) 2013-2015, Mellanox Technologies, Ltd.  All rights reserved.
 *
 * This software is available to you under a choice of one of two
 * licenses.  You may choose to be licensed under the terms of the GNU
 * General Public License (GPL) Version 2, available from the file
 * COPYING in the main directory of this source tree, or the
 * OpenIB.org BSD license below:
 *
 *     Redistribution and use in source and binary forms, with or
 *     without modification, are permitted provided that the following
 *     conditions are met:
 *
 *      - Redistributions of source code must retain the above
 *        copyright notice, this list of conditions and the following
 *        disclaimer.
 *
 *      - Redistributions in binary form must reproduce the above
 *        copyright notice, this list of conditions and the following
 *        disclaimer in the documentation and/or other materials
 *        provided with the distribution.
 *
 * THE SOFTWARE IS PROVIDED "AS IS", WITHOUT WARRANTY OF ANY KIND,
 * EXPRESS OR IMPLIED, INCLUDING BUT NOT LIMITED TO THE WARRANTIES OF
 * MERCHANTABILITY, FITNESS FOR A PARTICULAR PURPOSE AND
 * NONINFRINGEMENT. IN NO EVENT SHALL THE AUTHORS OR COPYRIGHT HOLDERS
 * BE LIABLE FOR ANY CLAIM, DAMAGES OR OTHER LIABILITY, WHETHER IN AN
 * ACTION OF CONTRACT, TORT OR OTHERWISE, ARISING FROM, OUT OF OR IN
 * CONNECTION WITH THE SOFTWARE OR THE USE OR OTHER DEALINGS IN THE
 * SOFTWARE.
*/
#ifndef MLX5_IFC_H
#define MLX5_IFC_H

enum {
	MLX5_EVENT_TYPE_CODING_COMPLETION_EVENTS                   = 0x0,
	MLX5_EVENT_TYPE_CODING_PATH_MIGRATED_SUCCEEDED             = 0x1,
	MLX5_EVENT_TYPE_CODING_COMMUNICATION_ESTABLISHED           = 0x2,
	MLX5_EVENT_TYPE_CODING_SEND_QUEUE_DRAINED                  = 0x3,
	MLX5_EVENT_TYPE_CODING_LAST_WQE_REACHED                    = 0x13,
	MLX5_EVENT_TYPE_CODING_SRQ_LIMIT                           = 0x14,
	MLX5_EVENT_TYPE_CODING_DCT_ALL_CONNECTIONS_CLOSED          = 0x1c,
	MLX5_EVENT_TYPE_CODING_DCT_ACCESS_KEY_VIOLATION            = 0x1d,
	MLX5_EVENT_TYPE_CODING_CQ_ERROR                            = 0x4,
	MLX5_EVENT_TYPE_CODING_LOCAL_WQ_CATASTROPHIC_ERROR         = 0x5,
	MLX5_EVENT_TYPE_CODING_PATH_MIGRATION_FAILED               = 0x7,
	MLX5_EVENT_TYPE_CODING_PAGE_FAULT_EVENT                    = 0xc,
	MLX5_EVENT_TYPE_CODING_INVALID_REQUEST_LOCAL_WQ_ERROR      = 0x10,
	MLX5_EVENT_TYPE_CODING_LOCAL_ACCESS_VIOLATION_WQ_ERROR     = 0x11,
	MLX5_EVENT_TYPE_CODING_LOCAL_SRQ_CATASTROPHIC_ERROR        = 0x12,
	MLX5_EVENT_TYPE_CODING_INTERNAL_ERROR                      = 0x8,
	MLX5_EVENT_TYPE_CODING_PORT_STATE_CHANGE                   = 0x9,
	MLX5_EVENT_TYPE_CODING_GPIO_EVENT                          = 0x15,
	MLX5_EVENT_TYPE_CODING_REMOTE_CONFIGURATION_PROTOCOL_EVENT = 0x19,
	MLX5_EVENT_TYPE_CODING_DOORBELL_BLUEFLAME_CONGESTION_EVENT = 0x1a,
	MLX5_EVENT_TYPE_CODING_STALL_VL_EVENT                      = 0x1b,
	MLX5_EVENT_TYPE_CODING_DROPPED_PACKET_LOGGED_EVENT         = 0x1f,
	MLX5_EVENT_TYPE_CODING_COMMAND_INTERFACE_COMPLETION        = 0xa,
	MLX5_EVENT_TYPE_CODING_PAGE_REQUEST                        = 0xb
};

enum {
	MLX5_MODIFY_TIR_BITMASK_LRO                   = 0x0,
	MLX5_MODIFY_TIR_BITMASK_INDIRECT_TABLE        = 0x1,
	MLX5_MODIFY_TIR_BITMASK_HASH                  = 0x2,
	MLX5_MODIFY_TIR_BITMASK_TUNNELED_OFFLOAD_EN   = 0x3
};

enum {
	MLX5_SET_HCA_CAP_OP_MOD_GENERAL_DEVICE        = 0x0,
	MLX5_SET_HCA_CAP_OP_MOD_ATOMIC                = 0x3,
};

enum {
	MLX5_CMD_OP_QUERY_HCA_CAP                 = 0x100,
	MLX5_CMD_OP_QUERY_ADAPTER                 = 0x101,
	MLX5_CMD_OP_INIT_HCA                      = 0x102,
	MLX5_CMD_OP_TEARDOWN_HCA                  = 0x103,
	MLX5_CMD_OP_ENABLE_HCA                    = 0x104,
	MLX5_CMD_OP_DISABLE_HCA                   = 0x105,
	MLX5_CMD_OP_QUERY_PAGES                   = 0x107,
	MLX5_CMD_OP_MANAGE_PAGES                  = 0x108,
	MLX5_CMD_OP_SET_HCA_CAP                   = 0x109,
	MLX5_CMD_OP_QUERY_ISSI                    = 0x10a,
	MLX5_CMD_OP_SET_ISSI                      = 0x10b,
	MLX5_CMD_OP_CREATE_MKEY                   = 0x200,
	MLX5_CMD_OP_QUERY_MKEY                    = 0x201,
	MLX5_CMD_OP_DESTROY_MKEY                  = 0x202,
	MLX5_CMD_OP_QUERY_SPECIAL_CONTEXTS        = 0x203,
	MLX5_CMD_OP_PAGE_FAULT_RESUME             = 0x204,
	MLX5_CMD_OP_CREATE_EQ                     = 0x301,
	MLX5_CMD_OP_DESTROY_EQ                    = 0x302,
	MLX5_CMD_OP_QUERY_EQ                      = 0x303,
	MLX5_CMD_OP_GEN_EQE                       = 0x304,
	MLX5_CMD_OP_CREATE_CQ                     = 0x400,
	MLX5_CMD_OP_DESTROY_CQ                    = 0x401,
	MLX5_CMD_OP_QUERY_CQ                      = 0x402,
	MLX5_CMD_OP_MODIFY_CQ                     = 0x403,
	MLX5_CMD_OP_CREATE_QP                     = 0x500,
	MLX5_CMD_OP_DESTROY_QP                    = 0x501,
	MLX5_CMD_OP_RST2INIT_QP                   = 0x502,
	MLX5_CMD_OP_INIT2RTR_QP                   = 0x503,
	MLX5_CMD_OP_RTR2RTS_QP                    = 0x504,
	MLX5_CMD_OP_RTS2RTS_QP                    = 0x505,
	MLX5_CMD_OP_SQERR2RTS_QP                  = 0x506,
	MLX5_CMD_OP_2ERR_QP                       = 0x507,
	MLX5_CMD_OP_2RST_QP                       = 0x50a,
	MLX5_CMD_OP_QUERY_QP                      = 0x50b,
	MLX5_CMD_OP_SQD_RTS_QP                    = 0x50c,
	MLX5_CMD_OP_INIT2INIT_QP                  = 0x50e,
	MLX5_CMD_OP_CREATE_PSV                    = 0x600,
	MLX5_CMD_OP_DESTROY_PSV                   = 0x601,
	MLX5_CMD_OP_CREATE_SRQ                    = 0x700,
	MLX5_CMD_OP_DESTROY_SRQ                   = 0x701,
	MLX5_CMD_OP_QUERY_SRQ                     = 0x702,
	MLX5_CMD_OP_ARM_RQ                        = 0x703,
	MLX5_CMD_OP_CREATE_XRC_SRQ                = 0x705,
	MLX5_CMD_OP_DESTROY_XRC_SRQ               = 0x706,
	MLX5_CMD_OP_QUERY_XRC_SRQ                 = 0x707,
	MLX5_CMD_OP_ARM_XRC_SRQ                   = 0x708,
	MLX5_CMD_OP_CREATE_DCT                    = 0x710,
	MLX5_CMD_OP_DESTROY_DCT                   = 0x711,
	MLX5_CMD_OP_DRAIN_DCT                     = 0x712,
	MLX5_CMD_OP_QUERY_DCT                     = 0x713,
	MLX5_CMD_OP_ARM_DCT_FOR_KEY_VIOLATION     = 0x714,
	MLX5_CMD_OP_QUERY_VPORT_STATE             = 0x750,
	MLX5_CMD_OP_MODIFY_VPORT_STATE            = 0x751,
	MLX5_CMD_OP_QUERY_ESW_VPORT_CONTEXT       = 0x752,
	MLX5_CMD_OP_MODIFY_ESW_VPORT_CONTEXT      = 0x753,
	MLX5_CMD_OP_QUERY_NIC_VPORT_CONTEXT       = 0x754,
	MLX5_CMD_OP_MODIFY_NIC_VPORT_CONTEXT      = 0x755,
	MLX5_CMD_OP_QUERY_ROCE_ADDRESS            = 0x760,
	MLX5_CMD_OP_SET_ROCE_ADDRESS              = 0x761,
	MLX5_CMD_OP_QUERY_HCA_VPORT_CONTEXT       = 0x762,
	MLX5_CMD_OP_MODIFY_HCA_VPORT_CONTEXT      = 0x763,
	MLX5_CMD_OP_QUERY_HCA_VPORT_GID           = 0x764,
	MLX5_CMD_OP_QUERY_HCA_VPORT_PKEY          = 0x765,
	MLX5_CMD_OP_QUERY_VPORT_COUNTER           = 0x770,
	MLX5_CMD_OP_ALLOC_Q_COUNTER               = 0x771,
	MLX5_CMD_OP_DEALLOC_Q_COUNTER             = 0x772,
	MLX5_CMD_OP_QUERY_Q_COUNTER               = 0x773,
	MLX5_CMD_OP_ALLOC_PD                      = 0x800,
	MLX5_CMD_OP_DEALLOC_PD                    = 0x801,
	MLX5_CMD_OP_ALLOC_UAR                     = 0x802,
	MLX5_CMD_OP_DEALLOC_UAR                   = 0x803,
	MLX5_CMD_OP_CONFIG_INT_MODERATION         = 0x804,
	MLX5_CMD_OP_ACCESS_REG                    = 0x805,
	MLX5_CMD_OP_ATTACH_TO_MCG                 = 0x806,
	MLX5_CMD_OP_DETTACH_FROM_MCG              = 0x807,
	MLX5_CMD_OP_GET_DROPPED_PACKET_LOG        = 0x80a,
	MLX5_CMD_OP_MAD_IFC                       = 0x50d,
	MLX5_CMD_OP_QUERY_MAD_DEMUX               = 0x80b,
	MLX5_CMD_OP_SET_MAD_DEMUX                 = 0x80c,
	MLX5_CMD_OP_NOP                           = 0x80d,
	MLX5_CMD_OP_ALLOC_XRCD                    = 0x80e,
	MLX5_CMD_OP_DEALLOC_XRCD                  = 0x80f,
	MLX5_CMD_OP_ALLOC_TRANSPORT_DOMAIN        = 0x816,
	MLX5_CMD_OP_DEALLOC_TRANSPORT_DOMAIN      = 0x817,
	MLX5_CMD_OP_QUERY_CONG_STATUS             = 0x822,
	MLX5_CMD_OP_MODIFY_CONG_STATUS            = 0x823,
	MLX5_CMD_OP_QUERY_CONG_PARAMS             = 0x824,
	MLX5_CMD_OP_MODIFY_CONG_PARAMS            = 0x825,
	MLX5_CMD_OP_QUERY_CONG_STATISTICS         = 0x826,
	MLX5_CMD_OP_ADD_VXLAN_UDP_DPORT           = 0x827,
	MLX5_CMD_OP_DELETE_VXLAN_UDP_DPORT        = 0x828,
	MLX5_CMD_OP_SET_L2_TABLE_ENTRY            = 0x829,
	MLX5_CMD_OP_QUERY_L2_TABLE_ENTRY          = 0x82a,
	MLX5_CMD_OP_DELETE_L2_TABLE_ENTRY         = 0x82b,
	MLX5_CMD_OP_SET_WOL_ROL                   = 0x830,
	MLX5_CMD_OP_QUERY_WOL_ROL                 = 0x831,
	MLX5_CMD_OP_CREATE_TIR                    = 0x900,
	MLX5_CMD_OP_MODIFY_TIR                    = 0x901,
	MLX5_CMD_OP_DESTROY_TIR                   = 0x902,
	MLX5_CMD_OP_QUERY_TIR                     = 0x903,
	MLX5_CMD_OP_CREATE_SQ                     = 0x904,
	MLX5_CMD_OP_MODIFY_SQ                     = 0x905,
	MLX5_CMD_OP_DESTROY_SQ                    = 0x906,
	MLX5_CMD_OP_QUERY_SQ                      = 0x907,
	MLX5_CMD_OP_CREATE_RQ                     = 0x908,
	MLX5_CMD_OP_MODIFY_RQ                     = 0x909,
	MLX5_CMD_OP_DESTROY_RQ                    = 0x90a,
	MLX5_CMD_OP_QUERY_RQ                      = 0x90b,
	MLX5_CMD_OP_CREATE_RMP                    = 0x90c,
	MLX5_CMD_OP_MODIFY_RMP                    = 0x90d,
	MLX5_CMD_OP_DESTROY_RMP                   = 0x90e,
	MLX5_CMD_OP_QUERY_RMP                     = 0x90f,
	MLX5_CMD_OP_CREATE_TIS                    = 0x912,
	MLX5_CMD_OP_MODIFY_TIS                    = 0x913,
	MLX5_CMD_OP_DESTROY_TIS                   = 0x914,
	MLX5_CMD_OP_QUERY_TIS                     = 0x915,
	MLX5_CMD_OP_CREATE_RQT                    = 0x916,
	MLX5_CMD_OP_MODIFY_RQT                    = 0x917,
	MLX5_CMD_OP_DESTROY_RQT                   = 0x918,
	MLX5_CMD_OP_QUERY_RQT                     = 0x919,
	MLX5_CMD_OP_SET_FLOW_TABLE_ROOT		  = 0x92f,
	MLX5_CMD_OP_CREATE_FLOW_TABLE             = 0x930,
	MLX5_CMD_OP_DESTROY_FLOW_TABLE            = 0x931,
	MLX5_CMD_OP_QUERY_FLOW_TABLE              = 0x932,
	MLX5_CMD_OP_CREATE_FLOW_GROUP             = 0x933,
	MLX5_CMD_OP_DESTROY_FLOW_GROUP            = 0x934,
	MLX5_CMD_OP_QUERY_FLOW_GROUP              = 0x935,
	MLX5_CMD_OP_SET_FLOW_TABLE_ENTRY          = 0x936,
	MLX5_CMD_OP_QUERY_FLOW_TABLE_ENTRY        = 0x937,
	MLX5_CMD_OP_DELETE_FLOW_TABLE_ENTRY       = 0x938,
	MLX5_CMD_OP_MODIFY_FLOW_TABLE             = 0x93c
};

struct mlx5_ifc_flow_table_fields_supported_bits {
	u8         outer_dmac[0x1];
	u8         outer_smac[0x1];
	u8         outer_ether_type[0x1];
	u8         reserved_at_3[0x1];
	u8         outer_first_prio[0x1];
	u8         outer_first_cfi[0x1];
	u8         outer_first_vid[0x1];
	u8         reserved_at_7[0x1];
	u8         outer_second_prio[0x1];
	u8         outer_second_cfi[0x1];
	u8         outer_second_vid[0x1];
	u8         reserved_at_b[0x1];
	u8         outer_sip[0x1];
	u8         outer_dip[0x1];
	u8         outer_frag[0x1];
	u8         outer_ip_protocol[0x1];
	u8         outer_ip_ecn[0x1];
	u8         outer_ip_dscp[0x1];
	u8         outer_udp_sport[0x1];
	u8         outer_udp_dport[0x1];
	u8         outer_tcp_sport[0x1];
	u8         outer_tcp_dport[0x1];
	u8         outer_tcp_flags[0x1];
	u8         outer_gre_protocol[0x1];
	u8         outer_gre_key[0x1];
	u8         outer_vxlan_vni[0x1];
	u8         reserved_at_1a[0x5];
	u8         source_eswitch_port[0x1];

	u8         inner_dmac[0x1];
	u8         inner_smac[0x1];
	u8         inner_ether_type[0x1];
	u8         reserved_at_23[0x1];
	u8         inner_first_prio[0x1];
	u8         inner_first_cfi[0x1];
	u8         inner_first_vid[0x1];
	u8         reserved_at_27[0x1];
	u8         inner_second_prio[0x1];
	u8         inner_second_cfi[0x1];
	u8         inner_second_vid[0x1];
	u8         reserved_at_2b[0x1];
	u8         inner_sip[0x1];
	u8         inner_dip[0x1];
	u8         inner_frag[0x1];
	u8         inner_ip_protocol[0x1];
	u8         inner_ip_ecn[0x1];
	u8         inner_ip_dscp[0x1];
	u8         inner_udp_sport[0x1];
	u8         inner_udp_dport[0x1];
	u8         inner_tcp_sport[0x1];
	u8         inner_tcp_dport[0x1];
	u8         inner_tcp_flags[0x1];
	u8         reserved_at_37[0x9];

	u8         reserved_at_40[0x40];
};

struct mlx5_ifc_flow_table_prop_layout_bits {
	u8         ft_support[0x1];
	u8         reserved_at_1[0x2];
	u8	   flow_modify_en[0x1];
	u8         modify_root[0x1];
	u8         identified_miss_table_mode[0x1];
	u8         flow_table_modify[0x1];
	u8         reserved_at_7[0x19];

	u8         reserved_at_20[0x2];
	u8         log_max_ft_size[0x6];
	u8         reserved_at_28[0x10];
	u8         max_ft_level[0x8];

	u8         reserved_at_40[0x20];

	u8         reserved_at_60[0x18];
	u8         log_max_ft_num[0x8];

	u8         reserved_at_80[0x18];
	u8         log_max_destination[0x8];

	u8         reserved_at_a0[0x18];
	u8         log_max_flow[0x8];

	u8         reserved_at_c0[0x40];

	struct mlx5_ifc_flow_table_fields_supported_bits ft_field_support;

	struct mlx5_ifc_flow_table_fields_supported_bits ft_field_bitmask_support;
};

struct mlx5_ifc_odp_per_transport_service_cap_bits {
	u8         send[0x1];
	u8         receive[0x1];
	u8         write[0x1];
	u8         read[0x1];
	u8         reserved_at_4[0x1];
	u8         srq_receive[0x1];
	u8         reserved_at_6[0x1a];
};

struct mlx5_ifc_ipv4_layout_bits {
	u8         reserved_at_0[0x60];

	u8         ipv4[0x20];
};

struct mlx5_ifc_ipv6_layout_bits {
	u8         ipv6[16][0x8];
};

union mlx5_ifc_ipv6_layout_ipv4_layout_auto_bits {
	struct mlx5_ifc_ipv6_layout_bits ipv6_layout;
	struct mlx5_ifc_ipv4_layout_bits ipv4_layout;
	u8         reserved_at_0[0x80];
};

struct mlx5_ifc_fte_match_set_lyr_2_4_bits {
	u8         smac_47_16[0x20];

	u8         smac_15_0[0x10];
	u8         ethertype[0x10];

	u8         dmac_47_16[0x20];

	u8         dmac_15_0[0x10];
	u8         first_prio[0x3];
	u8         first_cfi[0x1];
	u8         first_vid[0xc];

	u8         ip_protocol[0x8];
	u8         ip_dscp[0x6];
	u8         ip_ecn[0x2];
	u8         vlan_tag[0x1];
	u8         reserved_at_91[0x1];
	u8         frag[0x1];
	u8         reserved_at_93[0x4];
	u8         tcp_flags[0x9];

	u8         tcp_sport[0x10];
	u8         tcp_dport[0x10];

	u8         reserved_at_c0[0x20];

	u8         udp_sport[0x10];
	u8         udp_dport[0x10];

	union mlx5_ifc_ipv6_layout_ipv4_layout_auto_bits src_ipv4_src_ipv6;

	union mlx5_ifc_ipv6_layout_ipv4_layout_auto_bits dst_ipv4_dst_ipv6;
};

struct mlx5_ifc_fte_match_set_misc_bits {
	u8         reserved_at_0[0x20];

	u8         reserved_at_20[0x10];
	u8         source_port[0x10];

	u8         outer_second_prio[0x3];
	u8         outer_second_cfi[0x1];
	u8         outer_second_vid[0xc];
	u8         inner_second_prio[0x3];
	u8         inner_second_cfi[0x1];
	u8         inner_second_vid[0xc];

	u8         outer_second_vlan_tag[0x1];
	u8         inner_second_vlan_tag[0x1];
	u8         reserved_at_62[0xe];
	u8         gre_protocol[0x10];

	u8         gre_key_h[0x18];
	u8         gre_key_l[0x8];

	u8         vxlan_vni[0x18];
	u8         reserved_at_b8[0x8];

	u8         reserved_at_c0[0x20];

	u8         reserved_at_e0[0xc];
	u8         outer_ipv6_flow_label[0x14];

	u8         reserved_at_100[0xc];
	u8         inner_ipv6_flow_label[0x14];

	u8         reserved_at_120[0xe0];
};

struct mlx5_ifc_cmd_pas_bits {
	u8         pa_h[0x20];

	u8         pa_l[0x14];
	u8         reserved_at_34[0xc];
};

struct mlx5_ifc_uint64_bits {
	u8         hi[0x20];

	u8         lo[0x20];
};

enum {
	MLX5_ADS_STAT_RATE_NO_LIMIT  = 0x0,
	MLX5_ADS_STAT_RATE_2_5GBPS   = 0x7,
	MLX5_ADS_STAT_RATE_10GBPS    = 0x8,
	MLX5_ADS_STAT_RATE_30GBPS    = 0x9,
	MLX5_ADS_STAT_RATE_5GBPS     = 0xa,
	MLX5_ADS_STAT_RATE_20GBPS    = 0xb,
	MLX5_ADS_STAT_RATE_40GBPS    = 0xc,
	MLX5_ADS_STAT_RATE_60GBPS    = 0xd,
	MLX5_ADS_STAT_RATE_80GBPS    = 0xe,
	MLX5_ADS_STAT_RATE_120GBPS   = 0xf,
};

struct mlx5_ifc_ads_bits {
	u8         fl[0x1];
	u8         free_ar[0x1];
	u8         reserved_at_2[0xe];
	u8         pkey_index[0x10];

	u8         reserved_at_20[0x8];
	u8         grh[0x1];
	u8         mlid[0x7];
	u8         rlid[0x10];

	u8         ack_timeout[0x5];
	u8         reserved_at_45[0x3];
	u8         src_addr_index[0x8];
	u8         reserved_at_50[0x4];
	u8         stat_rate[0x4];
	u8         hop_limit[0x8];

	u8         reserved_at_60[0x4];
	u8         tclass[0x8];
	u8         flow_label[0x14];

	u8         rgid_rip[16][0x8];

	u8         reserved_at_100[0x4];
	u8         f_dscp[0x1];
	u8         f_ecn[0x1];
	u8         reserved_at_106[0x1];
	u8         f_eth_prio[0x1];
	u8         ecn[0x2];
	u8         dscp[0x6];
	u8         udp_sport[0x10];

	u8         dei_cfi[0x1];
	u8         eth_prio[0x3];
	u8         sl[0x4];
	u8         port[0x8];
	u8         rmac_47_32[0x10];

	u8         rmac_31_0[0x20];
};

struct mlx5_ifc_flow_table_nic_cap_bits {
<<<<<<< HEAD
	u8         reserved_at_0[0x200];
=======
	u8         nic_rx_multi_path_tirs[0x1];
	u8         reserved_at_1[0x1ff];
>>>>>>> 082eaa50

	struct mlx5_ifc_flow_table_prop_layout_bits flow_table_properties_nic_receive;

	u8         reserved_at_400[0x200];

	struct mlx5_ifc_flow_table_prop_layout_bits flow_table_properties_nic_receive_sniffer;

	struct mlx5_ifc_flow_table_prop_layout_bits flow_table_properties_nic_transmit;

	u8         reserved_at_a00[0x200];

	struct mlx5_ifc_flow_table_prop_layout_bits flow_table_properties_nic_transmit_sniffer;

	u8         reserved_at_e00[0x7200];
};

struct mlx5_ifc_flow_table_eswitch_cap_bits {
	u8     reserved_at_0[0x200];

	struct mlx5_ifc_flow_table_prop_layout_bits flow_table_properties_nic_esw_fdb;

	struct mlx5_ifc_flow_table_prop_layout_bits flow_table_properties_esw_acl_ingress;

	struct mlx5_ifc_flow_table_prop_layout_bits flow_table_properties_esw_acl_egress;

	u8      reserved_at_800[0x7800];
};

struct mlx5_ifc_e_switch_cap_bits {
	u8         vport_svlan_strip[0x1];
	u8         vport_cvlan_strip[0x1];
	u8         vport_svlan_insert[0x1];
	u8         vport_cvlan_insert_if_not_exist[0x1];
	u8         vport_cvlan_insert_overwrite[0x1];
	u8         reserved_at_5[0x1b];

	u8         reserved_at_20[0x7e0];
};

struct mlx5_ifc_per_protocol_networking_offload_caps_bits {
	u8         csum_cap[0x1];
	u8         vlan_cap[0x1];
	u8         lro_cap[0x1];
	u8         lro_psh_flag[0x1];
	u8         lro_time_stamp[0x1];
	u8         reserved_at_5[0x3];
	u8         self_lb_en_modifiable[0x1];
	u8         reserved_at_9[0x2];
	u8         max_lso_cap[0x5];
	u8         reserved_at_10[0x4];
	u8         rss_ind_tbl_cap[0x4];
	u8         reserved_at_18[0x3];
	u8         tunnel_lso_const_out_ip_id[0x1];
	u8         reserved_at_1c[0x2];
	u8         tunnel_statless_gre[0x1];
	u8         tunnel_stateless_vxlan[0x1];

	u8         reserved_at_20[0x20];

	u8         reserved_at_40[0x10];
	u8         lro_min_mss_size[0x10];

	u8         reserved_at_60[0x120];

	u8         lro_timer_supported_periods[4][0x20];

	u8         reserved_at_200[0x600];
};

struct mlx5_ifc_roce_cap_bits {
	u8         roce_apm[0x1];
	u8         reserved_at_1[0x1f];

	u8         reserved_at_20[0x60];

	u8         reserved_at_80[0xc];
	u8         l3_type[0x4];
	u8         reserved_at_90[0x8];
	u8         roce_version[0x8];

	u8         reserved_at_a0[0x10];
	u8         r_roce_dest_udp_port[0x10];

	u8         r_roce_max_src_udp_port[0x10];
	u8         r_roce_min_src_udp_port[0x10];

	u8         reserved_at_e0[0x10];
	u8         roce_address_table_size[0x10];

	u8         reserved_at_100[0x700];
};

enum {
	MLX5_ATOMIC_CAPS_ATOMIC_SIZE_QP_1_BYTE     = 0x0,
	MLX5_ATOMIC_CAPS_ATOMIC_SIZE_QP_2_BYTES    = 0x2,
	MLX5_ATOMIC_CAPS_ATOMIC_SIZE_QP_4_BYTES    = 0x4,
	MLX5_ATOMIC_CAPS_ATOMIC_SIZE_QP_8_BYTES    = 0x8,
	MLX5_ATOMIC_CAPS_ATOMIC_SIZE_QP_16_BYTES   = 0x10,
	MLX5_ATOMIC_CAPS_ATOMIC_SIZE_QP_32_BYTES   = 0x20,
	MLX5_ATOMIC_CAPS_ATOMIC_SIZE_QP_64_BYTES   = 0x40,
	MLX5_ATOMIC_CAPS_ATOMIC_SIZE_QP_128_BYTES  = 0x80,
	MLX5_ATOMIC_CAPS_ATOMIC_SIZE_QP_256_BYTES  = 0x100,
};

enum {
	MLX5_ATOMIC_CAPS_ATOMIC_SIZE_DC_1_BYTE     = 0x1,
	MLX5_ATOMIC_CAPS_ATOMIC_SIZE_DC_2_BYTES    = 0x2,
	MLX5_ATOMIC_CAPS_ATOMIC_SIZE_DC_4_BYTES    = 0x4,
	MLX5_ATOMIC_CAPS_ATOMIC_SIZE_DC_8_BYTES    = 0x8,
	MLX5_ATOMIC_CAPS_ATOMIC_SIZE_DC_16_BYTES   = 0x10,
	MLX5_ATOMIC_CAPS_ATOMIC_SIZE_DC_32_BYTES   = 0x20,
	MLX5_ATOMIC_CAPS_ATOMIC_SIZE_DC_64_BYTES   = 0x40,
	MLX5_ATOMIC_CAPS_ATOMIC_SIZE_DC_128_BYTES  = 0x80,
	MLX5_ATOMIC_CAPS_ATOMIC_SIZE_DC_256_BYTES  = 0x100,
};

struct mlx5_ifc_atomic_caps_bits {
	u8         reserved_at_0[0x40];

	u8         atomic_req_8B_endianess_mode[0x2];
	u8         reserved_at_42[0x4];
	u8         supported_atomic_req_8B_endianess_mode_1[0x1];

	u8         reserved_at_47[0x19];

	u8         reserved_at_60[0x20];

	u8         reserved_at_80[0x10];
	u8         atomic_operations[0x10];

	u8         reserved_at_a0[0x10];
	u8         atomic_size_qp[0x10];

	u8         reserved_at_c0[0x10];
	u8         atomic_size_dc[0x10];

	u8         reserved_at_e0[0x720];
};

struct mlx5_ifc_odp_cap_bits {
	u8         reserved_at_0[0x40];

	u8         sig[0x1];
	u8         reserved_at_41[0x1f];

	u8         reserved_at_60[0x20];

	struct mlx5_ifc_odp_per_transport_service_cap_bits rc_odp_caps;

	struct mlx5_ifc_odp_per_transport_service_cap_bits uc_odp_caps;

	struct mlx5_ifc_odp_per_transport_service_cap_bits ud_odp_caps;

	u8         reserved_at_e0[0x720];
};

enum {
	MLX5_WQ_TYPE_LINKED_LIST  = 0x0,
	MLX5_WQ_TYPE_CYCLIC       = 0x1,
	MLX5_WQ_TYPE_STRQ         = 0x2,
};

enum {
	MLX5_WQ_END_PAD_MODE_NONE   = 0x0,
	MLX5_WQ_END_PAD_MODE_ALIGN  = 0x1,
};

enum {
	MLX5_CMD_HCA_CAP_GID_TABLE_SIZE_8_GID_ENTRIES    = 0x0,
	MLX5_CMD_HCA_CAP_GID_TABLE_SIZE_16_GID_ENTRIES   = 0x1,
	MLX5_CMD_HCA_CAP_GID_TABLE_SIZE_32_GID_ENTRIES   = 0x2,
	MLX5_CMD_HCA_CAP_GID_TABLE_SIZE_64_GID_ENTRIES   = 0x3,
	MLX5_CMD_HCA_CAP_GID_TABLE_SIZE_128_GID_ENTRIES  = 0x4,
};

enum {
	MLX5_CMD_HCA_CAP_PKEY_TABLE_SIZE_128_ENTRIES  = 0x0,
	MLX5_CMD_HCA_CAP_PKEY_TABLE_SIZE_256_ENTRIES  = 0x1,
	MLX5_CMD_HCA_CAP_PKEY_TABLE_SIZE_512_ENTRIES  = 0x2,
	MLX5_CMD_HCA_CAP_PKEY_TABLE_SIZE_1K_ENTRIES   = 0x3,
	MLX5_CMD_HCA_CAP_PKEY_TABLE_SIZE_2K_ENTRIES   = 0x4,
	MLX5_CMD_HCA_CAP_PKEY_TABLE_SIZE_4K_ENTRIES   = 0x5,
};

enum {
	MLX5_CMD_HCA_CAP_PORT_TYPE_IB        = 0x0,
	MLX5_CMD_HCA_CAP_PORT_TYPE_ETHERNET  = 0x1,
};

enum {
	MLX5_CMD_HCA_CAP_CMDIF_CHECKSUM_DISABLED       = 0x0,
	MLX5_CMD_HCA_CAP_CMDIF_CHECKSUM_INITIAL_STATE  = 0x1,
	MLX5_CMD_HCA_CAP_CMDIF_CHECKSUM_ENABLED        = 0x3,
};

enum {
	MLX5_CAP_PORT_TYPE_IB  = 0x0,
	MLX5_CAP_PORT_TYPE_ETH = 0x1,
};

struct mlx5_ifc_cmd_hca_cap_bits {
	u8         reserved_at_0[0x80];

	u8         log_max_srq_sz[0x8];
	u8         log_max_qp_sz[0x8];
	u8         reserved_at_90[0xb];
	u8         log_max_qp[0x5];

	u8         reserved_at_a0[0xb];
	u8         log_max_srq[0x5];
	u8         reserved_at_b0[0x10];

	u8         reserved_at_c0[0x8];
	u8         log_max_cq_sz[0x8];
	u8         reserved_at_d0[0xb];
	u8         log_max_cq[0x5];

	u8         log_max_eq_sz[0x8];
	u8         reserved_at_e8[0x2];
	u8         log_max_mkey[0x6];
	u8         reserved_at_f0[0xc];
	u8         log_max_eq[0x4];

	u8         max_indirection[0x8];
	u8         reserved_at_108[0x1];
	u8         log_max_mrw_sz[0x7];
	u8         reserved_at_110[0x2];
	u8         log_max_bsf_list_size[0x6];
	u8         reserved_at_118[0x2];
	u8         log_max_klm_list_size[0x6];

	u8         reserved_at_120[0xa];
	u8         log_max_ra_req_dc[0x6];
	u8         reserved_at_130[0xa];
	u8         log_max_ra_res_dc[0x6];

	u8         reserved_at_140[0xa];
	u8         log_max_ra_req_qp[0x6];
	u8         reserved_at_150[0xa];
	u8         log_max_ra_res_qp[0x6];

	u8         pad_cap[0x1];
	u8         cc_query_allowed[0x1];
	u8         cc_modify_allowed[0x1];
	u8         reserved_at_163[0xd];
	u8         gid_table_size[0x10];

	u8         out_of_seq_cnt[0x1];
	u8         vport_counters[0x1];
	u8         reserved_at_182[0x4];
	u8         max_qp_cnt[0xa];
	u8         pkey_table_size[0x10];

	u8         vport_group_manager[0x1];
	u8         vhca_group_manager[0x1];
	u8         ib_virt[0x1];
	u8         eth_virt[0x1];
	u8         reserved_at_1a4[0x1];
	u8         ets[0x1];
	u8         nic_flow_table[0x1];
	u8         eswitch_flow_table[0x1];
	u8	   early_vf_enable;
	u8         reserved_at_1a8[0x2];
	u8         local_ca_ack_delay[0x5];
	u8         reserved_at_1af[0x6];
	u8         port_type[0x2];
	u8         num_ports[0x8];

	u8         reserved_at_1bf[0x3];
	u8         log_max_msg[0x5];
<<<<<<< HEAD
	u8         reserved_at_1c7[0x4];
	u8         max_tc[0x4];
	u8         reserved_at_1cf[0x6];
	u8         rol_s[0x1];
	u8         rol_g[0x1];
	u8         reserved_at_1d7[0x1];
	u8         wol_s[0x1];
	u8         wol_g[0x1];
	u8         wol_a[0x1];
	u8         wol_b[0x1];
	u8         wol_m[0x1];
	u8         wol_u[0x1];
	u8         wol_p[0x1];
=======
	u8         reserved_at_1c7[0x18];
>>>>>>> 082eaa50

	u8         stat_rate_support[0x10];
	u8         reserved_at_1ef[0xc];
	u8         cqe_version[0x4];

	u8         compact_address_vector[0x1];
<<<<<<< HEAD
	u8         reserved_at_200[0xe];
=======
	u8         reserved_at_200[0x3];
	u8         ipoib_basic_offloads[0x1];
	u8         reserved_at_204[0xa];
>>>>>>> 082eaa50
	u8         drain_sigerr[0x1];
	u8         cmdif_checksum[0x2];
	u8         sigerr_cqe[0x1];
	u8         reserved_at_212[0x1];
	u8         wq_signature[0x1];
	u8         sctr_data_cqe[0x1];
	u8         reserved_at_215[0x1];
	u8         sho[0x1];
	u8         tph[0x1];
	u8         rf[0x1];
	u8         dct[0x1];
	u8         reserved_at_21a[0x1];
	u8         eth_net_offloads[0x1];
	u8         roce[0x1];
	u8         atomic[0x1];
	u8         reserved_at_21e[0x1];

	u8         cq_oi[0x1];
	u8         cq_resize[0x1];
	u8         cq_moderation[0x1];
	u8         reserved_at_222[0x3];
	u8         cq_eq_remap[0x1];
	u8         pg[0x1];
	u8         block_lb_mc[0x1];
	u8         reserved_at_228[0x1];
	u8         scqe_break_moderation[0x1];
	u8         reserved_at_22a[0x1];
	u8         cd[0x1];
	u8         reserved_at_22c[0x1];
	u8         apm[0x1];
<<<<<<< HEAD
	u8         reserved_at_22e[0x7];
	u8         qkv[0x1];
	u8         pkv[0x1];
	u8         reserved_at_237[0x4];
=======
	u8         reserved_at_22e[0x2];
	u8	   imaicl[0x1];
	u8         reserved_at_231[0x4];
	u8         qkv[0x1];
	u8         pkv[0x1];
	u8         set_deth_sqpn[0x1];
	u8         reserved_at_239[0x3];
>>>>>>> 082eaa50
	u8         xrc[0x1];
	u8         ud[0x1];
	u8         uc[0x1];
	u8         rc[0x1];

	u8         reserved_at_23f[0xa];
	u8         uar_sz[0x6];
	u8         reserved_at_24f[0x8];
	u8         log_pg_sz[0x8];

	u8         bf[0x1];
	u8         reserved_at_260[0x1];
	u8         pad_tx_eth_packet[0x1];
	u8         reserved_at_262[0x8];
	u8         log_bf_reg_size[0x5];
	u8         reserved_at_26f[0x10];

	u8         reserved_at_27f[0x10];
	u8         max_wqe_sz_sq[0x10];

	u8         reserved_at_29f[0x10];
	u8         max_wqe_sz_rq[0x10];

	u8         reserved_at_2bf[0x10];
	u8         max_wqe_sz_sq_dc[0x10];

	u8         reserved_at_2df[0x7];
	u8         max_qp_mcg[0x19];

	u8         reserved_at_2ff[0x18];
	u8         log_max_mcg[0x8];

	u8         reserved_at_31f[0x3];
	u8         log_max_transport_domain[0x5];
	u8         reserved_at_327[0x3];
	u8         log_max_pd[0x5];
	u8         reserved_at_32f[0xb];
	u8         log_max_xrcd[0x5];

	u8         reserved_at_33f[0x20];

	u8         reserved_at_35f[0x3];
	u8         log_max_rq[0x5];
	u8         reserved_at_367[0x3];
	u8         log_max_sq[0x5];
	u8         reserved_at_36f[0x3];
	u8         log_max_tir[0x5];
	u8         reserved_at_377[0x3];
	u8         log_max_tis[0x5];

	u8         basic_cyclic_rcv_wqe[0x1];
	u8         reserved_at_380[0x2];
	u8         log_max_rmp[0x5];
	u8         reserved_at_387[0x3];
	u8         log_max_rqt[0x5];
	u8         reserved_at_38f[0x3];
	u8         log_max_rqt_size[0x5];
	u8         reserved_at_397[0x3];
	u8         log_max_tis_per_sq[0x5];

	u8         reserved_at_39f[0x3];
	u8         log_max_stride_sz_rq[0x5];
	u8         reserved_at_3a7[0x3];
	u8         log_min_stride_sz_rq[0x5];
	u8         reserved_at_3af[0x3];
	u8         log_max_stride_sz_sq[0x5];
	u8         reserved_at_3b7[0x3];
	u8         log_min_stride_sz_sq[0x5];

	u8         reserved_at_3bf[0x1b];
	u8         log_max_wq_sz[0x5];

	u8         nic_vport_change_event[0x1];
	u8         reserved_at_3e0[0xa];
	u8         log_max_vlan_list[0x5];
	u8         reserved_at_3ef[0x3];
	u8         log_max_current_mc_list[0x5];
	u8         reserved_at_3f7[0x3];
	u8         log_max_current_uc_list[0x5];

	u8         reserved_at_3ff[0x80];

	u8         reserved_at_47f[0x3];
	u8         log_max_l2_table[0x5];
	u8         reserved_at_487[0x8];
	u8         log_uar_page_sz[0x10];

	u8         reserved_at_49f[0x20];
	u8         device_frequency_mhz[0x20];
	u8         device_frequency_khz[0x20];
	u8         reserved_at_4ff[0x5f];
	u8         cqe_zip[0x1];

	u8         cqe_zip_timeout[0x10];
	u8         cqe_zip_max_num[0x10];

	u8         reserved_at_57f[0x220];
};

enum mlx5_flow_destination_type {
	MLX5_FLOW_DESTINATION_TYPE_VPORT        = 0x0,
	MLX5_FLOW_DESTINATION_TYPE_FLOW_TABLE   = 0x1,
	MLX5_FLOW_DESTINATION_TYPE_TIR          = 0x2,
};

struct mlx5_ifc_dest_format_struct_bits {
	u8         destination_type[0x8];
	u8         destination_id[0x18];

	u8         reserved_at_20[0x20];
};

struct mlx5_ifc_fte_match_param_bits {
	struct mlx5_ifc_fte_match_set_lyr_2_4_bits outer_headers;

	struct mlx5_ifc_fte_match_set_misc_bits misc_parameters;

	struct mlx5_ifc_fte_match_set_lyr_2_4_bits inner_headers;

	u8         reserved_at_600[0xa00];
};

enum {
	MLX5_RX_HASH_FIELD_SELECT_SELECTED_FIELDS_SRC_IP     = 0x0,
	MLX5_RX_HASH_FIELD_SELECT_SELECTED_FIELDS_DST_IP     = 0x1,
	MLX5_RX_HASH_FIELD_SELECT_SELECTED_FIELDS_L4_SPORT   = 0x2,
	MLX5_RX_HASH_FIELD_SELECT_SELECTED_FIELDS_L4_DPORT   = 0x3,
	MLX5_RX_HASH_FIELD_SELECT_SELECTED_FIELDS_IPSEC_SPI  = 0x4,
};

struct mlx5_ifc_rx_hash_field_select_bits {
	u8         l3_prot_type[0x1];
	u8         l4_prot_type[0x1];
	u8         selected_fields[0x1e];
};

enum {
	MLX5_WQ_WQ_TYPE_WQ_LINKED_LIST  = 0x0,
	MLX5_WQ_WQ_TYPE_WQ_CYCLIC       = 0x1,
};

enum {
	MLX5_WQ_END_PADDING_MODE_END_PAD_NONE   = 0x0,
	MLX5_WQ_END_PADDING_MODE_END_PAD_ALIGN  = 0x1,
};

struct mlx5_ifc_wq_bits {
	u8         wq_type[0x4];
	u8         wq_signature[0x1];
	u8         end_padding_mode[0x2];
	u8         cd_slave[0x1];
	u8         reserved_at_8[0x18];

	u8         hds_skip_first_sge[0x1];
	u8         log2_hds_buf_size[0x3];
	u8         reserved_at_24[0x7];
	u8         page_offset[0x5];
	u8         lwm[0x10];

	u8         reserved_at_40[0x8];
	u8         pd[0x18];

	u8         reserved_at_60[0x8];
	u8         uar_page[0x18];

	u8         dbr_addr[0x40];

	u8         hw_counter[0x20];

	u8         sw_counter[0x20];

	u8         reserved_at_100[0xc];
	u8         log_wq_stride[0x4];
	u8         reserved_at_110[0x3];
	u8         log_wq_pg_sz[0x5];
	u8         reserved_at_118[0x3];
	u8         log_wq_sz[0x5];

	u8         reserved_at_120[0x4e0];

	struct mlx5_ifc_cmd_pas_bits pas[0];
};

struct mlx5_ifc_rq_num_bits {
	u8         reserved_at_0[0x8];
	u8         rq_num[0x18];
};

struct mlx5_ifc_mac_address_layout_bits {
	u8         reserved_at_0[0x10];
	u8         mac_addr_47_32[0x10];

	u8         mac_addr_31_0[0x20];
};

struct mlx5_ifc_vlan_layout_bits {
	u8         reserved_at_0[0x14];
	u8         vlan[0x0c];

	u8         reserved_at_20[0x20];
};

struct mlx5_ifc_cong_control_r_roce_ecn_np_bits {
	u8         reserved_at_0[0xa0];

	u8         min_time_between_cnps[0x20];

	u8         reserved_at_c0[0x12];
	u8         cnp_dscp[0x6];
	u8         reserved_at_d8[0x5];
	u8         cnp_802p_prio[0x3];

	u8         reserved_at_e0[0x720];
};

struct mlx5_ifc_cong_control_r_roce_ecn_rp_bits {
	u8         reserved_at_0[0x60];

	u8         reserved_at_60[0x4];
	u8         clamp_tgt_rate[0x1];
	u8         reserved_at_65[0x3];
	u8         clamp_tgt_rate_after_time_inc[0x1];
	u8         reserved_at_69[0x17];

	u8         reserved_at_80[0x20];

	u8         rpg_time_reset[0x20];

	u8         rpg_byte_reset[0x20];

	u8         rpg_threshold[0x20];

	u8         rpg_max_rate[0x20];

	u8         rpg_ai_rate[0x20];

	u8         rpg_hai_rate[0x20];

	u8         rpg_gd[0x20];

	u8         rpg_min_dec_fac[0x20];

	u8         rpg_min_rate[0x20];

	u8         reserved_at_1c0[0xe0];

	u8         rate_to_set_on_first_cnp[0x20];

	u8         dce_tcp_g[0x20];

	u8         dce_tcp_rtt[0x20];

	u8         rate_reduce_monitor_period[0x20];

	u8         reserved_at_320[0x20];

	u8         initial_alpha_value[0x20];

	u8         reserved_at_360[0x4a0];
};

struct mlx5_ifc_cong_control_802_1qau_rp_bits {
	u8         reserved_at_0[0x80];

	u8         rppp_max_rps[0x20];

	u8         rpg_time_reset[0x20];

	u8         rpg_byte_reset[0x20];

	u8         rpg_threshold[0x20];

	u8         rpg_max_rate[0x20];

	u8         rpg_ai_rate[0x20];

	u8         rpg_hai_rate[0x20];

	u8         rpg_gd[0x20];

	u8         rpg_min_dec_fac[0x20];

	u8         rpg_min_rate[0x20];

	u8         reserved_at_1c0[0x640];
};

enum {
	MLX5_RESIZE_FIELD_SELECT_RESIZE_FIELD_SELECT_LOG_CQ_SIZE    = 0x1,
	MLX5_RESIZE_FIELD_SELECT_RESIZE_FIELD_SELECT_PAGE_OFFSET    = 0x2,
	MLX5_RESIZE_FIELD_SELECT_RESIZE_FIELD_SELECT_LOG_PAGE_SIZE  = 0x4,
};

struct mlx5_ifc_resize_field_select_bits {
	u8         resize_field_select[0x20];
};

enum {
	MLX5_MODIFY_FIELD_SELECT_MODIFY_FIELD_SELECT_CQ_PERIOD     = 0x1,
	MLX5_MODIFY_FIELD_SELECT_MODIFY_FIELD_SELECT_CQ_MAX_COUNT  = 0x2,
	MLX5_MODIFY_FIELD_SELECT_MODIFY_FIELD_SELECT_OI            = 0x4,
	MLX5_MODIFY_FIELD_SELECT_MODIFY_FIELD_SELECT_C_EQN         = 0x8,
};

struct mlx5_ifc_modify_field_select_bits {
	u8         modify_field_select[0x20];
};

struct mlx5_ifc_field_select_r_roce_np_bits {
	u8         field_select_r_roce_np[0x20];
};

struct mlx5_ifc_field_select_r_roce_rp_bits {
	u8         field_select_r_roce_rp[0x20];
};

enum {
	MLX5_FIELD_SELECT_802_1QAU_RP_FIELD_SELECT_8021QAURP_RPPP_MAX_RPS     = 0x4,
	MLX5_FIELD_SELECT_802_1QAU_RP_FIELD_SELECT_8021QAURP_RPG_TIME_RESET   = 0x8,
	MLX5_FIELD_SELECT_802_1QAU_RP_FIELD_SELECT_8021QAURP_RPG_BYTE_RESET   = 0x10,
	MLX5_FIELD_SELECT_802_1QAU_RP_FIELD_SELECT_8021QAURP_RPG_THRESHOLD    = 0x20,
	MLX5_FIELD_SELECT_802_1QAU_RP_FIELD_SELECT_8021QAURP_RPG_MAX_RATE     = 0x40,
	MLX5_FIELD_SELECT_802_1QAU_RP_FIELD_SELECT_8021QAURP_RPG_AI_RATE      = 0x80,
	MLX5_FIELD_SELECT_802_1QAU_RP_FIELD_SELECT_8021QAURP_RPG_HAI_RATE     = 0x100,
	MLX5_FIELD_SELECT_802_1QAU_RP_FIELD_SELECT_8021QAURP_RPG_GD           = 0x200,
	MLX5_FIELD_SELECT_802_1QAU_RP_FIELD_SELECT_8021QAURP_RPG_MIN_DEC_FAC  = 0x400,
	MLX5_FIELD_SELECT_802_1QAU_RP_FIELD_SELECT_8021QAURP_RPG_MIN_RATE     = 0x800,
};

struct mlx5_ifc_field_select_802_1qau_rp_bits {
	u8         field_select_8021qaurp[0x20];
};

struct mlx5_ifc_phys_layer_cntrs_bits {
	u8         time_since_last_clear_high[0x20];

	u8         time_since_last_clear_low[0x20];

	u8         symbol_errors_high[0x20];

	u8         symbol_errors_low[0x20];

	u8         sync_headers_errors_high[0x20];

	u8         sync_headers_errors_low[0x20];

	u8         edpl_bip_errors_lane0_high[0x20];

	u8         edpl_bip_errors_lane0_low[0x20];

	u8         edpl_bip_errors_lane1_high[0x20];

	u8         edpl_bip_errors_lane1_low[0x20];

	u8         edpl_bip_errors_lane2_high[0x20];

	u8         edpl_bip_errors_lane2_low[0x20];

	u8         edpl_bip_errors_lane3_high[0x20];

	u8         edpl_bip_errors_lane3_low[0x20];

	u8         fc_fec_corrected_blocks_lane0_high[0x20];

	u8         fc_fec_corrected_blocks_lane0_low[0x20];

	u8         fc_fec_corrected_blocks_lane1_high[0x20];

	u8         fc_fec_corrected_blocks_lane1_low[0x20];

	u8         fc_fec_corrected_blocks_lane2_high[0x20];

	u8         fc_fec_corrected_blocks_lane2_low[0x20];

	u8         fc_fec_corrected_blocks_lane3_high[0x20];

	u8         fc_fec_corrected_blocks_lane3_low[0x20];

	u8         fc_fec_uncorrectable_blocks_lane0_high[0x20];

	u8         fc_fec_uncorrectable_blocks_lane0_low[0x20];

	u8         fc_fec_uncorrectable_blocks_lane1_high[0x20];

	u8         fc_fec_uncorrectable_blocks_lane1_low[0x20];

	u8         fc_fec_uncorrectable_blocks_lane2_high[0x20];

	u8         fc_fec_uncorrectable_blocks_lane2_low[0x20];

	u8         fc_fec_uncorrectable_blocks_lane3_high[0x20];

	u8         fc_fec_uncorrectable_blocks_lane3_low[0x20];

	u8         rs_fec_corrected_blocks_high[0x20];

	u8         rs_fec_corrected_blocks_low[0x20];

	u8         rs_fec_uncorrectable_blocks_high[0x20];

	u8         rs_fec_uncorrectable_blocks_low[0x20];

	u8         rs_fec_no_errors_blocks_high[0x20];

	u8         rs_fec_no_errors_blocks_low[0x20];

	u8         rs_fec_single_error_blocks_high[0x20];

	u8         rs_fec_single_error_blocks_low[0x20];

	u8         rs_fec_corrected_symbols_total_high[0x20];

	u8         rs_fec_corrected_symbols_total_low[0x20];

	u8         rs_fec_corrected_symbols_lane0_high[0x20];

	u8         rs_fec_corrected_symbols_lane0_low[0x20];

	u8         rs_fec_corrected_symbols_lane1_high[0x20];

	u8         rs_fec_corrected_symbols_lane1_low[0x20];

	u8         rs_fec_corrected_symbols_lane2_high[0x20];

	u8         rs_fec_corrected_symbols_lane2_low[0x20];

	u8         rs_fec_corrected_symbols_lane3_high[0x20];

	u8         rs_fec_corrected_symbols_lane3_low[0x20];

	u8         link_down_events[0x20];

	u8         successful_recovery_events[0x20];

	u8         reserved_at_640[0x180];
<<<<<<< HEAD
=======
};

struct mlx5_ifc_ib_port_cntrs_grp_data_layout_bits {
	u8	   symbol_error_counter[0x10];

	u8         link_error_recovery_counter[0x8];

	u8         link_downed_counter[0x8];

	u8         port_rcv_errors[0x10];

	u8         port_rcv_remote_physical_errors[0x10];

	u8         port_rcv_switch_relay_errors[0x10];

	u8         port_xmit_discards[0x10];

	u8         port_xmit_constraint_errors[0x8];

	u8         port_rcv_constraint_errors[0x8];

	u8         reserved_at_70[0x8];

	u8         link_overrun_errors[0x8];

	u8	   reserved_at_80[0x10];

	u8         vl_15_dropped[0x10];

	u8	   reserved_at_a0[0xa0];
>>>>>>> 082eaa50
};

struct mlx5_ifc_eth_per_traffic_grp_data_layout_bits {
	u8         transmit_queue_high[0x20];

	u8         transmit_queue_low[0x20];

	u8         reserved_at_40[0x780];
};

struct mlx5_ifc_eth_per_prio_grp_data_layout_bits {
	u8         rx_octets_high[0x20];

	u8         rx_octets_low[0x20];

	u8         reserved_at_40[0xc0];

	u8         rx_frames_high[0x20];

	u8         rx_frames_low[0x20];

	u8         tx_octets_high[0x20];

	u8         tx_octets_low[0x20];

	u8         reserved_at_180[0xc0];

	u8         tx_frames_high[0x20];

	u8         tx_frames_low[0x20];

	u8         rx_pause_high[0x20];

	u8         rx_pause_low[0x20];

	u8         rx_pause_duration_high[0x20];

	u8         rx_pause_duration_low[0x20];

	u8         tx_pause_high[0x20];

	u8         tx_pause_low[0x20];

	u8         tx_pause_duration_high[0x20];

	u8         tx_pause_duration_low[0x20];

	u8         rx_pause_transition_high[0x20];

	u8         rx_pause_transition_low[0x20];

	u8         reserved_at_3c0[0x400];
};

struct mlx5_ifc_eth_extended_cntrs_grp_data_layout_bits {
	u8         port_transmit_wait_high[0x20];

	u8         port_transmit_wait_low[0x20];

	u8         reserved_at_40[0x780];
};

struct mlx5_ifc_eth_3635_cntrs_grp_data_layout_bits {
	u8         dot3stats_alignment_errors_high[0x20];

	u8         dot3stats_alignment_errors_low[0x20];

	u8         dot3stats_fcs_errors_high[0x20];

	u8         dot3stats_fcs_errors_low[0x20];

	u8         dot3stats_single_collision_frames_high[0x20];

	u8         dot3stats_single_collision_frames_low[0x20];

	u8         dot3stats_multiple_collision_frames_high[0x20];

	u8         dot3stats_multiple_collision_frames_low[0x20];

	u8         dot3stats_sqe_test_errors_high[0x20];

	u8         dot3stats_sqe_test_errors_low[0x20];

	u8         dot3stats_deferred_transmissions_high[0x20];

	u8         dot3stats_deferred_transmissions_low[0x20];

	u8         dot3stats_late_collisions_high[0x20];

	u8         dot3stats_late_collisions_low[0x20];

	u8         dot3stats_excessive_collisions_high[0x20];

	u8         dot3stats_excessive_collisions_low[0x20];

	u8         dot3stats_internal_mac_transmit_errors_high[0x20];

	u8         dot3stats_internal_mac_transmit_errors_low[0x20];

	u8         dot3stats_carrier_sense_errors_high[0x20];

	u8         dot3stats_carrier_sense_errors_low[0x20];

	u8         dot3stats_frame_too_longs_high[0x20];

	u8         dot3stats_frame_too_longs_low[0x20];

	u8         dot3stats_internal_mac_receive_errors_high[0x20];

	u8         dot3stats_internal_mac_receive_errors_low[0x20];

	u8         dot3stats_symbol_errors_high[0x20];

	u8         dot3stats_symbol_errors_low[0x20];

	u8         dot3control_in_unknown_opcodes_high[0x20];

	u8         dot3control_in_unknown_opcodes_low[0x20];

	u8         dot3in_pause_frames_high[0x20];

	u8         dot3in_pause_frames_low[0x20];

	u8         dot3out_pause_frames_high[0x20];

	u8         dot3out_pause_frames_low[0x20];

	u8         reserved_at_400[0x3c0];
};

struct mlx5_ifc_eth_2819_cntrs_grp_data_layout_bits {
	u8         ether_stats_drop_events_high[0x20];

	u8         ether_stats_drop_events_low[0x20];

	u8         ether_stats_octets_high[0x20];

	u8         ether_stats_octets_low[0x20];

	u8         ether_stats_pkts_high[0x20];

	u8         ether_stats_pkts_low[0x20];

	u8         ether_stats_broadcast_pkts_high[0x20];

	u8         ether_stats_broadcast_pkts_low[0x20];

	u8         ether_stats_multicast_pkts_high[0x20];

	u8         ether_stats_multicast_pkts_low[0x20];

	u8         ether_stats_crc_align_errors_high[0x20];

	u8         ether_stats_crc_align_errors_low[0x20];

	u8         ether_stats_undersize_pkts_high[0x20];

	u8         ether_stats_undersize_pkts_low[0x20];

	u8         ether_stats_oversize_pkts_high[0x20];

	u8         ether_stats_oversize_pkts_low[0x20];

	u8         ether_stats_fragments_high[0x20];

	u8         ether_stats_fragments_low[0x20];

	u8         ether_stats_jabbers_high[0x20];

	u8         ether_stats_jabbers_low[0x20];

	u8         ether_stats_collisions_high[0x20];

	u8         ether_stats_collisions_low[0x20];

	u8         ether_stats_pkts64octets_high[0x20];

	u8         ether_stats_pkts64octets_low[0x20];

	u8         ether_stats_pkts65to127octets_high[0x20];

	u8         ether_stats_pkts65to127octets_low[0x20];

	u8         ether_stats_pkts128to255octets_high[0x20];

	u8         ether_stats_pkts128to255octets_low[0x20];

	u8         ether_stats_pkts256to511octets_high[0x20];

	u8         ether_stats_pkts256to511octets_low[0x20];

	u8         ether_stats_pkts512to1023octets_high[0x20];

	u8         ether_stats_pkts512to1023octets_low[0x20];

	u8         ether_stats_pkts1024to1518octets_high[0x20];

	u8         ether_stats_pkts1024to1518octets_low[0x20];

	u8         ether_stats_pkts1519to2047octets_high[0x20];

	u8         ether_stats_pkts1519to2047octets_low[0x20];

	u8         ether_stats_pkts2048to4095octets_high[0x20];

	u8         ether_stats_pkts2048to4095octets_low[0x20];

	u8         ether_stats_pkts4096to8191octets_high[0x20];

	u8         ether_stats_pkts4096to8191octets_low[0x20];

	u8         ether_stats_pkts8192to10239octets_high[0x20];

	u8         ether_stats_pkts8192to10239octets_low[0x20];

	u8         reserved_at_540[0x280];
};

struct mlx5_ifc_eth_2863_cntrs_grp_data_layout_bits {
	u8         if_in_octets_high[0x20];

	u8         if_in_octets_low[0x20];

	u8         if_in_ucast_pkts_high[0x20];

	u8         if_in_ucast_pkts_low[0x20];

	u8         if_in_discards_high[0x20];

	u8         if_in_discards_low[0x20];

	u8         if_in_errors_high[0x20];

	u8         if_in_errors_low[0x20];

	u8         if_in_unknown_protos_high[0x20];

	u8         if_in_unknown_protos_low[0x20];

	u8         if_out_octets_high[0x20];

	u8         if_out_octets_low[0x20];

	u8         if_out_ucast_pkts_high[0x20];

	u8         if_out_ucast_pkts_low[0x20];

	u8         if_out_discards_high[0x20];

	u8         if_out_discards_low[0x20];

	u8         if_out_errors_high[0x20];

	u8         if_out_errors_low[0x20];

	u8         if_in_multicast_pkts_high[0x20];

	u8         if_in_multicast_pkts_low[0x20];

	u8         if_in_broadcast_pkts_high[0x20];

	u8         if_in_broadcast_pkts_low[0x20];

	u8         if_out_multicast_pkts_high[0x20];

	u8         if_out_multicast_pkts_low[0x20];

	u8         if_out_broadcast_pkts_high[0x20];

	u8         if_out_broadcast_pkts_low[0x20];

	u8         reserved_at_340[0x480];
};

struct mlx5_ifc_eth_802_3_cntrs_grp_data_layout_bits {
	u8         a_frames_transmitted_ok_high[0x20];

	u8         a_frames_transmitted_ok_low[0x20];

	u8         a_frames_received_ok_high[0x20];

	u8         a_frames_received_ok_low[0x20];

	u8         a_frame_check_sequence_errors_high[0x20];

	u8         a_frame_check_sequence_errors_low[0x20];

	u8         a_alignment_errors_high[0x20];

	u8         a_alignment_errors_low[0x20];

	u8         a_octets_transmitted_ok_high[0x20];

	u8         a_octets_transmitted_ok_low[0x20];

	u8         a_octets_received_ok_high[0x20];

	u8         a_octets_received_ok_low[0x20];

	u8         a_multicast_frames_xmitted_ok_high[0x20];

	u8         a_multicast_frames_xmitted_ok_low[0x20];

	u8         a_broadcast_frames_xmitted_ok_high[0x20];

	u8         a_broadcast_frames_xmitted_ok_low[0x20];

	u8         a_multicast_frames_received_ok_high[0x20];

	u8         a_multicast_frames_received_ok_low[0x20];

	u8         a_broadcast_frames_received_ok_high[0x20];

	u8         a_broadcast_frames_received_ok_low[0x20];

	u8         a_in_range_length_errors_high[0x20];

	u8         a_in_range_length_errors_low[0x20];

	u8         a_out_of_range_length_field_high[0x20];

	u8         a_out_of_range_length_field_low[0x20];

	u8         a_frame_too_long_errors_high[0x20];

	u8         a_frame_too_long_errors_low[0x20];

	u8         a_symbol_error_during_carrier_high[0x20];

	u8         a_symbol_error_during_carrier_low[0x20];

	u8         a_mac_control_frames_transmitted_high[0x20];

	u8         a_mac_control_frames_transmitted_low[0x20];

	u8         a_mac_control_frames_received_high[0x20];

	u8         a_mac_control_frames_received_low[0x20];

	u8         a_unsupported_opcodes_received_high[0x20];

	u8         a_unsupported_opcodes_received_low[0x20];

	u8         a_pause_mac_ctrl_frames_received_high[0x20];

	u8         a_pause_mac_ctrl_frames_received_low[0x20];

	u8         a_pause_mac_ctrl_frames_transmitted_high[0x20];

	u8         a_pause_mac_ctrl_frames_transmitted_low[0x20];

	u8         reserved_at_4c0[0x300];
};

struct mlx5_ifc_cmd_inter_comp_event_bits {
	u8         command_completion_vector[0x20];

	u8         reserved_at_20[0xc0];
};

struct mlx5_ifc_stall_vl_event_bits {
	u8         reserved_at_0[0x18];
	u8         port_num[0x1];
	u8         reserved_at_19[0x3];
	u8         vl[0x4];

	u8         reserved_at_20[0xa0];
};

struct mlx5_ifc_db_bf_congestion_event_bits {
	u8         event_subtype[0x8];
	u8         reserved_at_8[0x8];
	u8         congestion_level[0x8];
	u8         reserved_at_18[0x8];

	u8         reserved_at_20[0xa0];
};

struct mlx5_ifc_gpio_event_bits {
	u8         reserved_at_0[0x60];

	u8         gpio_event_hi[0x20];

	u8         gpio_event_lo[0x20];

	u8         reserved_at_a0[0x40];
};

struct mlx5_ifc_port_state_change_event_bits {
	u8         reserved_at_0[0x40];

	u8         port_num[0x4];
	u8         reserved_at_44[0x1c];

	u8         reserved_at_60[0x80];
};

struct mlx5_ifc_dropped_packet_logged_bits {
	u8         reserved_at_0[0xe0];
};

enum {
	MLX5_CQ_ERROR_SYNDROME_CQ_OVERRUN                 = 0x1,
	MLX5_CQ_ERROR_SYNDROME_CQ_ACCESS_VIOLATION_ERROR  = 0x2,
};

struct mlx5_ifc_cq_error_bits {
	u8         reserved_at_0[0x8];
	u8         cqn[0x18];

	u8         reserved_at_20[0x20];

	u8         reserved_at_40[0x18];
	u8         syndrome[0x8];

	u8         reserved_at_60[0x80];
};

struct mlx5_ifc_rdma_page_fault_event_bits {
	u8         bytes_committed[0x20];

	u8         r_key[0x20];

	u8         reserved_at_40[0x10];
	u8         packet_len[0x10];

	u8         rdma_op_len[0x20];

	u8         rdma_va[0x40];

	u8         reserved_at_c0[0x5];
	u8         rdma[0x1];
	u8         write[0x1];
	u8         requestor[0x1];
	u8         qp_number[0x18];
};

struct mlx5_ifc_wqe_associated_page_fault_event_bits {
	u8         bytes_committed[0x20];

	u8         reserved_at_20[0x10];
	u8         wqe_index[0x10];

	u8         reserved_at_40[0x10];
	u8         len[0x10];

	u8         reserved_at_60[0x60];

	u8         reserved_at_c0[0x5];
	u8         rdma[0x1];
	u8         write_read[0x1];
	u8         requestor[0x1];
	u8         qpn[0x18];
};

struct mlx5_ifc_qp_events_bits {
	u8         reserved_at_0[0xa0];

	u8         type[0x8];
	u8         reserved_at_a8[0x18];

	u8         reserved_at_c0[0x8];
	u8         qpn_rqn_sqn[0x18];
};

struct mlx5_ifc_dct_events_bits {
	u8         reserved_at_0[0xc0];

	u8         reserved_at_c0[0x8];
	u8         dct_number[0x18];
};

struct mlx5_ifc_comp_event_bits {
	u8         reserved_at_0[0xc0];

	u8         reserved_at_c0[0x8];
	u8         cq_number[0x18];
};

enum {
	MLX5_QPC_STATE_RST        = 0x0,
	MLX5_QPC_STATE_INIT       = 0x1,
	MLX5_QPC_STATE_RTR        = 0x2,
	MLX5_QPC_STATE_RTS        = 0x3,
	MLX5_QPC_STATE_SQER       = 0x4,
	MLX5_QPC_STATE_ERR        = 0x6,
	MLX5_QPC_STATE_SQD        = 0x7,
	MLX5_QPC_STATE_SUSPENDED  = 0x9,
};

enum {
	MLX5_QPC_ST_RC            = 0x0,
	MLX5_QPC_ST_UC            = 0x1,
	MLX5_QPC_ST_UD            = 0x2,
	MLX5_QPC_ST_XRC           = 0x3,
	MLX5_QPC_ST_DCI           = 0x5,
	MLX5_QPC_ST_QP0           = 0x7,
	MLX5_QPC_ST_QP1           = 0x8,
	MLX5_QPC_ST_RAW_DATAGRAM  = 0x9,
	MLX5_QPC_ST_REG_UMR       = 0xc,
};

enum {
	MLX5_QPC_PM_STATE_ARMED     = 0x0,
	MLX5_QPC_PM_STATE_REARM     = 0x1,
	MLX5_QPC_PM_STATE_RESERVED  = 0x2,
	MLX5_QPC_PM_STATE_MIGRATED  = 0x3,
};

enum {
	MLX5_QPC_END_PADDING_MODE_SCATTER_AS_IS                = 0x0,
	MLX5_QPC_END_PADDING_MODE_PAD_TO_CACHE_LINE_ALIGNMENT  = 0x1,
};

enum {
	MLX5_QPC_MTU_256_BYTES        = 0x1,
	MLX5_QPC_MTU_512_BYTES        = 0x2,
	MLX5_QPC_MTU_1K_BYTES         = 0x3,
	MLX5_QPC_MTU_2K_BYTES         = 0x4,
	MLX5_QPC_MTU_4K_BYTES         = 0x5,
	MLX5_QPC_MTU_RAW_ETHERNET_QP  = 0x7,
};

enum {
	MLX5_QPC_ATOMIC_MODE_IB_SPEC     = 0x1,
	MLX5_QPC_ATOMIC_MODE_ONLY_8B     = 0x2,
	MLX5_QPC_ATOMIC_MODE_UP_TO_8B    = 0x3,
	MLX5_QPC_ATOMIC_MODE_UP_TO_16B   = 0x4,
	MLX5_QPC_ATOMIC_MODE_UP_TO_32B   = 0x5,
	MLX5_QPC_ATOMIC_MODE_UP_TO_64B   = 0x6,
	MLX5_QPC_ATOMIC_MODE_UP_TO_128B  = 0x7,
	MLX5_QPC_ATOMIC_MODE_UP_TO_256B  = 0x8,
};

enum {
	MLX5_QPC_CS_REQ_DISABLE    = 0x0,
	MLX5_QPC_CS_REQ_UP_TO_32B  = 0x11,
	MLX5_QPC_CS_REQ_UP_TO_64B  = 0x22,
};

enum {
	MLX5_QPC_CS_RES_DISABLE    = 0x0,
	MLX5_QPC_CS_RES_UP_TO_32B  = 0x1,
	MLX5_QPC_CS_RES_UP_TO_64B  = 0x2,
};

struct mlx5_ifc_qpc_bits {
	u8         state[0x4];
	u8         reserved_at_4[0x4];
	u8         st[0x8];
	u8         reserved_at_10[0x3];
	u8         pm_state[0x2];
	u8         reserved_at_15[0x7];
	u8         end_padding_mode[0x2];
	u8         reserved_at_1e[0x2];

	u8         wq_signature[0x1];
	u8         block_lb_mc[0x1];
	u8         atomic_like_write_en[0x1];
	u8         latency_sensitive[0x1];
	u8         reserved_at_24[0x1];
	u8         drain_sigerr[0x1];
	u8         reserved_at_26[0x2];
	u8         pd[0x18];

	u8         mtu[0x3];
	u8         log_msg_max[0x5];
	u8         reserved_at_48[0x1];
	u8         log_rq_size[0x4];
	u8         log_rq_stride[0x3];
	u8         no_sq[0x1];
	u8         log_sq_size[0x4];
	u8         reserved_at_55[0x6];
	u8         rlky[0x1];
<<<<<<< HEAD
	u8         reserved_at_5c[0x4];
=======
	u8         ulp_stateless_offload_mode[0x4];
>>>>>>> 082eaa50

	u8         counter_set_id[0x8];
	u8         uar_page[0x18];

	u8         reserved_at_80[0x8];
	u8         user_index[0x18];

	u8         reserved_at_a0[0x3];
	u8         log_page_size[0x5];
	u8         remote_qpn[0x18];

	struct mlx5_ifc_ads_bits primary_address_path;

	struct mlx5_ifc_ads_bits secondary_address_path;

	u8         log_ack_req_freq[0x4];
	u8         reserved_at_384[0x4];
	u8         log_sra_max[0x3];
	u8         reserved_at_38b[0x2];
	u8         retry_count[0x3];
	u8         rnr_retry[0x3];
	u8         reserved_at_393[0x1];
	u8         fre[0x1];
	u8         cur_rnr_retry[0x3];
	u8         cur_retry_count[0x3];
	u8         reserved_at_39b[0x5];

	u8         reserved_at_3a0[0x20];

	u8         reserved_at_3c0[0x8];
	u8         next_send_psn[0x18];

	u8         reserved_at_3e0[0x8];
	u8         cqn_snd[0x18];

	u8         reserved_at_400[0x40];

	u8         reserved_at_440[0x8];
	u8         last_acked_psn[0x18];

	u8         reserved_at_460[0x8];
	u8         ssn[0x18];

	u8         reserved_at_480[0x8];
	u8         log_rra_max[0x3];
	u8         reserved_at_48b[0x1];
	u8         atomic_mode[0x4];
	u8         rre[0x1];
	u8         rwe[0x1];
	u8         rae[0x1];
	u8         reserved_at_493[0x1];
	u8         page_offset[0x6];
	u8         reserved_at_49a[0x3];
	u8         cd_slave_receive[0x1];
	u8         cd_slave_send[0x1];
	u8         cd_master[0x1];

	u8         reserved_at_4a0[0x3];
	u8         min_rnr_nak[0x5];
	u8         next_rcv_psn[0x18];

	u8         reserved_at_4c0[0x8];
	u8         xrcd[0x18];

	u8         reserved_at_4e0[0x8];
	u8         cqn_rcv[0x18];

	u8         dbr_addr[0x40];

	u8         q_key[0x20];

	u8         reserved_at_560[0x5];
	u8         rq_type[0x3];
	u8         srqn_rmpn[0x18];

	u8         reserved_at_580[0x8];
	u8         rmsn[0x18];

	u8         hw_sq_wqebb_counter[0x10];
	u8         sw_sq_wqebb_counter[0x10];

	u8         hw_rq_counter[0x20];

	u8         sw_rq_counter[0x20];

	u8         reserved_at_600[0x20];

	u8         reserved_at_620[0xf];
	u8         cgs[0x1];
	u8         cs_req[0x8];
	u8         cs_res[0x8];

	u8         dc_access_key[0x40];

	u8         reserved_at_680[0xc0];
};

struct mlx5_ifc_roce_addr_layout_bits {
	u8         source_l3_address[16][0x8];

	u8         reserved_at_80[0x3];
	u8         vlan_valid[0x1];
	u8         vlan_id[0xc];
	u8         source_mac_47_32[0x10];

	u8         source_mac_31_0[0x20];

	u8         reserved_at_c0[0x14];
	u8         roce_l3_type[0x4];
	u8         roce_version[0x8];

	u8         reserved_at_e0[0x20];
};

union mlx5_ifc_hca_cap_union_bits {
	struct mlx5_ifc_cmd_hca_cap_bits cmd_hca_cap;
	struct mlx5_ifc_odp_cap_bits odp_cap;
	struct mlx5_ifc_atomic_caps_bits atomic_caps;
	struct mlx5_ifc_roce_cap_bits roce_cap;
	struct mlx5_ifc_per_protocol_networking_offload_caps_bits per_protocol_networking_offload_caps;
	struct mlx5_ifc_flow_table_nic_cap_bits flow_table_nic_cap;
	struct mlx5_ifc_flow_table_eswitch_cap_bits flow_table_eswitch_cap;
	struct mlx5_ifc_e_switch_cap_bits e_switch_cap;
	u8         reserved_at_0[0x8000];
};

enum {
	MLX5_FLOW_CONTEXT_ACTION_ALLOW     = 0x1,
	MLX5_FLOW_CONTEXT_ACTION_DROP      = 0x2,
	MLX5_FLOW_CONTEXT_ACTION_FWD_DEST  = 0x4,
};

struct mlx5_ifc_flow_context_bits {
	u8         reserved_at_0[0x20];

	u8         group_id[0x20];

	u8         reserved_at_40[0x8];
	u8         flow_tag[0x18];

	u8         reserved_at_60[0x10];
	u8         action[0x10];

	u8         reserved_at_80[0x8];
	u8         destination_list_size[0x18];

	u8         reserved_at_a0[0x160];

	struct mlx5_ifc_fte_match_param_bits match_value;

	u8         reserved_at_1200[0x600];

	struct mlx5_ifc_dest_format_struct_bits destination[0];
};

enum {
	MLX5_XRC_SRQC_STATE_GOOD   = 0x0,
	MLX5_XRC_SRQC_STATE_ERROR  = 0x1,
};

struct mlx5_ifc_xrc_srqc_bits {
	u8         state[0x4];
	u8         log_xrc_srq_size[0x4];
	u8         reserved_at_8[0x18];

	u8         wq_signature[0x1];
	u8         cont_srq[0x1];
	u8         reserved_at_22[0x1];
	u8         rlky[0x1];
	u8         basic_cyclic_rcv_wqe[0x1];
	u8         log_rq_stride[0x3];
	u8         xrcd[0x18];

	u8         page_offset[0x6];
	u8         reserved_at_46[0x2];
	u8         cqn[0x18];

	u8         reserved_at_60[0x20];

	u8         user_index_equal_xrc_srqn[0x1];
	u8         reserved_at_81[0x1];
	u8         log_page_size[0x6];
	u8         user_index[0x18];

	u8         reserved_at_a0[0x20];

	u8         reserved_at_c0[0x8];
	u8         pd[0x18];

	u8         lwm[0x10];
	u8         wqe_cnt[0x10];

	u8         reserved_at_100[0x40];

	u8         db_record_addr_h[0x20];

	u8         db_record_addr_l[0x1e];
	u8         reserved_at_17e[0x2];

	u8         reserved_at_180[0x80];
};

struct mlx5_ifc_traffic_counter_bits {
	u8         packets[0x40];

	u8         octets[0x40];
};

struct mlx5_ifc_tisc_bits {
	u8         reserved_at_0[0xc];
	u8         prio[0x4];
	u8         reserved_at_10[0x10];

	u8         reserved_at_20[0x100];

	u8         reserved_at_120[0x8];
	u8         transport_domain[0x18];

	u8         reserved_at_140[0x3c0];
};

enum {
	MLX5_TIRC_DISP_TYPE_DIRECT    = 0x0,
	MLX5_TIRC_DISP_TYPE_INDIRECT  = 0x1,
};

enum {
	MLX5_TIRC_LRO_ENABLE_MASK_IPV4_LRO  = 0x1,
	MLX5_TIRC_LRO_ENABLE_MASK_IPV6_LRO  = 0x2,
};

enum {
	MLX5_RX_HASH_FN_NONE           = 0x0,
	MLX5_RX_HASH_FN_INVERTED_XOR8  = 0x1,
	MLX5_RX_HASH_FN_TOEPLITZ       = 0x2,
};

enum {
	MLX5_TIRC_SELF_LB_BLOCK_BLOCK_UNICAST_    = 0x1,
	MLX5_TIRC_SELF_LB_BLOCK_BLOCK_MULTICAST_  = 0x2,
};

struct mlx5_ifc_tirc_bits {
	u8         reserved_at_0[0x20];

	u8         disp_type[0x4];
	u8         reserved_at_24[0x1c];

	u8         reserved_at_40[0x40];

	u8         reserved_at_80[0x4];
	u8         lro_timeout_period_usecs[0x10];
	u8         lro_enable_mask[0x4];
	u8         lro_max_ip_payload_size[0x8];

	u8         reserved_at_a0[0x40];

	u8         reserved_at_e0[0x8];
	u8         inline_rqn[0x18];

	u8         rx_hash_symmetric[0x1];
	u8         reserved_at_101[0x1];
	u8         tunneled_offload_en[0x1];
	u8         reserved_at_103[0x5];
	u8         indirect_table[0x18];

	u8         rx_hash_fn[0x4];
	u8         reserved_at_124[0x2];
	u8         self_lb_block[0x2];
	u8         transport_domain[0x18];

	u8         rx_hash_toeplitz_key[10][0x20];

	struct mlx5_ifc_rx_hash_field_select_bits rx_hash_field_selector_outer;

	struct mlx5_ifc_rx_hash_field_select_bits rx_hash_field_selector_inner;

	u8         reserved_at_2c0[0x4c0];
};

enum {
	MLX5_SRQC_STATE_GOOD   = 0x0,
	MLX5_SRQC_STATE_ERROR  = 0x1,
};

struct mlx5_ifc_srqc_bits {
	u8         state[0x4];
	u8         log_srq_size[0x4];
	u8         reserved_at_8[0x18];

	u8         wq_signature[0x1];
	u8         cont_srq[0x1];
	u8         reserved_at_22[0x1];
	u8         rlky[0x1];
	u8         reserved_at_24[0x1];
	u8         log_rq_stride[0x3];
	u8         xrcd[0x18];

	u8         page_offset[0x6];
	u8         reserved_at_46[0x2];
	u8         cqn[0x18];

	u8         reserved_at_60[0x20];

	u8         reserved_at_80[0x2];
	u8         log_page_size[0x6];
	u8         reserved_at_88[0x18];

	u8         reserved_at_a0[0x20];

	u8         reserved_at_c0[0x8];
	u8         pd[0x18];

	u8         lwm[0x10];
	u8         wqe_cnt[0x10];

	u8         reserved_at_100[0x40];

	u8         dbr_addr[0x40];

	u8         reserved_at_180[0x80];
};

enum {
	MLX5_SQC_STATE_RST  = 0x0,
	MLX5_SQC_STATE_RDY  = 0x1,
	MLX5_SQC_STATE_ERR  = 0x3,
};

struct mlx5_ifc_sqc_bits {
	u8         rlky[0x1];
	u8         cd_master[0x1];
	u8         fre[0x1];
	u8         flush_in_error_en[0x1];
	u8         reserved_at_4[0x4];
	u8         state[0x4];
	u8         reserved_at_c[0x14];

	u8         reserved_at_20[0x8];
	u8         user_index[0x18];

	u8         reserved_at_40[0x8];
	u8         cqn[0x18];

	u8         reserved_at_60[0xa0];

	u8         tis_lst_sz[0x10];
	u8         reserved_at_110[0x10];

	u8         reserved_at_120[0x40];

	u8         reserved_at_160[0x8];
	u8         tis_num_0[0x18];

	struct mlx5_ifc_wq_bits wq;
};

struct mlx5_ifc_rqtc_bits {
	u8         reserved_at_0[0xa0];

	u8         reserved_at_a0[0x10];
	u8         rqt_max_size[0x10];

	u8         reserved_at_c0[0x10];
	u8         rqt_actual_size[0x10];

	u8         reserved_at_e0[0x6a0];

	struct mlx5_ifc_rq_num_bits rq_num[0];
};

enum {
	MLX5_RQC_MEM_RQ_TYPE_MEMORY_RQ_INLINE  = 0x0,
	MLX5_RQC_MEM_RQ_TYPE_MEMORY_RQ_RMP     = 0x1,
};

enum {
	MLX5_RQC_STATE_RST  = 0x0,
	MLX5_RQC_STATE_RDY  = 0x1,
	MLX5_RQC_STATE_ERR  = 0x3,
};

struct mlx5_ifc_rqc_bits {
	u8         rlky[0x1];
	u8         reserved_at_1[0x2];
	u8         vsd[0x1];
	u8         mem_rq_type[0x4];
	u8         state[0x4];
	u8         reserved_at_c[0x1];
	u8         flush_in_error_en[0x1];
	u8         reserved_at_e[0x12];

	u8         reserved_at_20[0x8];
	u8         user_index[0x18];

	u8         reserved_at_40[0x8];
	u8         cqn[0x18];

	u8         counter_set_id[0x8];
	u8         reserved_at_68[0x18];

	u8         reserved_at_80[0x8];
	u8         rmpn[0x18];

	u8         reserved_at_a0[0xe0];

	struct mlx5_ifc_wq_bits wq;
};

enum {
	MLX5_RMPC_STATE_RDY  = 0x1,
	MLX5_RMPC_STATE_ERR  = 0x3,
};

struct mlx5_ifc_rmpc_bits {
	u8         reserved_at_0[0x8];
	u8         state[0x4];
	u8         reserved_at_c[0x14];

	u8         basic_cyclic_rcv_wqe[0x1];
	u8         reserved_at_21[0x1f];

	u8         reserved_at_40[0x140];

	struct mlx5_ifc_wq_bits wq;
};

struct mlx5_ifc_nic_vport_context_bits {
	u8         reserved_at_0[0x1f];
	u8         roce_en[0x1];

	u8         arm_change_event[0x1];
	u8         reserved_at_21[0x1a];
	u8         event_on_mtu[0x1];
	u8         event_on_promisc_change[0x1];
	u8         event_on_vlan_change[0x1];
	u8         event_on_mc_address_change[0x1];
	u8         event_on_uc_address_change[0x1];

	u8         reserved_at_40[0xf0];

	u8         mtu[0x10];

	u8         system_image_guid[0x40];
	u8         port_guid[0x40];
	u8         node_guid[0x40];

	u8         reserved_at_200[0x140];
	u8         qkey_violation_counter[0x10];
	u8         reserved_at_350[0x430];

	u8         promisc_uc[0x1];
	u8         promisc_mc[0x1];
	u8         promisc_all[0x1];
	u8         reserved_at_783[0x2];
	u8         allowed_list_type[0x3];
	u8         reserved_at_788[0xc];
	u8         allowed_list_size[0xc];

	struct mlx5_ifc_mac_address_layout_bits permanent_address;

	u8         reserved_at_7e0[0x20];

	u8         current_uc_mac_address[0][0x40];
};

enum {
	MLX5_MKC_ACCESS_MODE_PA    = 0x0,
	MLX5_MKC_ACCESS_MODE_MTT   = 0x1,
	MLX5_MKC_ACCESS_MODE_KLMS  = 0x2,
};

struct mlx5_ifc_mkc_bits {
	u8         reserved_at_0[0x1];
	u8         free[0x1];
	u8         reserved_at_2[0xd];
	u8         small_fence_on_rdma_read_response[0x1];
	u8         umr_en[0x1];
	u8         a[0x1];
	u8         rw[0x1];
	u8         rr[0x1];
	u8         lw[0x1];
	u8         lr[0x1];
	u8         access_mode[0x2];
	u8         reserved_at_18[0x8];

	u8         qpn[0x18];
	u8         mkey_7_0[0x8];

	u8         reserved_at_40[0x20];

	u8         length64[0x1];
	u8         bsf_en[0x1];
	u8         sync_umr[0x1];
	u8         reserved_at_63[0x2];
	u8         expected_sigerr_count[0x1];
	u8         reserved_at_66[0x1];
	u8         en_rinval[0x1];
	u8         pd[0x18];

	u8         start_addr[0x40];

	u8         len[0x40];

	u8         bsf_octword_size[0x20];

	u8         reserved_at_120[0x80];

	u8         translations_octword_size[0x20];

	u8         reserved_at_1c0[0x1b];
	u8         log_page_size[0x5];

	u8         reserved_at_1e0[0x20];
};

struct mlx5_ifc_pkey_bits {
	u8         reserved_at_0[0x10];
	u8         pkey[0x10];
};

struct mlx5_ifc_array128_auto_bits {
	u8         array128_auto[16][0x8];
};

struct mlx5_ifc_hca_vport_context_bits {
	u8         field_select[0x20];

	u8         reserved_at_20[0xe0];

	u8         sm_virt_aware[0x1];
	u8         has_smi[0x1];
	u8         has_raw[0x1];
	u8         grh_required[0x1];
	u8         reserved_at_104[0xc];
	u8         port_physical_state[0x4];
	u8         vport_state_policy[0x4];
	u8         port_state[0x4];
	u8         vport_state[0x4];

	u8         reserved_at_120[0x20];

	u8         system_image_guid[0x40];

	u8         port_guid[0x40];

	u8         node_guid[0x40];

	u8         cap_mask1[0x20];

	u8         cap_mask1_field_select[0x20];

	u8         cap_mask2[0x20];

	u8         cap_mask2_field_select[0x20];

	u8         reserved_at_280[0x80];

	u8         lid[0x10];
	u8         reserved_at_310[0x4];
	u8         init_type_reply[0x4];
	u8         lmc[0x3];
	u8         subnet_timeout[0x5];

	u8         sm_lid[0x10];
	u8         sm_sl[0x4];
	u8         reserved_at_334[0xc];

	u8         qkey_violation_counter[0x10];
	u8         pkey_violation_counter[0x10];

	u8         reserved_at_360[0xca0];
};

struct mlx5_ifc_esw_vport_context_bits {
	u8         reserved_at_0[0x3];
	u8         vport_svlan_strip[0x1];
	u8         vport_cvlan_strip[0x1];
	u8         vport_svlan_insert[0x1];
	u8         vport_cvlan_insert[0x2];
	u8         reserved_at_8[0x18];

	u8         reserved_at_20[0x20];

	u8         svlan_cfi[0x1];
	u8         svlan_pcp[0x3];
	u8         svlan_id[0xc];
	u8         cvlan_cfi[0x1];
	u8         cvlan_pcp[0x3];
	u8         cvlan_id[0xc];

	u8         reserved_at_60[0x7a0];
};

enum {
	MLX5_EQC_STATUS_OK                = 0x0,
	MLX5_EQC_STATUS_EQ_WRITE_FAILURE  = 0xa,
};

enum {
	MLX5_EQC_ST_ARMED  = 0x9,
	MLX5_EQC_ST_FIRED  = 0xa,
};

struct mlx5_ifc_eqc_bits {
	u8         status[0x4];
	u8         reserved_at_4[0x9];
	u8         ec[0x1];
	u8         oi[0x1];
	u8         reserved_at_f[0x5];
	u8         st[0x4];
	u8         reserved_at_18[0x8];

	u8         reserved_at_20[0x20];

	u8         reserved_at_40[0x14];
	u8         page_offset[0x6];
	u8         reserved_at_5a[0x6];

	u8         reserved_at_60[0x3];
	u8         log_eq_size[0x5];
	u8         uar_page[0x18];

	u8         reserved_at_80[0x20];

	u8         reserved_at_a0[0x18];
	u8         intr[0x8];

	u8         reserved_at_c0[0x3];
	u8         log_page_size[0x5];
	u8         reserved_at_c8[0x18];

	u8         reserved_at_e0[0x60];

	u8         reserved_at_140[0x8];
	u8         consumer_counter[0x18];

	u8         reserved_at_160[0x8];
	u8         producer_counter[0x18];

	u8         reserved_at_180[0x80];
};

enum {
	MLX5_DCTC_STATE_ACTIVE    = 0x0,
	MLX5_DCTC_STATE_DRAINING  = 0x1,
	MLX5_DCTC_STATE_DRAINED   = 0x2,
};

enum {
	MLX5_DCTC_CS_RES_DISABLE    = 0x0,
	MLX5_DCTC_CS_RES_NA         = 0x1,
	MLX5_DCTC_CS_RES_UP_TO_64B  = 0x2,
};

enum {
	MLX5_DCTC_MTU_256_BYTES  = 0x1,
	MLX5_DCTC_MTU_512_BYTES  = 0x2,
	MLX5_DCTC_MTU_1K_BYTES   = 0x3,
	MLX5_DCTC_MTU_2K_BYTES   = 0x4,
	MLX5_DCTC_MTU_4K_BYTES   = 0x5,
};

struct mlx5_ifc_dctc_bits {
	u8         reserved_at_0[0x4];
	u8         state[0x4];
	u8         reserved_at_8[0x18];

	u8         reserved_at_20[0x8];
	u8         user_index[0x18];

	u8         reserved_at_40[0x8];
	u8         cqn[0x18];

	u8         counter_set_id[0x8];
	u8         atomic_mode[0x4];
	u8         rre[0x1];
	u8         rwe[0x1];
	u8         rae[0x1];
	u8         atomic_like_write_en[0x1];
	u8         latency_sensitive[0x1];
	u8         rlky[0x1];
	u8         free_ar[0x1];
	u8         reserved_at_73[0xd];

	u8         reserved_at_80[0x8];
	u8         cs_res[0x8];
	u8         reserved_at_90[0x3];
	u8         min_rnr_nak[0x5];
	u8         reserved_at_98[0x8];

	u8         reserved_at_a0[0x8];
	u8         srqn[0x18];

	u8         reserved_at_c0[0x8];
	u8         pd[0x18];

	u8         tclass[0x8];
	u8         reserved_at_e8[0x4];
	u8         flow_label[0x14];

	u8         dc_access_key[0x40];

	u8         reserved_at_140[0x5];
	u8         mtu[0x3];
	u8         port[0x8];
	u8         pkey_index[0x10];

	u8         reserved_at_160[0x8];
	u8         my_addr_index[0x8];
	u8         reserved_at_170[0x8];
	u8         hop_limit[0x8];

	u8         dc_access_key_violation_count[0x20];

	u8         reserved_at_1a0[0x14];
	u8         dei_cfi[0x1];
	u8         eth_prio[0x3];
	u8         ecn[0x2];
	u8         dscp[0x6];

	u8         reserved_at_1c0[0x40];
};

enum {
	MLX5_CQC_STATUS_OK             = 0x0,
	MLX5_CQC_STATUS_CQ_OVERFLOW    = 0x9,
	MLX5_CQC_STATUS_CQ_WRITE_FAIL  = 0xa,
};

enum {
	MLX5_CQC_CQE_SZ_64_BYTES   = 0x0,
	MLX5_CQC_CQE_SZ_128_BYTES  = 0x1,
};

enum {
	MLX5_CQC_ST_SOLICITED_NOTIFICATION_REQUEST_ARMED  = 0x6,
	MLX5_CQC_ST_NOTIFICATION_REQUEST_ARMED            = 0x9,
	MLX5_CQC_ST_FIRED                                 = 0xa,
};

struct mlx5_ifc_cqc_bits {
	u8         status[0x4];
	u8         reserved_at_4[0x4];
	u8         cqe_sz[0x3];
	u8         cc[0x1];
	u8         reserved_at_c[0x1];
	u8         scqe_break_moderation_en[0x1];
	u8         oi[0x1];
	u8         reserved_at_f[0x2];
	u8         cqe_zip_en[0x1];
	u8         mini_cqe_res_format[0x2];
	u8         st[0x4];
	u8         reserved_at_18[0x8];

	u8         reserved_at_20[0x20];

	u8         reserved_at_40[0x14];
	u8         page_offset[0x6];
	u8         reserved_at_5a[0x6];

	u8         reserved_at_60[0x3];
	u8         log_cq_size[0x5];
	u8         uar_page[0x18];

	u8         reserved_at_80[0x4];
	u8         cq_period[0xc];
	u8         cq_max_count[0x10];

	u8         reserved_at_a0[0x18];
	u8         c_eqn[0x8];

	u8         reserved_at_c0[0x3];
	u8         log_page_size[0x5];
	u8         reserved_at_c8[0x18];

	u8         reserved_at_e0[0x20];

	u8         reserved_at_100[0x8];
	u8         last_notified_index[0x18];

	u8         reserved_at_120[0x8];
	u8         last_solicit_index[0x18];

	u8         reserved_at_140[0x8];
	u8         consumer_counter[0x18];

	u8         reserved_at_160[0x8];
	u8         producer_counter[0x18];

	u8         reserved_at_180[0x40];

	u8         dbr_addr[0x40];
};

union mlx5_ifc_cong_control_roce_ecn_auto_bits {
	struct mlx5_ifc_cong_control_802_1qau_rp_bits cong_control_802_1qau_rp;
	struct mlx5_ifc_cong_control_r_roce_ecn_rp_bits cong_control_r_roce_ecn_rp;
	struct mlx5_ifc_cong_control_r_roce_ecn_np_bits cong_control_r_roce_ecn_np;
	u8         reserved_at_0[0x800];
};

struct mlx5_ifc_query_adapter_param_block_bits {
	u8         reserved_at_0[0xc0];

	u8         reserved_at_c0[0x8];
	u8         ieee_vendor_id[0x18];

	u8         reserved_at_e0[0x10];
	u8         vsd_vendor_id[0x10];

	u8         vsd[208][0x8];

	u8         vsd_contd_psid[16][0x8];
};

union mlx5_ifc_modify_field_select_resize_field_select_auto_bits {
	struct mlx5_ifc_modify_field_select_bits modify_field_select;
	struct mlx5_ifc_resize_field_select_bits resize_field_select;
	u8         reserved_at_0[0x20];
};

union mlx5_ifc_field_select_802_1_r_roce_auto_bits {
	struct mlx5_ifc_field_select_802_1qau_rp_bits field_select_802_1qau_rp;
	struct mlx5_ifc_field_select_r_roce_rp_bits field_select_r_roce_rp;
	struct mlx5_ifc_field_select_r_roce_np_bits field_select_r_roce_np;
	u8         reserved_at_0[0x20];
};

union mlx5_ifc_eth_cntrs_grp_data_layout_auto_bits {
	struct mlx5_ifc_eth_802_3_cntrs_grp_data_layout_bits eth_802_3_cntrs_grp_data_layout;
	struct mlx5_ifc_eth_2863_cntrs_grp_data_layout_bits eth_2863_cntrs_grp_data_layout;
	struct mlx5_ifc_eth_2819_cntrs_grp_data_layout_bits eth_2819_cntrs_grp_data_layout;
	struct mlx5_ifc_eth_3635_cntrs_grp_data_layout_bits eth_3635_cntrs_grp_data_layout;
	struct mlx5_ifc_eth_extended_cntrs_grp_data_layout_bits eth_extended_cntrs_grp_data_layout;
	struct mlx5_ifc_eth_per_prio_grp_data_layout_bits eth_per_prio_grp_data_layout;
	struct mlx5_ifc_eth_per_traffic_grp_data_layout_bits eth_per_traffic_grp_data_layout;
	struct mlx5_ifc_ib_port_cntrs_grp_data_layout_bits ib_port_cntrs_grp_data_layout;
	struct mlx5_ifc_phys_layer_cntrs_bits phys_layer_cntrs;
	u8         reserved_at_0[0x7c0];
};

union mlx5_ifc_event_auto_bits {
	struct mlx5_ifc_comp_event_bits comp_event;
	struct mlx5_ifc_dct_events_bits dct_events;
	struct mlx5_ifc_qp_events_bits qp_events;
	struct mlx5_ifc_wqe_associated_page_fault_event_bits wqe_associated_page_fault_event;
	struct mlx5_ifc_rdma_page_fault_event_bits rdma_page_fault_event;
	struct mlx5_ifc_cq_error_bits cq_error;
	struct mlx5_ifc_dropped_packet_logged_bits dropped_packet_logged;
	struct mlx5_ifc_port_state_change_event_bits port_state_change_event;
	struct mlx5_ifc_gpio_event_bits gpio_event;
	struct mlx5_ifc_db_bf_congestion_event_bits db_bf_congestion_event;
	struct mlx5_ifc_stall_vl_event_bits stall_vl_event;
	struct mlx5_ifc_cmd_inter_comp_event_bits cmd_inter_comp_event;
	u8         reserved_at_0[0xe0];
};

struct mlx5_ifc_health_buffer_bits {
	u8         reserved_at_0[0x100];

	u8         assert_existptr[0x20];

	u8         assert_callra[0x20];

	u8         reserved_at_140[0x40];

	u8         fw_version[0x20];

	u8         hw_id[0x20];

	u8         reserved_at_1c0[0x20];

	u8         irisc_index[0x8];
	u8         synd[0x8];
	u8         ext_synd[0x10];
};

struct mlx5_ifc_register_loopback_control_bits {
	u8         no_lb[0x1];
	u8         reserved_at_1[0x7];
	u8         port[0x8];
	u8         reserved_at_10[0x10];

	u8         reserved_at_20[0x60];
};

struct mlx5_ifc_teardown_hca_out_bits {
	u8         status[0x8];
	u8         reserved_at_8[0x18];

	u8         syndrome[0x20];

	u8         reserved_at_40[0x40];
};

enum {
	MLX5_TEARDOWN_HCA_IN_PROFILE_GRACEFUL_CLOSE  = 0x0,
	MLX5_TEARDOWN_HCA_IN_PROFILE_PANIC_CLOSE     = 0x1,
};

struct mlx5_ifc_teardown_hca_in_bits {
	u8         opcode[0x10];
	u8         reserved_at_10[0x10];

	u8         reserved_at_20[0x10];
	u8         op_mod[0x10];

	u8         reserved_at_40[0x10];
	u8         profile[0x10];

	u8         reserved_at_60[0x20];
};

struct mlx5_ifc_sqerr2rts_qp_out_bits {
	u8         status[0x8];
	u8         reserved_at_8[0x18];

	u8         syndrome[0x20];

	u8         reserved_at_40[0x40];
};

struct mlx5_ifc_sqerr2rts_qp_in_bits {
	u8         opcode[0x10];
	u8         reserved_at_10[0x10];

	u8         reserved_at_20[0x10];
	u8         op_mod[0x10];

	u8         reserved_at_40[0x8];
	u8         qpn[0x18];

	u8         reserved_at_60[0x20];

	u8         opt_param_mask[0x20];

	u8         reserved_at_a0[0x20];

	struct mlx5_ifc_qpc_bits qpc;

	u8         reserved_at_800[0x80];
};

struct mlx5_ifc_sqd2rts_qp_out_bits {
	u8         status[0x8];
	u8         reserved_at_8[0x18];

	u8         syndrome[0x20];

	u8         reserved_at_40[0x40];
};

struct mlx5_ifc_sqd2rts_qp_in_bits {
	u8         opcode[0x10];
	u8         reserved_at_10[0x10];

	u8         reserved_at_20[0x10];
	u8         op_mod[0x10];

	u8         reserved_at_40[0x8];
	u8         qpn[0x18];

	u8         reserved_at_60[0x20];

	u8         opt_param_mask[0x20];

	u8         reserved_at_a0[0x20];

	struct mlx5_ifc_qpc_bits qpc;

	u8         reserved_at_800[0x80];
};

struct mlx5_ifc_set_roce_address_out_bits {
	u8         status[0x8];
	u8         reserved_at_8[0x18];

	u8         syndrome[0x20];

	u8         reserved_at_40[0x40];
};

struct mlx5_ifc_set_roce_address_in_bits {
	u8         opcode[0x10];
	u8         reserved_at_10[0x10];

	u8         reserved_at_20[0x10];
	u8         op_mod[0x10];

	u8         roce_address_index[0x10];
	u8         reserved_at_50[0x10];

	u8         reserved_at_60[0x20];

	struct mlx5_ifc_roce_addr_layout_bits roce_address;
};

struct mlx5_ifc_set_mad_demux_out_bits {
	u8         status[0x8];
	u8         reserved_at_8[0x18];

	u8         syndrome[0x20];

	u8         reserved_at_40[0x40];
};

enum {
	MLX5_SET_MAD_DEMUX_IN_DEMUX_MODE_PASS_ALL   = 0x0,
	MLX5_SET_MAD_DEMUX_IN_DEMUX_MODE_SELECTIVE  = 0x2,
};

struct mlx5_ifc_set_mad_demux_in_bits {
	u8         opcode[0x10];
	u8         reserved_at_10[0x10];

	u8         reserved_at_20[0x10];
	u8         op_mod[0x10];

	u8         reserved_at_40[0x20];

	u8         reserved_at_60[0x6];
	u8         demux_mode[0x2];
	u8         reserved_at_68[0x18];
};

struct mlx5_ifc_set_l2_table_entry_out_bits {
	u8         status[0x8];
	u8         reserved_at_8[0x18];

	u8         syndrome[0x20];

	u8         reserved_at_40[0x40];
};

struct mlx5_ifc_set_l2_table_entry_in_bits {
	u8         opcode[0x10];
	u8         reserved_at_10[0x10];

	u8         reserved_at_20[0x10];
	u8         op_mod[0x10];

	u8         reserved_at_40[0x60];

	u8         reserved_at_a0[0x8];
	u8         table_index[0x18];

	u8         reserved_at_c0[0x20];

	u8         reserved_at_e0[0x13];
	u8         vlan_valid[0x1];
	u8         vlan[0xc];

	struct mlx5_ifc_mac_address_layout_bits mac_address;

	u8         reserved_at_140[0xc0];
};

struct mlx5_ifc_set_issi_out_bits {
	u8         status[0x8];
	u8         reserved_at_8[0x18];

	u8         syndrome[0x20];

	u8         reserved_at_40[0x40];
};

struct mlx5_ifc_set_issi_in_bits {
	u8         opcode[0x10];
	u8         reserved_at_10[0x10];

	u8         reserved_at_20[0x10];
	u8         op_mod[0x10];

	u8         reserved_at_40[0x10];
	u8         current_issi[0x10];

	u8         reserved_at_60[0x20];
};

struct mlx5_ifc_set_hca_cap_out_bits {
	u8         status[0x8];
	u8         reserved_at_8[0x18];

	u8         syndrome[0x20];

	u8         reserved_at_40[0x40];
};

struct mlx5_ifc_set_hca_cap_in_bits {
	u8         opcode[0x10];
	u8         reserved_at_10[0x10];

	u8         reserved_at_20[0x10];
	u8         op_mod[0x10];

	u8         reserved_at_40[0x40];

	union mlx5_ifc_hca_cap_union_bits capability;
};

enum {
	MLX5_SET_FTE_MODIFY_ENABLE_MASK_ACTION    = 0x0,
	MLX5_SET_FTE_MODIFY_ENABLE_MASK_FLOW_TAG  = 0x1,
	MLX5_SET_FTE_MODIFY_ENABLE_MASK_DESTINATION_LIST    = 0x2,
	MLX5_SET_FTE_MODIFY_ENABLE_MASK_FLOW_COUNTERS    = 0x3
};

struct mlx5_ifc_set_fte_out_bits {
	u8         status[0x8];
	u8         reserved_at_8[0x18];

	u8         syndrome[0x20];

	u8         reserved_at_40[0x40];
};

struct mlx5_ifc_set_fte_in_bits {
	u8         opcode[0x10];
	u8         reserved_at_10[0x10];

	u8         reserved_at_20[0x10];
	u8         op_mod[0x10];

	u8         reserved_at_40[0x40];

	u8         table_type[0x8];
	u8         reserved_at_88[0x18];

	u8         reserved_at_a0[0x8];
	u8         table_id[0x18];

	u8         reserved_at_c0[0x18];
	u8         modify_enable_mask[0x8];

	u8         reserved_at_e0[0x20];

	u8         flow_index[0x20];

	u8         reserved_at_120[0xe0];

	struct mlx5_ifc_flow_context_bits flow_context;
};

struct mlx5_ifc_rts2rts_qp_out_bits {
	u8         status[0x8];
	u8         reserved_at_8[0x18];

	u8         syndrome[0x20];

	u8         reserved_at_40[0x40];
};

struct mlx5_ifc_rts2rts_qp_in_bits {
	u8         opcode[0x10];
	u8         reserved_at_10[0x10];

	u8         reserved_at_20[0x10];
	u8         op_mod[0x10];

	u8         reserved_at_40[0x8];
	u8         qpn[0x18];

	u8         reserved_at_60[0x20];

	u8         opt_param_mask[0x20];

	u8         reserved_at_a0[0x20];

	struct mlx5_ifc_qpc_bits qpc;

	u8         reserved_at_800[0x80];
};

struct mlx5_ifc_rtr2rts_qp_out_bits {
	u8         status[0x8];
	u8         reserved_at_8[0x18];

	u8         syndrome[0x20];

	u8         reserved_at_40[0x40];
};

struct mlx5_ifc_rtr2rts_qp_in_bits {
	u8         opcode[0x10];
	u8         reserved_at_10[0x10];

	u8         reserved_at_20[0x10];
	u8         op_mod[0x10];

	u8         reserved_at_40[0x8];
	u8         qpn[0x18];

	u8         reserved_at_60[0x20];

	u8         opt_param_mask[0x20];

	u8         reserved_at_a0[0x20];

	struct mlx5_ifc_qpc_bits qpc;

	u8         reserved_at_800[0x80];
};

struct mlx5_ifc_rst2init_qp_out_bits {
	u8         status[0x8];
	u8         reserved_at_8[0x18];

	u8         syndrome[0x20];

	u8         reserved_at_40[0x40];
};

struct mlx5_ifc_rst2init_qp_in_bits {
	u8         opcode[0x10];
	u8         reserved_at_10[0x10];

	u8         reserved_at_20[0x10];
	u8         op_mod[0x10];

	u8         reserved_at_40[0x8];
	u8         qpn[0x18];

	u8         reserved_at_60[0x20];

	u8         opt_param_mask[0x20];

	u8         reserved_at_a0[0x20];

	struct mlx5_ifc_qpc_bits qpc;

	u8         reserved_at_800[0x80];
};

struct mlx5_ifc_query_xrc_srq_out_bits {
	u8         status[0x8];
	u8         reserved_at_8[0x18];

	u8         syndrome[0x20];

	u8         reserved_at_40[0x40];

	struct mlx5_ifc_xrc_srqc_bits xrc_srq_context_entry;

	u8         reserved_at_280[0x600];

	u8         pas[0][0x40];
};

struct mlx5_ifc_query_xrc_srq_in_bits {
	u8         opcode[0x10];
	u8         reserved_at_10[0x10];

	u8         reserved_at_20[0x10];
	u8         op_mod[0x10];

	u8         reserved_at_40[0x8];
	u8         xrc_srqn[0x18];

	u8         reserved_at_60[0x20];
};

enum {
	MLX5_QUERY_VPORT_STATE_OUT_STATE_DOWN  = 0x0,
	MLX5_QUERY_VPORT_STATE_OUT_STATE_UP    = 0x1,
};

struct mlx5_ifc_query_vport_state_out_bits {
	u8         status[0x8];
	u8         reserved_at_8[0x18];

	u8         syndrome[0x20];

	u8         reserved_at_40[0x20];

	u8         reserved_at_60[0x18];
	u8         admin_state[0x4];
	u8         state[0x4];
};

enum {
	MLX5_QUERY_VPORT_STATE_IN_OP_MOD_VNIC_VPORT  = 0x0,
	MLX5_QUERY_VPORT_STATE_IN_OP_MOD_ESW_VPORT   = 0x1,
};

struct mlx5_ifc_query_vport_state_in_bits {
	u8         opcode[0x10];
	u8         reserved_at_10[0x10];

	u8         reserved_at_20[0x10];
	u8         op_mod[0x10];

	u8         other_vport[0x1];
	u8         reserved_at_41[0xf];
	u8         vport_number[0x10];

	u8         reserved_at_60[0x20];
};

struct mlx5_ifc_query_vport_counter_out_bits {
	u8         status[0x8];
	u8         reserved_at_8[0x18];

	u8         syndrome[0x20];

	u8         reserved_at_40[0x40];

	struct mlx5_ifc_traffic_counter_bits received_errors;

	struct mlx5_ifc_traffic_counter_bits transmit_errors;

	struct mlx5_ifc_traffic_counter_bits received_ib_unicast;

	struct mlx5_ifc_traffic_counter_bits transmitted_ib_unicast;

	struct mlx5_ifc_traffic_counter_bits received_ib_multicast;

	struct mlx5_ifc_traffic_counter_bits transmitted_ib_multicast;

	struct mlx5_ifc_traffic_counter_bits received_eth_broadcast;

	struct mlx5_ifc_traffic_counter_bits transmitted_eth_broadcast;

	struct mlx5_ifc_traffic_counter_bits received_eth_unicast;

	struct mlx5_ifc_traffic_counter_bits transmitted_eth_unicast;

	struct mlx5_ifc_traffic_counter_bits received_eth_multicast;

	struct mlx5_ifc_traffic_counter_bits transmitted_eth_multicast;

	u8         reserved_at_680[0xa00];
};

enum {
	MLX5_QUERY_VPORT_COUNTER_IN_OP_MOD_VPORT_COUNTERS  = 0x0,
};

struct mlx5_ifc_query_vport_counter_in_bits {
	u8         opcode[0x10];
	u8         reserved_at_10[0x10];

	u8         reserved_at_20[0x10];
	u8         op_mod[0x10];

	u8         other_vport[0x1];
<<<<<<< HEAD
	u8         reserved_at_41[0xf];
=======
	u8         reserved_at_41[0xb];
	u8	   port_num[0x4];
>>>>>>> 082eaa50
	u8         vport_number[0x10];

	u8         reserved_at_60[0x60];

	u8         clear[0x1];
	u8         reserved_at_c1[0x1f];

	u8         reserved_at_e0[0x20];
};

struct mlx5_ifc_query_tis_out_bits {
	u8         status[0x8];
	u8         reserved_at_8[0x18];

	u8         syndrome[0x20];

	u8         reserved_at_40[0x40];

	struct mlx5_ifc_tisc_bits tis_context;
};

struct mlx5_ifc_query_tis_in_bits {
	u8         opcode[0x10];
	u8         reserved_at_10[0x10];

	u8         reserved_at_20[0x10];
	u8         op_mod[0x10];

	u8         reserved_at_40[0x8];
	u8         tisn[0x18];

	u8         reserved_at_60[0x20];
};

struct mlx5_ifc_query_tir_out_bits {
	u8         status[0x8];
	u8         reserved_at_8[0x18];

	u8         syndrome[0x20];

	u8         reserved_at_40[0xc0];

	struct mlx5_ifc_tirc_bits tir_context;
};

struct mlx5_ifc_query_tir_in_bits {
	u8         opcode[0x10];
	u8         reserved_at_10[0x10];

	u8         reserved_at_20[0x10];
	u8         op_mod[0x10];

	u8         reserved_at_40[0x8];
	u8         tirn[0x18];

	u8         reserved_at_60[0x20];
};

struct mlx5_ifc_query_srq_out_bits {
	u8         status[0x8];
	u8         reserved_at_8[0x18];

	u8         syndrome[0x20];

	u8         reserved_at_40[0x40];

	struct mlx5_ifc_srqc_bits srq_context_entry;

	u8         reserved_at_280[0x600];

	u8         pas[0][0x40];
};

struct mlx5_ifc_query_srq_in_bits {
	u8         opcode[0x10];
	u8         reserved_at_10[0x10];

	u8         reserved_at_20[0x10];
	u8         op_mod[0x10];

	u8         reserved_at_40[0x8];
	u8         srqn[0x18];

	u8         reserved_at_60[0x20];
};

struct mlx5_ifc_query_sq_out_bits {
	u8         status[0x8];
	u8         reserved_at_8[0x18];

	u8         syndrome[0x20];

	u8         reserved_at_40[0xc0];

	struct mlx5_ifc_sqc_bits sq_context;
};

struct mlx5_ifc_query_sq_in_bits {
	u8         opcode[0x10];
	u8         reserved_at_10[0x10];

	u8         reserved_at_20[0x10];
	u8         op_mod[0x10];

	u8         reserved_at_40[0x8];
	u8         sqn[0x18];

	u8         reserved_at_60[0x20];
};

struct mlx5_ifc_query_special_contexts_out_bits {
	u8         status[0x8];
	u8         reserved_at_8[0x18];

	u8         syndrome[0x20];

	u8         reserved_at_40[0x20];

	u8         resd_lkey[0x20];
};

struct mlx5_ifc_query_special_contexts_in_bits {
	u8         opcode[0x10];
	u8         reserved_at_10[0x10];

	u8         reserved_at_20[0x10];
	u8         op_mod[0x10];

	u8         reserved_at_40[0x40];
};

struct mlx5_ifc_query_rqt_out_bits {
	u8         status[0x8];
	u8         reserved_at_8[0x18];

	u8         syndrome[0x20];

	u8         reserved_at_40[0xc0];

	struct mlx5_ifc_rqtc_bits rqt_context;
};

struct mlx5_ifc_query_rqt_in_bits {
	u8         opcode[0x10];
	u8         reserved_at_10[0x10];

	u8         reserved_at_20[0x10];
	u8         op_mod[0x10];

	u8         reserved_at_40[0x8];
	u8         rqtn[0x18];

	u8         reserved_at_60[0x20];
};

struct mlx5_ifc_query_rq_out_bits {
	u8         status[0x8];
	u8         reserved_at_8[0x18];

	u8         syndrome[0x20];

	u8         reserved_at_40[0xc0];

	struct mlx5_ifc_rqc_bits rq_context;
};

struct mlx5_ifc_query_rq_in_bits {
	u8         opcode[0x10];
	u8         reserved_at_10[0x10];

	u8         reserved_at_20[0x10];
	u8         op_mod[0x10];

	u8         reserved_at_40[0x8];
	u8         rqn[0x18];

	u8         reserved_at_60[0x20];
};

struct mlx5_ifc_query_roce_address_out_bits {
	u8         status[0x8];
	u8         reserved_at_8[0x18];

	u8         syndrome[0x20];

	u8         reserved_at_40[0x40];

	struct mlx5_ifc_roce_addr_layout_bits roce_address;
};

struct mlx5_ifc_query_roce_address_in_bits {
	u8         opcode[0x10];
	u8         reserved_at_10[0x10];

	u8         reserved_at_20[0x10];
	u8         op_mod[0x10];

	u8         roce_address_index[0x10];
	u8         reserved_at_50[0x10];

	u8         reserved_at_60[0x20];
};

struct mlx5_ifc_query_rmp_out_bits {
	u8         status[0x8];
	u8         reserved_at_8[0x18];

	u8         syndrome[0x20];

	u8         reserved_at_40[0xc0];

	struct mlx5_ifc_rmpc_bits rmp_context;
};

struct mlx5_ifc_query_rmp_in_bits {
	u8         opcode[0x10];
	u8         reserved_at_10[0x10];

	u8         reserved_at_20[0x10];
	u8         op_mod[0x10];

	u8         reserved_at_40[0x8];
	u8         rmpn[0x18];

	u8         reserved_at_60[0x20];
};

struct mlx5_ifc_query_qp_out_bits {
	u8         status[0x8];
	u8         reserved_at_8[0x18];

	u8         syndrome[0x20];

	u8         reserved_at_40[0x40];

	u8         opt_param_mask[0x20];

	u8         reserved_at_a0[0x20];

	struct mlx5_ifc_qpc_bits qpc;

	u8         reserved_at_800[0x80];

	u8         pas[0][0x40];
};

struct mlx5_ifc_query_qp_in_bits {
	u8         opcode[0x10];
	u8         reserved_at_10[0x10];

	u8         reserved_at_20[0x10];
	u8         op_mod[0x10];

	u8         reserved_at_40[0x8];
	u8         qpn[0x18];

	u8         reserved_at_60[0x20];
};

struct mlx5_ifc_query_q_counter_out_bits {
	u8         status[0x8];
	u8         reserved_at_8[0x18];

	u8         syndrome[0x20];

	u8         reserved_at_40[0x40];

	u8         rx_write_requests[0x20];

	u8         reserved_at_a0[0x20];

	u8         rx_read_requests[0x20];

	u8         reserved_at_e0[0x20];

	u8         rx_atomic_requests[0x20];

	u8         reserved_at_120[0x20];

	u8         rx_dct_connect[0x20];

	u8         reserved_at_160[0x20];

	u8         out_of_buffer[0x20];

	u8         reserved_at_1a0[0x20];

	u8         out_of_sequence[0x20];

	u8         reserved_at_1e0[0x620];
};

struct mlx5_ifc_query_q_counter_in_bits {
	u8         opcode[0x10];
	u8         reserved_at_10[0x10];

	u8         reserved_at_20[0x10];
	u8         op_mod[0x10];

	u8         reserved_at_40[0x80];

	u8         clear[0x1];
	u8         reserved_at_c1[0x1f];

	u8         reserved_at_e0[0x18];
	u8         counter_set_id[0x8];
};

struct mlx5_ifc_query_pages_out_bits {
	u8         status[0x8];
	u8         reserved_at_8[0x18];

	u8         syndrome[0x20];

	u8         reserved_at_40[0x10];
	u8         function_id[0x10];

	u8         num_pages[0x20];
};

enum {
	MLX5_QUERY_PAGES_IN_OP_MOD_BOOT_PAGES     = 0x1,
	MLX5_QUERY_PAGES_IN_OP_MOD_INIT_PAGES     = 0x2,
	MLX5_QUERY_PAGES_IN_OP_MOD_REGULAR_PAGES  = 0x3,
};

struct mlx5_ifc_query_pages_in_bits {
	u8         opcode[0x10];
	u8         reserved_at_10[0x10];

	u8         reserved_at_20[0x10];
	u8         op_mod[0x10];

	u8         reserved_at_40[0x10];
	u8         function_id[0x10];

	u8         reserved_at_60[0x20];
};

struct mlx5_ifc_query_nic_vport_context_out_bits {
	u8         status[0x8];
	u8         reserved_at_8[0x18];

	u8         syndrome[0x20];

	u8         reserved_at_40[0x40];

	struct mlx5_ifc_nic_vport_context_bits nic_vport_context;
};

struct mlx5_ifc_query_nic_vport_context_in_bits {
	u8         opcode[0x10];
	u8         reserved_at_10[0x10];

	u8         reserved_at_20[0x10];
	u8         op_mod[0x10];

	u8         other_vport[0x1];
	u8         reserved_at_41[0xf];
	u8         vport_number[0x10];

	u8         reserved_at_60[0x5];
	u8         allowed_list_type[0x3];
	u8         reserved_at_68[0x18];
};

struct mlx5_ifc_query_mkey_out_bits {
	u8         status[0x8];
	u8         reserved_at_8[0x18];

	u8         syndrome[0x20];

	u8         reserved_at_40[0x40];

	struct mlx5_ifc_mkc_bits memory_key_mkey_entry;

	u8         reserved_at_280[0x600];

	u8         bsf0_klm0_pas_mtt0_1[16][0x8];

	u8         bsf1_klm1_pas_mtt2_3[16][0x8];
};

struct mlx5_ifc_query_mkey_in_bits {
	u8         opcode[0x10];
	u8         reserved_at_10[0x10];

	u8         reserved_at_20[0x10];
	u8         op_mod[0x10];

	u8         reserved_at_40[0x8];
	u8         mkey_index[0x18];

	u8         pg_access[0x1];
	u8         reserved_at_61[0x1f];
};

struct mlx5_ifc_query_mad_demux_out_bits {
	u8         status[0x8];
	u8         reserved_at_8[0x18];

	u8         syndrome[0x20];

	u8         reserved_at_40[0x40];

	u8         mad_dumux_parameters_block[0x20];
};

struct mlx5_ifc_query_mad_demux_in_bits {
	u8         opcode[0x10];
	u8         reserved_at_10[0x10];

	u8         reserved_at_20[0x10];
	u8         op_mod[0x10];

	u8         reserved_at_40[0x40];
};

struct mlx5_ifc_query_l2_table_entry_out_bits {
	u8         status[0x8];
	u8         reserved_at_8[0x18];

	u8         syndrome[0x20];

	u8         reserved_at_40[0xa0];

	u8         reserved_at_e0[0x13];
	u8         vlan_valid[0x1];
	u8         vlan[0xc];

	struct mlx5_ifc_mac_address_layout_bits mac_address;

	u8         reserved_at_140[0xc0];
};

struct mlx5_ifc_query_l2_table_entry_in_bits {
	u8         opcode[0x10];
	u8         reserved_at_10[0x10];

	u8         reserved_at_20[0x10];
	u8         op_mod[0x10];

	u8         reserved_at_40[0x60];

	u8         reserved_at_a0[0x8];
	u8         table_index[0x18];

	u8         reserved_at_c0[0x140];
};

struct mlx5_ifc_query_issi_out_bits {
	u8         status[0x8];
	u8         reserved_at_8[0x18];

	u8         syndrome[0x20];

	u8         reserved_at_40[0x10];
	u8         current_issi[0x10];

	u8         reserved_at_60[0xa0];

	u8         reserved_at_100[76][0x8];
	u8         supported_issi_dw0[0x20];
};

struct mlx5_ifc_query_issi_in_bits {
	u8         opcode[0x10];
	u8         reserved_at_10[0x10];

	u8         reserved_at_20[0x10];
	u8         op_mod[0x10];

	u8         reserved_at_40[0x40];
};

struct mlx5_ifc_query_hca_vport_pkey_out_bits {
	u8         status[0x8];
	u8         reserved_at_8[0x18];

	u8         syndrome[0x20];

	u8         reserved_at_40[0x40];

	struct mlx5_ifc_pkey_bits pkey[0];
};

struct mlx5_ifc_query_hca_vport_pkey_in_bits {
	u8         opcode[0x10];
	u8         reserved_at_10[0x10];

	u8         reserved_at_20[0x10];
	u8         op_mod[0x10];

	u8         other_vport[0x1];
	u8         reserved_at_41[0xb];
	u8         port_num[0x4];
	u8         vport_number[0x10];

	u8         reserved_at_60[0x10];
	u8         pkey_index[0x10];
};

struct mlx5_ifc_query_hca_vport_gid_out_bits {
	u8         status[0x8];
	u8         reserved_at_8[0x18];

	u8         syndrome[0x20];

	u8         reserved_at_40[0x20];

	u8         gids_num[0x10];
	u8         reserved_at_70[0x10];

	struct mlx5_ifc_array128_auto_bits gid[0];
};

struct mlx5_ifc_query_hca_vport_gid_in_bits {
	u8         opcode[0x10];
	u8         reserved_at_10[0x10];

	u8         reserved_at_20[0x10];
	u8         op_mod[0x10];

	u8         other_vport[0x1];
	u8         reserved_at_41[0xb];
	u8         port_num[0x4];
	u8         vport_number[0x10];

	u8         reserved_at_60[0x10];
	u8         gid_index[0x10];
};

struct mlx5_ifc_query_hca_vport_context_out_bits {
	u8         status[0x8];
	u8         reserved_at_8[0x18];

	u8         syndrome[0x20];

	u8         reserved_at_40[0x40];

	struct mlx5_ifc_hca_vport_context_bits hca_vport_context;
};

struct mlx5_ifc_query_hca_vport_context_in_bits {
	u8         opcode[0x10];
	u8         reserved_at_10[0x10];

	u8         reserved_at_20[0x10];
	u8         op_mod[0x10];

	u8         other_vport[0x1];
	u8         reserved_at_41[0xb];
	u8         port_num[0x4];
	u8         vport_number[0x10];

	u8         reserved_at_60[0x20];
};

struct mlx5_ifc_query_hca_cap_out_bits {
	u8         status[0x8];
	u8         reserved_at_8[0x18];

	u8         syndrome[0x20];

	u8         reserved_at_40[0x40];

	union mlx5_ifc_hca_cap_union_bits capability;
};

struct mlx5_ifc_query_hca_cap_in_bits {
	u8         opcode[0x10];
	u8         reserved_at_10[0x10];

	u8         reserved_at_20[0x10];
	u8         op_mod[0x10];

	u8         reserved_at_40[0x40];
};

struct mlx5_ifc_query_flow_table_out_bits {
	u8         status[0x8];
	u8         reserved_at_8[0x18];

	u8         syndrome[0x20];

	u8         reserved_at_40[0x80];

	u8         reserved_at_c0[0x8];
	u8         level[0x8];
	u8         reserved_at_d0[0x8];
	u8         log_size[0x8];

	u8         reserved_at_e0[0x120];
};

struct mlx5_ifc_query_flow_table_in_bits {
	u8         opcode[0x10];
	u8         reserved_at_10[0x10];

	u8         reserved_at_20[0x10];
	u8         op_mod[0x10];

	u8         reserved_at_40[0x40];

	u8         table_type[0x8];
	u8         reserved_at_88[0x18];

	u8         reserved_at_a0[0x8];
	u8         table_id[0x18];

	u8         reserved_at_c0[0x140];
};

struct mlx5_ifc_query_fte_out_bits {
	u8         status[0x8];
	u8         reserved_at_8[0x18];

	u8         syndrome[0x20];

	u8         reserved_at_40[0x1c0];

	struct mlx5_ifc_flow_context_bits flow_context;
};

struct mlx5_ifc_query_fte_in_bits {
	u8         opcode[0x10];
	u8         reserved_at_10[0x10];

	u8         reserved_at_20[0x10];
	u8         op_mod[0x10];

	u8         reserved_at_40[0x40];

	u8         table_type[0x8];
	u8         reserved_at_88[0x18];

	u8         reserved_at_a0[0x8];
	u8         table_id[0x18];

	u8         reserved_at_c0[0x40];

	u8         flow_index[0x20];

	u8         reserved_at_120[0xe0];
};

enum {
	MLX5_QUERY_FLOW_GROUP_OUT_MATCH_CRITERIA_ENABLE_OUTER_HEADERS    = 0x0,
	MLX5_QUERY_FLOW_GROUP_OUT_MATCH_CRITERIA_ENABLE_MISC_PARAMETERS  = 0x1,
	MLX5_QUERY_FLOW_GROUP_OUT_MATCH_CRITERIA_ENABLE_INNER_HEADERS    = 0x2,
};

struct mlx5_ifc_query_flow_group_out_bits {
	u8         status[0x8];
	u8         reserved_at_8[0x18];

	u8         syndrome[0x20];

	u8         reserved_at_40[0xa0];

	u8         start_flow_index[0x20];

	u8         reserved_at_100[0x20];

	u8         end_flow_index[0x20];

	u8         reserved_at_140[0xa0];

	u8         reserved_at_1e0[0x18];
	u8         match_criteria_enable[0x8];

	struct mlx5_ifc_fte_match_param_bits match_criteria;

	u8         reserved_at_1200[0xe00];
};

struct mlx5_ifc_query_flow_group_in_bits {
	u8         opcode[0x10];
	u8         reserved_at_10[0x10];

	u8         reserved_at_20[0x10];
	u8         op_mod[0x10];

	u8         reserved_at_40[0x40];

	u8         table_type[0x8];
	u8         reserved_at_88[0x18];

	u8         reserved_at_a0[0x8];
	u8         table_id[0x18];

	u8         group_id[0x20];

	u8         reserved_at_e0[0x120];
};

struct mlx5_ifc_query_esw_vport_context_out_bits {
	u8         status[0x8];
	u8         reserved_at_8[0x18];

	u8         syndrome[0x20];

	u8         reserved_at_40[0x40];

	struct mlx5_ifc_esw_vport_context_bits esw_vport_context;
};

struct mlx5_ifc_query_esw_vport_context_in_bits {
	u8         opcode[0x10];
	u8         reserved_at_10[0x10];

	u8         reserved_at_20[0x10];
	u8         op_mod[0x10];

	u8         other_vport[0x1];
	u8         reserved_at_41[0xf];
	u8         vport_number[0x10];

	u8         reserved_at_60[0x20];
};

struct mlx5_ifc_modify_esw_vport_context_out_bits {
	u8         status[0x8];
	u8         reserved_at_8[0x18];

	u8         syndrome[0x20];

	u8         reserved_at_40[0x40];
};

struct mlx5_ifc_esw_vport_context_fields_select_bits {
	u8         reserved_at_0[0x1c];
	u8         vport_cvlan_insert[0x1];
	u8         vport_svlan_insert[0x1];
	u8         vport_cvlan_strip[0x1];
	u8         vport_svlan_strip[0x1];
};

struct mlx5_ifc_modify_esw_vport_context_in_bits {
	u8         opcode[0x10];
	u8         reserved_at_10[0x10];

	u8         reserved_at_20[0x10];
	u8         op_mod[0x10];

	u8         other_vport[0x1];
	u8         reserved_at_41[0xf];
	u8         vport_number[0x10];

	struct mlx5_ifc_esw_vport_context_fields_select_bits field_select;

	struct mlx5_ifc_esw_vport_context_bits esw_vport_context;
};

struct mlx5_ifc_query_eq_out_bits {
	u8         status[0x8];
	u8         reserved_at_8[0x18];

	u8         syndrome[0x20];

	u8         reserved_at_40[0x40];

	struct mlx5_ifc_eqc_bits eq_context_entry;

	u8         reserved_at_280[0x40];

	u8         event_bitmask[0x40];

	u8         reserved_at_300[0x580];

	u8         pas[0][0x40];
};

struct mlx5_ifc_query_eq_in_bits {
	u8         opcode[0x10];
	u8         reserved_at_10[0x10];

	u8         reserved_at_20[0x10];
	u8         op_mod[0x10];

	u8         reserved_at_40[0x18];
	u8         eq_number[0x8];

	u8         reserved_at_60[0x20];
};

struct mlx5_ifc_query_dct_out_bits {
	u8         status[0x8];
	u8         reserved_at_8[0x18];

	u8         syndrome[0x20];

	u8         reserved_at_40[0x40];

	struct mlx5_ifc_dctc_bits dct_context_entry;

	u8         reserved_at_280[0x180];
};

struct mlx5_ifc_query_dct_in_bits {
	u8         opcode[0x10];
	u8         reserved_at_10[0x10];

	u8         reserved_at_20[0x10];
	u8         op_mod[0x10];

	u8         reserved_at_40[0x8];
	u8         dctn[0x18];

	u8         reserved_at_60[0x20];
};

struct mlx5_ifc_query_cq_out_bits {
	u8         status[0x8];
	u8         reserved_at_8[0x18];

	u8         syndrome[0x20];

	u8         reserved_at_40[0x40];

	struct mlx5_ifc_cqc_bits cq_context;

	u8         reserved_at_280[0x600];

	u8         pas[0][0x40];
};

struct mlx5_ifc_query_cq_in_bits {
	u8         opcode[0x10];
	u8         reserved_at_10[0x10];

	u8         reserved_at_20[0x10];
	u8         op_mod[0x10];

	u8         reserved_at_40[0x8];
	u8         cqn[0x18];

	u8         reserved_at_60[0x20];
};

struct mlx5_ifc_query_cong_status_out_bits {
	u8         status[0x8];
	u8         reserved_at_8[0x18];

	u8         syndrome[0x20];

	u8         reserved_at_40[0x20];

	u8         enable[0x1];
	u8         tag_enable[0x1];
	u8         reserved_at_62[0x1e];
};

struct mlx5_ifc_query_cong_status_in_bits {
	u8         opcode[0x10];
	u8         reserved_at_10[0x10];

	u8         reserved_at_20[0x10];
	u8         op_mod[0x10];

	u8         reserved_at_40[0x18];
	u8         priority[0x4];
	u8         cong_protocol[0x4];

	u8         reserved_at_60[0x20];
};

struct mlx5_ifc_query_cong_statistics_out_bits {
	u8         status[0x8];
	u8         reserved_at_8[0x18];

	u8         syndrome[0x20];

	u8         reserved_at_40[0x40];

	u8         cur_flows[0x20];

	u8         sum_flows[0x20];

	u8         cnp_ignored_high[0x20];

	u8         cnp_ignored_low[0x20];

	u8         cnp_handled_high[0x20];

	u8         cnp_handled_low[0x20];

	u8         reserved_at_140[0x100];

	u8         time_stamp_high[0x20];

	u8         time_stamp_low[0x20];

	u8         accumulators_period[0x20];

	u8         ecn_marked_roce_packets_high[0x20];

	u8         ecn_marked_roce_packets_low[0x20];

	u8         cnps_sent_high[0x20];

	u8         cnps_sent_low[0x20];

	u8         reserved_at_320[0x560];
};

struct mlx5_ifc_query_cong_statistics_in_bits {
	u8         opcode[0x10];
	u8         reserved_at_10[0x10];

	u8         reserved_at_20[0x10];
	u8         op_mod[0x10];

	u8         clear[0x1];
	u8         reserved_at_41[0x1f];

	u8         reserved_at_60[0x20];
};

struct mlx5_ifc_query_cong_params_out_bits {
	u8         status[0x8];
	u8         reserved_at_8[0x18];

	u8         syndrome[0x20];

	u8         reserved_at_40[0x40];

	union mlx5_ifc_cong_control_roce_ecn_auto_bits congestion_parameters;
};

struct mlx5_ifc_query_cong_params_in_bits {
	u8         opcode[0x10];
	u8         reserved_at_10[0x10];

	u8         reserved_at_20[0x10];
	u8         op_mod[0x10];

	u8         reserved_at_40[0x1c];
	u8         cong_protocol[0x4];

	u8         reserved_at_60[0x20];
};

struct mlx5_ifc_query_adapter_out_bits {
	u8         status[0x8];
	u8         reserved_at_8[0x18];

	u8         syndrome[0x20];

	u8         reserved_at_40[0x40];

	struct mlx5_ifc_query_adapter_param_block_bits query_adapter_struct;
};

struct mlx5_ifc_query_adapter_in_bits {
	u8         opcode[0x10];
	u8         reserved_at_10[0x10];

	u8         reserved_at_20[0x10];
	u8         op_mod[0x10];

	u8         reserved_at_40[0x40];
};

struct mlx5_ifc_qp_2rst_out_bits {
	u8         status[0x8];
	u8         reserved_at_8[0x18];

	u8         syndrome[0x20];

	u8         reserved_at_40[0x40];
};

struct mlx5_ifc_qp_2rst_in_bits {
	u8         opcode[0x10];
	u8         reserved_at_10[0x10];

	u8         reserved_at_20[0x10];
	u8         op_mod[0x10];

	u8         reserved_at_40[0x8];
	u8         qpn[0x18];

	u8         reserved_at_60[0x20];
};

struct mlx5_ifc_qp_2err_out_bits {
	u8         status[0x8];
	u8         reserved_at_8[0x18];

	u8         syndrome[0x20];

	u8         reserved_at_40[0x40];
};

struct mlx5_ifc_qp_2err_in_bits {
	u8         opcode[0x10];
	u8         reserved_at_10[0x10];

	u8         reserved_at_20[0x10];
	u8         op_mod[0x10];

	u8         reserved_at_40[0x8];
	u8         qpn[0x18];

	u8         reserved_at_60[0x20];
};

struct mlx5_ifc_page_fault_resume_out_bits {
	u8         status[0x8];
	u8         reserved_at_8[0x18];

	u8         syndrome[0x20];

	u8         reserved_at_40[0x40];
};

struct mlx5_ifc_page_fault_resume_in_bits {
	u8         opcode[0x10];
	u8         reserved_at_10[0x10];

	u8         reserved_at_20[0x10];
	u8         op_mod[0x10];

	u8         error[0x1];
	u8         reserved_at_41[0x4];
	u8         rdma[0x1];
	u8         read_write[0x1];
	u8         req_res[0x1];
	u8         qpn[0x18];

	u8         reserved_at_60[0x20];
};

struct mlx5_ifc_nop_out_bits {
	u8         status[0x8];
	u8         reserved_at_8[0x18];

	u8         syndrome[0x20];

	u8         reserved_at_40[0x40];
};

struct mlx5_ifc_nop_in_bits {
	u8         opcode[0x10];
	u8         reserved_at_10[0x10];

	u8         reserved_at_20[0x10];
	u8         op_mod[0x10];

	u8         reserved_at_40[0x40];
};

struct mlx5_ifc_modify_vport_state_out_bits {
	u8         status[0x8];
	u8         reserved_at_8[0x18];

	u8         syndrome[0x20];

	u8         reserved_at_40[0x40];
};

struct mlx5_ifc_modify_vport_state_in_bits {
	u8         opcode[0x10];
	u8         reserved_at_10[0x10];

	u8         reserved_at_20[0x10];
	u8         op_mod[0x10];

	u8         other_vport[0x1];
	u8         reserved_at_41[0xf];
	u8         vport_number[0x10];

	u8         reserved_at_60[0x18];
	u8         admin_state[0x4];
	u8         reserved_at_7c[0x4];
};

struct mlx5_ifc_modify_tis_out_bits {
	u8         status[0x8];
	u8         reserved_at_8[0x18];

	u8         syndrome[0x20];

	u8         reserved_at_40[0x40];
};

struct mlx5_ifc_modify_tis_bitmask_bits {
	u8         reserved_at_0[0x20];

	u8         reserved_at_20[0x1f];
	u8         prio[0x1];
};

struct mlx5_ifc_modify_tis_in_bits {
	u8         opcode[0x10];
	u8         reserved_at_10[0x10];

	u8         reserved_at_20[0x10];
	u8         op_mod[0x10];

	u8         reserved_at_40[0x8];
	u8         tisn[0x18];

	u8         reserved_at_60[0x20];

	struct mlx5_ifc_modify_tis_bitmask_bits bitmask;

	u8         reserved_at_c0[0x40];

	struct mlx5_ifc_tisc_bits ctx;
};

struct mlx5_ifc_modify_tir_bitmask_bits {
	u8	   reserved_at_0[0x20];

	u8         reserved_at_20[0x1b];
	u8         self_lb_en[0x1];
<<<<<<< HEAD
	u8         reserved_at_3c[0x1];
	u8         hash[0x1];
	u8         reserved_at_3e[0x1];
=======
	u8         reserved_at_3c[0x3];
>>>>>>> 082eaa50
	u8         lro[0x1];
};

struct mlx5_ifc_modify_tir_out_bits {
	u8         status[0x8];
	u8         reserved_at_8[0x18];

	u8         syndrome[0x20];

	u8         reserved_at_40[0x40];
};

struct mlx5_ifc_modify_tir_in_bits {
	u8         opcode[0x10];
	u8         reserved_at_10[0x10];

	u8         reserved_at_20[0x10];
	u8         op_mod[0x10];

	u8         reserved_at_40[0x8];
	u8         tirn[0x18];

	u8         reserved_at_60[0x20];

	struct mlx5_ifc_modify_tir_bitmask_bits bitmask;

	u8         reserved_at_c0[0x40];

	struct mlx5_ifc_tirc_bits ctx;
};

struct mlx5_ifc_modify_sq_out_bits {
	u8         status[0x8];
	u8         reserved_at_8[0x18];

	u8         syndrome[0x20];

	u8         reserved_at_40[0x40];
};

struct mlx5_ifc_modify_sq_in_bits {
	u8         opcode[0x10];
	u8         reserved_at_10[0x10];

	u8         reserved_at_20[0x10];
	u8         op_mod[0x10];

	u8         sq_state[0x4];
	u8         reserved_at_44[0x4];
	u8         sqn[0x18];

	u8         reserved_at_60[0x20];

	u8         modify_bitmask[0x40];

	u8         reserved_at_c0[0x40];

	struct mlx5_ifc_sqc_bits ctx;
};

struct mlx5_ifc_modify_rqt_out_bits {
	u8         status[0x8];
	u8         reserved_at_8[0x18];

	u8         syndrome[0x20];

	u8         reserved_at_40[0x40];
};

struct mlx5_ifc_rqt_bitmask_bits {
	u8	   reserved_at_0[0x20];

	u8         reserved_at_20[0x1f];
	u8         rqn_list[0x1];
};

struct mlx5_ifc_modify_rqt_in_bits {
	u8         opcode[0x10];
	u8         reserved_at_10[0x10];

	u8         reserved_at_20[0x10];
	u8         op_mod[0x10];

	u8         reserved_at_40[0x8];
	u8         rqtn[0x18];

	u8         reserved_at_60[0x20];

	struct mlx5_ifc_rqt_bitmask_bits bitmask;

	u8         reserved_at_c0[0x40];

	struct mlx5_ifc_rqtc_bits ctx;
};

struct mlx5_ifc_modify_rq_out_bits {
	u8         status[0x8];
	u8         reserved_at_8[0x18];

	u8         syndrome[0x20];

	u8         reserved_at_40[0x40];
};

struct mlx5_ifc_modify_rq_in_bits {
	u8         opcode[0x10];
	u8         reserved_at_10[0x10];

	u8         reserved_at_20[0x10];
	u8         op_mod[0x10];

	u8         rq_state[0x4];
	u8         reserved_at_44[0x4];
	u8         rqn[0x18];

	u8         reserved_at_60[0x20];

	u8         modify_bitmask[0x40];

	u8         reserved_at_c0[0x40];

	struct mlx5_ifc_rqc_bits ctx;
};

struct mlx5_ifc_modify_rmp_out_bits {
	u8         status[0x8];
	u8         reserved_at_8[0x18];

	u8         syndrome[0x20];

	u8         reserved_at_40[0x40];
};

struct mlx5_ifc_rmp_bitmask_bits {
	u8	   reserved_at_0[0x20];

	u8         reserved_at_20[0x1f];
	u8         lwm[0x1];
};

struct mlx5_ifc_modify_rmp_in_bits {
	u8         opcode[0x10];
	u8         reserved_at_10[0x10];

	u8         reserved_at_20[0x10];
	u8         op_mod[0x10];

	u8         rmp_state[0x4];
	u8         reserved_at_44[0x4];
	u8         rmpn[0x18];

	u8         reserved_at_60[0x20];

	struct mlx5_ifc_rmp_bitmask_bits bitmask;

	u8         reserved_at_c0[0x40];

	struct mlx5_ifc_rmpc_bits ctx;
};

struct mlx5_ifc_modify_nic_vport_context_out_bits {
	u8         status[0x8];
	u8         reserved_at_8[0x18];

	u8         syndrome[0x20];

	u8         reserved_at_40[0x40];
};

struct mlx5_ifc_modify_nic_vport_field_select_bits {
	u8         reserved_at_0[0x19];
	u8         mtu[0x1];
	u8         change_event[0x1];
	u8         promisc[0x1];
	u8         permanent_address[0x1];
	u8         addresses_list[0x1];
	u8         roce_en[0x1];
	u8         reserved_at_1f[0x1];
};

struct mlx5_ifc_modify_nic_vport_context_in_bits {
	u8         opcode[0x10];
	u8         reserved_at_10[0x10];

	u8         reserved_at_20[0x10];
	u8         op_mod[0x10];

	u8         other_vport[0x1];
	u8         reserved_at_41[0xf];
	u8         vport_number[0x10];

	struct mlx5_ifc_modify_nic_vport_field_select_bits field_select;

	u8         reserved_at_80[0x780];

	struct mlx5_ifc_nic_vport_context_bits nic_vport_context;
};

struct mlx5_ifc_modify_hca_vport_context_out_bits {
	u8         status[0x8];
	u8         reserved_at_8[0x18];

	u8         syndrome[0x20];

	u8         reserved_at_40[0x40];
};

struct mlx5_ifc_modify_hca_vport_context_in_bits {
	u8         opcode[0x10];
	u8         reserved_at_10[0x10];

	u8         reserved_at_20[0x10];
	u8         op_mod[0x10];

	u8         other_vport[0x1];
	u8         reserved_at_41[0xb];
	u8         port_num[0x4];
	u8         vport_number[0x10];

	u8         reserved_at_60[0x20];

	struct mlx5_ifc_hca_vport_context_bits hca_vport_context;
};

struct mlx5_ifc_modify_cq_out_bits {
	u8         status[0x8];
	u8         reserved_at_8[0x18];

	u8         syndrome[0x20];

	u8         reserved_at_40[0x40];
};

enum {
	MLX5_MODIFY_CQ_IN_OP_MOD_MODIFY_CQ  = 0x0,
	MLX5_MODIFY_CQ_IN_OP_MOD_RESIZE_CQ  = 0x1,
};

struct mlx5_ifc_modify_cq_in_bits {
	u8         opcode[0x10];
	u8         reserved_at_10[0x10];

	u8         reserved_at_20[0x10];
	u8         op_mod[0x10];

	u8         reserved_at_40[0x8];
	u8         cqn[0x18];

	union mlx5_ifc_modify_field_select_resize_field_select_auto_bits modify_field_select_resize_field_select;

	struct mlx5_ifc_cqc_bits cq_context;

	u8         reserved_at_280[0x600];

	u8         pas[0][0x40];
};

struct mlx5_ifc_modify_cong_status_out_bits {
	u8         status[0x8];
	u8         reserved_at_8[0x18];

	u8         syndrome[0x20];

	u8         reserved_at_40[0x40];
};

struct mlx5_ifc_modify_cong_status_in_bits {
	u8         opcode[0x10];
	u8         reserved_at_10[0x10];

	u8         reserved_at_20[0x10];
	u8         op_mod[0x10];

	u8         reserved_at_40[0x18];
	u8         priority[0x4];
	u8         cong_protocol[0x4];

	u8         enable[0x1];
	u8         tag_enable[0x1];
	u8         reserved_at_62[0x1e];
};

struct mlx5_ifc_modify_cong_params_out_bits {
	u8         status[0x8];
	u8         reserved_at_8[0x18];

	u8         syndrome[0x20];

	u8         reserved_at_40[0x40];
};

struct mlx5_ifc_modify_cong_params_in_bits {
	u8         opcode[0x10];
	u8         reserved_at_10[0x10];

	u8         reserved_at_20[0x10];
	u8         op_mod[0x10];

	u8         reserved_at_40[0x1c];
	u8         cong_protocol[0x4];

	union mlx5_ifc_field_select_802_1_r_roce_auto_bits field_select;

	u8         reserved_at_80[0x80];

	union mlx5_ifc_cong_control_roce_ecn_auto_bits congestion_parameters;
};

struct mlx5_ifc_manage_pages_out_bits {
	u8         status[0x8];
	u8         reserved_at_8[0x18];

	u8         syndrome[0x20];

	u8         output_num_entries[0x20];

	u8         reserved_at_60[0x20];

	u8         pas[0][0x40];
};

enum {
	MLX5_MANAGE_PAGES_IN_OP_MOD_ALLOCATION_FAIL     = 0x0,
	MLX5_MANAGE_PAGES_IN_OP_MOD_ALLOCATION_SUCCESS  = 0x1,
	MLX5_MANAGE_PAGES_IN_OP_MOD_HCA_RETURN_PAGES    = 0x2,
};

struct mlx5_ifc_manage_pages_in_bits {
	u8         opcode[0x10];
	u8         reserved_at_10[0x10];

	u8         reserved_at_20[0x10];
	u8         op_mod[0x10];

	u8         reserved_at_40[0x10];
	u8         function_id[0x10];

	u8         input_num_entries[0x20];

	u8         pas[0][0x40];
};

struct mlx5_ifc_mad_ifc_out_bits {
	u8         status[0x8];
	u8         reserved_at_8[0x18];

	u8         syndrome[0x20];

	u8         reserved_at_40[0x40];

	u8         response_mad_packet[256][0x8];
};

struct mlx5_ifc_mad_ifc_in_bits {
	u8         opcode[0x10];
	u8         reserved_at_10[0x10];

	u8         reserved_at_20[0x10];
	u8         op_mod[0x10];

	u8         remote_lid[0x10];
	u8         reserved_at_50[0x8];
	u8         port[0x8];

	u8         reserved_at_60[0x20];

	u8         mad[256][0x8];
};

struct mlx5_ifc_init_hca_out_bits {
	u8         status[0x8];
	u8         reserved_at_8[0x18];

	u8         syndrome[0x20];

	u8         reserved_at_40[0x40];
};

struct mlx5_ifc_init_hca_in_bits {
	u8         opcode[0x10];
	u8         reserved_at_10[0x10];

	u8         reserved_at_20[0x10];
	u8         op_mod[0x10];

	u8         reserved_at_40[0x40];
};

struct mlx5_ifc_init2rtr_qp_out_bits {
	u8         status[0x8];
	u8         reserved_at_8[0x18];

	u8         syndrome[0x20];

	u8         reserved_at_40[0x40];
};

struct mlx5_ifc_init2rtr_qp_in_bits {
	u8         opcode[0x10];
	u8         reserved_at_10[0x10];

	u8         reserved_at_20[0x10];
	u8         op_mod[0x10];

	u8         reserved_at_40[0x8];
	u8         qpn[0x18];

	u8         reserved_at_60[0x20];

	u8         opt_param_mask[0x20];

	u8         reserved_at_a0[0x20];

	struct mlx5_ifc_qpc_bits qpc;

	u8         reserved_at_800[0x80];
};

struct mlx5_ifc_init2init_qp_out_bits {
	u8         status[0x8];
	u8         reserved_at_8[0x18];

	u8         syndrome[0x20];

	u8         reserved_at_40[0x40];
};

struct mlx5_ifc_init2init_qp_in_bits {
	u8         opcode[0x10];
	u8         reserved_at_10[0x10];

	u8         reserved_at_20[0x10];
	u8         op_mod[0x10];

	u8         reserved_at_40[0x8];
	u8         qpn[0x18];

	u8         reserved_at_60[0x20];

	u8         opt_param_mask[0x20];

	u8         reserved_at_a0[0x20];

	struct mlx5_ifc_qpc_bits qpc;

	u8         reserved_at_800[0x80];
};

struct mlx5_ifc_get_dropped_packet_log_out_bits {
	u8         status[0x8];
	u8         reserved_at_8[0x18];

	u8         syndrome[0x20];

	u8         reserved_at_40[0x40];

	u8         packet_headers_log[128][0x8];

	u8         packet_syndrome[64][0x8];
};

struct mlx5_ifc_get_dropped_packet_log_in_bits {
	u8         opcode[0x10];
	u8         reserved_at_10[0x10];

	u8         reserved_at_20[0x10];
	u8         op_mod[0x10];

	u8         reserved_at_40[0x40];
};

struct mlx5_ifc_gen_eqe_in_bits {
	u8         opcode[0x10];
	u8         reserved_at_10[0x10];

	u8         reserved_at_20[0x10];
	u8         op_mod[0x10];

	u8         reserved_at_40[0x18];
	u8         eq_number[0x8];

	u8         reserved_at_60[0x20];

	u8         eqe[64][0x8];
};

struct mlx5_ifc_gen_eq_out_bits {
	u8         status[0x8];
	u8         reserved_at_8[0x18];

	u8         syndrome[0x20];

	u8         reserved_at_40[0x40];
};

struct mlx5_ifc_enable_hca_out_bits {
	u8         status[0x8];
	u8         reserved_at_8[0x18];

	u8         syndrome[0x20];

	u8         reserved_at_40[0x20];
};

struct mlx5_ifc_enable_hca_in_bits {
	u8         opcode[0x10];
	u8         reserved_at_10[0x10];

	u8         reserved_at_20[0x10];
	u8         op_mod[0x10];

	u8         reserved_at_40[0x10];
	u8         function_id[0x10];

	u8         reserved_at_60[0x20];
};

struct mlx5_ifc_drain_dct_out_bits {
	u8         status[0x8];
	u8         reserved_at_8[0x18];

	u8         syndrome[0x20];

	u8         reserved_at_40[0x40];
};

struct mlx5_ifc_drain_dct_in_bits {
	u8         opcode[0x10];
	u8         reserved_at_10[0x10];

	u8         reserved_at_20[0x10];
	u8         op_mod[0x10];

	u8         reserved_at_40[0x8];
	u8         dctn[0x18];

	u8         reserved_at_60[0x20];
};

struct mlx5_ifc_disable_hca_out_bits {
	u8         status[0x8];
	u8         reserved_at_8[0x18];

	u8         syndrome[0x20];

	u8         reserved_at_40[0x20];
};

struct mlx5_ifc_disable_hca_in_bits {
	u8         opcode[0x10];
	u8         reserved_at_10[0x10];

	u8         reserved_at_20[0x10];
	u8         op_mod[0x10];

	u8         reserved_at_40[0x10];
	u8         function_id[0x10];

	u8         reserved_at_60[0x20];
};

struct mlx5_ifc_detach_from_mcg_out_bits {
	u8         status[0x8];
	u8         reserved_at_8[0x18];

	u8         syndrome[0x20];

	u8         reserved_at_40[0x40];
};

struct mlx5_ifc_detach_from_mcg_in_bits {
	u8         opcode[0x10];
	u8         reserved_at_10[0x10];

	u8         reserved_at_20[0x10];
	u8         op_mod[0x10];

	u8         reserved_at_40[0x8];
	u8         qpn[0x18];

	u8         reserved_at_60[0x20];

	u8         multicast_gid[16][0x8];
};

struct mlx5_ifc_destroy_xrc_srq_out_bits {
	u8         status[0x8];
	u8         reserved_at_8[0x18];

	u8         syndrome[0x20];

	u8         reserved_at_40[0x40];
};

struct mlx5_ifc_destroy_xrc_srq_in_bits {
	u8         opcode[0x10];
	u8         reserved_at_10[0x10];

	u8         reserved_at_20[0x10];
	u8         op_mod[0x10];

	u8         reserved_at_40[0x8];
	u8         xrc_srqn[0x18];

	u8         reserved_at_60[0x20];
};

struct mlx5_ifc_destroy_tis_out_bits {
	u8         status[0x8];
	u8         reserved_at_8[0x18];

	u8         syndrome[0x20];

	u8         reserved_at_40[0x40];
};

struct mlx5_ifc_destroy_tis_in_bits {
	u8         opcode[0x10];
	u8         reserved_at_10[0x10];

	u8         reserved_at_20[0x10];
	u8         op_mod[0x10];

	u8         reserved_at_40[0x8];
	u8         tisn[0x18];

	u8         reserved_at_60[0x20];
};

struct mlx5_ifc_destroy_tir_out_bits {
	u8         status[0x8];
	u8         reserved_at_8[0x18];

	u8         syndrome[0x20];

	u8         reserved_at_40[0x40];
};

struct mlx5_ifc_destroy_tir_in_bits {
	u8         opcode[0x10];
	u8         reserved_at_10[0x10];

	u8         reserved_at_20[0x10];
	u8         op_mod[0x10];

	u8         reserved_at_40[0x8];
	u8         tirn[0x18];

	u8         reserved_at_60[0x20];
};

struct mlx5_ifc_destroy_srq_out_bits {
	u8         status[0x8];
	u8         reserved_at_8[0x18];

	u8         syndrome[0x20];

	u8         reserved_at_40[0x40];
};

struct mlx5_ifc_destroy_srq_in_bits {
	u8         opcode[0x10];
	u8         reserved_at_10[0x10];

	u8         reserved_at_20[0x10];
	u8         op_mod[0x10];

	u8         reserved_at_40[0x8];
	u8         srqn[0x18];

	u8         reserved_at_60[0x20];
};

struct mlx5_ifc_destroy_sq_out_bits {
	u8         status[0x8];
	u8         reserved_at_8[0x18];

	u8         syndrome[0x20];

	u8         reserved_at_40[0x40];
};

struct mlx5_ifc_destroy_sq_in_bits {
	u8         opcode[0x10];
	u8         reserved_at_10[0x10];

	u8         reserved_at_20[0x10];
	u8         op_mod[0x10];

	u8         reserved_at_40[0x8];
	u8         sqn[0x18];

	u8         reserved_at_60[0x20];
};

struct mlx5_ifc_destroy_rqt_out_bits {
	u8         status[0x8];
	u8         reserved_at_8[0x18];

	u8         syndrome[0x20];

	u8         reserved_at_40[0x40];
};

struct mlx5_ifc_destroy_rqt_in_bits {
	u8         opcode[0x10];
	u8         reserved_at_10[0x10];

	u8         reserved_at_20[0x10];
	u8         op_mod[0x10];

	u8         reserved_at_40[0x8];
	u8         rqtn[0x18];

	u8         reserved_at_60[0x20];
};

struct mlx5_ifc_destroy_rq_out_bits {
	u8         status[0x8];
	u8         reserved_at_8[0x18];

	u8         syndrome[0x20];

	u8         reserved_at_40[0x40];
};

struct mlx5_ifc_destroy_rq_in_bits {
	u8         opcode[0x10];
	u8         reserved_at_10[0x10];

	u8         reserved_at_20[0x10];
	u8         op_mod[0x10];

	u8         reserved_at_40[0x8];
	u8         rqn[0x18];

	u8         reserved_at_60[0x20];
};

struct mlx5_ifc_destroy_rmp_out_bits {
	u8         status[0x8];
	u8         reserved_at_8[0x18];

	u8         syndrome[0x20];

	u8         reserved_at_40[0x40];
};

struct mlx5_ifc_destroy_rmp_in_bits {
	u8         opcode[0x10];
	u8         reserved_at_10[0x10];

	u8         reserved_at_20[0x10];
	u8         op_mod[0x10];

	u8         reserved_at_40[0x8];
	u8         rmpn[0x18];

	u8         reserved_at_60[0x20];
};

struct mlx5_ifc_destroy_qp_out_bits {
	u8         status[0x8];
	u8         reserved_at_8[0x18];

	u8         syndrome[0x20];

	u8         reserved_at_40[0x40];
};

struct mlx5_ifc_destroy_qp_in_bits {
	u8         opcode[0x10];
	u8         reserved_at_10[0x10];

	u8         reserved_at_20[0x10];
	u8         op_mod[0x10];

	u8         reserved_at_40[0x8];
	u8         qpn[0x18];

	u8         reserved_at_60[0x20];
};

struct mlx5_ifc_destroy_psv_out_bits {
	u8         status[0x8];
	u8         reserved_at_8[0x18];

	u8         syndrome[0x20];

	u8         reserved_at_40[0x40];
};

struct mlx5_ifc_destroy_psv_in_bits {
	u8         opcode[0x10];
	u8         reserved_at_10[0x10];

	u8         reserved_at_20[0x10];
	u8         op_mod[0x10];

	u8         reserved_at_40[0x8];
	u8         psvn[0x18];

	u8         reserved_at_60[0x20];
};

struct mlx5_ifc_destroy_mkey_out_bits {
	u8         status[0x8];
	u8         reserved_at_8[0x18];

	u8         syndrome[0x20];

	u8         reserved_at_40[0x40];
};

struct mlx5_ifc_destroy_mkey_in_bits {
	u8         opcode[0x10];
	u8         reserved_at_10[0x10];

	u8         reserved_at_20[0x10];
	u8         op_mod[0x10];

	u8         reserved_at_40[0x8];
	u8         mkey_index[0x18];

	u8         reserved_at_60[0x20];
};

struct mlx5_ifc_destroy_flow_table_out_bits {
	u8         status[0x8];
	u8         reserved_at_8[0x18];

	u8         syndrome[0x20];

	u8         reserved_at_40[0x40];
};

struct mlx5_ifc_destroy_flow_table_in_bits {
	u8         opcode[0x10];
	u8         reserved_at_10[0x10];

	u8         reserved_at_20[0x10];
	u8         op_mod[0x10];

	u8         reserved_at_40[0x40];

	u8         table_type[0x8];
	u8         reserved_at_88[0x18];

	u8         reserved_at_a0[0x8];
	u8         table_id[0x18];

	u8         reserved_at_c0[0x140];
};

struct mlx5_ifc_destroy_flow_group_out_bits {
	u8         status[0x8];
	u8         reserved_at_8[0x18];

	u8         syndrome[0x20];

	u8         reserved_at_40[0x40];
};

struct mlx5_ifc_destroy_flow_group_in_bits {
	u8         opcode[0x10];
	u8         reserved_at_10[0x10];

	u8         reserved_at_20[0x10];
	u8         op_mod[0x10];

	u8         reserved_at_40[0x40];

	u8         table_type[0x8];
	u8         reserved_at_88[0x18];

	u8         reserved_at_a0[0x8];
	u8         table_id[0x18];

	u8         group_id[0x20];

	u8         reserved_at_e0[0x120];
};

struct mlx5_ifc_destroy_eq_out_bits {
	u8         status[0x8];
	u8         reserved_at_8[0x18];

	u8         syndrome[0x20];

	u8         reserved_at_40[0x40];
};

struct mlx5_ifc_destroy_eq_in_bits {
	u8         opcode[0x10];
	u8         reserved_at_10[0x10];

	u8         reserved_at_20[0x10];
	u8         op_mod[0x10];

	u8         reserved_at_40[0x18];
	u8         eq_number[0x8];

	u8         reserved_at_60[0x20];
};

struct mlx5_ifc_destroy_dct_out_bits {
	u8         status[0x8];
	u8         reserved_at_8[0x18];

	u8         syndrome[0x20];

	u8         reserved_at_40[0x40];
};

struct mlx5_ifc_destroy_dct_in_bits {
	u8         opcode[0x10];
	u8         reserved_at_10[0x10];

	u8         reserved_at_20[0x10];
	u8         op_mod[0x10];

	u8         reserved_at_40[0x8];
	u8         dctn[0x18];

	u8         reserved_at_60[0x20];
};

struct mlx5_ifc_destroy_cq_out_bits {
	u8         status[0x8];
	u8         reserved_at_8[0x18];

	u8         syndrome[0x20];

	u8         reserved_at_40[0x40];
};

struct mlx5_ifc_destroy_cq_in_bits {
	u8         opcode[0x10];
	u8         reserved_at_10[0x10];

	u8         reserved_at_20[0x10];
	u8         op_mod[0x10];

	u8         reserved_at_40[0x8];
	u8         cqn[0x18];

	u8         reserved_at_60[0x20];
};

struct mlx5_ifc_delete_vxlan_udp_dport_out_bits {
	u8         status[0x8];
	u8         reserved_at_8[0x18];

	u8         syndrome[0x20];

	u8         reserved_at_40[0x40];
};

struct mlx5_ifc_delete_vxlan_udp_dport_in_bits {
	u8         opcode[0x10];
	u8         reserved_at_10[0x10];

	u8         reserved_at_20[0x10];
	u8         op_mod[0x10];

	u8         reserved_at_40[0x20];

	u8         reserved_at_60[0x10];
	u8         vxlan_udp_port[0x10];
};

struct mlx5_ifc_delete_l2_table_entry_out_bits {
	u8         status[0x8];
	u8         reserved_at_8[0x18];

	u8         syndrome[0x20];

	u8         reserved_at_40[0x40];
};

struct mlx5_ifc_delete_l2_table_entry_in_bits {
	u8         opcode[0x10];
	u8         reserved_at_10[0x10];

	u8         reserved_at_20[0x10];
	u8         op_mod[0x10];

	u8         reserved_at_40[0x60];

	u8         reserved_at_a0[0x8];
	u8         table_index[0x18];

	u8         reserved_at_c0[0x140];
};

struct mlx5_ifc_delete_fte_out_bits {
	u8         status[0x8];
	u8         reserved_at_8[0x18];

	u8         syndrome[0x20];

	u8         reserved_at_40[0x40];
};

struct mlx5_ifc_delete_fte_in_bits {
	u8         opcode[0x10];
	u8         reserved_at_10[0x10];

	u8         reserved_at_20[0x10];
	u8         op_mod[0x10];

	u8         reserved_at_40[0x40];

	u8         table_type[0x8];
	u8         reserved_at_88[0x18];

	u8         reserved_at_a0[0x8];
	u8         table_id[0x18];

	u8         reserved_at_c0[0x40];

	u8         flow_index[0x20];

	u8         reserved_at_120[0xe0];
};

struct mlx5_ifc_dealloc_xrcd_out_bits {
	u8         status[0x8];
	u8         reserved_at_8[0x18];

	u8         syndrome[0x20];

	u8         reserved_at_40[0x40];
};

struct mlx5_ifc_dealloc_xrcd_in_bits {
	u8         opcode[0x10];
	u8         reserved_at_10[0x10];

	u8         reserved_at_20[0x10];
	u8         op_mod[0x10];

	u8         reserved_at_40[0x8];
	u8         xrcd[0x18];

	u8         reserved_at_60[0x20];
};

struct mlx5_ifc_dealloc_uar_out_bits {
	u8         status[0x8];
	u8         reserved_at_8[0x18];

	u8         syndrome[0x20];

	u8         reserved_at_40[0x40];
};

struct mlx5_ifc_dealloc_uar_in_bits {
	u8         opcode[0x10];
	u8         reserved_at_10[0x10];

	u8         reserved_at_20[0x10];
	u8         op_mod[0x10];

	u8         reserved_at_40[0x8];
	u8         uar[0x18];

	u8         reserved_at_60[0x20];
};

struct mlx5_ifc_dealloc_transport_domain_out_bits {
	u8         status[0x8];
	u8         reserved_at_8[0x18];

	u8         syndrome[0x20];

	u8         reserved_at_40[0x40];
};

struct mlx5_ifc_dealloc_transport_domain_in_bits {
	u8         opcode[0x10];
	u8         reserved_at_10[0x10];

	u8         reserved_at_20[0x10];
	u8         op_mod[0x10];

	u8         reserved_at_40[0x8];
	u8         transport_domain[0x18];

	u8         reserved_at_60[0x20];
};

struct mlx5_ifc_dealloc_q_counter_out_bits {
	u8         status[0x8];
	u8         reserved_at_8[0x18];

	u8         syndrome[0x20];

	u8         reserved_at_40[0x40];
};

struct mlx5_ifc_dealloc_q_counter_in_bits {
	u8         opcode[0x10];
	u8         reserved_at_10[0x10];

	u8         reserved_at_20[0x10];
	u8         op_mod[0x10];

	u8         reserved_at_40[0x18];
	u8         counter_set_id[0x8];

	u8         reserved_at_60[0x20];
};

struct mlx5_ifc_dealloc_pd_out_bits {
	u8         status[0x8];
	u8         reserved_at_8[0x18];

	u8         syndrome[0x20];

	u8         reserved_at_40[0x40];
};

struct mlx5_ifc_dealloc_pd_in_bits {
	u8         opcode[0x10];
	u8         reserved_at_10[0x10];

	u8         reserved_at_20[0x10];
	u8         op_mod[0x10];

	u8         reserved_at_40[0x8];
	u8         pd[0x18];

	u8         reserved_at_60[0x20];
};

struct mlx5_ifc_create_xrc_srq_out_bits {
	u8         status[0x8];
	u8         reserved_at_8[0x18];

	u8         syndrome[0x20];

	u8         reserved_at_40[0x8];
	u8         xrc_srqn[0x18];

	u8         reserved_at_60[0x20];
};

struct mlx5_ifc_create_xrc_srq_in_bits {
	u8         opcode[0x10];
	u8         reserved_at_10[0x10];

	u8         reserved_at_20[0x10];
	u8         op_mod[0x10];

	u8         reserved_at_40[0x40];

	struct mlx5_ifc_xrc_srqc_bits xrc_srq_context_entry;

	u8         reserved_at_280[0x600];

	u8         pas[0][0x40];
};

struct mlx5_ifc_create_tis_out_bits {
	u8         status[0x8];
	u8         reserved_at_8[0x18];

	u8         syndrome[0x20];

	u8         reserved_at_40[0x8];
	u8         tisn[0x18];

	u8         reserved_at_60[0x20];
};

struct mlx5_ifc_create_tis_in_bits {
	u8         opcode[0x10];
	u8         reserved_at_10[0x10];

	u8         reserved_at_20[0x10];
	u8         op_mod[0x10];

	u8         reserved_at_40[0xc0];

	struct mlx5_ifc_tisc_bits ctx;
};

struct mlx5_ifc_create_tir_out_bits {
	u8         status[0x8];
	u8         reserved_at_8[0x18];

	u8         syndrome[0x20];

	u8         reserved_at_40[0x8];
	u8         tirn[0x18];

	u8         reserved_at_60[0x20];
};

struct mlx5_ifc_create_tir_in_bits {
	u8         opcode[0x10];
	u8         reserved_at_10[0x10];

	u8         reserved_at_20[0x10];
	u8         op_mod[0x10];

	u8         reserved_at_40[0xc0];

	struct mlx5_ifc_tirc_bits ctx;
};

struct mlx5_ifc_create_srq_out_bits {
	u8         status[0x8];
	u8         reserved_at_8[0x18];

	u8         syndrome[0x20];

	u8         reserved_at_40[0x8];
	u8         srqn[0x18];

	u8         reserved_at_60[0x20];
};

struct mlx5_ifc_create_srq_in_bits {
	u8         opcode[0x10];
	u8         reserved_at_10[0x10];

	u8         reserved_at_20[0x10];
	u8         op_mod[0x10];

	u8         reserved_at_40[0x40];

	struct mlx5_ifc_srqc_bits srq_context_entry;

	u8         reserved_at_280[0x600];

	u8         pas[0][0x40];
};

struct mlx5_ifc_create_sq_out_bits {
	u8         status[0x8];
	u8         reserved_at_8[0x18];

	u8         syndrome[0x20];

	u8         reserved_at_40[0x8];
	u8         sqn[0x18];

	u8         reserved_at_60[0x20];
};

struct mlx5_ifc_create_sq_in_bits {
	u8         opcode[0x10];
	u8         reserved_at_10[0x10];

	u8         reserved_at_20[0x10];
	u8         op_mod[0x10];

	u8         reserved_at_40[0xc0];

	struct mlx5_ifc_sqc_bits ctx;
};

struct mlx5_ifc_create_rqt_out_bits {
	u8         status[0x8];
	u8         reserved_at_8[0x18];

	u8         syndrome[0x20];

	u8         reserved_at_40[0x8];
	u8         rqtn[0x18];

	u8         reserved_at_60[0x20];
};

struct mlx5_ifc_create_rqt_in_bits {
	u8         opcode[0x10];
	u8         reserved_at_10[0x10];

	u8         reserved_at_20[0x10];
	u8         op_mod[0x10];

	u8         reserved_at_40[0xc0];

	struct mlx5_ifc_rqtc_bits rqt_context;
};

struct mlx5_ifc_create_rq_out_bits {
	u8         status[0x8];
	u8         reserved_at_8[0x18];

	u8         syndrome[0x20];

	u8         reserved_at_40[0x8];
	u8         rqn[0x18];

	u8         reserved_at_60[0x20];
};

struct mlx5_ifc_create_rq_in_bits {
	u8         opcode[0x10];
	u8         reserved_at_10[0x10];

	u8         reserved_at_20[0x10];
	u8         op_mod[0x10];

	u8         reserved_at_40[0xc0];

	struct mlx5_ifc_rqc_bits ctx;
};

struct mlx5_ifc_create_rmp_out_bits {
	u8         status[0x8];
	u8         reserved_at_8[0x18];

	u8         syndrome[0x20];

	u8         reserved_at_40[0x8];
	u8         rmpn[0x18];

	u8         reserved_at_60[0x20];
};

struct mlx5_ifc_create_rmp_in_bits {
	u8         opcode[0x10];
	u8         reserved_at_10[0x10];

	u8         reserved_at_20[0x10];
	u8         op_mod[0x10];

	u8         reserved_at_40[0xc0];

	struct mlx5_ifc_rmpc_bits ctx;
};

struct mlx5_ifc_create_qp_out_bits {
	u8         status[0x8];
	u8         reserved_at_8[0x18];

	u8         syndrome[0x20];

	u8         reserved_at_40[0x8];
	u8         qpn[0x18];

	u8         reserved_at_60[0x20];
};

struct mlx5_ifc_create_qp_in_bits {
	u8         opcode[0x10];
	u8         reserved_at_10[0x10];

	u8         reserved_at_20[0x10];
	u8         op_mod[0x10];

	u8         reserved_at_40[0x40];

	u8         opt_param_mask[0x20];

	u8         reserved_at_a0[0x20];

	struct mlx5_ifc_qpc_bits qpc;

	u8         reserved_at_800[0x80];

	u8         pas[0][0x40];
};

struct mlx5_ifc_create_psv_out_bits {
	u8         status[0x8];
	u8         reserved_at_8[0x18];

	u8         syndrome[0x20];

	u8         reserved_at_40[0x40];

	u8         reserved_at_80[0x8];
	u8         psv0_index[0x18];

	u8         reserved_at_a0[0x8];
	u8         psv1_index[0x18];

	u8         reserved_at_c0[0x8];
	u8         psv2_index[0x18];

	u8         reserved_at_e0[0x8];
	u8         psv3_index[0x18];
};

struct mlx5_ifc_create_psv_in_bits {
	u8         opcode[0x10];
	u8         reserved_at_10[0x10];

	u8         reserved_at_20[0x10];
	u8         op_mod[0x10];

	u8         num_psv[0x4];
	u8         reserved_at_44[0x4];
	u8         pd[0x18];

	u8         reserved_at_60[0x20];
};

struct mlx5_ifc_create_mkey_out_bits {
	u8         status[0x8];
	u8         reserved_at_8[0x18];

	u8         syndrome[0x20];

	u8         reserved_at_40[0x8];
	u8         mkey_index[0x18];

	u8         reserved_at_60[0x20];
};

struct mlx5_ifc_create_mkey_in_bits {
	u8         opcode[0x10];
	u8         reserved_at_10[0x10];

	u8         reserved_at_20[0x10];
	u8         op_mod[0x10];

	u8         reserved_at_40[0x20];

	u8         pg_access[0x1];
	u8         reserved_at_61[0x1f];

	struct mlx5_ifc_mkc_bits memory_key_mkey_entry;

	u8         reserved_at_280[0x80];

	u8         translations_octword_actual_size[0x20];

	u8         reserved_at_320[0x560];

	u8         klm_pas_mtt[0][0x20];
};

struct mlx5_ifc_create_flow_table_out_bits {
	u8         status[0x8];
	u8         reserved_at_8[0x18];

	u8         syndrome[0x20];

	u8         reserved_at_40[0x8];
	u8         table_id[0x18];

	u8         reserved_at_60[0x20];
};

struct mlx5_ifc_create_flow_table_in_bits {
	u8         opcode[0x10];
	u8         reserved_at_10[0x10];

	u8         reserved_at_20[0x10];
	u8         op_mod[0x10];

	u8         reserved_at_40[0x40];

	u8         table_type[0x8];
	u8         reserved_at_88[0x18];

	u8         reserved_at_a0[0x20];

	u8         reserved_at_c0[0x4];
	u8         table_miss_mode[0x4];
	u8         level[0x8];
	u8         reserved_at_d0[0x8];
	u8         log_size[0x8];

	u8         reserved_at_e0[0x8];
	u8         table_miss_id[0x18];

	u8         reserved_at_100[0x100];
};

struct mlx5_ifc_create_flow_group_out_bits {
	u8         status[0x8];
	u8         reserved_at_8[0x18];

	u8         syndrome[0x20];

	u8         reserved_at_40[0x8];
	u8         group_id[0x18];

	u8         reserved_at_60[0x20];
};

enum {
	MLX5_CREATE_FLOW_GROUP_IN_MATCH_CRITERIA_ENABLE_OUTER_HEADERS    = 0x0,
	MLX5_CREATE_FLOW_GROUP_IN_MATCH_CRITERIA_ENABLE_MISC_PARAMETERS  = 0x1,
	MLX5_CREATE_FLOW_GROUP_IN_MATCH_CRITERIA_ENABLE_INNER_HEADERS    = 0x2,
};

struct mlx5_ifc_create_flow_group_in_bits {
	u8         opcode[0x10];
	u8         reserved_at_10[0x10];

	u8         reserved_at_20[0x10];
	u8         op_mod[0x10];

	u8         reserved_at_40[0x40];

	u8         table_type[0x8];
	u8         reserved_at_88[0x18];

	u8         reserved_at_a0[0x8];
	u8         table_id[0x18];

	u8         reserved_at_c0[0x20];

	u8         start_flow_index[0x20];

	u8         reserved_at_100[0x20];

	u8         end_flow_index[0x20];

	u8         reserved_at_140[0xa0];

	u8         reserved_at_1e0[0x18];
	u8         match_criteria_enable[0x8];

	struct mlx5_ifc_fte_match_param_bits match_criteria;

	u8         reserved_at_1200[0xe00];
};

struct mlx5_ifc_create_eq_out_bits {
	u8         status[0x8];
	u8         reserved_at_8[0x18];

	u8         syndrome[0x20];

	u8         reserved_at_40[0x18];
	u8         eq_number[0x8];

	u8         reserved_at_60[0x20];
};

struct mlx5_ifc_create_eq_in_bits {
	u8         opcode[0x10];
	u8         reserved_at_10[0x10];

	u8         reserved_at_20[0x10];
	u8         op_mod[0x10];

	u8         reserved_at_40[0x40];

	struct mlx5_ifc_eqc_bits eq_context_entry;

	u8         reserved_at_280[0x40];

	u8         event_bitmask[0x40];

	u8         reserved_at_300[0x580];

	u8         pas[0][0x40];
};

struct mlx5_ifc_create_dct_out_bits {
	u8         status[0x8];
	u8         reserved_at_8[0x18];

	u8         syndrome[0x20];

	u8         reserved_at_40[0x8];
	u8         dctn[0x18];

	u8         reserved_at_60[0x20];
};

struct mlx5_ifc_create_dct_in_bits {
	u8         opcode[0x10];
	u8         reserved_at_10[0x10];

	u8         reserved_at_20[0x10];
	u8         op_mod[0x10];

	u8         reserved_at_40[0x40];

	struct mlx5_ifc_dctc_bits dct_context_entry;

	u8         reserved_at_280[0x180];
};

struct mlx5_ifc_create_cq_out_bits {
	u8         status[0x8];
	u8         reserved_at_8[0x18];

	u8         syndrome[0x20];

	u8         reserved_at_40[0x8];
	u8         cqn[0x18];

	u8         reserved_at_60[0x20];
};

struct mlx5_ifc_create_cq_in_bits {
	u8         opcode[0x10];
	u8         reserved_at_10[0x10];

	u8         reserved_at_20[0x10];
	u8         op_mod[0x10];

	u8         reserved_at_40[0x40];

	struct mlx5_ifc_cqc_bits cq_context;

	u8         reserved_at_280[0x600];

	u8         pas[0][0x40];
};

struct mlx5_ifc_config_int_moderation_out_bits {
	u8         status[0x8];
	u8         reserved_at_8[0x18];

	u8         syndrome[0x20];

	u8         reserved_at_40[0x4];
	u8         min_delay[0xc];
	u8         int_vector[0x10];

	u8         reserved_at_60[0x20];
};

enum {
	MLX5_CONFIG_INT_MODERATION_IN_OP_MOD_WRITE  = 0x0,
	MLX5_CONFIG_INT_MODERATION_IN_OP_MOD_READ   = 0x1,
};

struct mlx5_ifc_config_int_moderation_in_bits {
	u8         opcode[0x10];
	u8         reserved_at_10[0x10];

	u8         reserved_at_20[0x10];
	u8         op_mod[0x10];

	u8         reserved_at_40[0x4];
	u8         min_delay[0xc];
	u8         int_vector[0x10];

	u8         reserved_at_60[0x20];
};

struct mlx5_ifc_attach_to_mcg_out_bits {
	u8         status[0x8];
	u8         reserved_at_8[0x18];

	u8         syndrome[0x20];

	u8         reserved_at_40[0x40];
};

struct mlx5_ifc_attach_to_mcg_in_bits {
	u8         opcode[0x10];
	u8         reserved_at_10[0x10];

	u8         reserved_at_20[0x10];
	u8         op_mod[0x10];

	u8         reserved_at_40[0x8];
	u8         qpn[0x18];

	u8         reserved_at_60[0x20];

	u8         multicast_gid[16][0x8];
};

struct mlx5_ifc_arm_xrc_srq_out_bits {
	u8         status[0x8];
	u8         reserved_at_8[0x18];

	u8         syndrome[0x20];

	u8         reserved_at_40[0x40];
};

enum {
	MLX5_ARM_XRC_SRQ_IN_OP_MOD_XRC_SRQ  = 0x1,
};

struct mlx5_ifc_arm_xrc_srq_in_bits {
	u8         opcode[0x10];
	u8         reserved_at_10[0x10];

	u8         reserved_at_20[0x10];
	u8         op_mod[0x10];

	u8         reserved_at_40[0x8];
	u8         xrc_srqn[0x18];

	u8         reserved_at_60[0x10];
	u8         lwm[0x10];
};

struct mlx5_ifc_arm_rq_out_bits {
	u8         status[0x8];
	u8         reserved_at_8[0x18];

	u8         syndrome[0x20];

	u8         reserved_at_40[0x40];
};

enum {
	MLX5_ARM_RQ_IN_OP_MOD_SRQ_  = 0x1,
};

struct mlx5_ifc_arm_rq_in_bits {
	u8         opcode[0x10];
	u8         reserved_at_10[0x10];

	u8         reserved_at_20[0x10];
	u8         op_mod[0x10];

	u8         reserved_at_40[0x8];
	u8         srq_number[0x18];

	u8         reserved_at_60[0x10];
	u8         lwm[0x10];
};

struct mlx5_ifc_arm_dct_out_bits {
	u8         status[0x8];
	u8         reserved_at_8[0x18];

	u8         syndrome[0x20];

	u8         reserved_at_40[0x40];
};

struct mlx5_ifc_arm_dct_in_bits {
	u8         opcode[0x10];
	u8         reserved_at_10[0x10];

	u8         reserved_at_20[0x10];
	u8         op_mod[0x10];

	u8         reserved_at_40[0x8];
	u8         dct_number[0x18];

	u8         reserved_at_60[0x20];
};

struct mlx5_ifc_alloc_xrcd_out_bits {
	u8         status[0x8];
	u8         reserved_at_8[0x18];

	u8         syndrome[0x20];

	u8         reserved_at_40[0x8];
	u8         xrcd[0x18];

	u8         reserved_at_60[0x20];
};

struct mlx5_ifc_alloc_xrcd_in_bits {
	u8         opcode[0x10];
	u8         reserved_at_10[0x10];

	u8         reserved_at_20[0x10];
	u8         op_mod[0x10];

	u8         reserved_at_40[0x40];
};

struct mlx5_ifc_alloc_uar_out_bits {
	u8         status[0x8];
	u8         reserved_at_8[0x18];

	u8         syndrome[0x20];

	u8         reserved_at_40[0x8];
	u8         uar[0x18];

	u8         reserved_at_60[0x20];
};

struct mlx5_ifc_alloc_uar_in_bits {
	u8         opcode[0x10];
	u8         reserved_at_10[0x10];

	u8         reserved_at_20[0x10];
	u8         op_mod[0x10];

	u8         reserved_at_40[0x40];
};

struct mlx5_ifc_alloc_transport_domain_out_bits {
	u8         status[0x8];
	u8         reserved_at_8[0x18];

	u8         syndrome[0x20];

	u8         reserved_at_40[0x8];
	u8         transport_domain[0x18];

	u8         reserved_at_60[0x20];
};

struct mlx5_ifc_alloc_transport_domain_in_bits {
	u8         opcode[0x10];
	u8         reserved_at_10[0x10];

	u8         reserved_at_20[0x10];
	u8         op_mod[0x10];

	u8         reserved_at_40[0x40];
};

struct mlx5_ifc_alloc_q_counter_out_bits {
	u8         status[0x8];
	u8         reserved_at_8[0x18];

	u8         syndrome[0x20];

	u8         reserved_at_40[0x18];
	u8         counter_set_id[0x8];

	u8         reserved_at_60[0x20];
};

struct mlx5_ifc_alloc_q_counter_in_bits {
	u8         opcode[0x10];
	u8         reserved_at_10[0x10];

	u8         reserved_at_20[0x10];
	u8         op_mod[0x10];

	u8         reserved_at_40[0x40];
};

struct mlx5_ifc_alloc_pd_out_bits {
	u8         status[0x8];
	u8         reserved_at_8[0x18];

	u8         syndrome[0x20];

	u8         reserved_at_40[0x8];
	u8         pd[0x18];

	u8         reserved_at_60[0x20];
};

struct mlx5_ifc_alloc_pd_in_bits {
	u8         opcode[0x10];
	u8         reserved_at_10[0x10];

	u8         reserved_at_20[0x10];
	u8         op_mod[0x10];

	u8         reserved_at_40[0x40];
};

struct mlx5_ifc_add_vxlan_udp_dport_out_bits {
	u8         status[0x8];
	u8         reserved_at_8[0x18];

	u8         syndrome[0x20];

	u8         reserved_at_40[0x40];
};

struct mlx5_ifc_add_vxlan_udp_dport_in_bits {
	u8         opcode[0x10];
	u8         reserved_at_10[0x10];

	u8         reserved_at_20[0x10];
	u8         op_mod[0x10];

	u8         reserved_at_40[0x20];

	u8         reserved_at_60[0x10];
	u8         vxlan_udp_port[0x10];
};

struct mlx5_ifc_access_register_out_bits {
	u8         status[0x8];
	u8         reserved_at_8[0x18];

	u8         syndrome[0x20];

	u8         reserved_at_40[0x40];

	u8         register_data[0][0x20];
};

enum {
	MLX5_ACCESS_REGISTER_IN_OP_MOD_WRITE  = 0x0,
	MLX5_ACCESS_REGISTER_IN_OP_MOD_READ   = 0x1,
};

struct mlx5_ifc_access_register_in_bits {
	u8         opcode[0x10];
	u8         reserved_at_10[0x10];

	u8         reserved_at_20[0x10];
	u8         op_mod[0x10];

	u8         reserved_at_40[0x10];
	u8         register_id[0x10];

	u8         argument[0x20];

	u8         register_data[0][0x20];
};

struct mlx5_ifc_sltp_reg_bits {
	u8         status[0x4];
	u8         version[0x4];
	u8         local_port[0x8];
	u8         pnat[0x2];
	u8         reserved_at_12[0x2];
	u8         lane[0x4];
	u8         reserved_at_18[0x8];

	u8         reserved_at_20[0x20];

	u8         reserved_at_40[0x7];
	u8         polarity[0x1];
	u8         ob_tap0[0x8];
	u8         ob_tap1[0x8];
	u8         ob_tap2[0x8];

	u8         reserved_at_60[0xc];
	u8         ob_preemp_mode[0x4];
	u8         ob_reg[0x8];
	u8         ob_bias[0x8];

	u8         reserved_at_80[0x20];
};

struct mlx5_ifc_slrg_reg_bits {
	u8         status[0x4];
	u8         version[0x4];
	u8         local_port[0x8];
	u8         pnat[0x2];
	u8         reserved_at_12[0x2];
	u8         lane[0x4];
	u8         reserved_at_18[0x8];

	u8         time_to_link_up[0x10];
	u8         reserved_at_30[0xc];
	u8         grade_lane_speed[0x4];

	u8         grade_version[0x8];
	u8         grade[0x18];

	u8         reserved_at_60[0x4];
	u8         height_grade_type[0x4];
	u8         height_grade[0x18];

	u8         height_dz[0x10];
	u8         height_dv[0x10];

	u8         reserved_at_a0[0x10];
	u8         height_sigma[0x10];

	u8         reserved_at_c0[0x20];

	u8         reserved_at_e0[0x4];
	u8         phase_grade_type[0x4];
	u8         phase_grade[0x18];

	u8         reserved_at_100[0x8];
	u8         phase_eo_pos[0x8];
	u8         reserved_at_110[0x8];
	u8         phase_eo_neg[0x8];

	u8         ffe_set_tested[0x10];
	u8         test_errors_per_lane[0x10];
};

struct mlx5_ifc_pvlc_reg_bits {
	u8         reserved_at_0[0x8];
	u8         local_port[0x8];
	u8         reserved_at_10[0x10];

	u8         reserved_at_20[0x1c];
	u8         vl_hw_cap[0x4];

	u8         reserved_at_40[0x1c];
	u8         vl_admin[0x4];

	u8         reserved_at_60[0x1c];
	u8         vl_operational[0x4];
};

struct mlx5_ifc_pude_reg_bits {
	u8         swid[0x8];
	u8         local_port[0x8];
	u8         reserved_at_10[0x4];
	u8         admin_status[0x4];
	u8         reserved_at_18[0x4];
	u8         oper_status[0x4];

	u8         reserved_at_20[0x60];
};

struct mlx5_ifc_ptys_reg_bits {
	u8         reserved_at_0[0x8];
	u8         local_port[0x8];
	u8         reserved_at_10[0xd];
	u8         proto_mask[0x3];

	u8         reserved_at_20[0x40];

	u8         eth_proto_capability[0x20];

	u8         ib_link_width_capability[0x10];
	u8         ib_proto_capability[0x10];

	u8         reserved_at_a0[0x20];

	u8         eth_proto_admin[0x20];

	u8         ib_link_width_admin[0x10];
	u8         ib_proto_admin[0x10];

	u8         reserved_at_100[0x20];

	u8         eth_proto_oper[0x20];

	u8         ib_link_width_oper[0x10];
	u8         ib_proto_oper[0x10];

	u8         reserved_at_160[0x20];

	u8         eth_proto_lp_advertise[0x20];

	u8         reserved_at_1a0[0x60];
};

struct mlx5_ifc_ptas_reg_bits {
	u8         reserved_at_0[0x20];

	u8         algorithm_options[0x10];
	u8         reserved_at_30[0x4];
	u8         repetitions_mode[0x4];
	u8         num_of_repetitions[0x8];

	u8         grade_version[0x8];
	u8         height_grade_type[0x4];
	u8         phase_grade_type[0x4];
	u8         height_grade_weight[0x8];
	u8         phase_grade_weight[0x8];

	u8         gisim_measure_bits[0x10];
	u8         adaptive_tap_measure_bits[0x10];

	u8         ber_bath_high_error_threshold[0x10];
	u8         ber_bath_mid_error_threshold[0x10];

	u8         ber_bath_low_error_threshold[0x10];
	u8         one_ratio_high_threshold[0x10];

	u8         one_ratio_high_mid_threshold[0x10];
	u8         one_ratio_low_mid_threshold[0x10];

	u8         one_ratio_low_threshold[0x10];
	u8         ndeo_error_threshold[0x10];

	u8         mixer_offset_step_size[0x10];
	u8         reserved_at_110[0x8];
	u8         mix90_phase_for_voltage_bath[0x8];

	u8         mixer_offset_start[0x10];
	u8         mixer_offset_end[0x10];

	u8         reserved_at_140[0x15];
	u8         ber_test_time[0xb];
};

struct mlx5_ifc_pspa_reg_bits {
	u8         swid[0x8];
	u8         local_port[0x8];
	u8         sub_port[0x8];
	u8         reserved_at_18[0x8];

	u8         reserved_at_20[0x20];
};

struct mlx5_ifc_pqdr_reg_bits {
	u8         reserved_at_0[0x8];
	u8         local_port[0x8];
	u8         reserved_at_10[0x5];
	u8         prio[0x3];
	u8         reserved_at_18[0x6];
	u8         mode[0x2];

	u8         reserved_at_20[0x20];

	u8         reserved_at_40[0x10];
	u8         min_threshold[0x10];

	u8         reserved_at_60[0x10];
	u8         max_threshold[0x10];

	u8         reserved_at_80[0x10];
	u8         mark_probability_denominator[0x10];

	u8         reserved_at_a0[0x60];
};

struct mlx5_ifc_ppsc_reg_bits {
	u8         reserved_at_0[0x8];
	u8         local_port[0x8];
	u8         reserved_at_10[0x10];

	u8         reserved_at_20[0x60];

	u8         reserved_at_80[0x1c];
	u8         wrps_admin[0x4];

	u8         reserved_at_a0[0x1c];
	u8         wrps_status[0x4];

	u8         reserved_at_c0[0x8];
	u8         up_threshold[0x8];
	u8         reserved_at_d0[0x8];
	u8         down_threshold[0x8];

	u8         reserved_at_e0[0x20];

	u8         reserved_at_100[0x1c];
	u8         srps_admin[0x4];

	u8         reserved_at_120[0x1c];
	u8         srps_status[0x4];

	u8         reserved_at_140[0x40];
};

struct mlx5_ifc_pplr_reg_bits {
	u8         reserved_at_0[0x8];
	u8         local_port[0x8];
	u8         reserved_at_10[0x10];

	u8         reserved_at_20[0x8];
	u8         lb_cap[0x8];
	u8         reserved_at_30[0x8];
	u8         lb_en[0x8];
};

struct mlx5_ifc_pplm_reg_bits {
	u8         reserved_at_0[0x8];
	u8         local_port[0x8];
	u8         reserved_at_10[0x10];

	u8         reserved_at_20[0x20];

	u8         port_profile_mode[0x8];
	u8         static_port_profile[0x8];
	u8         active_port_profile[0x8];
	u8         reserved_at_58[0x8];

	u8         retransmission_active[0x8];
	u8         fec_mode_active[0x18];

	u8         reserved_at_80[0x20];
};

struct mlx5_ifc_ppcnt_reg_bits {
	u8         swid[0x8];
	u8         local_port[0x8];
	u8         pnat[0x2];
	u8         reserved_at_12[0x8];
	u8         grp[0x6];

	u8         clr[0x1];
	u8         reserved_at_21[0x1c];
	u8         prio_tc[0x3];

	union mlx5_ifc_eth_cntrs_grp_data_layout_auto_bits counter_set;
};

struct mlx5_ifc_ppad_reg_bits {
	u8         reserved_at_0[0x3];
	u8         single_mac[0x1];
	u8         reserved_at_4[0x4];
	u8         local_port[0x8];
	u8         mac_47_32[0x10];

	u8         mac_31_0[0x20];

	u8         reserved_at_40[0x40];
};

struct mlx5_ifc_pmtu_reg_bits {
	u8         reserved_at_0[0x8];
	u8         local_port[0x8];
	u8         reserved_at_10[0x10];

	u8         max_mtu[0x10];
	u8         reserved_at_30[0x10];

	u8         admin_mtu[0x10];
	u8         reserved_at_50[0x10];

	u8         oper_mtu[0x10];
	u8         reserved_at_70[0x10];
};

struct mlx5_ifc_pmpr_reg_bits {
	u8         reserved_at_0[0x8];
	u8         module[0x8];
	u8         reserved_at_10[0x10];

	u8         reserved_at_20[0x18];
	u8         attenuation_5g[0x8];

	u8         reserved_at_40[0x18];
	u8         attenuation_7g[0x8];

	u8         reserved_at_60[0x18];
	u8         attenuation_12g[0x8];
};

struct mlx5_ifc_pmpe_reg_bits {
	u8         reserved_at_0[0x8];
	u8         module[0x8];
	u8         reserved_at_10[0xc];
	u8         module_status[0x4];

	u8         reserved_at_20[0x60];
};

struct mlx5_ifc_pmpc_reg_bits {
	u8         module_state_updated[32][0x8];
};

struct mlx5_ifc_pmlpn_reg_bits {
	u8         reserved_at_0[0x4];
	u8         mlpn_status[0x4];
	u8         local_port[0x8];
	u8         reserved_at_10[0x10];

	u8         e[0x1];
	u8         reserved_at_21[0x1f];
};

struct mlx5_ifc_pmlp_reg_bits {
	u8         rxtx[0x1];
	u8         reserved_at_1[0x7];
	u8         local_port[0x8];
	u8         reserved_at_10[0x8];
	u8         width[0x8];

	u8         lane0_module_mapping[0x20];

	u8         lane1_module_mapping[0x20];

	u8         lane2_module_mapping[0x20];

	u8         lane3_module_mapping[0x20];

	u8         reserved_at_a0[0x160];
};

struct mlx5_ifc_pmaos_reg_bits {
	u8         reserved_at_0[0x8];
	u8         module[0x8];
	u8         reserved_at_10[0x4];
	u8         admin_status[0x4];
	u8         reserved_at_18[0x4];
	u8         oper_status[0x4];

	u8         ase[0x1];
	u8         ee[0x1];
	u8         reserved_at_22[0x1c];
	u8         e[0x2];

	u8         reserved_at_40[0x40];
};

struct mlx5_ifc_plpc_reg_bits {
	u8         reserved_at_0[0x4];
	u8         profile_id[0xc];
	u8         reserved_at_10[0x4];
	u8         proto_mask[0x4];
	u8         reserved_at_18[0x8];

	u8         reserved_at_20[0x10];
	u8         lane_speed[0x10];

	u8         reserved_at_40[0x17];
	u8         lpbf[0x1];
	u8         fec_mode_policy[0x8];

	u8         retransmission_capability[0x8];
	u8         fec_mode_capability[0x18];

	u8         retransmission_support_admin[0x8];
	u8         fec_mode_support_admin[0x18];

	u8         retransmission_request_admin[0x8];
	u8         fec_mode_request_admin[0x18];

	u8         reserved_at_c0[0x80];
};

struct mlx5_ifc_plib_reg_bits {
	u8         reserved_at_0[0x8];
	u8         local_port[0x8];
	u8         reserved_at_10[0x8];
	u8         ib_port[0x8];

	u8         reserved_at_20[0x60];
};

struct mlx5_ifc_plbf_reg_bits {
	u8         reserved_at_0[0x8];
	u8         local_port[0x8];
	u8         reserved_at_10[0xd];
	u8         lbf_mode[0x3];

	u8         reserved_at_20[0x20];
};

struct mlx5_ifc_pipg_reg_bits {
	u8         reserved_at_0[0x8];
	u8         local_port[0x8];
	u8         reserved_at_10[0x10];

	u8         dic[0x1];
	u8         reserved_at_21[0x19];
	u8         ipg[0x4];
	u8         reserved_at_3e[0x2];
};

struct mlx5_ifc_pifr_reg_bits {
	u8         reserved_at_0[0x8];
	u8         local_port[0x8];
	u8         reserved_at_10[0x10];

	u8         reserved_at_20[0xe0];

	u8         port_filter[8][0x20];

	u8         port_filter_update_en[8][0x20];
};

struct mlx5_ifc_pfcc_reg_bits {
	u8         reserved_at_0[0x8];
	u8         local_port[0x8];
	u8         reserved_at_10[0x10];

	u8         ppan[0x4];
	u8         reserved_at_24[0x4];
	u8         prio_mask_tx[0x8];
	u8         reserved_at_30[0x8];
	u8         prio_mask_rx[0x8];

	u8         pptx[0x1];
	u8         aptx[0x1];
	u8         reserved_at_42[0x6];
	u8         pfctx[0x8];
	u8         reserved_at_50[0x10];

	u8         pprx[0x1];
	u8         aprx[0x1];
	u8         reserved_at_62[0x6];
	u8         pfcrx[0x8];
	u8         reserved_at_70[0x10];

	u8         reserved_at_80[0x80];
};

struct mlx5_ifc_pelc_reg_bits {
	u8         op[0x4];
	u8         reserved_at_4[0x4];
	u8         local_port[0x8];
	u8         reserved_at_10[0x10];

	u8         op_admin[0x8];
	u8         op_capability[0x8];
	u8         op_request[0x8];
	u8         op_active[0x8];

	u8         admin[0x40];

	u8         capability[0x40];

	u8         request[0x40];

	u8         active[0x40];

	u8         reserved_at_140[0x80];
};

struct mlx5_ifc_peir_reg_bits {
	u8         reserved_at_0[0x8];
	u8         local_port[0x8];
	u8         reserved_at_10[0x10];

	u8         reserved_at_20[0xc];
	u8         error_count[0x4];
	u8         reserved_at_30[0x10];

	u8         reserved_at_40[0xc];
	u8         lane[0x4];
	u8         reserved_at_50[0x8];
	u8         error_type[0x8];
};

struct mlx5_ifc_pcap_reg_bits {
	u8         reserved_at_0[0x8];
	u8         local_port[0x8];
	u8         reserved_at_10[0x10];

	u8         port_capability_mask[4][0x20];
};

struct mlx5_ifc_paos_reg_bits {
	u8         swid[0x8];
	u8         local_port[0x8];
	u8         reserved_at_10[0x4];
	u8         admin_status[0x4];
	u8         reserved_at_18[0x4];
	u8         oper_status[0x4];

	u8         ase[0x1];
	u8         ee[0x1];
	u8         reserved_at_22[0x1c];
	u8         e[0x2];

	u8         reserved_at_40[0x40];
};

struct mlx5_ifc_pamp_reg_bits {
	u8         reserved_at_0[0x8];
	u8         opamp_group[0x8];
	u8         reserved_at_10[0xc];
	u8         opamp_group_type[0x4];

	u8         start_index[0x10];
	u8         reserved_at_30[0x4];
	u8         num_of_indices[0xc];

	u8         index_data[18][0x10];
};

struct mlx5_ifc_lane_2_module_mapping_bits {
	u8         reserved_at_0[0x6];
	u8         rx_lane[0x2];
	u8         reserved_at_8[0x6];
	u8         tx_lane[0x2];
	u8         reserved_at_10[0x8];
	u8         module[0x8];
};

struct mlx5_ifc_bufferx_reg_bits {
	u8         reserved_at_0[0x6];
	u8         lossy[0x1];
	u8         epsb[0x1];
	u8         reserved_at_8[0xc];
	u8         size[0xc];

	u8         xoff_threshold[0x10];
	u8         xon_threshold[0x10];
};

struct mlx5_ifc_set_node_in_bits {
	u8         node_description[64][0x8];
};

struct mlx5_ifc_register_power_settings_bits {
	u8         reserved_at_0[0x18];
	u8         power_settings_level[0x8];

	u8         reserved_at_20[0x60];
};

struct mlx5_ifc_register_host_endianness_bits {
	u8         he[0x1];
	u8         reserved_at_1[0x1f];

	u8         reserved_at_20[0x60];
};

struct mlx5_ifc_umr_pointer_desc_argument_bits {
	u8         reserved_at_0[0x20];

	u8         mkey[0x20];

	u8         addressh_63_32[0x20];

	u8         addressl_31_0[0x20];
};

struct mlx5_ifc_ud_adrs_vector_bits {
	u8         dc_key[0x40];

	u8         ext[0x1];
	u8         reserved_at_41[0x7];
	u8         destination_qp_dct[0x18];

	u8         static_rate[0x4];
	u8         sl_eth_prio[0x4];
	u8         fl[0x1];
	u8         mlid[0x7];
	u8         rlid_udp_sport[0x10];

	u8         reserved_at_80[0x20];

	u8         rmac_47_16[0x20];

	u8         rmac_15_0[0x10];
	u8         tclass[0x8];
	u8         hop_limit[0x8];

	u8         reserved_at_e0[0x1];
	u8         grh[0x1];
	u8         reserved_at_e2[0x2];
	u8         src_addr_index[0x8];
	u8         flow_label[0x14];

	u8         rgid_rip[16][0x8];
};

struct mlx5_ifc_pages_req_event_bits {
	u8         reserved_at_0[0x10];
	u8         function_id[0x10];

	u8         num_pages[0x20];

	u8         reserved_at_40[0xa0];
};

struct mlx5_ifc_eqe_bits {
	u8         reserved_at_0[0x8];
	u8         event_type[0x8];
	u8         reserved_at_10[0x8];
	u8         event_sub_type[0x8];

	u8         reserved_at_20[0xe0];

	union mlx5_ifc_event_auto_bits event_data;

	u8         reserved_at_1e0[0x10];
	u8         signature[0x8];
	u8         reserved_at_1f8[0x7];
	u8         owner[0x1];
};

enum {
	MLX5_CMD_QUEUE_ENTRY_TYPE_PCIE_CMD_IF_TRANSPORT  = 0x7,
};

struct mlx5_ifc_cmd_queue_entry_bits {
	u8         type[0x8];
	u8         reserved_at_8[0x18];

	u8         input_length[0x20];

	u8         input_mailbox_pointer_63_32[0x20];

	u8         input_mailbox_pointer_31_9[0x17];
	u8         reserved_at_77[0x9];

	u8         command_input_inline_data[16][0x8];

	u8         command_output_inline_data[16][0x8];

	u8         output_mailbox_pointer_63_32[0x20];

	u8         output_mailbox_pointer_31_9[0x17];
	u8         reserved_at_1b7[0x9];

	u8         output_length[0x20];

	u8         token[0x8];
	u8         signature[0x8];
	u8         reserved_at_1f0[0x8];
	u8         status[0x7];
	u8         ownership[0x1];
};

struct mlx5_ifc_cmd_out_bits {
	u8         status[0x8];
	u8         reserved_at_8[0x18];

	u8         syndrome[0x20];

	u8         command_output[0x20];
};

struct mlx5_ifc_cmd_in_bits {
	u8         opcode[0x10];
	u8         reserved_at_10[0x10];

	u8         reserved_at_20[0x10];
	u8         op_mod[0x10];

	u8         command[0][0x20];
};

struct mlx5_ifc_cmd_if_box_bits {
	u8         mailbox_data[512][0x8];

	u8         reserved_at_1000[0x180];

	u8         next_pointer_63_32[0x20];

	u8         next_pointer_31_10[0x16];
	u8         reserved_at_11b6[0xa];

	u8         block_number[0x20];

	u8         reserved_at_11e0[0x8];
	u8         token[0x8];
	u8         ctrl_signature[0x8];
	u8         signature[0x8];
};

struct mlx5_ifc_mtt_bits {
	u8         ptag_63_32[0x20];

	u8         ptag_31_8[0x18];
	u8         reserved_at_38[0x6];
	u8         wr_en[0x1];
	u8         rd_en[0x1];
};

struct mlx5_ifc_query_wol_rol_out_bits {
	u8         status[0x8];
	u8         reserved_at_8[0x18];

	u8         syndrome[0x20];

	u8         reserved_at_40[0x10];
	u8         rol_mode[0x8];
	u8         wol_mode[0x8];

	u8         reserved_at_60[0x20];
};

struct mlx5_ifc_query_wol_rol_in_bits {
	u8         opcode[0x10];
	u8         reserved_at_10[0x10];

	u8         reserved_at_20[0x10];
	u8         op_mod[0x10];

	u8         reserved_at_40[0x40];
};

struct mlx5_ifc_set_wol_rol_out_bits {
	u8         status[0x8];
	u8         reserved_at_8[0x18];

	u8         syndrome[0x20];

	u8         reserved_at_40[0x40];
};

struct mlx5_ifc_set_wol_rol_in_bits {
	u8         opcode[0x10];
	u8         reserved_at_10[0x10];

	u8         reserved_at_20[0x10];
	u8         op_mod[0x10];

	u8         rol_mode_valid[0x1];
	u8         wol_mode_valid[0x1];
	u8         reserved_at_42[0xe];
	u8         rol_mode[0x8];
	u8         wol_mode[0x8];

	u8         reserved_at_60[0x20];
};

enum {
	MLX5_INITIAL_SEG_NIC_INTERFACE_FULL_DRIVER  = 0x0,
	MLX5_INITIAL_SEG_NIC_INTERFACE_DISABLED     = 0x1,
	MLX5_INITIAL_SEG_NIC_INTERFACE_NO_DRAM_NIC  = 0x2,
};

enum {
	MLX5_INITIAL_SEG_NIC_INTERFACE_SUPPORTED_FULL_DRIVER  = 0x0,
	MLX5_INITIAL_SEG_NIC_INTERFACE_SUPPORTED_DISABLED     = 0x1,
	MLX5_INITIAL_SEG_NIC_INTERFACE_SUPPORTED_NO_DRAM_NIC  = 0x2,
};

enum {
	MLX5_INITIAL_SEG_HEALTH_SYNDROME_FW_INTERNAL_ERR              = 0x1,
	MLX5_INITIAL_SEG_HEALTH_SYNDROME_DEAD_IRISC                   = 0x7,
	MLX5_INITIAL_SEG_HEALTH_SYNDROME_HW_FATAL_ERR                 = 0x8,
	MLX5_INITIAL_SEG_HEALTH_SYNDROME_FW_CRC_ERR                   = 0x9,
	MLX5_INITIAL_SEG_HEALTH_SYNDROME_ICM_FETCH_PCI_ERR            = 0xa,
	MLX5_INITIAL_SEG_HEALTH_SYNDROME_ICM_PAGE_ERR                 = 0xb,
	MLX5_INITIAL_SEG_HEALTH_SYNDROME_ASYNCHRONOUS_EQ_BUF_OVERRUN  = 0xc,
	MLX5_INITIAL_SEG_HEALTH_SYNDROME_EQ_IN_ERR                    = 0xd,
	MLX5_INITIAL_SEG_HEALTH_SYNDROME_EQ_INV                       = 0xe,
	MLX5_INITIAL_SEG_HEALTH_SYNDROME_FFSER_ERR                    = 0xf,
	MLX5_INITIAL_SEG_HEALTH_SYNDROME_HIGH_TEMP_ERR                = 0x10,
};

struct mlx5_ifc_initial_seg_bits {
	u8         fw_rev_minor[0x10];
	u8         fw_rev_major[0x10];

	u8         cmd_interface_rev[0x10];
	u8         fw_rev_subminor[0x10];

	u8         reserved_at_40[0x40];

	u8         cmdq_phy_addr_63_32[0x20];

	u8         cmdq_phy_addr_31_12[0x14];
	u8         reserved_at_b4[0x2];
	u8         nic_interface[0x2];
	u8         log_cmdq_size[0x4];
	u8         log_cmdq_stride[0x4];

	u8         command_doorbell_vector[0x20];

	u8         reserved_at_e0[0xf00];

	u8         initializing[0x1];
	u8         reserved_at_fe1[0x4];
	u8         nic_interface_supported[0x3];
	u8         reserved_at_fe8[0x18];

	struct mlx5_ifc_health_buffer_bits health_buffer;

	u8         no_dram_nic_offset[0x20];

	u8         reserved_at_1220[0x6e40];

	u8         reserved_at_8060[0x1f];
	u8         clear_int[0x1];

	u8         health_syndrome[0x8];
	u8         health_counter[0x18];

	u8         reserved_at_80a0[0x17fc0];
};

union mlx5_ifc_ports_control_registers_document_bits {
	struct mlx5_ifc_bufferx_reg_bits bufferx_reg;
	struct mlx5_ifc_eth_2819_cntrs_grp_data_layout_bits eth_2819_cntrs_grp_data_layout;
	struct mlx5_ifc_eth_2863_cntrs_grp_data_layout_bits eth_2863_cntrs_grp_data_layout;
	struct mlx5_ifc_eth_3635_cntrs_grp_data_layout_bits eth_3635_cntrs_grp_data_layout;
	struct mlx5_ifc_eth_802_3_cntrs_grp_data_layout_bits eth_802_3_cntrs_grp_data_layout;
	struct mlx5_ifc_eth_extended_cntrs_grp_data_layout_bits eth_extended_cntrs_grp_data_layout;
	struct mlx5_ifc_eth_per_prio_grp_data_layout_bits eth_per_prio_grp_data_layout;
	struct mlx5_ifc_eth_per_traffic_grp_data_layout_bits eth_per_traffic_grp_data_layout;
	struct mlx5_ifc_lane_2_module_mapping_bits lane_2_module_mapping;
	struct mlx5_ifc_pamp_reg_bits pamp_reg;
	struct mlx5_ifc_paos_reg_bits paos_reg;
	struct mlx5_ifc_pcap_reg_bits pcap_reg;
	struct mlx5_ifc_peir_reg_bits peir_reg;
	struct mlx5_ifc_pelc_reg_bits pelc_reg;
	struct mlx5_ifc_pfcc_reg_bits pfcc_reg;
	struct mlx5_ifc_ib_port_cntrs_grp_data_layout_bits ib_port_cntrs_grp_data_layout;
	struct mlx5_ifc_phys_layer_cntrs_bits phys_layer_cntrs;
	struct mlx5_ifc_pifr_reg_bits pifr_reg;
	struct mlx5_ifc_pipg_reg_bits pipg_reg;
	struct mlx5_ifc_plbf_reg_bits plbf_reg;
	struct mlx5_ifc_plib_reg_bits plib_reg;
	struct mlx5_ifc_plpc_reg_bits plpc_reg;
	struct mlx5_ifc_pmaos_reg_bits pmaos_reg;
	struct mlx5_ifc_pmlp_reg_bits pmlp_reg;
	struct mlx5_ifc_pmlpn_reg_bits pmlpn_reg;
	struct mlx5_ifc_pmpc_reg_bits pmpc_reg;
	struct mlx5_ifc_pmpe_reg_bits pmpe_reg;
	struct mlx5_ifc_pmpr_reg_bits pmpr_reg;
	struct mlx5_ifc_pmtu_reg_bits pmtu_reg;
	struct mlx5_ifc_ppad_reg_bits ppad_reg;
	struct mlx5_ifc_ppcnt_reg_bits ppcnt_reg;
	struct mlx5_ifc_pplm_reg_bits pplm_reg;
	struct mlx5_ifc_pplr_reg_bits pplr_reg;
	struct mlx5_ifc_ppsc_reg_bits ppsc_reg;
	struct mlx5_ifc_pqdr_reg_bits pqdr_reg;
	struct mlx5_ifc_pspa_reg_bits pspa_reg;
	struct mlx5_ifc_ptas_reg_bits ptas_reg;
	struct mlx5_ifc_ptys_reg_bits ptys_reg;
	struct mlx5_ifc_pude_reg_bits pude_reg;
	struct mlx5_ifc_pvlc_reg_bits pvlc_reg;
	struct mlx5_ifc_slrg_reg_bits slrg_reg;
	struct mlx5_ifc_sltp_reg_bits sltp_reg;
	u8         reserved_at_0[0x60e0];
};

union mlx5_ifc_debug_enhancements_document_bits {
	struct mlx5_ifc_health_buffer_bits health_buffer;
	u8         reserved_at_0[0x200];
};

union mlx5_ifc_uplink_pci_interface_document_bits {
	struct mlx5_ifc_initial_seg_bits initial_seg;
	u8         reserved_at_0[0x20060];
};

struct mlx5_ifc_set_flow_table_root_out_bits {
	u8         status[0x8];
	u8         reserved_at_8[0x18];

	u8         syndrome[0x20];

	u8         reserved_at_40[0x40];
};

struct mlx5_ifc_set_flow_table_root_in_bits {
	u8         opcode[0x10];
	u8         reserved_at_10[0x10];

	u8         reserved_at_20[0x10];
	u8         op_mod[0x10];

	u8         reserved_at_40[0x40];

	u8         table_type[0x8];
	u8         reserved_at_88[0x18];

	u8         reserved_at_a0[0x8];
	u8         table_id[0x18];

	u8         reserved_at_c0[0x140];
};

enum {
	MLX5_MODIFY_FLOW_TABLE_MISS_TABLE_ID = 0x1,
};

struct mlx5_ifc_modify_flow_table_out_bits {
	u8         status[0x8];
	u8         reserved_at_8[0x18];

	u8         syndrome[0x20];

	u8         reserved_at_40[0x40];
};

struct mlx5_ifc_modify_flow_table_in_bits {
	u8         opcode[0x10];
	u8         reserved_at_10[0x10];

	u8         reserved_at_20[0x10];
	u8         op_mod[0x10];

	u8         reserved_at_40[0x20];

	u8         reserved_at_60[0x10];
	u8         modify_field_select[0x10];

	u8         table_type[0x8];
	u8         reserved_at_88[0x18];

	u8         reserved_at_a0[0x8];
	u8         table_id[0x18];

	u8         reserved_at_c0[0x4];
	u8         table_miss_mode[0x4];
	u8         reserved_at_c8[0x18];

	u8         reserved_at_e0[0x8];
	u8         table_miss_id[0x18];

	u8         reserved_at_100[0x100];
<<<<<<< HEAD
};

struct mlx5_ifc_ets_tcn_config_reg_bits {
	u8         g[0x1];
	u8         b[0x1];
	u8         r[0x1];
	u8         reserved_at_3[0x9];
	u8         group[0x4];
	u8         reserved_at_10[0x9];
	u8         bw_allocation[0x7];

	u8         reserved_at_20[0xc];
	u8         max_bw_units[0x4];
	u8         reserved_at_30[0x8];
	u8         max_bw_value[0x8];
};

struct mlx5_ifc_ets_global_config_reg_bits {
	u8         reserved_at_0[0x2];
	u8         r[0x1];
	u8         reserved_at_3[0x1d];

	u8         reserved_at_20[0xc];
	u8         max_bw_units[0x4];
	u8         reserved_at_30[0x8];
	u8         max_bw_value[0x8];
};

struct mlx5_ifc_qetc_reg_bits {
	u8                                         reserved_at_0[0x8];
	u8                                         port_number[0x8];
	u8                                         reserved_at_10[0x30];

	struct mlx5_ifc_ets_tcn_config_reg_bits    tc_configuration[0x8];
	struct mlx5_ifc_ets_global_config_reg_bits global_configuration;
};

struct mlx5_ifc_qtct_reg_bits {
	u8         reserved_at_0[0x8];
	u8         port_number[0x8];
	u8         reserved_at_10[0xd];
	u8         prio[0x3];

	u8         reserved_at_20[0x1d];
	u8         tclass[0x3];
=======
>>>>>>> 082eaa50
};

#endif /* MLX5_IFC_H */<|MERGE_RESOLUTION|>--- conflicted
+++ resolved
@@ -460,12 +460,8 @@
 };
 
 struct mlx5_ifc_flow_table_nic_cap_bits {
-<<<<<<< HEAD
-	u8         reserved_at_0[0x200];
-=======
 	u8         nic_rx_multi_path_tirs[0x1];
 	u8         reserved_at_1[0x1ff];
->>>>>>> 082eaa50
 
 	struct mlx5_ifc_flow_table_prop_layout_bits flow_table_properties_nic_receive;
 
@@ -736,7 +732,6 @@
 
 	u8         reserved_at_1bf[0x3];
 	u8         log_max_msg[0x5];
-<<<<<<< HEAD
 	u8         reserved_at_1c7[0x4];
 	u8         max_tc[0x4];
 	u8         reserved_at_1cf[0x6];
@@ -750,22 +745,15 @@
 	u8         wol_m[0x1];
 	u8         wol_u[0x1];
 	u8         wol_p[0x1];
-=======
-	u8         reserved_at_1c7[0x18];
->>>>>>> 082eaa50
 
 	u8         stat_rate_support[0x10];
 	u8         reserved_at_1ef[0xc];
 	u8         cqe_version[0x4];
 
 	u8         compact_address_vector[0x1];
-<<<<<<< HEAD
-	u8         reserved_at_200[0xe];
-=======
 	u8         reserved_at_200[0x3];
 	u8         ipoib_basic_offloads[0x1];
 	u8         reserved_at_204[0xa];
->>>>>>> 082eaa50
 	u8         drain_sigerr[0x1];
 	u8         cmdif_checksum[0x2];
 	u8         sigerr_cqe[0x1];
@@ -796,12 +784,6 @@
 	u8         cd[0x1];
 	u8         reserved_at_22c[0x1];
 	u8         apm[0x1];
-<<<<<<< HEAD
-	u8         reserved_at_22e[0x7];
-	u8         qkv[0x1];
-	u8         pkv[0x1];
-	u8         reserved_at_237[0x4];
-=======
 	u8         reserved_at_22e[0x2];
 	u8	   imaicl[0x1];
 	u8         reserved_at_231[0x4];
@@ -809,7 +791,6 @@
 	u8         pkv[0x1];
 	u8         set_deth_sqpn[0x1];
 	u8         reserved_at_239[0x3];
->>>>>>> 082eaa50
 	u8         xrc[0x1];
 	u8         ud[0x1];
 	u8         uc[0x1];
@@ -1245,8 +1226,6 @@
 	u8         successful_recovery_events[0x20];
 
 	u8         reserved_at_640[0x180];
-<<<<<<< HEAD
-=======
 };
 
 struct mlx5_ifc_ib_port_cntrs_grp_data_layout_bits {
@@ -1277,7 +1256,6 @@
 	u8         vl_15_dropped[0x10];
 
 	u8	   reserved_at_a0[0xa0];
->>>>>>> 082eaa50
 };
 
 struct mlx5_ifc_eth_per_traffic_grp_data_layout_bits {
@@ -1852,11 +1830,7 @@
 	u8         log_sq_size[0x4];
 	u8         reserved_at_55[0x6];
 	u8         rlky[0x1];
-<<<<<<< HEAD
-	u8         reserved_at_5c[0x4];
-=======
 	u8         ulp_stateless_offload_mode[0x4];
->>>>>>> 082eaa50
 
 	u8         counter_set_id[0x8];
 	u8         uar_page[0x18];
@@ -3203,12 +3177,8 @@
 	u8         op_mod[0x10];
 
 	u8         other_vport[0x1];
-<<<<<<< HEAD
-	u8         reserved_at_41[0xf];
-=======
 	u8         reserved_at_41[0xb];
 	u8	   port_num[0x4];
->>>>>>> 082eaa50
 	u8         vport_number[0x10];
 
 	u8         reserved_at_60[0x60];
@@ -4327,13 +4297,9 @@
 
 	u8         reserved_at_20[0x1b];
 	u8         self_lb_en[0x1];
-<<<<<<< HEAD
 	u8         reserved_at_3c[0x1];
 	u8         hash[0x1];
 	u8         reserved_at_3e[0x1];
-=======
-	u8         reserved_at_3c[0x3];
->>>>>>> 082eaa50
 	u8         lro[0x1];
 };
 
@@ -7196,7 +7162,6 @@
 	u8         table_miss_id[0x18];
 
 	u8         reserved_at_100[0x100];
-<<<<<<< HEAD
 };
 
 struct mlx5_ifc_ets_tcn_config_reg_bits {
@@ -7242,8 +7207,6 @@
 
 	u8         reserved_at_20[0x1d];
 	u8         tclass[0x3];
-=======
->>>>>>> 082eaa50
 };
 
 #endif /* MLX5_IFC_H */