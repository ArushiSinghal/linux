--- conflicted
+++ resolved
@@ -462,23 +462,16 @@
 	     (vcpup = kvm_get_vcpu(kvm, idx)) != NULL; \
 	     idx++)
 
-<<<<<<< HEAD
 static inline struct kvm_vcpu *kvm_get_vcpu_by_id(struct kvm *kvm, int id)
-=======
-static inline struct kvm_vcpu *kvm_lookup_vcpu(struct kvm *kvm, int id)
->>>>>>> d7d9f3b2
 {
 	struct kvm_vcpu *vcpu;
 	int i;
 
-<<<<<<< HEAD
-=======
 	if (id < 0 || id >= KVM_MAX_VCPUS)
 		return NULL;
 	vcpu = kvm_get_vcpu(kvm, id);
 	if (vcpu && vcpu->vcpu_id == id)
 		return vcpu;
->>>>>>> d7d9f3b2
 	kvm_for_each_vcpu(i, vcpu, kvm)
 		if (vcpu->vcpu_id == id)
 			return vcpu;
