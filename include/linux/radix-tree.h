--- conflicted
+++ resolved
@@ -403,8 +403,6 @@
 }
 
 /**
-<<<<<<< HEAD
-=======
  * radix_tree_iter_next - resume iterating when the chunk may be invalid
  * @iter:	iterator state
  *
@@ -421,7 +419,6 @@
 }
 
 /**
->>>>>>> 6f40fed1
  * radix_tree_chunk_size - get current chunk size
  *
  * @iter:	pointer to radix tree iterator
