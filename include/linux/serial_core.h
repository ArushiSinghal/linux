--- conflicted
+++ resolved
@@ -199,13 +199,11 @@
 /* TI OMAP-UART */
 #define PORT_OMAP	96
 
-<<<<<<< HEAD
-/* Xilinx */
-#define PORT_XUARTPSS	97
-=======
 /* VIA VT8500 SoC */
 #define PORT_VT8500	97
->>>>>>> c56eb8fb
+
+/* Xilinx */
+#define PORT_XUARTPSS	98
 
 #ifdef __KERNEL__
 
