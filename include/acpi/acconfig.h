--- conflicted
+++ resolved
@@ -146,11 +146,7 @@
 
 /* Maximum number of While() loops before abort */
 
-<<<<<<< HEAD
-#define ACPI_MAX_LOOP_COUNT             0xFFFF
-=======
 #define ACPI_MAX_LOOP_COUNT             0x000FFFFF
->>>>>>> 2462edc5
 
 /******************************************************************************
  *
