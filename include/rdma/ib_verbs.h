--- conflicted
+++ resolved
@@ -261,7 +261,6 @@
 	} per_transport_caps;
 };
 
-<<<<<<< HEAD
 struct ib_rss_caps {
 	/* Corresponding bit will be set if qp type from
 	 * 'enum ib_qp_type' is supported, e.g.
@@ -270,7 +269,8 @@
 	u32 supported_qpts;
 	u32 max_rwq_indirection_tables;
 	u32 max_rwq_indirection_table_size;
-=======
+};
+
 enum ibv_xrq_cap_flags {
 	/* The HW supports messages without tag
 	 * sent on QPs attached to a XRQ
@@ -301,7 +301,6 @@
 	uint32_t app_context_size;
 	uint32_t max_match_list;
 	uint32_t capability_flags;
->>>>>>> 34173c9e
 };
 
 enum ib_cq_creation_flags {
@@ -361,12 +360,9 @@
 	struct ib_odp_caps	odp_caps;
 	uint64_t		timestamp_mask;
 	uint64_t		hca_core_clock; /* in KHZ */
-<<<<<<< HEAD
 	struct ib_rss_caps	rss_caps;
 	u32			max_wq_type_rq;
-=======
 	struct ib_xrq_caps	xrq_caps;
->>>>>>> 34173c9e
 };
 
 enum ib_mtu {
