CFLAGS += -Wall -O2 -lcap -I../../../include/uapi -I../../../lib

<<<<<<< HEAD
test_objs = test_verifier test_tag test_maps test_lru_map test_lpm_map

TEST_PROGS := $(test_objs) test_kmod.sh
TEST_FILES := $(test_objs)

all: $(test_objs)

$(test_objs): ../../../lib/bpf/bpf.o

include ../lib.mk

clean:
	$(RM) $(test_objs)
=======
TEST_GEN_PROGS = test_verifier test_maps test_lru_map

TEST_PROGS := test_kmod.sh

include ../lib.mk
>>>>>>> 2195bff0
<|MERGE_RESOLUTION|>--- conflicted
+++ resolved
@@ -1,23 +1,9 @@
 CFLAGS += -Wall -O2 -lcap -I../../../include/uapi -I../../../lib
 
-<<<<<<< HEAD
-test_objs = test_verifier test_tag test_maps test_lru_map test_lpm_map
+TEST_GEN_PROGS = test_verifier test_tag test_maps test_lru_map test_lpm_map
 
-TEST_PROGS := $(test_objs) test_kmod.sh
-TEST_FILES := $(test_objs)
-
-all: $(test_objs)
+TEST_PROGS := test_kmod.sh
 
 $(test_objs): ../../../lib/bpf/bpf.o
 
-include ../lib.mk
-
-clean:
-	$(RM) $(test_objs)
-=======
-TEST_GEN_PROGS = test_verifier test_maps test_lru_map
-
-TEST_PROGS := test_kmod.sh
-
-include ../lib.mk
->>>>>>> 2195bff0
+include ../lib.mk