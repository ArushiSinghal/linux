/*
 * Common eBPF ELF object loading operations.
 *
 * Copyright (C) 2013-2015 Alexei Starovoitov <ast@kernel.org>
 * Copyright (C) 2015 Wang Nan <wangnan0@huawei.com>
 * Copyright (C) 2015 Huawei Inc.
 *
 * This program is free software; you can redistribute it and/or
 * modify it under the terms of the GNU Lesser General Public
 * License as published by the Free Software Foundation;
 * version 2.1 of the License (not later!)
 *
 * This program is distributed in the hope that it will be useful,
 * but WITHOUT ANY WARRANTY; without even the implied warranty of
 * MERCHANTABILITY or FITNESS FOR A PARTICULAR PURPOSE.  See the
 * GNU Lesser General Public License for more details.
 *
 * You should have received a copy of the GNU Lesser General Public
 * License along with this program; if not,  see <http://www.gnu.org/licenses>
 */

#include <stdlib.h>
#include <stdio.h>
#include <stdarg.h>
#include <inttypes.h>
#include <string.h>
#include <unistd.h>
#include <fcntl.h>
#include <errno.h>
#include <asm/unistd.h>
#include <linux/kernel.h>
#include <linux/bpf.h>
#include <linux/list.h>
#include <libelf.h>
#include <gelf.h>

#include "libbpf.h"
#include "bpf.h"

#define __printf(a, b)	__attribute__((format(printf, a, b)))

__printf(1, 2)
static int __base_pr(const char *format, ...)
{
	va_list args;
	int err;

	va_start(args, format);
	err = vfprintf(stderr, format, args);
	va_end(args);
	return err;
}

static __printf(1, 2) libbpf_print_fn_t __pr_warning = __base_pr;
static __printf(1, 2) libbpf_print_fn_t __pr_info = __base_pr;
static __printf(1, 2) libbpf_print_fn_t __pr_debug;

#define __pr(func, fmt, ...)	\
do {				\
	if ((func))		\
		(func)("libbpf: " fmt, ##__VA_ARGS__); \
} while (0)

#define pr_warning(fmt, ...)	__pr(__pr_warning, fmt, ##__VA_ARGS__)
#define pr_info(fmt, ...)	__pr(__pr_info, fmt, ##__VA_ARGS__)
#define pr_debug(fmt, ...)	__pr(__pr_debug, fmt, ##__VA_ARGS__)

void libbpf_set_print(libbpf_print_fn_t warn,
		      libbpf_print_fn_t info,
		      libbpf_print_fn_t debug)
{
	__pr_warning = warn;
	__pr_info = info;
	__pr_debug = debug;
}

#define STRERR_BUFSIZE  128

#define ERRNO_OFFSET(e)		((e) - __LIBBPF_ERRNO__START)
#define ERRCODE_OFFSET(c)	ERRNO_OFFSET(LIBBPF_ERRNO__##c)
#define NR_ERRNO	(__LIBBPF_ERRNO__END - __LIBBPF_ERRNO__START)

static const char *libbpf_strerror_table[NR_ERRNO] = {
	[ERRCODE_OFFSET(LIBELF)]	= "Something wrong in libelf",
	[ERRCODE_OFFSET(FORMAT)]	= "BPF object format invalid",
	[ERRCODE_OFFSET(KVERSION)]	= "'version' section incorrect or lost",
	[ERRCODE_OFFSET(ENDIAN)]	= "Endian mismatch",
	[ERRCODE_OFFSET(INTERNAL)]	= "Internal error in libbpf",
	[ERRCODE_OFFSET(RELOC)]		= "Relocation failed",
	[ERRCODE_OFFSET(VERIFY)]	= "Kernel verifier blocks program loading",
	[ERRCODE_OFFSET(PROG2BIG)]	= "Program too big",
	[ERRCODE_OFFSET(KVER)]		= "Incorrect kernel version",
	[ERRCODE_OFFSET(PROGTYPE)]	= "Kernel doesn't support this program type",
};

int libbpf_strerror(int err, char *buf, size_t size)
{
	if (!buf || !size)
		return -1;

	err = err > 0 ? err : -err;

	if (err < __LIBBPF_ERRNO__START) {
		int ret;

		ret = strerror_r(err, buf, size);
		buf[size - 1] = '\0';
		return ret;
	}

	if (err < __LIBBPF_ERRNO__END) {
		const char *msg;

		msg = libbpf_strerror_table[ERRNO_OFFSET(err)];
		snprintf(buf, size, "%s", msg);
		buf[size - 1] = '\0';
		return 0;
	}

	snprintf(buf, size, "Unknown libbpf error %d", err);
	buf[size - 1] = '\0';
	return -1;
}

#define CHECK_ERR(action, err, out) do {	\
	err = action;			\
	if (err)			\
		goto out;		\
} while(0)


/* Copied from tools/perf/util/util.h */
#ifndef zfree
# define zfree(ptr) ({ free(*ptr); *ptr = NULL; })
#endif

#ifndef zclose
# define zclose(fd) ({			\
	int ___err = 0;			\
	if ((fd) >= 0)			\
		___err = close((fd));	\
	fd = -1;			\
	___err; })
#endif

#ifdef HAVE_LIBELF_MMAP_SUPPORT
# define LIBBPF_ELF_C_READ_MMAP ELF_C_READ_MMAP
#else
# define LIBBPF_ELF_C_READ_MMAP ELF_C_READ
#endif

/*
 * bpf_prog should be a better name but it has been used in
 * linux/filter.h.
 */
struct bpf_program {
	/* Index in elf obj file, for relocation use. */
	int idx;
	char *section_name;
	struct bpf_insn *insns;
	size_t insns_cnt;
	enum bpf_prog_type type;

	struct {
		int insn_idx;
		int map_idx;
	} *reloc_desc;
	int nr_reloc;

	struct {
		int nr;
		int *fds;
	} instances;
	bpf_program_prep_t preprocessor;

	struct bpf_object *obj;
	void *priv;
	bpf_program_clear_priv_t clear_priv;
};

struct bpf_map {
	int fd;
	char *name;
	struct bpf_map_def def;
	void *priv;
	bpf_map_clear_priv_t clear_priv;
};

static LIST_HEAD(bpf_objects_list);

struct bpf_object {
	char license[64];
	u32 kern_version;

	struct bpf_program *programs;
	size_t nr_programs;
	struct bpf_map *maps;
	size_t nr_maps;

	bool loaded;

	/*
	 * Information when doing elf related work. Only valid if fd
	 * is valid.
	 */
	struct {
		int fd;
		void *obj_buf;
		size_t obj_buf_sz;
		Elf *elf;
		GElf_Ehdr ehdr;
		Elf_Data *symbols;
		size_t strtabidx;
		struct {
			GElf_Shdr shdr;
			Elf_Data *data;
		} *reloc;
		int nr_reloc;
		int maps_shndx;
	} efile;
	/*
	 * All loaded bpf_object is linked in a list, which is
	 * hidden to caller. bpf_objects__<func> handlers deal with
	 * all objects.
	 */
	struct list_head list;
	char path[];
};
#define obj_elf_valid(o)	((o)->efile.elf)

static void bpf_program__unload(struct bpf_program *prog)
{
	int i;

	if (!prog)
		return;

	/*
	 * If the object is opened but the program was never loaded,
	 * it is possible that prog->instances.nr == -1.
	 */
	if (prog->instances.nr > 0) {
		for (i = 0; i < prog->instances.nr; i++)
			zclose(prog->instances.fds[i]);
	} else if (prog->instances.nr != -1) {
		pr_warning("Internal error: instances.nr is %d\n",
			   prog->instances.nr);
	}

	prog->instances.nr = -1;
	zfree(&prog->instances.fds);
}

static void bpf_program__exit(struct bpf_program *prog)
{
	if (!prog)
		return;

	if (prog->clear_priv)
		prog->clear_priv(prog, prog->priv);

	prog->priv = NULL;
	prog->clear_priv = NULL;

	bpf_program__unload(prog);
	zfree(&prog->section_name);
	zfree(&prog->insns);
	zfree(&prog->reloc_desc);

	prog->nr_reloc = 0;
	prog->insns_cnt = 0;
	prog->idx = -1;
}

static int
bpf_program__init(void *data, size_t size, char *name, int idx,
		    struct bpf_program *prog)
{
	if (size < sizeof(struct bpf_insn)) {
		pr_warning("corrupted section '%s'\n", name);
		return -EINVAL;
	}

	bzero(prog, sizeof(*prog));

	prog->section_name = strdup(name);
	if (!prog->section_name) {
		pr_warning("failed to alloc name for prog %s\n",
			   name);
		goto errout;
	}

	prog->insns = malloc(size);
	if (!prog->insns) {
		pr_warning("failed to alloc insns for %s\n", name);
		goto errout;
	}
	prog->insns_cnt = size / sizeof(struct bpf_insn);
	memcpy(prog->insns, data,
	       prog->insns_cnt * sizeof(struct bpf_insn));
	prog->idx = idx;
	prog->instances.fds = NULL;
	prog->instances.nr = -1;
	prog->type = BPF_PROG_TYPE_KPROBE;

	return 0;
errout:
	bpf_program__exit(prog);
	return -ENOMEM;
}

static int
bpf_object__add_program(struct bpf_object *obj, void *data, size_t size,
			char *name, int idx)
{
	struct bpf_program prog, *progs;
	int nr_progs, err;

	err = bpf_program__init(data, size, name, idx, &prog);
	if (err)
		return err;

	progs = obj->programs;
	nr_progs = obj->nr_programs;

	progs = realloc(progs, sizeof(progs[0]) * (nr_progs + 1));
	if (!progs) {
		/*
		 * In this case the original obj->programs
		 * is still valid, so don't need special treat for
		 * bpf_close_object().
		 */
		pr_warning("failed to alloc a new program '%s'\n",
			   name);
		bpf_program__exit(&prog);
		return -ENOMEM;
	}

	pr_debug("found program %s\n", prog.section_name);
	obj->programs = progs;
	obj->nr_programs = nr_progs + 1;
	prog.obj = obj;
	progs[nr_progs] = prog;
	return 0;
}

static struct bpf_object *bpf_object__new(const char *path,
					  void *obj_buf,
					  size_t obj_buf_sz)
{
	struct bpf_object *obj;

	obj = calloc(1, sizeof(struct bpf_object) + strlen(path) + 1);
	if (!obj) {
		pr_warning("alloc memory failed for %s\n", path);
		return ERR_PTR(-ENOMEM);
	}

	strcpy(obj->path, path);
	obj->efile.fd = -1;

	/*
	 * Caller of this function should also calls
	 * bpf_object__elf_finish() after data collection to return
	 * obj_buf to user. If not, we should duplicate the buffer to
	 * avoid user freeing them before elf finish.
	 */
	obj->efile.obj_buf = obj_buf;
	obj->efile.obj_buf_sz = obj_buf_sz;
	obj->efile.maps_shndx = -1;

	obj->loaded = false;

	INIT_LIST_HEAD(&obj->list);
	list_add(&obj->list, &bpf_objects_list);
	return obj;
}

static void bpf_object__elf_finish(struct bpf_object *obj)
{
	if (!obj_elf_valid(obj))
		return;

	if (obj->efile.elf) {
		elf_end(obj->efile.elf);
		obj->efile.elf = NULL;
	}
	obj->efile.symbols = NULL;

	zfree(&obj->efile.reloc);
	obj->efile.nr_reloc = 0;
	zclose(obj->efile.fd);
	obj->efile.obj_buf = NULL;
	obj->efile.obj_buf_sz = 0;
}

static int bpf_object__elf_init(struct bpf_object *obj)
{
	int err = 0;
	GElf_Ehdr *ep;

	if (obj_elf_valid(obj)) {
		pr_warning("elf init: internal error\n");
		return -LIBBPF_ERRNO__LIBELF;
	}

	if (obj->efile.obj_buf_sz > 0) {
		/*
		 * obj_buf should have been validated by
		 * bpf_object__open_buffer().
		 */
		obj->efile.elf = elf_memory(obj->efile.obj_buf,
					    obj->efile.obj_buf_sz);
	} else {
		obj->efile.fd = open(obj->path, O_RDONLY);
		if (obj->efile.fd < 0) {
			pr_warning("failed to open %s: %s\n", obj->path,
					strerror(errno));
			return -errno;
		}

		obj->efile.elf = elf_begin(obj->efile.fd,
				LIBBPF_ELF_C_READ_MMAP,
				NULL);
	}

	if (!obj->efile.elf) {
		pr_warning("failed to open %s as ELF file\n",
				obj->path);
		err = -LIBBPF_ERRNO__LIBELF;
		goto errout;
	}

	if (!gelf_getehdr(obj->efile.elf, &obj->efile.ehdr)) {
		pr_warning("failed to get EHDR from %s\n",
				obj->path);
		err = -LIBBPF_ERRNO__FORMAT;
		goto errout;
	}
	ep = &obj->efile.ehdr;

	if ((ep->e_type != ET_REL) || (ep->e_machine != 0)) {
		pr_warning("%s is not an eBPF object file\n",
			obj->path);
		err = -LIBBPF_ERRNO__FORMAT;
		goto errout;
	}

	return 0;
errout:
	bpf_object__elf_finish(obj);
	return err;
}

static int
bpf_object__check_endianness(struct bpf_object *obj)
{
	static unsigned int const endian = 1;

	switch (obj->efile.ehdr.e_ident[EI_DATA]) {
	case ELFDATA2LSB:
		/* We are big endian, BPF obj is little endian. */
		if (*(unsigned char const *)&endian != 1)
			goto mismatch;
		break;

	case ELFDATA2MSB:
		/* We are little endian, BPF obj is big endian. */
		if (*(unsigned char const *)&endian != 0)
			goto mismatch;
		break;
	default:
		return -LIBBPF_ERRNO__ENDIAN;
	}

	return 0;

mismatch:
	pr_warning("Error: endianness mismatch.\n");
	return -LIBBPF_ERRNO__ENDIAN;
}

static int
bpf_object__init_license(struct bpf_object *obj,
			 void *data, size_t size)
{
	memcpy(obj->license, data,
	       min(size, sizeof(obj->license) - 1));
	pr_debug("license of %s is %s\n", obj->path, obj->license);
	return 0;
}

static int
bpf_object__init_kversion(struct bpf_object *obj,
			  void *data, size_t size)
{
	u32 kver;

	if (size != sizeof(kver)) {
		pr_warning("invalid kver section in %s\n", obj->path);
		return -LIBBPF_ERRNO__FORMAT;
	}
	memcpy(&kver, data, sizeof(kver));
	obj->kern_version = kver;
	pr_debug("kernel version of %s is %x\n", obj->path,
		 obj->kern_version);
	return 0;
}

static int
bpf_object__init_maps(struct bpf_object *obj, void *data,
		      size_t size)
{
	size_t nr_maps;
	int i;

	nr_maps = size / sizeof(struct bpf_map_def);
	if (!data || !nr_maps) {
		pr_debug("%s doesn't need map definition\n",
			 obj->path);
		return 0;
	}

	pr_debug("maps in %s: %zd bytes\n", obj->path, size);

	obj->maps = calloc(nr_maps, sizeof(obj->maps[0]));
	if (!obj->maps) {
		pr_warning("alloc maps for object failed\n");
		return -ENOMEM;
	}
	obj->nr_maps = nr_maps;

	for (i = 0; i < nr_maps; i++) {
		struct bpf_map_def *def = &obj->maps[i].def;

		/*
		 * fill all fd with -1 so won't close incorrect
		 * fd (fd=0 is stdin) when failure (zclose won't close
		 * negative fd)).
		 */
		obj->maps[i].fd = -1;

		/* Save map definition into obj->maps */
		*def = ((struct bpf_map_def *)data)[i];
	}
	return 0;
}

static int
bpf_object__init_maps_name(struct bpf_object *obj)
{
	int i;
	Elf_Data *symbols = obj->efile.symbols;

	if (!symbols || obj->efile.maps_shndx < 0)
		return -EINVAL;

	for (i = 0; i < symbols->d_size / sizeof(GElf_Sym); i++) {
		GElf_Sym sym;
		size_t map_idx;
		const char *map_name;

		if (!gelf_getsym(symbols, i, &sym))
			continue;
		if (sym.st_shndx != obj->efile.maps_shndx)
			continue;

		map_name = elf_strptr(obj->efile.elf,
				      obj->efile.strtabidx,
				      sym.st_name);
		map_idx = sym.st_value / sizeof(struct bpf_map_def);
		if (map_idx >= obj->nr_maps) {
			pr_warning("index of map \"%s\" is buggy: %zu > %zu\n",
				   map_name, map_idx, obj->nr_maps);
			continue;
		}
		obj->maps[map_idx].name = strdup(map_name);
		if (!obj->maps[map_idx].name) {
			pr_warning("failed to alloc map name\n");
			return -ENOMEM;
		}
		pr_debug("map %zu is \"%s\"\n", map_idx,
			 obj->maps[map_idx].name);
	}
	return 0;
}

static int bpf_object__elf_collect(struct bpf_object *obj)
{
	Elf *elf = obj->efile.elf;
	GElf_Ehdr *ep = &obj->efile.ehdr;
	Elf_Scn *scn = NULL;
	int idx = 0, err = 0;

	/* Elf is corrupted/truncated, avoid calling elf_strptr. */
	if (!elf_rawdata(elf_getscn(elf, ep->e_shstrndx), NULL)) {
		pr_warning("failed to get e_shstrndx from %s\n",
			   obj->path);
		return -LIBBPF_ERRNO__FORMAT;
	}

	while ((scn = elf_nextscn(elf, scn)) != NULL) {
		char *name;
		GElf_Shdr sh;
		Elf_Data *data;

		idx++;
		if (gelf_getshdr(scn, &sh) != &sh) {
			pr_warning("failed to get section header from %s\n",
				   obj->path);
			err = -LIBBPF_ERRNO__FORMAT;
			goto out;
		}

		name = elf_strptr(elf, ep->e_shstrndx, sh.sh_name);
		if (!name) {
			pr_warning("failed to get section name from %s\n",
				   obj->path);
			err = -LIBBPF_ERRNO__FORMAT;
			goto out;
		}

		data = elf_getdata(scn, 0);
		if (!data) {
			pr_warning("failed to get section data from %s(%s)\n",
				   name, obj->path);
			err = -LIBBPF_ERRNO__FORMAT;
			goto out;
		}
		pr_debug("section %s, size %ld, link %d, flags %lx, type=%d\n",
			 name, (unsigned long)data->d_size,
			 (int)sh.sh_link, (unsigned long)sh.sh_flags,
			 (int)sh.sh_type);

		if (strcmp(name, "license") == 0)
			err = bpf_object__init_license(obj,
						       data->d_buf,
						       data->d_size);
		else if (strcmp(name, "version") == 0)
			err = bpf_object__init_kversion(obj,
							data->d_buf,
							data->d_size);
		else if (strcmp(name, "maps") == 0) {
			err = bpf_object__init_maps(obj, data->d_buf,
						    data->d_size);
			obj->efile.maps_shndx = idx;
		} else if (sh.sh_type == SHT_SYMTAB) {
			if (obj->efile.symbols) {
				pr_warning("bpf: multiple SYMTAB in %s\n",
					   obj->path);
				err = -LIBBPF_ERRNO__FORMAT;
			} else {
				obj->efile.symbols = data;
				obj->efile.strtabidx = sh.sh_link;
			}
		} else if ((sh.sh_type == SHT_PROGBITS) &&
			   (sh.sh_flags & SHF_EXECINSTR) &&
			   (data->d_size > 0)) {
			err = bpf_object__add_program(obj, data->d_buf,
						      data->d_size, name, idx);
			if (err) {
				char errmsg[STRERR_BUFSIZE];

				strerror_r(-err, errmsg, sizeof(errmsg));
				pr_warning("failed to alloc program %s (%s): %s",
					   name, obj->path, errmsg);
			}
		} else if (sh.sh_type == SHT_REL) {
			void *reloc = obj->efile.reloc;
			int nr_reloc = obj->efile.nr_reloc + 1;

			reloc = realloc(reloc,
					sizeof(*obj->efile.reloc) * nr_reloc);
			if (!reloc) {
				pr_warning("realloc failed\n");
				err = -ENOMEM;
			} else {
				int n = nr_reloc - 1;

				obj->efile.reloc = reloc;
				obj->efile.nr_reloc = nr_reloc;

				obj->efile.reloc[n].shdr = sh;
				obj->efile.reloc[n].data = data;
			}
		}
		if (err)
			goto out;
	}

	if (!obj->efile.strtabidx || obj->efile.strtabidx >= idx) {
		pr_warning("Corrupted ELF file: index of strtab invalid\n");
		return LIBBPF_ERRNO__FORMAT;
	}
	if (obj->efile.maps_shndx >= 0)
		err = bpf_object__init_maps_name(obj);
out:
	return err;
}

static struct bpf_program *
bpf_object__find_prog_by_idx(struct bpf_object *obj, int idx)
{
	struct bpf_program *prog;
	size_t i;

	for (i = 0; i < obj->nr_programs; i++) {
		prog = &obj->programs[i];
		if (prog->idx == idx)
			return prog;
	}
	return NULL;
}

static int
bpf_program__collect_reloc(struct bpf_program *prog,
			   size_t nr_maps, GElf_Shdr *shdr,
			   Elf_Data *data, Elf_Data *symbols,
			   int maps_shndx)
{
	int i, nrels;

	pr_debug("collecting relocating info for: '%s'\n",
		 prog->section_name);
	nrels = shdr->sh_size / shdr->sh_entsize;

	prog->reloc_desc = malloc(sizeof(*prog->reloc_desc) * nrels);
	if (!prog->reloc_desc) {
		pr_warning("failed to alloc memory in relocation\n");
		return -ENOMEM;
	}
	prog->nr_reloc = nrels;

	for (i = 0; i < nrels; i++) {
		GElf_Sym sym;
		GElf_Rel rel;
		unsigned int insn_idx;
		struct bpf_insn *insns = prog->insns;
		size_t map_idx;

		if (!gelf_getrel(data, i, &rel)) {
			pr_warning("relocation: failed to get %d reloc\n", i);
			return -LIBBPF_ERRNO__FORMAT;
		}

		if (!gelf_getsym(symbols,
				 GELF_R_SYM(rel.r_info),
				 &sym)) {
			pr_warning("relocation: symbol %"PRIx64" not found\n",
				   GELF_R_SYM(rel.r_info));
			return -LIBBPF_ERRNO__FORMAT;
		}

		if (sym.st_shndx != maps_shndx) {
			pr_warning("Program '%s' contains non-map related relo data pointing to section %u\n",
				   prog->section_name, sym.st_shndx);
			return -LIBBPF_ERRNO__RELOC;
		}

		insn_idx = rel.r_offset / sizeof(struct bpf_insn);
		pr_debug("relocation: insn_idx=%u\n", insn_idx);

		if (insns[insn_idx].code != (BPF_LD | BPF_IMM | BPF_DW)) {
			pr_warning("bpf: relocation: invalid relo for insns[%d].code 0x%x\n",
				   insn_idx, insns[insn_idx].code);
			return -LIBBPF_ERRNO__RELOC;
		}

		map_idx = sym.st_value / sizeof(struct bpf_map_def);
		if (map_idx >= nr_maps) {
			pr_warning("bpf relocation: map_idx %d large than %d\n",
				   (int)map_idx, (int)nr_maps - 1);
			return -LIBBPF_ERRNO__RELOC;
		}

		prog->reloc_desc[i].insn_idx = insn_idx;
		prog->reloc_desc[i].map_idx = map_idx;
	}
	return 0;
}

static int
bpf_object__create_maps(struct bpf_object *obj)
{
	unsigned int i;

	for (i = 0; i < obj->nr_maps; i++) {
		struct bpf_map_def *def = &obj->maps[i].def;
		int *pfd = &obj->maps[i].fd;

		*pfd = bpf_create_map(def->type,
				      def->key_size,
				      def->value_size,
				      def->max_entries);
		if (*pfd < 0) {
			size_t j;
			int err = *pfd;

			pr_warning("failed to create map: %s\n",
				   strerror(errno));
			for (j = 0; j < i; j++)
				zclose(obj->maps[j].fd);
			return err;
		}
		pr_debug("create map: fd=%d\n", *pfd);
	}

	return 0;
}

static int
bpf_program__relocate(struct bpf_program *prog, struct bpf_object *obj)
{
	int i;

	if (!prog || !prog->reloc_desc)
		return 0;

	for (i = 0; i < prog->nr_reloc; i++) {
		int insn_idx, map_idx;
		struct bpf_insn *insns = prog->insns;

		insn_idx = prog->reloc_desc[i].insn_idx;
		map_idx = prog->reloc_desc[i].map_idx;

		if (insn_idx >= (int)prog->insns_cnt) {
			pr_warning("relocation out of range: '%s'\n",
				   prog->section_name);
			return -LIBBPF_ERRNO__RELOC;
		}
		insns[insn_idx].src_reg = BPF_PSEUDO_MAP_FD;
		insns[insn_idx].imm = obj->maps[map_idx].fd;
	}

	zfree(&prog->reloc_desc);
	prog->nr_reloc = 0;
	return 0;
}


static int
bpf_object__relocate(struct bpf_object *obj)
{
	struct bpf_program *prog;
	size_t i;
	int err;

	for (i = 0; i < obj->nr_programs; i++) {
		prog = &obj->programs[i];

		err = bpf_program__relocate(prog, obj);
		if (err) {
			pr_warning("failed to relocate '%s'\n",
				   prog->section_name);
			return err;
		}
	}
	return 0;
}

static int bpf_object__collect_reloc(struct bpf_object *obj)
{
	int i, err;

	if (!obj_elf_valid(obj)) {
		pr_warning("Internal error: elf object is closed\n");
		return -LIBBPF_ERRNO__INTERNAL;
	}

	for (i = 0; i < obj->efile.nr_reloc; i++) {
		GElf_Shdr *shdr = &obj->efile.reloc[i].shdr;
		Elf_Data *data = obj->efile.reloc[i].data;
		int idx = shdr->sh_info;
		struct bpf_program *prog;
		size_t nr_maps = obj->nr_maps;

		if (shdr->sh_type != SHT_REL) {
			pr_warning("internal error at %d\n", __LINE__);
			return -LIBBPF_ERRNO__INTERNAL;
		}

		prog = bpf_object__find_prog_by_idx(obj, idx);
		if (!prog) {
			pr_warning("relocation failed: no %d section\n",
				   idx);
			return -LIBBPF_ERRNO__RELOC;
		}

		err = bpf_program__collect_reloc(prog, nr_maps,
						 shdr, data,
						 obj->efile.symbols,
						 obj->efile.maps_shndx);
		if (err)
			return err;
	}
	return 0;
}

static int
load_program(enum bpf_prog_type type, struct bpf_insn *insns,
	     int insns_cnt, char *license, u32 kern_version, int *pfd)
{
	int ret;
	char *log_buf;

	if (!insns || !insns_cnt)
		return -EINVAL;

	log_buf = malloc(BPF_LOG_BUF_SIZE);
	if (!log_buf)
		pr_warning("Alloc log buffer for bpf loader error, continue without log\n");

	ret = bpf_load_program(type, insns, insns_cnt, license,
			       kern_version, log_buf, BPF_LOG_BUF_SIZE);

	if (ret >= 0) {
		*pfd = ret;
		ret = 0;
		goto out;
	}

	ret = -LIBBPF_ERRNO__LOAD;
	pr_warning("load bpf program failed: %s\n", strerror(errno));

	if (log_buf && log_buf[0] != '\0') {
		ret = -LIBBPF_ERRNO__VERIFY;
		pr_warning("-- BEGIN DUMP LOG ---\n");
		pr_warning("\n%s\n", log_buf);
		pr_warning("-- END LOG --\n");
	} else if (insns_cnt >= BPF_MAXINSNS) {
		pr_warning("Program too large (%d insns), at most %d insns\n",
			   insns_cnt, BPF_MAXINSNS);
		ret = -LIBBPF_ERRNO__PROG2BIG;
	} else {
		/* Wrong program type? */
		if (type != BPF_PROG_TYPE_KPROBE) {
			int fd;

			fd = bpf_load_program(BPF_PROG_TYPE_KPROBE, insns,
					      insns_cnt, license, kern_version,
					      NULL, 0);
			if (fd >= 0) {
				close(fd);
				ret = -LIBBPF_ERRNO__PROGTYPE;
				goto out;
			}
		}

		if (log_buf)
			ret = -LIBBPF_ERRNO__KVER;
	}

out:
	free(log_buf);
	return ret;
}

static int
bpf_program__load(struct bpf_program *prog,
		  char *license, u32 kern_version)
{
	int err = 0, fd, i;

	if (prog->instances.nr < 0 || !prog->instances.fds) {
		if (prog->preprocessor) {
			pr_warning("Internal error: can't load program '%s'\n",
				   prog->section_name);
			return -LIBBPF_ERRNO__INTERNAL;
		}

		prog->instances.fds = malloc(sizeof(int));
		if (!prog->instances.fds) {
			pr_warning("Not enough memory for BPF fds\n");
			return -ENOMEM;
		}
		prog->instances.nr = 1;
		prog->instances.fds[0] = -1;
	}

	if (!prog->preprocessor) {
		if (prog->instances.nr != 1) {
			pr_warning("Program '%s' is inconsistent: nr(%d) != 1\n",
				   prog->section_name, prog->instances.nr);
		}
		err = load_program(prog->type, prog->insns, prog->insns_cnt,
				   license, kern_version, &fd);
		if (!err)
			prog->instances.fds[0] = fd;
		goto out;
	}

	for (i = 0; i < prog->instances.nr; i++) {
		struct bpf_prog_prep_result result;
		bpf_program_prep_t preprocessor = prog->preprocessor;

		bzero(&result, sizeof(result));
		err = preprocessor(prog, i, prog->insns,
				   prog->insns_cnt, &result);
		if (err) {
			pr_warning("Preprocessing the %dth instance of program '%s' failed\n",
				   i, prog->section_name);
			goto out;
		}

		if (!result.new_insn_ptr || !result.new_insn_cnt) {
			pr_debug("Skip loading the %dth instance of program '%s'\n",
				 i, prog->section_name);
			prog->instances.fds[i] = -1;
			if (result.pfd)
				*result.pfd = -1;
			continue;
		}

		err = load_program(prog->type, result.new_insn_ptr,
				   result.new_insn_cnt,
				   license, kern_version, &fd);

		if (err) {
			pr_warning("Loading the %dth instance of program '%s' failed\n",
					i, prog->section_name);
			goto out;
		}

		if (result.pfd)
			*result.pfd = fd;
		prog->instances.fds[i] = fd;
	}
out:
	if (err)
		pr_warning("failed to load program '%s'\n",
			   prog->section_name);
	zfree(&prog->insns);
	prog->insns_cnt = 0;
	return err;
}

static int
bpf_object__load_progs(struct bpf_object *obj)
{
	size_t i;
	int err;

	for (i = 0; i < obj->nr_programs; i++) {
		err = bpf_program__load(&obj->programs[i],
					obj->license,
					obj->kern_version);
		if (err)
			return err;
	}
	return 0;
}

static int bpf_object__validate(struct bpf_object *obj)
{
	if (obj->kern_version == 0) {
		pr_warning("%s doesn't provide kernel version\n",
			   obj->path);
		return -LIBBPF_ERRNO__KVERSION;
	}
	return 0;
}

static struct bpf_object *
__bpf_object__open(const char *path, void *obj_buf, size_t obj_buf_sz)
{
	struct bpf_object *obj;
	int err;

	if (elf_version(EV_CURRENT) == EV_NONE) {
		pr_warning("failed to init libelf for %s\n", path);
		return ERR_PTR(-LIBBPF_ERRNO__LIBELF);
	}

	obj = bpf_object__new(path, obj_buf, obj_buf_sz);
	if (IS_ERR(obj))
		return obj;

	CHECK_ERR(bpf_object__elf_init(obj), err, out);
	CHECK_ERR(bpf_object__check_endianness(obj), err, out);
	CHECK_ERR(bpf_object__elf_collect(obj), err, out);
	CHECK_ERR(bpf_object__collect_reloc(obj), err, out);
	CHECK_ERR(bpf_object__validate(obj), err, out);

	bpf_object__elf_finish(obj);
	return obj;
out:
	bpf_object__close(obj);
	return ERR_PTR(err);
}

struct bpf_object *bpf_object__open(const char *path)
{
	/* param validation */
	if (!path)
		return NULL;

	pr_debug("loading %s\n", path);

	return __bpf_object__open(path, NULL, 0);
}

struct bpf_object *bpf_object__open_buffer(void *obj_buf,
					   size_t obj_buf_sz,
					   const char *name)
{
	char tmp_name[64];

	/* param validation */
	if (!obj_buf || obj_buf_sz <= 0)
		return NULL;

	if (!name) {
		snprintf(tmp_name, sizeof(tmp_name), "%lx-%lx",
			 (unsigned long)obj_buf,
			 (unsigned long)obj_buf_sz);
		tmp_name[sizeof(tmp_name) - 1] = '\0';
		name = tmp_name;
	}
	pr_debug("loading object '%s' from buffer\n",
		 name);

	return __bpf_object__open(name, obj_buf, obj_buf_sz);
}

int bpf_object__unload(struct bpf_object *obj)
{
	size_t i;

	if (!obj)
		return -EINVAL;

	for (i = 0; i < obj->nr_maps; i++)
		zclose(obj->maps[i].fd);

	for (i = 0; i < obj->nr_programs; i++)
		bpf_program__unload(&obj->programs[i]);

	return 0;
}

int bpf_object__load(struct bpf_object *obj)
{
	int err;

	if (!obj)
		return -EINVAL;

	if (obj->loaded) {
		pr_warning("object should not be loaded twice\n");
		return -EINVAL;
	}

	obj->loaded = true;

	CHECK_ERR(bpf_object__create_maps(obj), err, out);
	CHECK_ERR(bpf_object__relocate(obj), err, out);
	CHECK_ERR(bpf_object__load_progs(obj), err, out);

	return 0;
out:
	bpf_object__unload(obj);
	pr_warning("failed to load object '%s'\n", obj->path);
	return err;
}

void bpf_object__close(struct bpf_object *obj)
{
	size_t i;

	if (!obj)
		return;

	bpf_object__elf_finish(obj);
	bpf_object__unload(obj);

	for (i = 0; i < obj->nr_maps; i++) {
		zfree(&obj->maps[i].name);
		if (obj->maps[i].clear_priv)
			obj->maps[i].clear_priv(&obj->maps[i],
						obj->maps[i].priv);
		obj->maps[i].priv = NULL;
		obj->maps[i].clear_priv = NULL;
	}
	zfree(&obj->maps);
	obj->nr_maps = 0;

	if (obj->programs && obj->nr_programs) {
		for (i = 0; i < obj->nr_programs; i++)
			bpf_program__exit(&obj->programs[i]);
	}
	zfree(&obj->programs);

	list_del(&obj->list);
	free(obj);
}

struct bpf_object *
bpf_object__next(struct bpf_object *prev)
{
	struct bpf_object *next;

	if (!prev)
		next = list_first_entry(&bpf_objects_list,
					struct bpf_object,
					list);
	else
		next = list_next_entry(prev, list);

	/* Empty list is noticed here so don't need checking on entry. */
	if (&next->list == &bpf_objects_list)
		return NULL;

	return next;
}

const char *bpf_object__name(struct bpf_object *obj)
{
	return obj ? obj->path : ERR_PTR(-EINVAL);
}

unsigned int bpf_object__kversion(struct bpf_object *obj)
{
	return obj ? obj->kern_version : 0;
}

struct bpf_program *
bpf_program__next(struct bpf_program *prev, struct bpf_object *obj)
{
	size_t idx;

	if (!obj->programs)
		return NULL;
	/* First handler */
	if (prev == NULL)
		return &obj->programs[0];

	if (prev->obj != obj) {
		pr_warning("error: program handler doesn't match object\n");
		return NULL;
	}

	idx = (prev - obj->programs) + 1;
	if (idx >= obj->nr_programs)
		return NULL;
	return &obj->programs[idx];
}

int bpf_program__set_priv(struct bpf_program *prog, void *priv,
			  bpf_program_clear_priv_t clear_priv)
{
	if (prog->priv && prog->clear_priv)
		prog->clear_priv(prog, prog->priv);

	prog->priv = priv;
	prog->clear_priv = clear_priv;
	return 0;
}

void *bpf_program__priv(struct bpf_program *prog)
{
	return prog ? prog->priv : ERR_PTR(-EINVAL);
}

const char *bpf_program__title(struct bpf_program *prog, bool needs_copy)
{
	const char *title;

	title = prog->section_name;
	if (needs_copy) {
		title = strdup(title);
		if (!title) {
			pr_warning("failed to strdup program title\n");
			return ERR_PTR(-ENOMEM);
		}
	}

	return title;
}

int bpf_program__fd(struct bpf_program *prog)
{
	return bpf_program__nth_fd(prog, 0);
}

int bpf_program__set_prep(struct bpf_program *prog, int nr_instances,
			  bpf_program_prep_t prep)
{
	int *instances_fds;

	if (nr_instances <= 0 || !prep)
		return -EINVAL;

	if (prog->instances.nr > 0 || prog->instances.fds) {
		pr_warning("Can't set pre-processor after loading\n");
		return -EINVAL;
	}

	instances_fds = malloc(sizeof(int) * nr_instances);
	if (!instances_fds) {
		pr_warning("alloc memory failed for fds\n");
		return -ENOMEM;
	}

	/* fill all fd with -1 */
	memset(instances_fds, -1, sizeof(int) * nr_instances);

	prog->instances.nr = nr_instances;
	prog->instances.fds = instances_fds;
	prog->preprocessor = prep;
	return 0;
}

int bpf_program__nth_fd(struct bpf_program *prog, int n)
{
	int fd;

	if (n >= prog->instances.nr || n < 0) {
		pr_warning("Can't get the %dth fd from program %s: only %d instances\n",
			   n, prog->section_name, prog->instances.nr);
		return -EINVAL;
	}

	fd = prog->instances.fds[n];
	if (fd < 0) {
		pr_warning("%dth instance of program '%s' is invalid\n",
			   n, prog->section_name);
		return -ENOENT;
	}

	return fd;
}

<<<<<<< HEAD
int bpf_map__fd(struct bpf_map *map)
{
	return map ? map->fd : -EINVAL;
}

const struct bpf_map_def *bpf_map__def(struct bpf_map *map)
{
	return map ? &map->def : ERR_PTR(-EINVAL);
}

const char *bpf_map__name(struct bpf_map *map)
{
	return map ? map->name : NULL;
}

=======
static void bpf_program__set_type(struct bpf_program *prog,
				  enum bpf_prog_type type)
{
	prog->type = type;
}

int bpf_program__set_tracepoint(struct bpf_program *prog)
{
	if (!prog)
		return -EINVAL;
	bpf_program__set_type(prog, BPF_PROG_TYPE_TRACEPOINT);
	return 0;
}

int bpf_program__set_kprobe(struct bpf_program *prog)
{
	if (!prog)
		return -EINVAL;
	bpf_program__set_type(prog, BPF_PROG_TYPE_KPROBE);
	return 0;
}

static bool bpf_program__is_type(struct bpf_program *prog,
				 enum bpf_prog_type type)
{
	return prog ? (prog->type == type) : false;
}

bool bpf_program__is_tracepoint(struct bpf_program *prog)
{
	return bpf_program__is_type(prog, BPF_PROG_TYPE_TRACEPOINT);
}

bool bpf_program__is_kprobe(struct bpf_program *prog)
{
	return bpf_program__is_type(prog, BPF_PROG_TYPE_KPROBE);
}

int bpf_map__fd(struct bpf_map *map)
{
	return map ? map->fd : -EINVAL;
}

const struct bpf_map_def *bpf_map__def(struct bpf_map *map)
{
	return map ? &map->def : ERR_PTR(-EINVAL);
}

const char *bpf_map__name(struct bpf_map *map)
{
	return map ? map->name : NULL;
}

>>>>>>> 674d2d69
int bpf_map__set_priv(struct bpf_map *map, void *priv,
		     bpf_map_clear_priv_t clear_priv)
{
	if (!map)
		return -EINVAL;

	if (map->priv) {
		if (map->clear_priv)
			map->clear_priv(map, map->priv);
	}

	map->priv = priv;
	map->clear_priv = clear_priv;
	return 0;
}

void *bpf_map__priv(struct bpf_map *map)
{
	return map ? map->priv : ERR_PTR(-EINVAL);
}

struct bpf_map *
bpf_map__next(struct bpf_map *prev, struct bpf_object *obj)
{
	size_t idx;
	struct bpf_map *s, *e;

	if (!obj || !obj->maps)
		return NULL;

	s = obj->maps;
	e = obj->maps + obj->nr_maps;

	if (prev == NULL)
		return s;

	if ((prev < s) || (prev >= e)) {
		pr_warning("error in %s: map handler doesn't belong to object\n",
			   __func__);
		return NULL;
	}

	idx = (prev - obj->maps) + 1;
	if (idx >= obj->nr_maps)
		return NULL;
	return &obj->maps[idx];
}

struct bpf_map *
bpf_object__find_map_by_name(struct bpf_object *obj, const char *name)
{
	struct bpf_map *pos;

	bpf_map__for_each(pos, obj) {
		if (pos->name && !strcmp(pos->name, name))
			return pos;
	}
	return NULL;
}<|MERGE_RESOLUTION|>--- conflicted
+++ resolved
@@ -1330,23 +1330,6 @@
 	return fd;
 }
 
-<<<<<<< HEAD
-int bpf_map__fd(struct bpf_map *map)
-{
-	return map ? map->fd : -EINVAL;
-}
-
-const struct bpf_map_def *bpf_map__def(struct bpf_map *map)
-{
-	return map ? &map->def : ERR_PTR(-EINVAL);
-}
-
-const char *bpf_map__name(struct bpf_map *map)
-{
-	return map ? map->name : NULL;
-}
-
-=======
 static void bpf_program__set_type(struct bpf_program *prog,
 				  enum bpf_prog_type type)
 {
@@ -1400,7 +1383,6 @@
 	return map ? map->name : NULL;
 }
 
->>>>>>> 674d2d69
 int bpf_map__set_priv(struct bpf_map *map, void *priv,
 		     bpf_map_clear_priv_t clear_priv)
 {
