#include "util.h"
#include "build-id.h"
#include "hist.h"
#include "session.h"
#include "sort.h"
#include "evlist.h"
#include "evsel.h"
#include "annotate.h"
#include "ui/progress.h"
#include <math.h>

static bool hists__filter_entry_by_dso(struct hists *hists,
				       struct hist_entry *he);
static bool hists__filter_entry_by_thread(struct hists *hists,
					  struct hist_entry *he);
static bool hists__filter_entry_by_symbol(struct hists *hists,
					  struct hist_entry *he);
static bool hists__filter_entry_by_socket(struct hists *hists,
					  struct hist_entry *he);

u16 hists__col_len(struct hists *hists, enum hist_column col)
{
	return hists->col_len[col];
}

void hists__set_col_len(struct hists *hists, enum hist_column col, u16 len)
{
	hists->col_len[col] = len;
}

bool hists__new_col_len(struct hists *hists, enum hist_column col, u16 len)
{
	if (len > hists__col_len(hists, col)) {
		hists__set_col_len(hists, col, len);
		return true;
	}
	return false;
}

void hists__reset_col_len(struct hists *hists)
{
	enum hist_column col;

	for (col = 0; col < HISTC_NR_COLS; ++col)
		hists__set_col_len(hists, col, 0);
}

static void hists__set_unres_dso_col_len(struct hists *hists, int dso)
{
	const unsigned int unresolved_col_width = BITS_PER_LONG / 4;

	if (hists__col_len(hists, dso) < unresolved_col_width &&
	    !symbol_conf.col_width_list_str && !symbol_conf.field_sep &&
	    !symbol_conf.dso_list)
		hists__set_col_len(hists, dso, unresolved_col_width);
}

void hists__calc_col_len(struct hists *hists, struct hist_entry *h)
{
	const unsigned int unresolved_col_width = BITS_PER_LONG / 4;
	int symlen;
	u16 len;

	/*
	 * +4 accounts for '[x] ' priv level info
	 * +2 accounts for 0x prefix on raw addresses
	 * +3 accounts for ' y ' symtab origin info
	 */
	if (h->ms.sym) {
		symlen = h->ms.sym->namelen + 4;
		if (verbose)
			symlen += BITS_PER_LONG / 4 + 2 + 3;
		hists__new_col_len(hists, HISTC_SYMBOL, symlen);
	} else {
		symlen = unresolved_col_width + 4 + 2;
		hists__new_col_len(hists, HISTC_SYMBOL, symlen);
		hists__set_unres_dso_col_len(hists, HISTC_DSO);
	}

	len = thread__comm_len(h->thread);
	if (hists__new_col_len(hists, HISTC_COMM, len))
		hists__set_col_len(hists, HISTC_THREAD, len + 8);

	if (h->ms.map) {
		len = dso__name_len(h->ms.map->dso);
		hists__new_col_len(hists, HISTC_DSO, len);
	}

	if (h->parent)
		hists__new_col_len(hists, HISTC_PARENT, h->parent->namelen);

	if (h->branch_info) {
		if (h->branch_info->from.sym) {
			symlen = (int)h->branch_info->from.sym->namelen + 4;
			if (verbose)
				symlen += BITS_PER_LONG / 4 + 2 + 3;
			hists__new_col_len(hists, HISTC_SYMBOL_FROM, symlen);

			symlen = dso__name_len(h->branch_info->from.map->dso);
			hists__new_col_len(hists, HISTC_DSO_FROM, symlen);
		} else {
			symlen = unresolved_col_width + 4 + 2;
			hists__new_col_len(hists, HISTC_SYMBOL_FROM, symlen);
			hists__set_unres_dso_col_len(hists, HISTC_DSO_FROM);
		}

		if (h->branch_info->to.sym) {
			symlen = (int)h->branch_info->to.sym->namelen + 4;
			if (verbose)
				symlen += BITS_PER_LONG / 4 + 2 + 3;
			hists__new_col_len(hists, HISTC_SYMBOL_TO, symlen);

			symlen = dso__name_len(h->branch_info->to.map->dso);
			hists__new_col_len(hists, HISTC_DSO_TO, symlen);
		} else {
			symlen = unresolved_col_width + 4 + 2;
			hists__new_col_len(hists, HISTC_SYMBOL_TO, symlen);
			hists__set_unres_dso_col_len(hists, HISTC_DSO_TO);
		}

		if (h->branch_info->srcline_from)
			hists__new_col_len(hists, HISTC_SRCLINE_FROM,
					strlen(h->branch_info->srcline_from));
		if (h->branch_info->srcline_to)
			hists__new_col_len(hists, HISTC_SRCLINE_TO,
					strlen(h->branch_info->srcline_to));
	}

	if (h->mem_info) {
		if (h->mem_info->daddr.sym) {
			symlen = (int)h->mem_info->daddr.sym->namelen + 4
			       + unresolved_col_width + 2;
			hists__new_col_len(hists, HISTC_MEM_DADDR_SYMBOL,
					   symlen);
			hists__new_col_len(hists, HISTC_MEM_DCACHELINE,
					   symlen + 1);
		} else {
			symlen = unresolved_col_width + 4 + 2;
			hists__new_col_len(hists, HISTC_MEM_DADDR_SYMBOL,
					   symlen);
			hists__new_col_len(hists, HISTC_MEM_DCACHELINE,
					   symlen);
		}

		if (h->mem_info->iaddr.sym) {
			symlen = (int)h->mem_info->iaddr.sym->namelen + 4
			       + unresolved_col_width + 2;
			hists__new_col_len(hists, HISTC_MEM_IADDR_SYMBOL,
					   symlen);
		} else {
			symlen = unresolved_col_width + 4 + 2;
			hists__new_col_len(hists, HISTC_MEM_IADDR_SYMBOL,
					   symlen);
		}

		if (h->mem_info->daddr.map) {
			symlen = dso__name_len(h->mem_info->daddr.map->dso);
			hists__new_col_len(hists, HISTC_MEM_DADDR_DSO,
					   symlen);
		} else {
			symlen = unresolved_col_width + 4 + 2;
			hists__set_unres_dso_col_len(hists, HISTC_MEM_DADDR_DSO);
		}
	} else {
		symlen = unresolved_col_width + 4 + 2;
		hists__new_col_len(hists, HISTC_MEM_DADDR_SYMBOL, symlen);
		hists__new_col_len(hists, HISTC_MEM_IADDR_SYMBOL, symlen);
		hists__set_unres_dso_col_len(hists, HISTC_MEM_DADDR_DSO);
	}

	hists__new_col_len(hists, HISTC_CPU, 3);
	hists__new_col_len(hists, HISTC_SOCKET, 6);
	hists__new_col_len(hists, HISTC_MEM_LOCKED, 6);
	hists__new_col_len(hists, HISTC_MEM_TLB, 22);
	hists__new_col_len(hists, HISTC_MEM_SNOOP, 12);
	hists__new_col_len(hists, HISTC_MEM_LVL, 21 + 3);
	hists__new_col_len(hists, HISTC_LOCAL_WEIGHT, 12);
	hists__new_col_len(hists, HISTC_GLOBAL_WEIGHT, 12);

	if (h->srcline)
		hists__new_col_len(hists, HISTC_SRCLINE, strlen(h->srcline));

	if (h->srcfile)
		hists__new_col_len(hists, HISTC_SRCFILE, strlen(h->srcfile));

	if (h->transaction)
		hists__new_col_len(hists, HISTC_TRANSACTION,
				   hist_entry__transaction_len());

	if (h->trace_output)
		hists__new_col_len(hists, HISTC_TRACE, strlen(h->trace_output));
}

void hists__output_recalc_col_len(struct hists *hists, int max_rows)
{
	struct rb_node *next = rb_first(&hists->entries);
	struct hist_entry *n;
	int row = 0;

	hists__reset_col_len(hists);

	while (next && row++ < max_rows) {
		n = rb_entry(next, struct hist_entry, rb_node);
		if (!n->filtered)
			hists__calc_col_len(hists, n);
		next = rb_next(&n->rb_node);
	}
}

static void he_stat__add_cpumode_period(struct he_stat *he_stat,
					unsigned int cpumode, u64 period)
{
	switch (cpumode) {
	case PERF_RECORD_MISC_KERNEL:
		he_stat->period_sys += period;
		break;
	case PERF_RECORD_MISC_USER:
		he_stat->period_us += period;
		break;
	case PERF_RECORD_MISC_GUEST_KERNEL:
		he_stat->period_guest_sys += period;
		break;
	case PERF_RECORD_MISC_GUEST_USER:
		he_stat->period_guest_us += period;
		break;
	default:
		break;
	}
}

static void he_stat__add_period(struct he_stat *he_stat, u64 period,
				u64 weight)
{

	he_stat->period		+= period;
	he_stat->weight		+= weight;
	he_stat->nr_events	+= 1;
}

static void he_stat__add_stat(struct he_stat *dest, struct he_stat *src)
{
	dest->period		+= src->period;
	dest->period_sys	+= src->period_sys;
	dest->period_us		+= src->period_us;
	dest->period_guest_sys	+= src->period_guest_sys;
	dest->period_guest_us	+= src->period_guest_us;
	dest->nr_events		+= src->nr_events;
	dest->weight		+= src->weight;
}

static void he_stat__decay(struct he_stat *he_stat)
{
	he_stat->period = (he_stat->period * 7) / 8;
	he_stat->nr_events = (he_stat->nr_events * 7) / 8;
	/* XXX need decay for weight too? */
}

static void hists__delete_entry(struct hists *hists, struct hist_entry *he);

static bool hists__decay_entry(struct hists *hists, struct hist_entry *he)
{
	u64 prev_period = he->stat.period;
	u64 diff;

	if (prev_period == 0)
		return true;

	he_stat__decay(&he->stat);
	if (symbol_conf.cumulate_callchain)
		he_stat__decay(he->stat_acc);
	decay_callchain(he->callchain);

	diff = prev_period - he->stat.period;

	if (!he->depth) {
		hists->stats.total_period -= diff;
		if (!he->filtered)
			hists->stats.total_non_filtered_period -= diff;
	}

	if (!he->leaf) {
		struct hist_entry *child;
		struct rb_node *node = rb_first(&he->hroot_out);
		while (node) {
			child = rb_entry(node, struct hist_entry, rb_node);
			node = rb_next(node);

			if (hists__decay_entry(hists, child))
				hists__delete_entry(hists, child);
		}
	}

	return he->stat.period == 0;
}

static void hists__delete_entry(struct hists *hists, struct hist_entry *he)
{
	struct rb_root *root_in;
	struct rb_root *root_out;

	if (he->parent_he) {
		root_in  = &he->parent_he->hroot_in;
		root_out = &he->parent_he->hroot_out;
	} else {
		if (hists__has(hists, need_collapse))
			root_in = &hists->entries_collapsed;
		else
			root_in = hists->entries_in;
		root_out = &hists->entries;
	}

	rb_erase(&he->rb_node_in, root_in);
	rb_erase(&he->rb_node, root_out);

	--hists->nr_entries;
	if (!he->filtered)
		--hists->nr_non_filtered_entries;

	hist_entry__delete(he);
}

void hists__decay_entries(struct hists *hists, bool zap_user, bool zap_kernel)
{
	struct rb_node *next = rb_first(&hists->entries);
	struct hist_entry *n;

	while (next) {
		n = rb_entry(next, struct hist_entry, rb_node);
		next = rb_next(&n->rb_node);
		if (((zap_user && n->level == '.') ||
		     (zap_kernel && n->level != '.') ||
		     hists__decay_entry(hists, n))) {
			hists__delete_entry(hists, n);
		}
	}
}

void hists__delete_entries(struct hists *hists)
{
	struct rb_node *next = rb_first(&hists->entries);
	struct hist_entry *n;

	while (next) {
		n = rb_entry(next, struct hist_entry, rb_node);
		next = rb_next(&n->rb_node);

		hists__delete_entry(hists, n);
	}
}

/*
 * histogram, sorted on item, collects periods
 */

static int hist_entry__init(struct hist_entry *he,
			    struct hist_entry *template,
			    bool sample_self)
{
	*he = *template;

	if (symbol_conf.cumulate_callchain) {
		he->stat_acc = malloc(sizeof(he->stat));
		if (he->stat_acc == NULL)
			return -ENOMEM;
		memcpy(he->stat_acc, &he->stat, sizeof(he->stat));
		if (!sample_self)
			memset(&he->stat, 0, sizeof(he->stat));
	}

	map__get(he->ms.map);

	if (he->branch_info) {
		/*
		 * This branch info is (a part of) allocated from
		 * sample__resolve_bstack() and will be freed after
		 * adding new entries.  So we need to save a copy.
		 */
		he->branch_info = malloc(sizeof(*he->branch_info));
		if (he->branch_info == NULL) {
			map__zput(he->ms.map);
			free(he->stat_acc);
			return -ENOMEM;
		}

		memcpy(he->branch_info, template->branch_info,
		       sizeof(*he->branch_info));

		map__get(he->branch_info->from.map);
		map__get(he->branch_info->to.map);
	}

	if (he->mem_info) {
		map__get(he->mem_info->iaddr.map);
		map__get(he->mem_info->daddr.map);
	}

	if (symbol_conf.use_callchain)
		callchain_init(he->callchain);

	if (he->raw_data) {
		he->raw_data = memdup(he->raw_data, he->raw_size);

		if (he->raw_data == NULL) {
			map__put(he->ms.map);
			if (he->branch_info) {
				map__put(he->branch_info->from.map);
				map__put(he->branch_info->to.map);
				free(he->branch_info);
			}
			if (he->mem_info) {
				map__put(he->mem_info->iaddr.map);
				map__put(he->mem_info->daddr.map);
			}
			free(he->stat_acc);
			return -ENOMEM;
		}
	}
	INIT_LIST_HEAD(&he->pairs.node);
	thread__get(he->thread);

	if (!symbol_conf.report_hierarchy)
		he->leaf = true;

	return 0;
}

static void *hist_entry__zalloc(size_t size)
{
	return zalloc(size + sizeof(struct hist_entry));
}

static void hist_entry__free(void *ptr)
{
	free(ptr);
}

static struct hist_entry_ops default_ops = {
	.new	= hist_entry__zalloc,
	.free	= hist_entry__free,
};

static struct hist_entry *hist_entry__new(struct hist_entry *template,
					  bool sample_self)
{
	struct hist_entry_ops *ops = template->ops;
	size_t callchain_size = 0;
	struct hist_entry *he;
	int err = 0;

	if (!ops)
		ops = template->ops = &default_ops;

	if (symbol_conf.use_callchain)
		callchain_size = sizeof(struct callchain_root);

	he = ops->new(callchain_size);
	if (he) {
		err = hist_entry__init(he, template, sample_self);
		if (err) {
			ops->free(he);
			he = NULL;
		}
	}

	return he;
}

static u8 symbol__parent_filter(const struct symbol *parent)
{
	if (symbol_conf.exclude_other && parent == NULL)
		return 1 << HIST_FILTER__PARENT;
	return 0;
}

static void hist_entry__add_callchain_period(struct hist_entry *he, u64 period)
{
	if (!symbol_conf.use_callchain)
		return;

	he->hists->callchain_period += period;
	if (!he->filtered)
		he->hists->callchain_non_filtered_period += period;
}

static struct hist_entry *hists__findnew_entry(struct hists *hists,
					       struct hist_entry *entry,
					       struct addr_location *al,
					       bool sample_self)
{
	struct rb_node **p;
	struct rb_node *parent = NULL;
	struct hist_entry *he;
	int64_t cmp;
	u64 period = entry->stat.period;
	u64 weight = entry->stat.weight;

	p = &hists->entries_in->rb_node;

	while (*p != NULL) {
		parent = *p;
		he = rb_entry(parent, struct hist_entry, rb_node_in);

		/*
		 * Make sure that it receives arguments in a same order as
		 * hist_entry__collapse() so that we can use an appropriate
		 * function when searching an entry regardless which sort
		 * keys were used.
		 */
		cmp = hist_entry__cmp(he, entry);

		if (!cmp) {
			if (sample_self) {
				he_stat__add_period(&he->stat, period, weight);
				hist_entry__add_callchain_period(he, period);
			}
			if (symbol_conf.cumulate_callchain)
				he_stat__add_period(he->stat_acc, period, weight);

			/*
			 * This mem info was allocated from sample__resolve_mem
			 * and will not be used anymore.
			 */
			zfree(&entry->mem_info);

			/* If the map of an existing hist_entry has
			 * become out-of-date due to an exec() or
			 * similar, update it.  Otherwise we will
			 * mis-adjust symbol addresses when computing
			 * the history counter to increment.
			 */
			if (he->ms.map != entry->ms.map) {
				map__put(he->ms.map);
				he->ms.map = map__get(entry->ms.map);
			}
			goto out;
		}

		if (cmp < 0)
			p = &(*p)->rb_left;
		else
			p = &(*p)->rb_right;
	}

	he = hist_entry__new(entry, sample_self);
	if (!he)
		return NULL;

	if (sample_self)
		hist_entry__add_callchain_period(he, period);
	hists->nr_entries++;

	rb_link_node(&he->rb_node_in, parent, p);
	rb_insert_color(&he->rb_node_in, hists->entries_in);
out:
	if (sample_self)
		he_stat__add_cpumode_period(&he->stat, al->cpumode, period);
	if (symbol_conf.cumulate_callchain)
		he_stat__add_cpumode_period(he->stat_acc, al->cpumode, period);
	return he;
}

<<<<<<< HEAD
struct hist_entry *hists__add_entry(struct hists *hists,
				    struct addr_location *al,
				    struct symbol *sym_parent,
				    struct branch_info *bi,
				    struct mem_info *mi,
				    struct perf_sample *sample,
				    bool sample_self)
=======
static struct hist_entry*
__hists__add_entry(struct hists *hists,
		   struct addr_location *al,
		   struct symbol *sym_parent,
		   struct branch_info *bi,
		   struct mem_info *mi,
		   struct perf_sample *sample,
		   bool sample_self,
		   struct hist_entry_ops *ops)
>>>>>>> 5048c2af
{
	struct hist_entry entry = {
		.thread	= al->thread,
		.comm = thread__comm(al->thread),
		.ms = {
			.map	= al->map,
			.sym	= al->sym,
		},
		.socket	 = al->socket,
		.cpu	 = al->cpu,
		.cpumode = al->cpumode,
		.ip	 = al->addr,
		.level	 = al->level,
		.stat = {
			.nr_events = 1,
			.period	= sample->period,
			.weight = sample->weight,
		},
		.parent = sym_parent,
		.filtered = symbol__parent_filter(sym_parent) | al->filtered,
		.hists	= hists,
		.branch_info = bi,
		.mem_info = mi,
		.transaction = sample->transaction,
		.raw_data = sample->raw_data,
		.raw_size = sample->raw_size,
		.ops = ops,
	};

	return hists__findnew_entry(hists, &entry, al, sample_self);
}

struct hist_entry *hists__add_entry(struct hists *hists,
				    struct addr_location *al,
				    struct symbol *sym_parent,
				    struct branch_info *bi,
				    struct mem_info *mi,
				    struct perf_sample *sample,
				    bool sample_self)
{
	return __hists__add_entry(hists, al, sym_parent, bi, mi,
				  sample, sample_self, NULL);
}

struct hist_entry *hists__add_entry_ops(struct hists *hists,
					struct hist_entry_ops *ops,
					struct addr_location *al,
					struct symbol *sym_parent,
					struct branch_info *bi,
					struct mem_info *mi,
					struct perf_sample *sample,
					bool sample_self)
{
	return __hists__add_entry(hists, al, sym_parent, bi, mi,
				  sample, sample_self, ops);
}

static int
iter_next_nop_entry(struct hist_entry_iter *iter __maybe_unused,
		    struct addr_location *al __maybe_unused)
{
	return 0;
}

static int
iter_add_next_nop_entry(struct hist_entry_iter *iter __maybe_unused,
			struct addr_location *al __maybe_unused)
{
	return 0;
}

static int
iter_prepare_mem_entry(struct hist_entry_iter *iter, struct addr_location *al)
{
	struct perf_sample *sample = iter->sample;
	struct mem_info *mi;

	mi = sample__resolve_mem(sample, al);
	if (mi == NULL)
		return -ENOMEM;

	iter->priv = mi;
	return 0;
}

static int
iter_add_single_mem_entry(struct hist_entry_iter *iter, struct addr_location *al)
{
	u64 cost;
	struct mem_info *mi = iter->priv;
	struct hists *hists = evsel__hists(iter->evsel);
	struct perf_sample *sample = iter->sample;
	struct hist_entry *he;

	if (mi == NULL)
		return -EINVAL;

	cost = sample->weight;
	if (!cost)
		cost = 1;

	/*
	 * must pass period=weight in order to get the correct
	 * sorting from hists__collapse_resort() which is solely
	 * based on periods. We want sorting be done on nr_events * weight
	 * and this is indirectly achieved by passing period=weight here
	 * and the he_stat__add_period() function.
	 */
	sample->period = cost;

	he = hists__add_entry(hists, al, iter->parent, NULL, mi,
			      sample, true);
	if (!he)
		return -ENOMEM;

	iter->he = he;
	return 0;
}

static int
iter_finish_mem_entry(struct hist_entry_iter *iter,
		      struct addr_location *al __maybe_unused)
{
	struct perf_evsel *evsel = iter->evsel;
	struct hists *hists = evsel__hists(evsel);
	struct hist_entry *he = iter->he;
	int err = -EINVAL;

	if (he == NULL)
		goto out;

	hists__inc_nr_samples(hists, he->filtered);

	err = hist_entry__append_callchain(he, iter->sample);

out:
	/*
	 * We don't need to free iter->priv (mem_info) here since the mem info
	 * was either already freed in hists__findnew_entry() or passed to a
	 * new hist entry by hist_entry__new().
	 */
	iter->priv = NULL;

	iter->he = NULL;
	return err;
}

static int
iter_prepare_branch_entry(struct hist_entry_iter *iter, struct addr_location *al)
{
	struct branch_info *bi;
	struct perf_sample *sample = iter->sample;

	bi = sample__resolve_bstack(sample, al);
	if (!bi)
		return -ENOMEM;

	iter->curr = 0;
	iter->total = sample->branch_stack->nr;

	iter->priv = bi;
	return 0;
}

static int
iter_add_single_branch_entry(struct hist_entry_iter *iter,
			     struct addr_location *al __maybe_unused)
{
	/* to avoid calling callback function */
	iter->he = NULL;

	return 0;
}

static int
iter_next_branch_entry(struct hist_entry_iter *iter, struct addr_location *al)
{
	struct branch_info *bi = iter->priv;
	int i = iter->curr;

	if (bi == NULL)
		return 0;

	if (iter->curr >= iter->total)
		return 0;

	al->map = bi[i].to.map;
	al->sym = bi[i].to.sym;
	al->addr = bi[i].to.addr;
	return 1;
}

static int
iter_add_next_branch_entry(struct hist_entry_iter *iter, struct addr_location *al)
{
	struct branch_info *bi;
	struct perf_evsel *evsel = iter->evsel;
	struct hists *hists = evsel__hists(evsel);
	struct perf_sample *sample = iter->sample;
	struct hist_entry *he = NULL;
	int i = iter->curr;
	int err = 0;

	bi = iter->priv;

	if (iter->hide_unresolved && !(bi[i].from.sym && bi[i].to.sym))
		goto out;

	/*
	 * The report shows the percentage of total branches captured
	 * and not events sampled. Thus we use a pseudo period of 1.
	 */
	sample->period = 1;
	sample->weight = bi->flags.cycles ? bi->flags.cycles : 1;

	he = hists__add_entry(hists, al, iter->parent, &bi[i], NULL,
			      sample, true);
	if (he == NULL)
		return -ENOMEM;

	hists__inc_nr_samples(hists, he->filtered);

out:
	iter->he = he;
	iter->curr++;
	return err;
}

static int
iter_finish_branch_entry(struct hist_entry_iter *iter,
			 struct addr_location *al __maybe_unused)
{
	zfree(&iter->priv);
	iter->he = NULL;

	return iter->curr >= iter->total ? 0 : -1;
}

static int
iter_prepare_normal_entry(struct hist_entry_iter *iter __maybe_unused,
			  struct addr_location *al __maybe_unused)
{
	return 0;
}

static int
iter_add_single_normal_entry(struct hist_entry_iter *iter, struct addr_location *al)
{
	struct perf_evsel *evsel = iter->evsel;
	struct perf_sample *sample = iter->sample;
	struct hist_entry *he;

	he = hists__add_entry(evsel__hists(evsel), al, iter->parent, NULL, NULL,
			      sample, true);
	if (he == NULL)
		return -ENOMEM;

	iter->he = he;
	return 0;
}

static int
iter_finish_normal_entry(struct hist_entry_iter *iter,
			 struct addr_location *al __maybe_unused)
{
	struct hist_entry *he = iter->he;
	struct perf_evsel *evsel = iter->evsel;
	struct perf_sample *sample = iter->sample;

	if (he == NULL)
		return 0;

	iter->he = NULL;

	hists__inc_nr_samples(evsel__hists(evsel), he->filtered);

	return hist_entry__append_callchain(he, sample);
}

static int
iter_prepare_cumulative_entry(struct hist_entry_iter *iter,
			      struct addr_location *al __maybe_unused)
{
	struct hist_entry **he_cache;

	callchain_cursor_commit(&callchain_cursor);

	/*
	 * This is for detecting cycles or recursions so that they're
	 * cumulated only one time to prevent entries more than 100%
	 * overhead.
	 */
	he_cache = malloc(sizeof(*he_cache) * (iter->max_stack + 1));
	if (he_cache == NULL)
		return -ENOMEM;

	iter->priv = he_cache;
	iter->curr = 0;

	return 0;
}

static int
iter_add_single_cumulative_entry(struct hist_entry_iter *iter,
				 struct addr_location *al)
{
	struct perf_evsel *evsel = iter->evsel;
	struct hists *hists = evsel__hists(evsel);
	struct perf_sample *sample = iter->sample;
	struct hist_entry **he_cache = iter->priv;
	struct hist_entry *he;
	int err = 0;

	he = hists__add_entry(hists, al, iter->parent, NULL, NULL,
			      sample, true);
	if (he == NULL)
		return -ENOMEM;

	iter->he = he;
	he_cache[iter->curr++] = he;

	hist_entry__append_callchain(he, sample);

	/*
	 * We need to re-initialize the cursor since callchain_append()
	 * advanced the cursor to the end.
	 */
	callchain_cursor_commit(&callchain_cursor);

	hists__inc_nr_samples(hists, he->filtered);

	return err;
}

static int
iter_next_cumulative_entry(struct hist_entry_iter *iter,
			   struct addr_location *al)
{
	struct callchain_cursor_node *node;

	node = callchain_cursor_current(&callchain_cursor);
	if (node == NULL)
		return 0;

	return fill_callchain_info(al, node, iter->hide_unresolved);
}

static int
iter_add_next_cumulative_entry(struct hist_entry_iter *iter,
			       struct addr_location *al)
{
	struct perf_evsel *evsel = iter->evsel;
	struct perf_sample *sample = iter->sample;
	struct hist_entry **he_cache = iter->priv;
	struct hist_entry *he;
	struct hist_entry he_tmp = {
		.hists = evsel__hists(evsel),
		.cpu = al->cpu,
		.thread = al->thread,
		.comm = thread__comm(al->thread),
		.ip = al->addr,
		.ms = {
			.map = al->map,
			.sym = al->sym,
		},
		.parent = iter->parent,
		.raw_data = sample->raw_data,
		.raw_size = sample->raw_size,
	};
	int i;
	struct callchain_cursor cursor;

	callchain_cursor_snapshot(&cursor, &callchain_cursor);

	callchain_cursor_advance(&callchain_cursor);

	/*
	 * Check if there's duplicate entries in the callchain.
	 * It's possible that it has cycles or recursive calls.
	 */
	for (i = 0; i < iter->curr; i++) {
		if (hist_entry__cmp(he_cache[i], &he_tmp) == 0) {
			/* to avoid calling callback function */
			iter->he = NULL;
			return 0;
		}
	}

	he = hists__add_entry(evsel__hists(evsel), al, iter->parent, NULL, NULL,
			      sample, false);
	if (he == NULL)
		return -ENOMEM;

	iter->he = he;
	he_cache[iter->curr++] = he;

	if (symbol_conf.use_callchain)
		callchain_append(he->callchain, &cursor, sample->period);
	return 0;
}

static int
iter_finish_cumulative_entry(struct hist_entry_iter *iter,
			     struct addr_location *al __maybe_unused)
{
	zfree(&iter->priv);
	iter->he = NULL;

	return 0;
}

const struct hist_iter_ops hist_iter_mem = {
	.prepare_entry 		= iter_prepare_mem_entry,
	.add_single_entry 	= iter_add_single_mem_entry,
	.next_entry 		= iter_next_nop_entry,
	.add_next_entry 	= iter_add_next_nop_entry,
	.finish_entry 		= iter_finish_mem_entry,
};

const struct hist_iter_ops hist_iter_branch = {
	.prepare_entry 		= iter_prepare_branch_entry,
	.add_single_entry 	= iter_add_single_branch_entry,
	.next_entry 		= iter_next_branch_entry,
	.add_next_entry 	= iter_add_next_branch_entry,
	.finish_entry 		= iter_finish_branch_entry,
};

const struct hist_iter_ops hist_iter_normal = {
	.prepare_entry 		= iter_prepare_normal_entry,
	.add_single_entry 	= iter_add_single_normal_entry,
	.next_entry 		= iter_next_nop_entry,
	.add_next_entry 	= iter_add_next_nop_entry,
	.finish_entry 		= iter_finish_normal_entry,
};

const struct hist_iter_ops hist_iter_cumulative = {
	.prepare_entry 		= iter_prepare_cumulative_entry,
	.add_single_entry 	= iter_add_single_cumulative_entry,
	.next_entry 		= iter_next_cumulative_entry,
	.add_next_entry 	= iter_add_next_cumulative_entry,
	.finish_entry 		= iter_finish_cumulative_entry,
};

int hist_entry_iter__add(struct hist_entry_iter *iter, struct addr_location *al,
			 int max_stack_depth, void *arg)
{
	int err, err2;

	err = sample__resolve_callchain(iter->sample, &callchain_cursor, &iter->parent,
					iter->evsel, al, max_stack_depth);
	if (err)
		return err;

	iter->max_stack = max_stack_depth;

	err = iter->ops->prepare_entry(iter, al);
	if (err)
		goto out;

	err = iter->ops->add_single_entry(iter, al);
	if (err)
		goto out;

	if (iter->he && iter->add_entry_cb) {
		err = iter->add_entry_cb(iter, al, true, arg);
		if (err)
			goto out;
	}

	while (iter->ops->next_entry(iter, al)) {
		err = iter->ops->add_next_entry(iter, al);
		if (err)
			break;

		if (iter->he && iter->add_entry_cb) {
			err = iter->add_entry_cb(iter, al, false, arg);
			if (err)
				goto out;
		}
	}

out:
	err2 = iter->ops->finish_entry(iter, al);
	if (!err)
		err = err2;

	return err;
}

int64_t
hist_entry__cmp(struct hist_entry *left, struct hist_entry *right)
{
	struct hists *hists = left->hists;
	struct perf_hpp_fmt *fmt;
	int64_t cmp = 0;

	hists__for_each_sort_list(hists, fmt) {
		if (perf_hpp__is_dynamic_entry(fmt) &&
		    !perf_hpp__defined_dynamic_entry(fmt, hists))
			continue;

		cmp = fmt->cmp(fmt, left, right);
		if (cmp)
			break;
	}

	return cmp;
}

int64_t
hist_entry__collapse(struct hist_entry *left, struct hist_entry *right)
{
	struct hists *hists = left->hists;
	struct perf_hpp_fmt *fmt;
	int64_t cmp = 0;

	hists__for_each_sort_list(hists, fmt) {
		if (perf_hpp__is_dynamic_entry(fmt) &&
		    !perf_hpp__defined_dynamic_entry(fmt, hists))
			continue;

		cmp = fmt->collapse(fmt, left, right);
		if (cmp)
			break;
	}

	return cmp;
}

void hist_entry__delete(struct hist_entry *he)
{
	struct hist_entry_ops *ops = he->ops;

	thread__zput(he->thread);
	map__zput(he->ms.map);

	if (he->branch_info) {
		map__zput(he->branch_info->from.map);
		map__zput(he->branch_info->to.map);
		free_srcline(he->branch_info->srcline_from);
		free_srcline(he->branch_info->srcline_to);
		zfree(&he->branch_info);
	}

	if (he->mem_info) {
		map__zput(he->mem_info->iaddr.map);
		map__zput(he->mem_info->daddr.map);
		zfree(&he->mem_info);
	}

	zfree(&he->stat_acc);
	free_srcline(he->srcline);
	if (he->srcfile && he->srcfile[0])
		free(he->srcfile);
	free_callchain(he->callchain);
	free(he->trace_output);
	free(he->raw_data);
	ops->free(he);
}

/*
 * If this is not the last column, then we need to pad it according to the
 * pre-calculated max lenght for this column, otherwise don't bother adding
 * spaces because that would break viewing this with, for instance, 'less',
 * that would show tons of trailing spaces when a long C++ demangled method
 * names is sampled.
*/
int hist_entry__snprintf_alignment(struct hist_entry *he, struct perf_hpp *hpp,
				   struct perf_hpp_fmt *fmt, int printed)
{
	if (!list_is_last(&fmt->list, &he->hists->hpp_list->fields)) {
		const int width = fmt->width(fmt, hpp, he->hists);
		if (printed < width) {
			advance_hpp(hpp, printed);
			printed = scnprintf(hpp->buf, hpp->size, "%-*s", width - printed, " ");
		}
	}

	return printed;
}

/*
 * collapse the histogram
 */

static void hists__apply_filters(struct hists *hists, struct hist_entry *he);
static void hists__remove_entry_filter(struct hists *hists, struct hist_entry *he,
				       enum hist_filter type);

typedef bool (*fmt_chk_fn)(struct perf_hpp_fmt *fmt);

static bool check_thread_entry(struct perf_hpp_fmt *fmt)
{
	return perf_hpp__is_thread_entry(fmt) || perf_hpp__is_comm_entry(fmt);
}

static void hist_entry__check_and_remove_filter(struct hist_entry *he,
						enum hist_filter type,
						fmt_chk_fn check)
{
	struct perf_hpp_fmt *fmt;
	bool type_match = false;
	struct hist_entry *parent = he->parent_he;

	switch (type) {
	case HIST_FILTER__THREAD:
		if (symbol_conf.comm_list == NULL &&
		    symbol_conf.pid_list == NULL &&
		    symbol_conf.tid_list == NULL)
			return;
		break;
	case HIST_FILTER__DSO:
		if (symbol_conf.dso_list == NULL)
			return;
		break;
	case HIST_FILTER__SYMBOL:
		if (symbol_conf.sym_list == NULL)
			return;
		break;
	case HIST_FILTER__PARENT:
	case HIST_FILTER__GUEST:
	case HIST_FILTER__HOST:
	case HIST_FILTER__SOCKET:
	default:
		return;
	}

	/* if it's filtered by own fmt, it has to have filter bits */
	perf_hpp_list__for_each_format(he->hpp_list, fmt) {
		if (check(fmt)) {
			type_match = true;
			break;
		}
	}

	if (type_match) {
		/*
		 * If the filter is for current level entry, propagate
		 * filter marker to parents.  The marker bit was
		 * already set by default so it only needs to clear
		 * non-filtered entries.
		 */
		if (!(he->filtered & (1 << type))) {
			while (parent) {
				parent->filtered &= ~(1 << type);
				parent = parent->parent_he;
			}
		}
	} else {
		/*
		 * If current entry doesn't have matching formats, set
		 * filter marker for upper level entries.  it will be
		 * cleared if its lower level entries is not filtered.
		 *
		 * For lower-level entries, it inherits parent's
		 * filter bit so that lower level entries of a
		 * non-filtered entry won't set the filter marker.
		 */
		if (parent == NULL)
			he->filtered |= (1 << type);
		else
			he->filtered |= (parent->filtered & (1 << type));
	}
}

static void hist_entry__apply_hierarchy_filters(struct hist_entry *he)
{
	hist_entry__check_and_remove_filter(he, HIST_FILTER__THREAD,
					    check_thread_entry);

	hist_entry__check_and_remove_filter(he, HIST_FILTER__DSO,
					    perf_hpp__is_dso_entry);

	hist_entry__check_and_remove_filter(he, HIST_FILTER__SYMBOL,
					    perf_hpp__is_sym_entry);

	hists__apply_filters(he->hists, he);
}

static struct hist_entry *hierarchy_insert_entry(struct hists *hists,
						 struct rb_root *root,
						 struct hist_entry *he,
						 struct hist_entry *parent_he,
						 struct perf_hpp_list *hpp_list)
{
	struct rb_node **p = &root->rb_node;
	struct rb_node *parent = NULL;
	struct hist_entry *iter, *new;
	struct perf_hpp_fmt *fmt;
	int64_t cmp;

	while (*p != NULL) {
		parent = *p;
		iter = rb_entry(parent, struct hist_entry, rb_node_in);

		cmp = 0;
		perf_hpp_list__for_each_sort_list(hpp_list, fmt) {
			cmp = fmt->collapse(fmt, iter, he);
			if (cmp)
				break;
		}

		if (!cmp) {
			he_stat__add_stat(&iter->stat, &he->stat);
			return iter;
		}

		if (cmp < 0)
			p = &parent->rb_left;
		else
			p = &parent->rb_right;
	}

	new = hist_entry__new(he, true);
	if (new == NULL)
		return NULL;

	hists->nr_entries++;

	/* save related format list for output */
	new->hpp_list = hpp_list;
	new->parent_he = parent_he;

	hist_entry__apply_hierarchy_filters(new);

	/* some fields are now passed to 'new' */
	perf_hpp_list__for_each_sort_list(hpp_list, fmt) {
		if (perf_hpp__is_trace_entry(fmt) || perf_hpp__is_dynamic_entry(fmt))
			he->trace_output = NULL;
		else
			new->trace_output = NULL;

		if (perf_hpp__is_srcline_entry(fmt))
			he->srcline = NULL;
		else
			new->srcline = NULL;

		if (perf_hpp__is_srcfile_entry(fmt))
			he->srcfile = NULL;
		else
			new->srcfile = NULL;
	}

	rb_link_node(&new->rb_node_in, parent, p);
	rb_insert_color(&new->rb_node_in, root);
	return new;
}

static int hists__hierarchy_insert_entry(struct hists *hists,
					 struct rb_root *root,
					 struct hist_entry *he)
{
	struct perf_hpp_list_node *node;
	struct hist_entry *new_he = NULL;
	struct hist_entry *parent = NULL;
	int depth = 0;
	int ret = 0;

	list_for_each_entry(node, &hists->hpp_formats, list) {
		/* skip period (overhead) and elided columns */
		if (node->level == 0 || node->skip)
			continue;

		/* insert copy of 'he' for each fmt into the hierarchy */
		new_he = hierarchy_insert_entry(hists, root, he, parent, &node->hpp);
		if (new_he == NULL) {
			ret = -1;
			break;
		}

		root = &new_he->hroot_in;
		new_he->depth = depth++;
		parent = new_he;
	}

	if (new_he) {
		new_he->leaf = true;

		if (symbol_conf.use_callchain) {
			callchain_cursor_reset(&callchain_cursor);
			if (callchain_merge(&callchain_cursor,
					    new_he->callchain,
					    he->callchain) < 0)
				ret = -1;
		}
	}

	/* 'he' is no longer used */
	hist_entry__delete(he);

	/* return 0 (or -1) since it already applied filters */
	return ret;
}

static int hists__collapse_insert_entry(struct hists *hists,
					struct rb_root *root,
					struct hist_entry *he)
{
	struct rb_node **p = &root->rb_node;
	struct rb_node *parent = NULL;
	struct hist_entry *iter;
	int64_t cmp;

	if (symbol_conf.report_hierarchy)
		return hists__hierarchy_insert_entry(hists, root, he);

	while (*p != NULL) {
		parent = *p;
		iter = rb_entry(parent, struct hist_entry, rb_node_in);

		cmp = hist_entry__collapse(iter, he);

		if (!cmp) {
			int ret = 0;

			he_stat__add_stat(&iter->stat, &he->stat);
			if (symbol_conf.cumulate_callchain)
				he_stat__add_stat(iter->stat_acc, he->stat_acc);

			if (symbol_conf.use_callchain) {
				callchain_cursor_reset(&callchain_cursor);
				if (callchain_merge(&callchain_cursor,
						    iter->callchain,
						    he->callchain) < 0)
					ret = -1;
			}
			hist_entry__delete(he);
			return ret;
		}

		if (cmp < 0)
			p = &(*p)->rb_left;
		else
			p = &(*p)->rb_right;
	}
	hists->nr_entries++;

	rb_link_node(&he->rb_node_in, parent, p);
	rb_insert_color(&he->rb_node_in, root);
	return 1;
}

struct rb_root *hists__get_rotate_entries_in(struct hists *hists)
{
	struct rb_root *root;

	pthread_mutex_lock(&hists->lock);

	root = hists->entries_in;
	if (++hists->entries_in > &hists->entries_in_array[1])
		hists->entries_in = &hists->entries_in_array[0];

	pthread_mutex_unlock(&hists->lock);

	return root;
}

static void hists__apply_filters(struct hists *hists, struct hist_entry *he)
{
	hists__filter_entry_by_dso(hists, he);
	hists__filter_entry_by_thread(hists, he);
	hists__filter_entry_by_symbol(hists, he);
	hists__filter_entry_by_socket(hists, he);
}

int hists__collapse_resort(struct hists *hists, struct ui_progress *prog)
{
	struct rb_root *root;
	struct rb_node *next;
	struct hist_entry *n;
	int ret;

	if (!hists__has(hists, need_collapse))
		return 0;

	hists->nr_entries = 0;

	root = hists__get_rotate_entries_in(hists);

	next = rb_first(root);

	while (next) {
		if (session_done())
			break;
		n = rb_entry(next, struct hist_entry, rb_node_in);
		next = rb_next(&n->rb_node_in);

		rb_erase(&n->rb_node_in, root);
		ret = hists__collapse_insert_entry(hists, &hists->entries_collapsed, n);
		if (ret < 0)
			return -1;

		if (ret) {
			/*
			 * If it wasn't combined with one of the entries already
			 * collapsed, we need to apply the filters that may have
			 * been set by, say, the hist_browser.
			 */
			hists__apply_filters(hists, n);
		}
		if (prog)
			ui_progress__update(prog, 1);
	}
	return 0;
}

static int hist_entry__sort(struct hist_entry *a, struct hist_entry *b)
{
	struct hists *hists = a->hists;
	struct perf_hpp_fmt *fmt;
	int64_t cmp = 0;

	hists__for_each_sort_list(hists, fmt) {
		if (perf_hpp__should_skip(fmt, a->hists))
			continue;

		cmp = fmt->sort(fmt, a, b);
		if (cmp)
			break;
	}

	return cmp;
}

static void hists__reset_filter_stats(struct hists *hists)
{
	hists->nr_non_filtered_entries = 0;
	hists->stats.total_non_filtered_period = 0;
}

void hists__reset_stats(struct hists *hists)
{
	hists->nr_entries = 0;
	hists->stats.total_period = 0;

	hists__reset_filter_stats(hists);
}

static void hists__inc_filter_stats(struct hists *hists, struct hist_entry *h)
{
	hists->nr_non_filtered_entries++;
	hists->stats.total_non_filtered_period += h->stat.period;
}

void hists__inc_stats(struct hists *hists, struct hist_entry *h)
{
	if (!h->filtered)
		hists__inc_filter_stats(hists, h);

	hists->nr_entries++;
	hists->stats.total_period += h->stat.period;
}

static void hierarchy_recalc_total_periods(struct hists *hists)
{
	struct rb_node *node;
	struct hist_entry *he;

	node = rb_first(&hists->entries);

	hists->stats.total_period = 0;
	hists->stats.total_non_filtered_period = 0;

	/*
	 * recalculate total period using top-level entries only
	 * since lower level entries only see non-filtered entries
	 * but upper level entries have sum of both entries.
	 */
	while (node) {
		he = rb_entry(node, struct hist_entry, rb_node);
		node = rb_next(node);

		hists->stats.total_period += he->stat.period;
		if (!he->filtered)
			hists->stats.total_non_filtered_period += he->stat.period;
	}
}

static void hierarchy_insert_output_entry(struct rb_root *root,
					  struct hist_entry *he)
{
	struct rb_node **p = &root->rb_node;
	struct rb_node *parent = NULL;
	struct hist_entry *iter;
	struct perf_hpp_fmt *fmt;

	while (*p != NULL) {
		parent = *p;
		iter = rb_entry(parent, struct hist_entry, rb_node);

		if (hist_entry__sort(he, iter) > 0)
			p = &parent->rb_left;
		else
			p = &parent->rb_right;
	}

	rb_link_node(&he->rb_node, parent, p);
	rb_insert_color(&he->rb_node, root);

	/* update column width of dynamic entry */
	perf_hpp_list__for_each_sort_list(he->hpp_list, fmt) {
		if (perf_hpp__is_dynamic_entry(fmt))
			fmt->sort(fmt, he, NULL);
	}
}

static void hists__hierarchy_output_resort(struct hists *hists,
					   struct ui_progress *prog,
					   struct rb_root *root_in,
					   struct rb_root *root_out,
					   u64 min_callchain_hits,
					   bool use_callchain)
{
	struct rb_node *node;
	struct hist_entry *he;

	*root_out = RB_ROOT;
	node = rb_first(root_in);

	while (node) {
		he = rb_entry(node, struct hist_entry, rb_node_in);
		node = rb_next(node);

		hierarchy_insert_output_entry(root_out, he);

		if (prog)
			ui_progress__update(prog, 1);

		if (!he->leaf) {
			hists__hierarchy_output_resort(hists, prog,
						       &he->hroot_in,
						       &he->hroot_out,
						       min_callchain_hits,
						       use_callchain);
			hists->nr_entries++;
			if (!he->filtered) {
				hists->nr_non_filtered_entries++;
				hists__calc_col_len(hists, he);
			}

			continue;
		}

		if (!use_callchain)
			continue;

		if (callchain_param.mode == CHAIN_GRAPH_REL) {
			u64 total = he->stat.period;

			if (symbol_conf.cumulate_callchain)
				total = he->stat_acc->period;

			min_callchain_hits = total * (callchain_param.min_percent / 100);
		}

		callchain_param.sort(&he->sorted_chain, he->callchain,
				     min_callchain_hits, &callchain_param);
	}
}

static void __hists__insert_output_entry(struct rb_root *entries,
					 struct hist_entry *he,
					 u64 min_callchain_hits,
					 bool use_callchain)
{
	struct rb_node **p = &entries->rb_node;
	struct rb_node *parent = NULL;
	struct hist_entry *iter;
	struct perf_hpp_fmt *fmt;

	if (use_callchain) {
		if (callchain_param.mode == CHAIN_GRAPH_REL) {
			u64 total = he->stat.period;

			if (symbol_conf.cumulate_callchain)
				total = he->stat_acc->period;

			min_callchain_hits = total * (callchain_param.min_percent / 100);
		}
		callchain_param.sort(&he->sorted_chain, he->callchain,
				      min_callchain_hits, &callchain_param);
	}

	while (*p != NULL) {
		parent = *p;
		iter = rb_entry(parent, struct hist_entry, rb_node);

		if (hist_entry__sort(he, iter) > 0)
			p = &(*p)->rb_left;
		else
			p = &(*p)->rb_right;
	}

	rb_link_node(&he->rb_node, parent, p);
	rb_insert_color(&he->rb_node, entries);

	perf_hpp_list__for_each_sort_list(&perf_hpp_list, fmt) {
		if (perf_hpp__is_dynamic_entry(fmt) &&
		    perf_hpp__defined_dynamic_entry(fmt, he->hists))
			fmt->sort(fmt, he, NULL);  /* update column width */
	}
}

static void output_resort(struct hists *hists, struct ui_progress *prog,
			  bool use_callchain)
{
	struct rb_root *root;
	struct rb_node *next;
	struct hist_entry *n;
	u64 callchain_total;
	u64 min_callchain_hits;

	callchain_total = hists->callchain_period;
	if (symbol_conf.filter_relative)
		callchain_total = hists->callchain_non_filtered_period;

	min_callchain_hits = callchain_total * (callchain_param.min_percent / 100);

	hists__reset_stats(hists);
	hists__reset_col_len(hists);

	if (symbol_conf.report_hierarchy) {
		hists__hierarchy_output_resort(hists, prog,
					       &hists->entries_collapsed,
					       &hists->entries,
					       min_callchain_hits,
					       use_callchain);
		hierarchy_recalc_total_periods(hists);
		return;
	}

	if (hists__has(hists, need_collapse))
		root = &hists->entries_collapsed;
	else
		root = hists->entries_in;

	next = rb_first(root);
	hists->entries = RB_ROOT;

	while (next) {
		n = rb_entry(next, struct hist_entry, rb_node_in);
		next = rb_next(&n->rb_node_in);

		__hists__insert_output_entry(&hists->entries, n, min_callchain_hits, use_callchain);
		hists__inc_stats(hists, n);

		if (!n->filtered)
			hists__calc_col_len(hists, n);

		if (prog)
			ui_progress__update(prog, 1);
	}
}

void perf_evsel__output_resort(struct perf_evsel *evsel, struct ui_progress *prog)
{
	bool use_callchain;

	if (evsel && symbol_conf.use_callchain && !symbol_conf.show_ref_callgraph)
		use_callchain = evsel->attr.sample_type & PERF_SAMPLE_CALLCHAIN;
	else
		use_callchain = symbol_conf.use_callchain;

	output_resort(evsel__hists(evsel), prog, use_callchain);
}

void hists__output_resort(struct hists *hists, struct ui_progress *prog)
{
	output_resort(hists, prog, symbol_conf.use_callchain);
}

static bool can_goto_child(struct hist_entry *he, enum hierarchy_move_dir hmd)
{
	if (he->leaf || hmd == HMD_FORCE_SIBLING)
		return false;

	if (he->unfolded || hmd == HMD_FORCE_CHILD)
		return true;

	return false;
}

struct rb_node *rb_hierarchy_last(struct rb_node *node)
{
	struct hist_entry *he = rb_entry(node, struct hist_entry, rb_node);

	while (can_goto_child(he, HMD_NORMAL)) {
		node = rb_last(&he->hroot_out);
		he = rb_entry(node, struct hist_entry, rb_node);
	}
	return node;
}

struct rb_node *__rb_hierarchy_next(struct rb_node *node, enum hierarchy_move_dir hmd)
{
	struct hist_entry *he = rb_entry(node, struct hist_entry, rb_node);

	if (can_goto_child(he, hmd))
		node = rb_first(&he->hroot_out);
	else
		node = rb_next(node);

	while (node == NULL) {
		he = he->parent_he;
		if (he == NULL)
			break;

		node = rb_next(&he->rb_node);
	}
	return node;
}

struct rb_node *rb_hierarchy_prev(struct rb_node *node)
{
	struct hist_entry *he = rb_entry(node, struct hist_entry, rb_node);

	node = rb_prev(node);
	if (node)
		return rb_hierarchy_last(node);

	he = he->parent_he;
	if (he == NULL)
		return NULL;

	return &he->rb_node;
}

bool hist_entry__has_hierarchy_children(struct hist_entry *he, float limit)
{
	struct rb_node *node;
	struct hist_entry *child;
	float percent;

	if (he->leaf)
		return false;

	node = rb_first(&he->hroot_out);
	child = rb_entry(node, struct hist_entry, rb_node);

	while (node && child->filtered) {
		node = rb_next(node);
		child = rb_entry(node, struct hist_entry, rb_node);
	}

	if (node)
		percent = hist_entry__get_percent_limit(child);
	else
		percent = 0;

	return node && percent >= limit;
}

static void hists__remove_entry_filter(struct hists *hists, struct hist_entry *h,
				       enum hist_filter filter)
{
	h->filtered &= ~(1 << filter);

	if (symbol_conf.report_hierarchy) {
		struct hist_entry *parent = h->parent_he;

		while (parent) {
			he_stat__add_stat(&parent->stat, &h->stat);

			parent->filtered &= ~(1 << filter);

			if (parent->filtered)
				goto next;

			/* force fold unfiltered entry for simplicity */
			parent->unfolded = false;
			parent->has_no_entry = false;
			parent->row_offset = 0;
			parent->nr_rows = 0;
next:
			parent = parent->parent_he;
		}
	}

	if (h->filtered)
		return;

	/* force fold unfiltered entry for simplicity */
	h->unfolded = false;
	h->has_no_entry = false;
	h->row_offset = 0;
	h->nr_rows = 0;

	hists->stats.nr_non_filtered_samples += h->stat.nr_events;

	hists__inc_filter_stats(hists, h);
	hists__calc_col_len(hists, h);
}


static bool hists__filter_entry_by_dso(struct hists *hists,
				       struct hist_entry *he)
{
	if (hists->dso_filter != NULL &&
	    (he->ms.map == NULL || he->ms.map->dso != hists->dso_filter)) {
		he->filtered |= (1 << HIST_FILTER__DSO);
		return true;
	}

	return false;
}

static bool hists__filter_entry_by_thread(struct hists *hists,
					  struct hist_entry *he)
{
	if (hists->thread_filter != NULL &&
	    he->thread != hists->thread_filter) {
		he->filtered |= (1 << HIST_FILTER__THREAD);
		return true;
	}

	return false;
}

static bool hists__filter_entry_by_symbol(struct hists *hists,
					  struct hist_entry *he)
{
	if (hists->symbol_filter_str != NULL &&
	    (!he->ms.sym || strstr(he->ms.sym->name,
				   hists->symbol_filter_str) == NULL)) {
		he->filtered |= (1 << HIST_FILTER__SYMBOL);
		return true;
	}

	return false;
}

static bool hists__filter_entry_by_socket(struct hists *hists,
					  struct hist_entry *he)
{
	if ((hists->socket_filter > -1) &&
	    (he->socket != hists->socket_filter)) {
		he->filtered |= (1 << HIST_FILTER__SOCKET);
		return true;
	}

	return false;
}

typedef bool (*filter_fn_t)(struct hists *hists, struct hist_entry *he);

static void hists__filter_by_type(struct hists *hists, int type, filter_fn_t filter)
{
	struct rb_node *nd;

	hists->stats.nr_non_filtered_samples = 0;

	hists__reset_filter_stats(hists);
	hists__reset_col_len(hists);

	for (nd = rb_first(&hists->entries); nd; nd = rb_next(nd)) {
		struct hist_entry *h = rb_entry(nd, struct hist_entry, rb_node);

		if (filter(hists, h))
			continue;

		hists__remove_entry_filter(hists, h, type);
	}
}

static void resort_filtered_entry(struct rb_root *root, struct hist_entry *he)
{
	struct rb_node **p = &root->rb_node;
	struct rb_node *parent = NULL;
	struct hist_entry *iter;
	struct rb_root new_root = RB_ROOT;
	struct rb_node *nd;

	while (*p != NULL) {
		parent = *p;
		iter = rb_entry(parent, struct hist_entry, rb_node);

		if (hist_entry__sort(he, iter) > 0)
			p = &(*p)->rb_left;
		else
			p = &(*p)->rb_right;
	}

	rb_link_node(&he->rb_node, parent, p);
	rb_insert_color(&he->rb_node, root);

	if (he->leaf || he->filtered)
		return;

	nd = rb_first(&he->hroot_out);
	while (nd) {
		struct hist_entry *h = rb_entry(nd, struct hist_entry, rb_node);

		nd = rb_next(nd);
		rb_erase(&h->rb_node, &he->hroot_out);

		resort_filtered_entry(&new_root, h);
	}

	he->hroot_out = new_root;
}

static void hists__filter_hierarchy(struct hists *hists, int type, const void *arg)
{
	struct rb_node *nd;
	struct rb_root new_root = RB_ROOT;

	hists->stats.nr_non_filtered_samples = 0;

	hists__reset_filter_stats(hists);
	hists__reset_col_len(hists);

	nd = rb_first(&hists->entries);
	while (nd) {
		struct hist_entry *h = rb_entry(nd, struct hist_entry, rb_node);
		int ret;

		ret = hist_entry__filter(h, type, arg);

		/*
		 * case 1. non-matching type
		 * zero out the period, set filter marker and move to child
		 */
		if (ret < 0) {
			memset(&h->stat, 0, sizeof(h->stat));
			h->filtered |= (1 << type);

			nd = __rb_hierarchy_next(&h->rb_node, HMD_FORCE_CHILD);
		}
		/*
		 * case 2. matched type (filter out)
		 * set filter marker and move to next
		 */
		else if (ret == 1) {
			h->filtered |= (1 << type);

			nd = __rb_hierarchy_next(&h->rb_node, HMD_FORCE_SIBLING);
		}
		/*
		 * case 3. ok (not filtered)
		 * add period to hists and parents, erase the filter marker
		 * and move to next sibling
		 */
		else {
			hists__remove_entry_filter(hists, h, type);

			nd = __rb_hierarchy_next(&h->rb_node, HMD_FORCE_SIBLING);
		}
	}

	hierarchy_recalc_total_periods(hists);

	/*
	 * resort output after applying a new filter since filter in a lower
	 * hierarchy can change periods in a upper hierarchy.
	 */
	nd = rb_first(&hists->entries);
	while (nd) {
		struct hist_entry *h = rb_entry(nd, struct hist_entry, rb_node);

		nd = rb_next(nd);
		rb_erase(&h->rb_node, &hists->entries);

		resort_filtered_entry(&new_root, h);
	}

	hists->entries = new_root;
}

void hists__filter_by_thread(struct hists *hists)
{
	if (symbol_conf.report_hierarchy)
		hists__filter_hierarchy(hists, HIST_FILTER__THREAD,
					hists->thread_filter);
	else
		hists__filter_by_type(hists, HIST_FILTER__THREAD,
				      hists__filter_entry_by_thread);
}

void hists__filter_by_dso(struct hists *hists)
{
	if (symbol_conf.report_hierarchy)
		hists__filter_hierarchy(hists, HIST_FILTER__DSO,
					hists->dso_filter);
	else
		hists__filter_by_type(hists, HIST_FILTER__DSO,
				      hists__filter_entry_by_dso);
}

void hists__filter_by_symbol(struct hists *hists)
{
	if (symbol_conf.report_hierarchy)
		hists__filter_hierarchy(hists, HIST_FILTER__SYMBOL,
					hists->symbol_filter_str);
	else
		hists__filter_by_type(hists, HIST_FILTER__SYMBOL,
				      hists__filter_entry_by_symbol);
}

void hists__filter_by_socket(struct hists *hists)
{
	if (symbol_conf.report_hierarchy)
		hists__filter_hierarchy(hists, HIST_FILTER__SOCKET,
					&hists->socket_filter);
	else
		hists__filter_by_type(hists, HIST_FILTER__SOCKET,
				      hists__filter_entry_by_socket);
}

void events_stats__inc(struct events_stats *stats, u32 type)
{
	++stats->nr_events[0];
	++stats->nr_events[type];
}

void hists__inc_nr_events(struct hists *hists, u32 type)
{
	events_stats__inc(&hists->stats, type);
}

void hists__inc_nr_samples(struct hists *hists, bool filtered)
{
	events_stats__inc(&hists->stats, PERF_RECORD_SAMPLE);
	if (!filtered)
		hists->stats.nr_non_filtered_samples++;
}

static struct hist_entry *hists__add_dummy_entry(struct hists *hists,
						 struct hist_entry *pair)
{
	struct rb_root *root;
	struct rb_node **p;
	struct rb_node *parent = NULL;
	struct hist_entry *he;
	int64_t cmp;

	if (hists__has(hists, need_collapse))
		root = &hists->entries_collapsed;
	else
		root = hists->entries_in;

	p = &root->rb_node;

	while (*p != NULL) {
		parent = *p;
		he = rb_entry(parent, struct hist_entry, rb_node_in);

		cmp = hist_entry__collapse(he, pair);

		if (!cmp)
			goto out;

		if (cmp < 0)
			p = &(*p)->rb_left;
		else
			p = &(*p)->rb_right;
	}

	he = hist_entry__new(pair, true);
	if (he) {
		memset(&he->stat, 0, sizeof(he->stat));
		he->hists = hists;
		if (symbol_conf.cumulate_callchain)
			memset(he->stat_acc, 0, sizeof(he->stat));
		rb_link_node(&he->rb_node_in, parent, p);
		rb_insert_color(&he->rb_node_in, root);
		hists__inc_stats(hists, he);
		he->dummy = true;
	}
out:
	return he;
}

static struct hist_entry *hists__find_entry(struct hists *hists,
					    struct hist_entry *he)
{
	struct rb_node *n;

	if (hists__has(hists, need_collapse))
		n = hists->entries_collapsed.rb_node;
	else
		n = hists->entries_in->rb_node;

	while (n) {
		struct hist_entry *iter = rb_entry(n, struct hist_entry, rb_node_in);
		int64_t cmp = hist_entry__collapse(iter, he);

		if (cmp < 0)
			n = n->rb_left;
		else if (cmp > 0)
			n = n->rb_right;
		else
			return iter;
	}

	return NULL;
}

/*
 * Look for pairs to link to the leader buckets (hist_entries):
 */
void hists__match(struct hists *leader, struct hists *other)
{
	struct rb_root *root;
	struct rb_node *nd;
	struct hist_entry *pos, *pair;

	if (hists__has(leader, need_collapse))
		root = &leader->entries_collapsed;
	else
		root = leader->entries_in;

	for (nd = rb_first(root); nd; nd = rb_next(nd)) {
		pos  = rb_entry(nd, struct hist_entry, rb_node_in);
		pair = hists__find_entry(other, pos);

		if (pair)
			hist_entry__add_pair(pair, pos);
	}
}

/*
 * Look for entries in the other hists that are not present in the leader, if
 * we find them, just add a dummy entry on the leader hists, with period=0,
 * nr_events=0, to serve as the list header.
 */
int hists__link(struct hists *leader, struct hists *other)
{
	struct rb_root *root;
	struct rb_node *nd;
	struct hist_entry *pos, *pair;

	if (hists__has(other, need_collapse))
		root = &other->entries_collapsed;
	else
		root = other->entries_in;

	for (nd = rb_first(root); nd; nd = rb_next(nd)) {
		pos = rb_entry(nd, struct hist_entry, rb_node_in);

		if (!hist_entry__has_pairs(pos)) {
			pair = hists__add_dummy_entry(leader, pos);
			if (pair == NULL)
				return -1;
			hist_entry__add_pair(pos, pair);
		}
	}

	return 0;
}

void hist__account_cycles(struct branch_stack *bs, struct addr_location *al,
			  struct perf_sample *sample, bool nonany_branch_mode)
{
	struct branch_info *bi;

	/* If we have branch cycles always annotate them. */
	if (bs && bs->nr && bs->entries[0].flags.cycles) {
		int i;

		bi = sample__resolve_bstack(sample, al);
		if (bi) {
			struct addr_map_symbol *prev = NULL;

			/*
			 * Ignore errors, still want to process the
			 * other entries.
			 *
			 * For non standard branch modes always
			 * force no IPC (prev == NULL)
			 *
			 * Note that perf stores branches reversed from
			 * program order!
			 */
			for (i = bs->nr - 1; i >= 0; i--) {
				addr_map_symbol__account_cycles(&bi[i].from,
					nonany_branch_mode ? NULL : prev,
					bi[i].flags.cycles);
				prev = &bi[i].to;
			}
			free(bi);
		}
	}
}

size_t perf_evlist__fprintf_nr_events(struct perf_evlist *evlist, FILE *fp)
{
	struct perf_evsel *pos;
	size_t ret = 0;

	evlist__for_each_entry(evlist, pos) {
		ret += fprintf(fp, "%s stats:\n", perf_evsel__name(pos));
		ret += events_stats__fprintf(&evsel__hists(pos)->stats, fp);
	}

	return ret;
}


u64 hists__total_period(struct hists *hists)
{
	return symbol_conf.filter_relative ? hists->stats.total_non_filtered_period :
		hists->stats.total_period;
}

int parse_filter_percentage(const struct option *opt __maybe_unused,
			    const char *arg, int unset __maybe_unused)
{
	if (!strcmp(arg, "relative"))
		symbol_conf.filter_relative = true;
	else if (!strcmp(arg, "absolute"))
		symbol_conf.filter_relative = false;
	else
		return -1;

	return 0;
}

int perf_hist_config(const char *var, const char *value)
{
	if (!strcmp(var, "hist.percentage"))
		return parse_filter_percentage(NULL, value, 0);

	return 0;
}

int __hists__init(struct hists *hists, struct perf_hpp_list *hpp_list)
{
	memset(hists, 0, sizeof(*hists));
	hists->entries_in_array[0] = hists->entries_in_array[1] = RB_ROOT;
	hists->entries_in = &hists->entries_in_array[0];
	hists->entries_collapsed = RB_ROOT;
	hists->entries = RB_ROOT;
	pthread_mutex_init(&hists->lock, NULL);
	hists->socket_filter = -1;
	hists->hpp_list = hpp_list;
	INIT_LIST_HEAD(&hists->hpp_formats);
	return 0;
}

static void hists__delete_remaining_entries(struct rb_root *root)
{
	struct rb_node *node;
	struct hist_entry *he;

	while (!RB_EMPTY_ROOT(root)) {
		node = rb_first(root);
		rb_erase(node, root);

		he = rb_entry(node, struct hist_entry, rb_node_in);
		hist_entry__delete(he);
	}
}

static void hists__delete_all_entries(struct hists *hists)
{
	hists__delete_entries(hists);
	hists__delete_remaining_entries(&hists->entries_in_array[0]);
	hists__delete_remaining_entries(&hists->entries_in_array[1]);
	hists__delete_remaining_entries(&hists->entries_collapsed);
}

static void hists_evsel__exit(struct perf_evsel *evsel)
{
	struct hists *hists = evsel__hists(evsel);
	struct perf_hpp_fmt *fmt, *pos;
	struct perf_hpp_list_node *node, *tmp;

	hists__delete_all_entries(hists);

	list_for_each_entry_safe(node, tmp, &hists->hpp_formats, list) {
		perf_hpp_list__for_each_format_safe(&node->hpp, fmt, pos) {
			list_del(&fmt->list);
			free(fmt);
		}
		list_del(&node->list);
		free(node);
	}
}

static int hists_evsel__init(struct perf_evsel *evsel)
{
	struct hists *hists = evsel__hists(evsel);

	__hists__init(hists, &perf_hpp_list);
	return 0;
}

/*
 * XXX We probably need a hists_evsel__exit() to free the hist_entries
 * stored in the rbtree...
 */

int hists__init(void)
{
	int err = perf_evsel__object_config(sizeof(struct hists_evsel),
					    hists_evsel__init,
					    hists_evsel__exit);
	if (err)
		fputs("FATAL ERROR: Couldn't setup hists class\n", stderr);

	return err;
}

void perf_hpp_list__init(struct perf_hpp_list *list)
{
	INIT_LIST_HEAD(&list->fields);
	INIT_LIST_HEAD(&list->sorts);
}<|MERGE_RESOLUTION|>--- conflicted
+++ resolved
@@ -559,15 +559,6 @@
 	return he;
 }
 
-<<<<<<< HEAD
-struct hist_entry *hists__add_entry(struct hists *hists,
-				    struct addr_location *al,
-				    struct symbol *sym_parent,
-				    struct branch_info *bi,
-				    struct mem_info *mi,
-				    struct perf_sample *sample,
-				    bool sample_self)
-=======
 static struct hist_entry*
 __hists__add_entry(struct hists *hists,
 		   struct addr_location *al,
@@ -577,7 +568,6 @@
 		   struct perf_sample *sample,
 		   bool sample_self,
 		   struct hist_entry_ops *ops)
->>>>>>> 5048c2af
 {
 	struct hist_entry entry = {
 		.thread	= al->thread,
