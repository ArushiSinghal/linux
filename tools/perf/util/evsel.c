--- conflicted
+++ resolved
@@ -1414,14 +1414,6 @@
 	if (perf_missing_features.lbr_flags)
 		evsel->attr.branch_sample_type &= ~(PERF_SAMPLE_BRANCH_NO_FLAGS |
 				     PERF_SAMPLE_BRANCH_NO_CYCLES);
-<<<<<<< HEAD
-	if (perf_missing_features.write_backward) {
-		if (evsel->overwrite)
-			return -EINVAL;
-		evsel->attr.write_backward = false;
-	}
-=======
->>>>>>> 5048c2af
 retry_sample_id:
 	if (perf_missing_features.sample_id_all)
 		evsel->attr.sample_id_all = 0;
@@ -1523,11 +1515,7 @@
 	 */
 	if (!perf_missing_features.write_backward && evsel->attr.write_backward) {
 		perf_missing_features.write_backward = true;
-<<<<<<< HEAD
-		goto fallback_missing_features;
-=======
 		goto out_close;
->>>>>>> 5048c2af
 	} else if (!perf_missing_features.clockid_wrong && evsel->attr.use_clockid) {
 		perf_missing_features.clockid_wrong = true;
 		goto fallback_missing_features;
@@ -2436,11 +2424,7 @@
 	"We found oprofile daemon running, please stop it and try again.");
 		break;
 	case EINVAL:
-<<<<<<< HEAD
-		if (evsel->overwrite && perf_missing_features.write_backward)
-=======
 		if (evsel->attr.write_backward && perf_missing_features.write_backward)
->>>>>>> 5048c2af
 			return scnprintf(msg, size, "Reading from overwrite event is not supported by this kernel.");
 		if (perf_missing_features.clockid)
 			return scnprintf(msg, size, "clockid feature not supported.");
