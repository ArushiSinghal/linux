/*
 * probe-event.c : perf-probe definition to probe_events format converter
 *
 * Written by Masami Hiramatsu <mhiramat@redhat.com>
 *
 * This program is free software; you can redistribute it and/or modify
 * it under the terms of the GNU General Public License as published by
 * the Free Software Foundation; either version 2 of the License, or
 * (at your option) any later version.
 *
 * This program is distributed in the hope that it will be useful,
 * but WITHOUT ANY WARRANTY; without even the implied warranty of
 * MERCHANTABILITY or FITNESS FOR A PARTICULAR PURPOSE.  See the
 * GNU General Public License for more details.
 *
 * You should have received a copy of the GNU General Public License
 * along with this program; if not, write to the Free Software
 * Foundation, Inc., 59 Temple Place - Suite 330, Boston, MA 02111-1307, USA.
 *
 */

#include <sys/utsname.h>
#include <sys/types.h>
#include <sys/stat.h>
#include <fcntl.h>
#include <errno.h>
#include <stdio.h>
#include <unistd.h>
#include <stdlib.h>
#include <string.h>
#include <stdarg.h>
#include <limits.h>
#include <elf.h>

#include "util.h"
#include "event.h"
#include "strlist.h"
#include "debug.h"
#include "cache.h"
#include "color.h"
#include "symbol.h"
#include "thread.h"
#include <api/fs/fs.h>
#include "trace-event.h"	/* For __maybe_unused */
#include "probe-event.h"
#include "probe-finder.h"
#include "probe-file.h"
#include "session.h"

#define MAX_CMDLEN 256
#define PERFPROBE_GROUP "probe"

bool probe_event_dry_run;	/* Dry run flag */
struct probe_conf probe_conf;

#define semantic_error(msg ...) pr_err("Semantic error :" msg)

int e_snprintf(char *str, size_t size, const char *format, ...)
{
	int ret;
	va_list ap;
	va_start(ap, format);
	ret = vsnprintf(str, size, format, ap);
	va_end(ap);
	if (ret >= (int)size)
		ret = -E2BIG;
	return ret;
}

static struct machine *host_machine;

/* Initialize symbol maps and path of vmlinux/modules */
int init_probe_symbol_maps(bool user_only)
{
	int ret;

	symbol_conf.sort_by_name = true;
	symbol_conf.allow_aliases = true;
	ret = symbol__init(NULL);
	if (ret < 0) {
		pr_debug("Failed to init symbol map.\n");
		goto out;
	}

	if (host_machine || user_only)	/* already initialized */
		return 0;

	if (symbol_conf.vmlinux_name)
		pr_debug("Use vmlinux: %s\n", symbol_conf.vmlinux_name);

	host_machine = machine__new_host();
	if (!host_machine) {
		pr_debug("machine__new_host() failed.\n");
		symbol__exit();
		ret = -1;
	}
out:
	if (ret < 0)
		pr_warning("Failed to init vmlinux path.\n");
	return ret;
}

void exit_probe_symbol_maps(void)
{
	machine__delete(host_machine);
	host_machine = NULL;
	symbol__exit();
}

static struct symbol *__find_kernel_function_by_name(const char *name,
						     struct map **mapp)
{
	return machine__find_kernel_function_by_name(host_machine, name, mapp,
						     NULL);
}

static struct symbol *__find_kernel_function(u64 addr, struct map **mapp)
{
	return machine__find_kernel_function(host_machine, addr, mapp, NULL);
}

static struct ref_reloc_sym *kernel_get_ref_reloc_sym(void)
{
	/* kmap->ref_reloc_sym should be set if host_machine is initialized */
	struct kmap *kmap;
	struct map *map = machine__kernel_map(host_machine);

	if (map__load(map, NULL) < 0)
		return NULL;

	kmap = map__kmap(map);
	if (!kmap)
		return NULL;
	return kmap->ref_reloc_sym;
}

static int kernel_get_symbol_address_by_name(const char *name, u64 *addr,
					     bool reloc, bool reladdr)
{
	struct ref_reloc_sym *reloc_sym;
	struct symbol *sym;
	struct map *map;

	/* ref_reloc_sym is just a label. Need a special fix*/
	reloc_sym = kernel_get_ref_reloc_sym();
	if (reloc_sym && strcmp(name, reloc_sym->name) == 0)
		*addr = (reloc) ? reloc_sym->addr : reloc_sym->unrelocated_addr;
	else {
		sym = __find_kernel_function_by_name(name, &map);
		if (!sym)
			return -ENOENT;
		*addr = map->unmap_ip(map, sym->start) -
			((reloc) ? 0 : map->reloc) -
			((reladdr) ? map->start : 0);
	}
	return 0;
}

static struct map *kernel_get_module_map(const char *module)
{
	struct map_groups *grp = &host_machine->kmaps;
	struct maps *maps = &grp->maps[MAP__FUNCTION];
	struct map *pos;

	/* A file path -- this is an offline module */
	if (module && strchr(module, '/'))
		return machine__findnew_module_map(host_machine, 0, module);

	if (!module)
		module = "kernel";

	for (pos = maps__first(maps); pos; pos = map__next(pos)) {
		if (strncmp(pos->dso->short_name + 1, module,
			    pos->dso->short_name_len - 2) == 0) {
			return pos;
		}
	}
	return NULL;
}

static struct map *get_target_map(const char *target, bool user)
{
	/* Init maps of given executable or kernel */
	if (user)
		return dso__new_map(target);
	else
		return kernel_get_module_map(target);
}

static void put_target_map(struct map *map, bool user)
{
	if (map && user) {
		/* Only the user map needs to be released */
		map__put(map);
	}
}


static int convert_exec_to_group(const char *exec, char **result)
{
	char *ptr1, *ptr2, *exec_copy;
	char buf[64];
	int ret;

	exec_copy = strdup(exec);
	if (!exec_copy)
		return -ENOMEM;

	ptr1 = basename(exec_copy);
	if (!ptr1) {
		ret = -EINVAL;
		goto out;
	}

	ptr2 = strpbrk(ptr1, "-._");
	if (ptr2)
		*ptr2 = '\0';
	ret = e_snprintf(buf, 64, "%s_%s", PERFPROBE_GROUP, ptr1);
	if (ret < 0)
		goto out;

	*result = strdup(buf);
	ret = *result ? 0 : -ENOMEM;

out:
	free(exec_copy);
	return ret;
}

static void clear_perf_probe_point(struct perf_probe_point *pp)
{
	free(pp->file);
	free(pp->function);
	free(pp->lazy_line);
}

static void clear_probe_trace_events(struct probe_trace_event *tevs, int ntevs)
{
	int i;

	for (i = 0; i < ntevs; i++)
		clear_probe_trace_event(tevs + i);
}

static bool kprobe_blacklist__listed(unsigned long address);
static bool kprobe_warn_out_range(const char *symbol, unsigned long address)
{
	u64 etext_addr = 0;
	int ret;

	/* Get the address of _etext for checking non-probable text symbol */
	ret = kernel_get_symbol_address_by_name("_etext", &etext_addr,
						false, false);

	if (ret == 0 && etext_addr < address)
		pr_warning("%s is out of .text, skip it.\n", symbol);
	else if (kprobe_blacklist__listed(address))
		pr_warning("%s is blacklisted function, skip it.\n", symbol);
	else
		return false;

	return true;
}

/*
 * NOTE:
 * '.gnu.linkonce.this_module' section of kernel module elf directly
 * maps to 'struct module' from linux/module.h. This section contains
 * actual module name which will be used by kernel after loading it.
 * But, we cannot use 'struct module' here since linux/module.h is not
 * exposed to user-space. Offset of 'name' has remained same from long
 * time, so hardcoding it here.
 */
#ifdef __LP64__
#define MOD_NAME_OFFSET 24
#else
#define MOD_NAME_OFFSET 12
#endif

/*
 * @module can be module name of module file path. In case of path,
 * inspect elf and find out what is actual module name.
 * Caller has to free mod_name after using it.
 */
static char *find_module_name(const char *module)
{
	int fd;
	Elf *elf;
	GElf_Ehdr ehdr;
	GElf_Shdr shdr;
	Elf_Data *data;
	Elf_Scn *sec;
	char *mod_name = NULL;

	fd = open(module, O_RDONLY);
	if (fd < 0)
		return NULL;

	elf = elf_begin(fd, PERF_ELF_C_READ_MMAP, NULL);
	if (elf == NULL)
		goto elf_err;

	if (gelf_getehdr(elf, &ehdr) == NULL)
		goto ret_err;

	sec = elf_section_by_name(elf, &ehdr, &shdr,
			".gnu.linkonce.this_module", NULL);
	if (!sec)
		goto ret_err;

	data = elf_getdata(sec, NULL);
	if (!data || !data->d_buf)
		goto ret_err;

	mod_name = strdup((char *)data->d_buf + MOD_NAME_OFFSET);

ret_err:
	elf_end(elf);
elf_err:
	close(fd);
	return mod_name;
}

#ifdef HAVE_DWARF_SUPPORT

static int kernel_get_module_dso(const char *module, struct dso **pdso)
{
	struct dso *dso;
	struct map *map;
	const char *vmlinux_name;
	int ret = 0;

	if (module) {
		char module_name[128];

		snprintf(module_name, sizeof(module_name), "[%s]", module);
		map = map_groups__find_by_name(&host_machine->kmaps, MAP__FUNCTION, module_name);
		if (map) {
			dso = map->dso;
			goto found;
		}
		pr_debug("Failed to find module %s.\n", module);
		return -ENOENT;
	}

	map = machine__kernel_map(host_machine);
	dso = map->dso;

	vmlinux_name = symbol_conf.vmlinux_name;
	dso->load_errno = 0;
	if (vmlinux_name)
		ret = dso__load_vmlinux(dso, map, vmlinux_name, false, NULL);
	else
		ret = dso__load_vmlinux_path(dso, map, NULL);
found:
	*pdso = dso;
	return ret;
}

/*
 * Some binaries like glibc have special symbols which are on the symbol
 * table, but not in the debuginfo. If we can find the address of the
 * symbol from map, we can translate the address back to the probe point.
 */
static int find_alternative_probe_point(struct debuginfo *dinfo,
					struct perf_probe_point *pp,
					struct perf_probe_point *result,
					const char *target, bool uprobes)
{
	struct map *map = NULL;
	struct symbol *sym;
	u64 address = 0;
	int ret = -ENOENT;

	/* This can work only for function-name based one */
	if (!pp->function || pp->file)
		return -ENOTSUP;

	map = get_target_map(target, uprobes);
	if (!map)
		return -EINVAL;

	/* Find the address of given function */
	map__for_each_symbol_by_name(map, pp->function, sym) {
		if (uprobes)
			address = sym->start;
		else
			address = map->unmap_ip(map, sym->start);
		break;
	}
	if (!address) {
		ret = -ENOENT;
		goto out;
	}
	pr_debug("Symbol %s address found : %" PRIx64 "\n",
			pp->function, address);

	ret = debuginfo__find_probe_point(dinfo, (unsigned long)address,
					  result);
	if (ret <= 0)
		ret = (!ret) ? -ENOENT : ret;
	else {
		result->offset += pp->offset;
		result->line += pp->line;
		result->retprobe = pp->retprobe;
		ret = 0;
	}

out:
	put_target_map(map, uprobes);
	return ret;

}

static int get_alternative_probe_event(struct debuginfo *dinfo,
				       struct perf_probe_event *pev,
				       struct perf_probe_point *tmp)
{
	int ret;

	memcpy(tmp, &pev->point, sizeof(*tmp));
	memset(&pev->point, 0, sizeof(pev->point));
	ret = find_alternative_probe_point(dinfo, tmp, &pev->point,
					   pev->target, pev->uprobes);
	if (ret < 0)
		memcpy(&pev->point, tmp, sizeof(*tmp));

	return ret;
}

static int get_alternative_line_range(struct debuginfo *dinfo,
				      struct line_range *lr,
				      const char *target, bool user)
{
	struct perf_probe_point pp = { .function = lr->function,
				       .file = lr->file,
				       .line = lr->start };
	struct perf_probe_point result;
	int ret, len = 0;

	memset(&result, 0, sizeof(result));

	if (lr->end != INT_MAX)
		len = lr->end - lr->start;
	ret = find_alternative_probe_point(dinfo, &pp, &result,
					   target, user);
	if (!ret) {
		lr->function = result.function;
		lr->file = result.file;
		lr->start = result.line;
		if (lr->end != INT_MAX)
			lr->end = lr->start + len;
		clear_perf_probe_point(&pp);
	}
	return ret;
}

/* Open new debuginfo of given module */
static struct debuginfo *open_debuginfo(const char *module, bool silent)
{
	const char *path = module;
	char reason[STRERR_BUFSIZE];
	struct debuginfo *ret = NULL;
	struct dso *dso = NULL;
	int err;

	if (!module || !strchr(module, '/')) {
		err = kernel_get_module_dso(module, &dso);
		if (err < 0) {
			if (!dso || dso->load_errno == 0) {
				if (!str_error_r(-err, reason, STRERR_BUFSIZE))
					strcpy(reason, "(unknown)");
			} else
				dso__strerror_load(dso, reason, STRERR_BUFSIZE);
			if (!silent)
				pr_err("Failed to find the path for %s: %s\n",
					module ?: "kernel", reason);
			return NULL;
		}
		path = dso->long_name;
	}
	ret = debuginfo__new(path);
	if (!ret && !silent) {
		pr_warning("The %s file has no debug information.\n", path);
		if (!module || !strtailcmp(path, ".ko"))
			pr_warning("Rebuild with CONFIG_DEBUG_INFO=y, ");
		else
			pr_warning("Rebuild with -g, ");
		pr_warning("or install an appropriate debuginfo package.\n");
	}
	return ret;
}

/* For caching the last debuginfo */
static struct debuginfo *debuginfo_cache;
static char *debuginfo_cache_path;

static struct debuginfo *debuginfo_cache__open(const char *module, bool silent)
{
	const char *path = module;

	/* If the module is NULL, it should be the kernel. */
	if (!module)
		path = "kernel";

	if (debuginfo_cache_path && !strcmp(debuginfo_cache_path, path))
		goto out;

	/* Copy module path */
	free(debuginfo_cache_path);
	debuginfo_cache_path = strdup(path);
	if (!debuginfo_cache_path) {
		debuginfo__delete(debuginfo_cache);
		debuginfo_cache = NULL;
		goto out;
	}

	debuginfo_cache = open_debuginfo(module, silent);
	if (!debuginfo_cache)
		zfree(&debuginfo_cache_path);
out:
	return debuginfo_cache;
}

static void debuginfo_cache__exit(void)
{
	debuginfo__delete(debuginfo_cache);
	debuginfo_cache = NULL;
	zfree(&debuginfo_cache_path);
}


static int get_text_start_address(const char *exec, unsigned long *address)
{
	Elf *elf;
	GElf_Ehdr ehdr;
	GElf_Shdr shdr;
	int fd, ret = -ENOENT;

	fd = open(exec, O_RDONLY);
	if (fd < 0)
		return -errno;

	elf = elf_begin(fd, PERF_ELF_C_READ_MMAP, NULL);
	if (elf == NULL) {
		ret = -EINVAL;
		goto out_close;
	}

	if (gelf_getehdr(elf, &ehdr) == NULL)
		goto out;

	if (!elf_section_by_name(elf, &ehdr, &shdr, ".text", NULL))
		goto out;

	*address = shdr.sh_addr - shdr.sh_offset;
	ret = 0;
out:
	elf_end(elf);
out_close:
	close(fd);

	return ret;
}

/*
 * Convert trace point to probe point with debuginfo
 */
static int find_perf_probe_point_from_dwarf(struct probe_trace_point *tp,
					    struct perf_probe_point *pp,
					    bool is_kprobe)
{
	struct debuginfo *dinfo = NULL;
	unsigned long stext = 0;
	u64 addr = tp->address;
	int ret = -ENOENT;

	/* convert the address to dwarf address */
	if (!is_kprobe) {
		if (!addr) {
			ret = -EINVAL;
			goto error;
		}
		ret = get_text_start_address(tp->module, &stext);
		if (ret < 0)
			goto error;
		addr += stext;
	} else if (tp->symbol) {
		/* If the module is given, this returns relative address */
		ret = kernel_get_symbol_address_by_name(tp->symbol, &addr,
							false, !!tp->module);
		if (ret != 0)
			goto error;
		addr += tp->offset;
	}

	pr_debug("try to find information at %" PRIx64 " in %s\n", addr,
		 tp->module ? : "kernel");

	dinfo = debuginfo_cache__open(tp->module, verbose == 0);
	if (dinfo)
		ret = debuginfo__find_probe_point(dinfo,
						 (unsigned long)addr, pp);
	else
		ret = -ENOENT;

	if (ret > 0) {
		pp->retprobe = tp->retprobe;
		return 0;
	}
error:
	pr_debug("Failed to find corresponding probes from debuginfo.\n");
	return ret ? : -ENOENT;
}

static int add_exec_to_probe_trace_events(struct probe_trace_event *tevs,
					  int ntevs, const char *exec)
{
	int i, ret = 0;
	unsigned long stext = 0;

	if (!exec)
		return 0;

	ret = get_text_start_address(exec, &stext);
	if (ret < 0)
		return ret;

	for (i = 0; i < ntevs && ret >= 0; i++) {
		/* point.address is the addres of point.symbol + point.offset */
		tevs[i].point.address -= stext;
		tevs[i].point.module = strdup(exec);
		if (!tevs[i].point.module) {
			ret = -ENOMEM;
			break;
		}
		tevs[i].uprobes = true;
	}

	return ret;
}

static int add_module_to_probe_trace_events(struct probe_trace_event *tevs,
					    int ntevs, const char *module)
{
	int i, ret = 0;
	char *mod_name = NULL;

	if (!module)
		return 0;

	mod_name = find_module_name(module);

	for (i = 0; i < ntevs; i++) {
		tevs[i].point.module =
			strdup(mod_name ? mod_name : module);
		if (!tevs[i].point.module) {
			ret = -ENOMEM;
			break;
		}
	}

	free(mod_name);
	return ret;
}

/* Post processing the probe events */
static int post_process_probe_trace_events(struct probe_trace_event *tevs,
					   int ntevs, const char *module,
					   bool uprobe)
{
	struct ref_reloc_sym *reloc_sym;
	char *tmp;
	int i, skipped = 0;

	if (uprobe)
		return add_exec_to_probe_trace_events(tevs, ntevs, module);

	/* Note that currently ref_reloc_sym based probe is not for drivers */
	if (module)
		return add_module_to_probe_trace_events(tevs, ntevs, module);

	reloc_sym = kernel_get_ref_reloc_sym();
	if (!reloc_sym) {
		pr_warning("Relocated base symbol is not found!\n");
		return -EINVAL;
	}

	for (i = 0; i < ntevs; i++) {
		if (!tevs[i].point.address || tevs[i].point.retprobe)
			continue;
		/* If we found a wrong one, mark it by NULL symbol */
		if (kprobe_warn_out_range(tevs[i].point.symbol,
					  tevs[i].point.address)) {
			tmp = NULL;
			skipped++;
		} else {
			tmp = strdup(reloc_sym->name);
			if (!tmp)
				return -ENOMEM;
		}
		/* If we have no realname, use symbol for it */
		if (!tevs[i].point.realname)
			tevs[i].point.realname = tevs[i].point.symbol;
		else
			free(tevs[i].point.symbol);
		tevs[i].point.symbol = tmp;
		tevs[i].point.offset = tevs[i].point.address -
				       reloc_sym->unrelocated_addr;
	}
	return skipped;
}

/* Try to find perf_probe_event with debuginfo */
static int try_to_find_probe_trace_events(struct perf_probe_event *pev,
					  struct probe_trace_event **tevs)
{
	bool need_dwarf = perf_probe_event_need_dwarf(pev);
	struct perf_probe_point tmp;
	struct debuginfo *dinfo;
	int ntevs, ret = 0;

	dinfo = open_debuginfo(pev->target, !need_dwarf);
	if (!dinfo) {
		if (need_dwarf)
			return -ENOENT;
		pr_debug("Could not open debuginfo. Try to use symbols.\n");
		return 0;
	}

	pr_debug("Try to find probe point from debuginfo.\n");
	/* Searching trace events corresponding to a probe event */
	ntevs = debuginfo__find_trace_events(dinfo, pev, tevs);

	if (ntevs == 0)	{  /* Not found, retry with an alternative */
		ret = get_alternative_probe_event(dinfo, pev, &tmp);
		if (!ret) {
			ntevs = debuginfo__find_trace_events(dinfo, pev, tevs);
			/*
			 * Write back to the original probe_event for
			 * setting appropriate (user given) event name
			 */
			clear_perf_probe_point(&pev->point);
			memcpy(&pev->point, &tmp, sizeof(tmp));
		}
	}

	debuginfo__delete(dinfo);

	if (ntevs > 0) {	/* Succeeded to find trace events */
		pr_debug("Found %d probe_trace_events.\n", ntevs);
		ret = post_process_probe_trace_events(*tevs, ntevs,
						pev->target, pev->uprobes);
		if (ret < 0 || ret == ntevs) {
			clear_probe_trace_events(*tevs, ntevs);
			zfree(tevs);
		}
		if (ret != ntevs)
			return ret < 0 ? ret : ntevs;
		ntevs = 0;
		/* Fall through */
	}

	if (ntevs == 0)	{	/* No error but failed to find probe point. */
		pr_warning("Probe point '%s' not found.\n",
			   synthesize_perf_probe_point(&pev->point));
		return -ENOENT;
	}
	/* Error path : ntevs < 0 */
	pr_debug("An error occurred in debuginfo analysis (%d).\n", ntevs);
	if (ntevs < 0) {
		if (ntevs == -EBADF)
			pr_warning("Warning: No dwarf info found in the vmlinux - "
				"please rebuild kernel with CONFIG_DEBUG_INFO=y.\n");
		if (!need_dwarf) {
			pr_debug("Trying to use symbols.\n");
			return 0;
		}
	}
	return ntevs;
}

#define LINEBUF_SIZE 256
#define NR_ADDITIONAL_LINES 2

static int __show_one_line(FILE *fp, int l, bool skip, bool show_num)
{
	char buf[LINEBUF_SIZE], sbuf[STRERR_BUFSIZE];
	const char *color = show_num ? "" : PERF_COLOR_BLUE;
	const char *prefix = NULL;

	do {
		if (fgets(buf, LINEBUF_SIZE, fp) == NULL)
			goto error;
		if (skip)
			continue;
		if (!prefix) {
			prefix = show_num ? "%7d  " : "         ";
			color_fprintf(stdout, color, prefix, l);
		}
		color_fprintf(stdout, color, "%s", buf);

	} while (strchr(buf, '\n') == NULL);

	return 1;
error:
	if (ferror(fp)) {
		pr_warning("File read error: %s\n",
			   str_error_r(errno, sbuf, sizeof(sbuf)));
		return -1;
	}
	return 0;
}

static int _show_one_line(FILE *fp, int l, bool skip, bool show_num)
{
	int rv = __show_one_line(fp, l, skip, show_num);
	if (rv == 0) {
		pr_warning("Source file is shorter than expected.\n");
		rv = -1;
	}
	return rv;
}

#define show_one_line_with_num(f,l)	_show_one_line(f,l,false,true)
#define show_one_line(f,l)		_show_one_line(f,l,false,false)
#define skip_one_line(f,l)		_show_one_line(f,l,true,false)
#define show_one_line_or_eof(f,l)	__show_one_line(f,l,false,false)

/*
 * Show line-range always requires debuginfo to find source file and
 * line number.
 */
static int __show_line_range(struct line_range *lr, const char *module,
			     bool user)
{
	int l = 1;
	struct int_node *ln;
	struct debuginfo *dinfo;
	FILE *fp;
	int ret;
	char *tmp;
	char sbuf[STRERR_BUFSIZE];

	/* Search a line range */
	dinfo = open_debuginfo(module, false);
	if (!dinfo)
		return -ENOENT;

	ret = debuginfo__find_line_range(dinfo, lr);
	if (!ret) {	/* Not found, retry with an alternative */
		ret = get_alternative_line_range(dinfo, lr, module, user);
		if (!ret)
			ret = debuginfo__find_line_range(dinfo, lr);
	}
	debuginfo__delete(dinfo);
	if (ret == 0 || ret == -ENOENT) {
		pr_warning("Specified source line is not found.\n");
		return -ENOENT;
	} else if (ret < 0) {
		pr_warning("Debuginfo analysis failed.\n");
		return ret;
	}

	/* Convert source file path */
	tmp = lr->path;
	ret = get_real_path(tmp, lr->comp_dir, &lr->path);

	/* Free old path when new path is assigned */
	if (tmp != lr->path)
		free(tmp);

	if (ret < 0) {
		pr_warning("Failed to find source file path.\n");
		return ret;
	}

	setup_pager();

	if (lr->function)
		fprintf(stdout, "<%s@%s:%d>\n", lr->function, lr->path,
			lr->start - lr->offset);
	else
		fprintf(stdout, "<%s:%d>\n", lr->path, lr->start);

	fp = fopen(lr->path, "r");
	if (fp == NULL) {
		pr_warning("Failed to open %s: %s\n", lr->path,
			   str_error_r(errno, sbuf, sizeof(sbuf)));
		return -errno;
	}
	/* Skip to starting line number */
	while (l < lr->start) {
		ret = skip_one_line(fp, l++);
		if (ret < 0)
			goto end;
	}

	intlist__for_each_entry(ln, lr->line_list) {
		for (; ln->i > l; l++) {
			ret = show_one_line(fp, l - lr->offset);
			if (ret < 0)
				goto end;
		}
		ret = show_one_line_with_num(fp, l++ - lr->offset);
		if (ret < 0)
			goto end;
	}

	if (lr->end == INT_MAX)
		lr->end = l + NR_ADDITIONAL_LINES;
	while (l <= lr->end) {
		ret = show_one_line_or_eof(fp, l++ - lr->offset);
		if (ret <= 0)
			break;
	}
end:
	fclose(fp);
	return ret;
}

int show_line_range(struct line_range *lr, const char *module, bool user)
{
	int ret;

	ret = init_probe_symbol_maps(user);
	if (ret < 0)
		return ret;
	ret = __show_line_range(lr, module, user);
	exit_probe_symbol_maps();

	return ret;
}

static int show_available_vars_at(struct debuginfo *dinfo,
				  struct perf_probe_event *pev,
				  struct strfilter *_filter)
{
	char *buf;
	int ret, i, nvars;
	struct str_node *node;
	struct variable_list *vls = NULL, *vl;
	struct perf_probe_point tmp;
	const char *var;

	buf = synthesize_perf_probe_point(&pev->point);
	if (!buf)
		return -EINVAL;
	pr_debug("Searching variables at %s\n", buf);

	ret = debuginfo__find_available_vars_at(dinfo, pev, &vls);
	if (!ret) {  /* Not found, retry with an alternative */
		ret = get_alternative_probe_event(dinfo, pev, &tmp);
		if (!ret) {
			ret = debuginfo__find_available_vars_at(dinfo, pev,
								&vls);
			/* Release the old probe_point */
			clear_perf_probe_point(&tmp);
		}
	}
	if (ret <= 0) {
		if (ret == 0 || ret == -ENOENT) {
			pr_err("Failed to find the address of %s\n", buf);
			ret = -ENOENT;
		} else
			pr_warning("Debuginfo analysis failed.\n");
		goto end;
	}

	/* Some variables are found */
	fprintf(stdout, "Available variables at %s\n", buf);
	for (i = 0; i < ret; i++) {
		vl = &vls[i];
		/*
		 * A probe point might be converted to
		 * several trace points.
		 */
		fprintf(stdout, "\t@<%s+%lu>\n", vl->point.symbol,
			vl->point.offset);
		zfree(&vl->point.symbol);
		nvars = 0;
		if (vl->vars) {
			strlist__for_each_entry(node, vl->vars) {
				var = strchr(node->s, '\t') + 1;
				if (strfilter__compare(_filter, var)) {
					fprintf(stdout, "\t\t%s\n", node->s);
					nvars++;
				}
			}
			strlist__delete(vl->vars);
		}
		if (nvars == 0)
			fprintf(stdout, "\t\t(No matched variables)\n");
	}
	free(vls);
end:
	free(buf);
	return ret;
}

/* Show available variables on given probe point */
int show_available_vars(struct perf_probe_event *pevs, int npevs,
			struct strfilter *_filter)
{
	int i, ret = 0;
	struct debuginfo *dinfo;

	ret = init_probe_symbol_maps(pevs->uprobes);
	if (ret < 0)
		return ret;

	dinfo = open_debuginfo(pevs->target, false);
	if (!dinfo) {
		ret = -ENOENT;
		goto out;
	}

	setup_pager();

	for (i = 0; i < npevs && ret >= 0; i++)
		ret = show_available_vars_at(dinfo, &pevs[i], _filter);

	debuginfo__delete(dinfo);
out:
	exit_probe_symbol_maps();
	return ret;
}

#else	/* !HAVE_DWARF_SUPPORT */

static void debuginfo_cache__exit(void)
{
}

static int
find_perf_probe_point_from_dwarf(struct probe_trace_point *tp __maybe_unused,
				 struct perf_probe_point *pp __maybe_unused,
				 bool is_kprobe __maybe_unused)
{
	return -ENOSYS;
}

static int try_to_find_probe_trace_events(struct perf_probe_event *pev,
				struct probe_trace_event **tevs __maybe_unused)
{
	if (perf_probe_event_need_dwarf(pev)) {
		pr_warning("Debuginfo-analysis is not supported.\n");
		return -ENOSYS;
	}

	return 0;
}

int show_line_range(struct line_range *lr __maybe_unused,
		    const char *module __maybe_unused,
		    bool user __maybe_unused)
{
	pr_warning("Debuginfo-analysis is not supported.\n");
	return -ENOSYS;
}

int show_available_vars(struct perf_probe_event *pevs __maybe_unused,
			int npevs __maybe_unused,
			struct strfilter *filter __maybe_unused)
{
	pr_warning("Debuginfo-analysis is not supported.\n");
	return -ENOSYS;
}
#endif

void line_range__clear(struct line_range *lr)
{
	free(lr->function);
	free(lr->file);
	free(lr->path);
	free(lr->comp_dir);
	intlist__delete(lr->line_list);
	memset(lr, 0, sizeof(*lr));
}

int line_range__init(struct line_range *lr)
{
	memset(lr, 0, sizeof(*lr));
	lr->line_list = intlist__new(NULL);
	if (!lr->line_list)
		return -ENOMEM;
	else
		return 0;
}

static int parse_line_num(char **ptr, int *val, const char *what)
{
	const char *start = *ptr;

	errno = 0;
	*val = strtol(*ptr, ptr, 0);
	if (errno || *ptr == start) {
		semantic_error("'%s' is not a valid number.\n", what);
		return -EINVAL;
	}
	return 0;
}

/* Check the name is good for event, group or function */
static bool is_c_func_name(const char *name)
{
	if (!isalpha(*name) && *name != '_')
		return false;
	while (*++name != '\0') {
		if (!isalpha(*name) && !isdigit(*name) && *name != '_')
			return false;
	}
	return true;
}

/*
 * Stuff 'lr' according to the line range described by 'arg'.
 * The line range syntax is described by:
 *
 *         SRC[:SLN[+NUM|-ELN]]
 *         FNC[@SRC][:SLN[+NUM|-ELN]]
 */
int parse_line_range_desc(const char *arg, struct line_range *lr)
{
	char *range, *file, *name = strdup(arg);
	int err;

	if (!name)
		return -ENOMEM;

	lr->start = 0;
	lr->end = INT_MAX;

	range = strchr(name, ':');
	if (range) {
		*range++ = '\0';

		err = parse_line_num(&range, &lr->start, "start line");
		if (err)
			goto err;

		if (*range == '+' || *range == '-') {
			const char c = *range++;

			err = parse_line_num(&range, &lr->end, "end line");
			if (err)
				goto err;

			if (c == '+') {
				lr->end += lr->start;
				/*
				 * Adjust the number of lines here.
				 * If the number of lines == 1, the
				 * the end of line should be equal to
				 * the start of line.
				 */
				lr->end--;
			}
		}

		pr_debug("Line range is %d to %d\n", lr->start, lr->end);

		err = -EINVAL;
		if (lr->start > lr->end) {
			semantic_error("Start line must be smaller"
				       " than end line.\n");
			goto err;
		}
		if (*range != '\0') {
			semantic_error("Tailing with invalid str '%s'.\n", range);
			goto err;
		}
	}

	file = strchr(name, '@');
	if (file) {
		*file = '\0';
		lr->file = strdup(++file);
		if (lr->file == NULL) {
			err = -ENOMEM;
			goto err;
		}
		lr->function = name;
	} else if (strchr(name, '/') || strchr(name, '.'))
		lr->file = name;
	else if (is_c_func_name(name))/* We reuse it for checking funcname */
		lr->function = name;
	else {	/* Invalid name */
		semantic_error("'%s' is not a valid function name.\n", name);
		err = -EINVAL;
		goto err;
	}

	return 0;
err:
	free(name);
	return err;
}

static int parse_perf_probe_event_name(char **arg, struct perf_probe_event *pev)
{
	char *ptr;

	ptr = strchr(*arg, ':');
	if (ptr) {
		*ptr = '\0';
		if (!pev->sdt && !is_c_func_name(*arg))
			goto ng_name;
		pev->group = strdup(*arg);
		if (!pev->group)
			return -ENOMEM;
		*arg = ptr + 1;
	} else
		pev->group = NULL;
	if (!pev->sdt && !is_c_func_name(*arg)) {
ng_name:
		semantic_error("%s is bad for event name -it must "
			       "follow C symbol-naming rule.\n", *arg);
		return -EINVAL;
	}
	pev->event = strdup(*arg);
	if (pev->event == NULL)
		return -ENOMEM;

	return 0;
}

/* Parse probepoint definition. */
static int parse_perf_probe_point(char *arg, struct perf_probe_event *pev)
{
	struct perf_probe_point *pp = &pev->point;
	char *ptr, *tmp;
	char c, nc = 0;
	bool file_spec = false;
	int ret;

	/*
	 * <Syntax>
	 * perf probe [GRP:][EVENT=]SRC[:LN|;PTN]
	 * perf probe [GRP:][EVENT=]FUNC[@SRC][+OFFS|%return|:LN|;PAT]
	 * perf probe %[GRP:]SDT_EVENT
	 */
	if (!arg)
		return -EINVAL;

	/*
	 * If the probe point starts with '%',
	 * or starts with "sdt_" and has a ':' but no '=',
	 * then it should be a SDT/cached probe point.
	 */
	if (arg[0] == '%' ||
	    (!strncmp(arg, "sdt_", 4) &&
	     !!strchr(arg, ':') && !strchr(arg, '='))) {
		pev->sdt = true;
		if (arg[0] == '%')
			arg++;
	}

	ptr = strpbrk(arg, ";=@+%");
	if (pev->sdt) {
		if (ptr) {
			if (*ptr != '@') {
				semantic_error("%s must be an SDT name.\n",
					       arg);
				return -EINVAL;
			}
			/* This must be a target file name or build id */
			tmp = build_id_cache__complement(ptr + 1);
			if (tmp) {
				pev->target = build_id_cache__origname(tmp);
				free(tmp);
			} else
				pev->target = strdup(ptr + 1);
			if (!pev->target)
				return -ENOMEM;
			*ptr = '\0';
		}
		ret = parse_perf_probe_event_name(&arg, pev);
		if (ret == 0) {
			if (asprintf(&pev->point.function, "%%%s", pev->event) < 0)
				ret = -errno;
		}
		return ret;
	}

	if (ptr && *ptr == '=') {	/* Event name */
		*ptr = '\0';
		tmp = ptr + 1;
		ret = parse_perf_probe_event_name(&arg, pev);
		if (ret < 0)
			return ret;

		arg = tmp;
	}

	/*
	 * Check arg is function or file name and copy it.
	 *
	 * We consider arg to be a file spec if and only if it satisfies
	 * all of the below criteria::
	 * - it does not include any of "+@%",
	 * - it includes one of ":;", and
	 * - it has a period '.' in the name.
	 *
	 * Otherwise, we consider arg to be a function specification.
	 */
	if (!strpbrk(arg, "+@%") && (ptr = strpbrk(arg, ";:")) != NULL) {
		/* This is a file spec if it includes a '.' before ; or : */
		if (memchr(arg, '.', ptr - arg))
			file_spec = true;
	}

	ptr = strpbrk(arg, ";:+@%");
	if (ptr) {
		nc = *ptr;
		*ptr++ = '\0';
	}

	if (arg[0] == '\0')
		tmp = NULL;
	else {
		tmp = strdup(arg);
		if (tmp == NULL)
			return -ENOMEM;
	}

	if (file_spec)
		pp->file = tmp;
	else {
		pp->function = tmp;

		/*
		 * Keep pp->function even if this is absolute address,
		 * so it can mark whether abs_address is valid.
		 * Which make 'perf probe lib.bin 0x0' possible.
		 *
		 * Note that checking length of tmp is not needed
		 * because when we access tmp[1] we know tmp[0] is '0',
		 * so tmp[1] should always valid (but could be '\0').
		 */
		if (tmp && !strncmp(tmp, "0x", 2)) {
			pp->abs_address = strtoul(pp->function, &tmp, 0);
			if (*tmp != '\0') {
				semantic_error("Invalid absolute address.\n");
				return -EINVAL;
			}
		}
	}

	/* Parse other options */
	while (ptr) {
		arg = ptr;
		c = nc;
		if (c == ';') {	/* Lazy pattern must be the last part */
			pp->lazy_line = strdup(arg);
			if (pp->lazy_line == NULL)
				return -ENOMEM;
			break;
		}
		ptr = strpbrk(arg, ";:+@%");
		if (ptr) {
			nc = *ptr;
			*ptr++ = '\0';
		}
		switch (c) {
		case ':':	/* Line number */
			pp->line = strtoul(arg, &tmp, 0);
			if (*tmp != '\0') {
				semantic_error("There is non-digit char"
					       " in line number.\n");
				return -EINVAL;
			}
			break;
		case '+':	/* Byte offset from a symbol */
			pp->offset = strtoul(arg, &tmp, 0);
			if (*tmp != '\0') {
				semantic_error("There is non-digit character"
						" in offset.\n");
				return -EINVAL;
			}
			break;
		case '@':	/* File name */
			if (pp->file) {
				semantic_error("SRC@SRC is not allowed.\n");
				return -EINVAL;
			}
			pp->file = strdup(arg);
			if (pp->file == NULL)
				return -ENOMEM;
			break;
		case '%':	/* Probe places */
			if (strcmp(arg, "return") == 0) {
				pp->retprobe = 1;
			} else {	/* Others not supported yet */
				semantic_error("%%%s is not supported.\n", arg);
				return -ENOTSUP;
			}
			break;
		default:	/* Buggy case */
			pr_err("This program has a bug at %s:%d.\n",
				__FILE__, __LINE__);
			return -ENOTSUP;
			break;
		}
	}

	/* Exclusion check */
	if (pp->lazy_line && pp->line) {
		semantic_error("Lazy pattern can't be used with"
			       " line number.\n");
		return -EINVAL;
	}

	if (pp->lazy_line && pp->offset) {
		semantic_error("Lazy pattern can't be used with offset.\n");
		return -EINVAL;
	}

	if (pp->line && pp->offset) {
		semantic_error("Offset can't be used with line number.\n");
		return -EINVAL;
	}

	if (!pp->line && !pp->lazy_line && pp->file && !pp->function) {
		semantic_error("File always requires line number or "
			       "lazy pattern.\n");
		return -EINVAL;
	}

	if (pp->offset && !pp->function) {
		semantic_error("Offset requires an entry function.\n");
		return -EINVAL;
	}

	if (pp->retprobe && !pp->function) {
		semantic_error("Return probe requires an entry function.\n");
		return -EINVAL;
	}

	if ((pp->offset || pp->line || pp->lazy_line) && pp->retprobe) {
		semantic_error("Offset/Line/Lazy pattern can't be used with "
			       "return probe.\n");
		return -EINVAL;
	}

	pr_debug("symbol:%s file:%s line:%d offset:%lu return:%d lazy:%s\n",
		 pp->function, pp->file, pp->line, pp->offset, pp->retprobe,
		 pp->lazy_line);
	return 0;
}

/* Parse perf-probe event argument */
static int parse_perf_probe_arg(char *str, struct perf_probe_arg *arg)
{
	char *tmp, *goodname;
	struct perf_probe_arg_field **fieldp;

	pr_debug("parsing arg: %s into ", str);

	tmp = strchr(str, '=');
	if (tmp) {
		arg->name = strndup(str, tmp - str);
		if (arg->name == NULL)
			return -ENOMEM;
		pr_debug("name:%s ", arg->name);
		str = tmp + 1;
	}

	tmp = strchr(str, ':');
	if (tmp) {	/* Type setting */
		*tmp = '\0';
		arg->type = strdup(tmp + 1);
		if (arg->type == NULL)
			return -ENOMEM;
		pr_debug("type:%s ", arg->type);
	}

	tmp = strpbrk(str, "-.[");
	if (!is_c_varname(str) || !tmp) {
		/* A variable, register, symbol or special value */
		arg->var = strdup(str);
		if (arg->var == NULL)
			return -ENOMEM;
		pr_debug("%s\n", arg->var);
		return 0;
	}

	/* Structure fields or array element */
	arg->var = strndup(str, tmp - str);
	if (arg->var == NULL)
		return -ENOMEM;
	goodname = arg->var;
	pr_debug("%s, ", arg->var);
	fieldp = &arg->field;

	do {
		*fieldp = zalloc(sizeof(struct perf_probe_arg_field));
		if (*fieldp == NULL)
			return -ENOMEM;
		if (*tmp == '[') {	/* Array */
			str = tmp;
			(*fieldp)->index = strtol(str + 1, &tmp, 0);
			(*fieldp)->ref = true;
			if (*tmp != ']' || tmp == str + 1) {
				semantic_error("Array index must be a"
						" number.\n");
				return -EINVAL;
			}
			tmp++;
			if (*tmp == '\0')
				tmp = NULL;
		} else {		/* Structure */
			if (*tmp == '.') {
				str = tmp + 1;
				(*fieldp)->ref = false;
			} else if (tmp[1] == '>') {
				str = tmp + 2;
				(*fieldp)->ref = true;
			} else {
				semantic_error("Argument parse error: %s\n",
					       str);
				return -EINVAL;
			}
			tmp = strpbrk(str, "-.[");
		}
		if (tmp) {
			(*fieldp)->name = strndup(str, tmp - str);
			if ((*fieldp)->name == NULL)
				return -ENOMEM;
			if (*str != '[')
				goodname = (*fieldp)->name;
			pr_debug("%s(%d), ", (*fieldp)->name, (*fieldp)->ref);
			fieldp = &(*fieldp)->next;
		}
	} while (tmp);
	(*fieldp)->name = strdup(str);
	if ((*fieldp)->name == NULL)
		return -ENOMEM;
	if (*str != '[')
		goodname = (*fieldp)->name;
	pr_debug("%s(%d)\n", (*fieldp)->name, (*fieldp)->ref);

	/* If no name is specified, set the last field name (not array index)*/
	if (!arg->name) {
		arg->name = strdup(goodname);
		if (arg->name == NULL)
			return -ENOMEM;
	}
	return 0;
}

/* Parse perf-probe event command */
int parse_perf_probe_command(const char *cmd, struct perf_probe_event *pev)
{
	char **argv;
	int argc, i, ret = 0;

	argv = argv_split(cmd, &argc);
	if (!argv) {
		pr_debug("Failed to split arguments.\n");
		return -ENOMEM;
	}
	if (argc - 1 > MAX_PROBE_ARGS) {
		semantic_error("Too many probe arguments (%d).\n", argc - 1);
		ret = -ERANGE;
		goto out;
	}
	/* Parse probe point */
	ret = parse_perf_probe_point(argv[0], pev);
	if (ret < 0)
		goto out;

	/* Copy arguments and ensure return probe has no C argument */
	pev->nargs = argc - 1;
	pev->args = zalloc(sizeof(struct perf_probe_arg) * pev->nargs);
	if (pev->args == NULL) {
		ret = -ENOMEM;
		goto out;
	}
	for (i = 0; i < pev->nargs && ret >= 0; i++) {
		ret = parse_perf_probe_arg(argv[i + 1], &pev->args[i]);
		if (ret >= 0 &&
		    is_c_varname(pev->args[i].var) && pev->point.retprobe) {
			semantic_error("You can't specify local variable for"
				       " kretprobe.\n");
			ret = -EINVAL;
		}
	}
out:
	argv_free(argv);

	return ret;
}

/* Return true if this perf_probe_event requires debuginfo */
bool perf_probe_event_need_dwarf(struct perf_probe_event *pev)
{
	int i;

	if (pev->point.file || pev->point.line || pev->point.lazy_line)
		return true;

	for (i = 0; i < pev->nargs; i++)
		if (is_c_varname(pev->args[i].var) ||
		    !strcmp(pev->args[i].var, "$params") ||
		    !strcmp(pev->args[i].var, "$vars"))
			return true;

	return false;
}

/* Parse probe_events event into struct probe_point */
int parse_probe_trace_command(const char *cmd, struct probe_trace_event *tev)
{
	struct probe_trace_point *tp = &tev->point;
	char pr;
	char *p;
	char *argv0_str = NULL, *fmt, *fmt1_str, *fmt2_str, *fmt3_str;
	int ret, i, argc;
	char **argv;

	pr_debug("Parsing probe_events: %s\n", cmd);
	argv = argv_split(cmd, &argc);
	if (!argv) {
		pr_debug("Failed to split arguments.\n");
		return -ENOMEM;
	}
	if (argc < 2) {
		semantic_error("Too few probe arguments.\n");
		ret = -ERANGE;
		goto out;
	}

	/* Scan event and group name. */
	argv0_str = strdup(argv[0]);
	if (argv0_str == NULL) {
		ret = -ENOMEM;
		goto out;
	}
	fmt1_str = strtok_r(argv0_str, ":", &fmt);
	fmt2_str = strtok_r(NULL, "/", &fmt);
	fmt3_str = strtok_r(NULL, " \t", &fmt);
	if (fmt1_str == NULL || strlen(fmt1_str) != 1 || fmt2_str == NULL
	    || fmt3_str == NULL) {
		semantic_error("Failed to parse event name: %s\n", argv[0]);
		ret = -EINVAL;
		goto out;
	}
	pr = fmt1_str[0];
	tev->group = strdup(fmt2_str);
	tev->event = strdup(fmt3_str);
	if (tev->group == NULL || tev->event == NULL) {
		ret = -ENOMEM;
		goto out;
	}
	pr_debug("Group:%s Event:%s probe:%c\n", tev->group, tev->event, pr);

	tp->retprobe = (pr == 'r');

	/* Scan module name(if there), function name and offset */
	p = strchr(argv[1], ':');
	if (p) {
		tp->module = strndup(argv[1], p - argv[1]);
		if (!tp->module) {
			ret = -ENOMEM;
			goto out;
		}
<<<<<<< HEAD
=======
		tev->uprobes = (tp->module[0] == '/');
>>>>>>> 5048c2af
		p++;
	} else
		p = argv[1];
	fmt1_str = strtok_r(p, "+", &fmt);
	/* only the address started with 0x */
	if (fmt1_str[0] == '0')	{
		/*
		 * Fix a special case:
		 * if address == 0, kernel reports something like:
		 * p:probe_libc/abs_0 /lib/libc-2.18.so:0x          (null) arg1=%ax
		 * Newer kernel may fix that, but we want to
		 * support old kernel also.
		 */
		if (strcmp(fmt1_str, "0x") == 0) {
			if (!argv[2] || strcmp(argv[2], "(null)")) {
				ret = -EINVAL;
				goto out;
			}
			tp->address = 0;

			free(argv[2]);
			for (i = 2; argv[i + 1] != NULL; i++)
				argv[i] = argv[i + 1];

			argv[i] = NULL;
			argc -= 1;
		} else
			tp->address = strtoul(fmt1_str, NULL, 0);
	} else {
		/* Only the symbol-based probe has offset */
		tp->symbol = strdup(fmt1_str);
		if (tp->symbol == NULL) {
			ret = -ENOMEM;
			goto out;
		}
		fmt2_str = strtok_r(NULL, "", &fmt);
		if (fmt2_str == NULL)
			tp->offset = 0;
		else
			tp->offset = strtoul(fmt2_str, NULL, 10);
	}

	tev->nargs = argc - 2;
	tev->args = zalloc(sizeof(struct probe_trace_arg) * tev->nargs);
	if (tev->args == NULL) {
		ret = -ENOMEM;
		goto out;
	}
	for (i = 0; i < tev->nargs; i++) {
		p = strchr(argv[i + 2], '=');
		if (p)	/* We don't need which register is assigned. */
			*p++ = '\0';
		else
			p = argv[i + 2];
		tev->args[i].name = strdup(argv[i + 2]);
		/* TODO: parse regs and offset */
		tev->args[i].value = strdup(p);
		if (tev->args[i].name == NULL || tev->args[i].value == NULL) {
			ret = -ENOMEM;
			goto out;
		}
	}
	ret = 0;
out:
	free(argv0_str);
	argv_free(argv);
	return ret;
}

/* Compose only probe arg */
char *synthesize_perf_probe_arg(struct perf_probe_arg *pa)
{
	struct perf_probe_arg_field *field = pa->field;
	struct strbuf buf;
	char *ret = NULL;
	int err;

	if (strbuf_init(&buf, 64) < 0)
		return NULL;

	if (pa->name && pa->var)
		err = strbuf_addf(&buf, "%s=%s", pa->name, pa->var);
	else
		err = strbuf_addstr(&buf, pa->name ?: pa->var);
	if (err)
		goto out;

	while (field) {
		if (field->name[0] == '[')
			err = strbuf_addstr(&buf, field->name);
		else
			err = strbuf_addf(&buf, "%s%s", field->ref ? "->" : ".",
					  field->name);
		field = field->next;
		if (err)
			goto out;
	}

	if (pa->type)
		if (strbuf_addf(&buf, ":%s", pa->type) < 0)
			goto out;

	ret = strbuf_detach(&buf, NULL);
out:
	strbuf_release(&buf);
	return ret;
}

/* Compose only probe point (not argument) */
char *synthesize_perf_probe_point(struct perf_probe_point *pp)
{
	struct strbuf buf;
	char *tmp, *ret = NULL;
	int len, err = 0;

	if (strbuf_init(&buf, 64) < 0)
		return NULL;

	if (pp->function) {
		if (strbuf_addstr(&buf, pp->function) < 0)
			goto out;
		if (pp->offset)
			err = strbuf_addf(&buf, "+%lu", pp->offset);
		else if (pp->line)
			err = strbuf_addf(&buf, ":%d", pp->line);
		else if (pp->retprobe)
			err = strbuf_addstr(&buf, "%return");
		if (err)
			goto out;
	}
	if (pp->file) {
		tmp = pp->file;
		len = strlen(tmp);
		if (len > 30) {
			tmp = strchr(pp->file + len - 30, '/');
			tmp = tmp ? tmp + 1 : pp->file + len - 30;
		}
		err = strbuf_addf(&buf, "@%s", tmp);
		if (!err && !pp->function && pp->line)
			err = strbuf_addf(&buf, ":%d", pp->line);
	}
	if (!err)
		ret = strbuf_detach(&buf, NULL);
out:
	strbuf_release(&buf);
	return ret;
}

char *synthesize_perf_probe_command(struct perf_probe_event *pev)
{
	struct strbuf buf;
	char *tmp, *ret = NULL;
	int i;

	if (strbuf_init(&buf, 64))
		return NULL;
	if (pev->event)
		if (strbuf_addf(&buf, "%s:%s=", pev->group ?: PERFPROBE_GROUP,
				pev->event) < 0)
			goto out;

	tmp = synthesize_perf_probe_point(&pev->point);
	if (!tmp || strbuf_addstr(&buf, tmp) < 0)
		goto out;
	free(tmp);

	for (i = 0; i < pev->nargs; i++) {
		tmp = synthesize_perf_probe_arg(pev->args + i);
		if (!tmp || strbuf_addf(&buf, " %s", tmp) < 0)
			goto out;
		free(tmp);
	}

	ret = strbuf_detach(&buf, NULL);
out:
	strbuf_release(&buf);
	return ret;
}

static int __synthesize_probe_trace_arg_ref(struct probe_trace_arg_ref *ref,
					    struct strbuf *buf, int depth)
{
	int err;
	if (ref->next) {
		depth = __synthesize_probe_trace_arg_ref(ref->next, buf,
							 depth + 1);
		if (depth < 0)
			return depth;
	}
	err = strbuf_addf(buf, "%+ld(", ref->offset);
	return (err < 0) ? err : depth;
}

static int synthesize_probe_trace_arg(struct probe_trace_arg *arg,
				      struct strbuf *buf)
{
	struct probe_trace_arg_ref *ref = arg->ref;
	int depth = 0, err;

	/* Argument name or separator */
	if (arg->name)
		err = strbuf_addf(buf, " %s=", arg->name);
	else
		err = strbuf_addch(buf, ' ');
	if (err)
		return err;

	/* Special case: @XXX */
	if (arg->value[0] == '@' && arg->ref)
			ref = ref->next;

	/* Dereferencing arguments */
	if (ref) {
		depth = __synthesize_probe_trace_arg_ref(ref, buf, 1);
		if (depth < 0)
			return depth;
	}

	/* Print argument value */
	if (arg->value[0] == '@' && arg->ref)
		err = strbuf_addf(buf, "%s%+ld", arg->value, arg->ref->offset);
	else
		err = strbuf_addstr(buf, arg->value);

	/* Closing */
	while (!err && depth--)
		err = strbuf_addch(buf, ')');

	/* Print argument type */
	if (!err && arg->type)
		err = strbuf_addf(buf, ":%s", arg->type);

	return err;
}

char *synthesize_probe_trace_command(struct probe_trace_event *tev)
{
	struct probe_trace_point *tp = &tev->point;
	struct strbuf buf;
	char *ret = NULL;
	int i, err;

	/* Uprobes must have tp->module */
	if (tev->uprobes && !tp->module)
		return NULL;

	if (strbuf_init(&buf, 32) < 0)
		return NULL;

	if (strbuf_addf(&buf, "%c:%s/%s ", tp->retprobe ? 'r' : 'p',
			tev->group, tev->event) < 0)
		goto error;
	/*
	 * If tp->address == 0, then this point must be a
	 * absolute address uprobe.
	 * try_to_find_absolute_address() should have made
	 * tp->symbol to "0x0".
	 */
	if (tev->uprobes && !tp->address) {
		if (!tp->symbol || strcmp(tp->symbol, "0x0"))
			goto error;
	}

	/* Use the tp->address for uprobes */
	if (tev->uprobes)
		err = strbuf_addf(&buf, "%s:0x%lx", tp->module, tp->address);
	else if (!strncmp(tp->symbol, "0x", 2))
		/* Absolute address. See try_to_find_absolute_address() */
		err = strbuf_addf(&buf, "%s%s0x%lx", tp->module ?: "",
				  tp->module ? ":" : "", tp->address);
	else
		err = strbuf_addf(&buf, "%s%s%s+%lu", tp->module ?: "",
				tp->module ? ":" : "", tp->symbol, tp->offset);
	if (err)
		goto error;

	for (i = 0; i < tev->nargs; i++)
		if (synthesize_probe_trace_arg(&tev->args[i], &buf) < 0)
			goto error;

	ret = strbuf_detach(&buf, NULL);
error:
	strbuf_release(&buf);
	return ret;
}

static int find_perf_probe_point_from_map(struct probe_trace_point *tp,
					  struct perf_probe_point *pp,
					  bool is_kprobe)
{
	struct symbol *sym = NULL;
	struct map *map;
	u64 addr = tp->address;
	int ret = -ENOENT;

	if (!is_kprobe) {
		map = dso__new_map(tp->module);
		if (!map)
			goto out;
		sym = map__find_symbol(map, addr, NULL);
	} else {
		if (tp->symbol && !addr) {
			if (kernel_get_symbol_address_by_name(tp->symbol,
						&addr, true, false) < 0)
				goto out;
		}
		if (addr) {
			addr += tp->offset;
			sym = __find_kernel_function(addr, &map);
		}
	}

	if (!sym)
		goto out;

	pp->retprobe = tp->retprobe;
	pp->offset = addr - map->unmap_ip(map, sym->start);
	pp->function = strdup(sym->name);
	ret = pp->function ? 0 : -ENOMEM;

out:
	if (map && !is_kprobe) {
		map__put(map);
	}

	return ret;
}

static int convert_to_perf_probe_point(struct probe_trace_point *tp,
				       struct perf_probe_point *pp,
				       bool is_kprobe)
{
	char buf[128];
	int ret;

	ret = find_perf_probe_point_from_dwarf(tp, pp, is_kprobe);
	if (!ret)
		return 0;
	ret = find_perf_probe_point_from_map(tp, pp, is_kprobe);
	if (!ret)
		return 0;

	pr_debug("Failed to find probe point from both of dwarf and map.\n");

	if (tp->symbol) {
		pp->function = strdup(tp->symbol);
		pp->offset = tp->offset;
	} else {
		ret = e_snprintf(buf, 128, "0x%" PRIx64, (u64)tp->address);
		if (ret < 0)
			return ret;
		pp->function = strdup(buf);
		pp->offset = 0;
	}
	if (pp->function == NULL)
		return -ENOMEM;

	pp->retprobe = tp->retprobe;

	return 0;
}

static int convert_to_perf_probe_event(struct probe_trace_event *tev,
			       struct perf_probe_event *pev, bool is_kprobe)
{
	struct strbuf buf = STRBUF_INIT;
	int i, ret;

	/* Convert event/group name */
	pev->event = strdup(tev->event);
	pev->group = strdup(tev->group);
	if (pev->event == NULL || pev->group == NULL)
		return -ENOMEM;

	/* Convert trace_point to probe_point */
	ret = convert_to_perf_probe_point(&tev->point, &pev->point, is_kprobe);
	if (ret < 0)
		return ret;

	/* Convert trace_arg to probe_arg */
	pev->nargs = tev->nargs;
	pev->args = zalloc(sizeof(struct perf_probe_arg) * pev->nargs);
	if (pev->args == NULL)
		return -ENOMEM;
	for (i = 0; i < tev->nargs && ret >= 0; i++) {
		if (tev->args[i].name)
			pev->args[i].name = strdup(tev->args[i].name);
		else {
			if ((ret = strbuf_init(&buf, 32)) < 0)
				goto error;
			ret = synthesize_probe_trace_arg(&tev->args[i], &buf);
			pev->args[i].name = strbuf_detach(&buf, NULL);
		}
		if (pev->args[i].name == NULL && ret >= 0)
			ret = -ENOMEM;
	}
error:
	if (ret < 0)
		clear_perf_probe_event(pev);

	return ret;
}

void clear_perf_probe_event(struct perf_probe_event *pev)
{
	struct perf_probe_arg_field *field, *next;
	int i;

	free(pev->event);
	free(pev->group);
	free(pev->target);
	clear_perf_probe_point(&pev->point);

	for (i = 0; i < pev->nargs; i++) {
		free(pev->args[i].name);
		free(pev->args[i].var);
		free(pev->args[i].type);
		field = pev->args[i].field;
		while (field) {
			next = field->next;
			zfree(&field->name);
			free(field);
			field = next;
		}
	}
	free(pev->args);
	memset(pev, 0, sizeof(*pev));
}

#define strdup_or_goto(str, label)	\
({ char *__p = NULL; if (str && !(__p = strdup(str))) goto label; __p; })

static int perf_probe_point__copy(struct perf_probe_point *dst,
				  struct perf_probe_point *src)
{
	dst->file = strdup_or_goto(src->file, out_err);
	dst->function = strdup_or_goto(src->function, out_err);
	dst->lazy_line = strdup_or_goto(src->lazy_line, out_err);
	dst->line = src->line;
	dst->retprobe = src->retprobe;
	dst->offset = src->offset;
	return 0;

out_err:
	clear_perf_probe_point(dst);
	return -ENOMEM;
}

static int perf_probe_arg__copy(struct perf_probe_arg *dst,
				struct perf_probe_arg *src)
{
	struct perf_probe_arg_field *field, **ppfield;

	dst->name = strdup_or_goto(src->name, out_err);
	dst->var = strdup_or_goto(src->var, out_err);
	dst->type = strdup_or_goto(src->type, out_err);

	field = src->field;
	ppfield = &(dst->field);
	while (field) {
		*ppfield = zalloc(sizeof(*field));
		if (!*ppfield)
			goto out_err;
		(*ppfield)->name = strdup_or_goto(field->name, out_err);
		(*ppfield)->index = field->index;
		(*ppfield)->ref = field->ref;
		field = field->next;
		ppfield = &((*ppfield)->next);
	}
	return 0;
out_err:
	return -ENOMEM;
}

int perf_probe_event__copy(struct perf_probe_event *dst,
			   struct perf_probe_event *src)
{
	int i;

	dst->event = strdup_or_goto(src->event, out_err);
	dst->group = strdup_or_goto(src->group, out_err);
	dst->target = strdup_or_goto(src->target, out_err);
	dst->uprobes = src->uprobes;

	if (perf_probe_point__copy(&dst->point, &src->point) < 0)
		goto out_err;

	dst->args = zalloc(sizeof(struct perf_probe_arg) * src->nargs);
	if (!dst->args)
		goto out_err;
	dst->nargs = src->nargs;

	for (i = 0; i < src->nargs; i++)
		if (perf_probe_arg__copy(&dst->args[i], &src->args[i]) < 0)
			goto out_err;
	return 0;

out_err:
	clear_perf_probe_event(dst);
	return -ENOMEM;
}

void clear_probe_trace_event(struct probe_trace_event *tev)
{
	struct probe_trace_arg_ref *ref, *next;
	int i;

	free(tev->event);
	free(tev->group);
	free(tev->point.symbol);
	free(tev->point.realname);
	free(tev->point.module);
	for (i = 0; i < tev->nargs; i++) {
		free(tev->args[i].name);
		free(tev->args[i].value);
		free(tev->args[i].type);
		ref = tev->args[i].ref;
		while (ref) {
			next = ref->next;
			free(ref);
			ref = next;
		}
	}
	free(tev->args);
	memset(tev, 0, sizeof(*tev));
}

struct kprobe_blacklist_node {
	struct list_head list;
	unsigned long start;
	unsigned long end;
	char *symbol;
};

static void kprobe_blacklist__delete(struct list_head *blacklist)
{
	struct kprobe_blacklist_node *node;

	while (!list_empty(blacklist)) {
		node = list_first_entry(blacklist,
					struct kprobe_blacklist_node, list);
		list_del(&node->list);
		free(node->symbol);
		free(node);
	}
}

static int kprobe_blacklist__load(struct list_head *blacklist)
{
	struct kprobe_blacklist_node *node;
	const char *__debugfs = debugfs__mountpoint();
	char buf[PATH_MAX], *p;
	FILE *fp;
	int ret;

	if (__debugfs == NULL)
		return -ENOTSUP;

	ret = e_snprintf(buf, PATH_MAX, "%s/kprobes/blacklist", __debugfs);
	if (ret < 0)
		return ret;

	fp = fopen(buf, "r");
	if (!fp)
		return -errno;

	ret = 0;
	while (fgets(buf, PATH_MAX, fp)) {
		node = zalloc(sizeof(*node));
		if (!node) {
			ret = -ENOMEM;
			break;
		}
		INIT_LIST_HEAD(&node->list);
		list_add_tail(&node->list, blacklist);
		if (sscanf(buf, "0x%lx-0x%lx", &node->start, &node->end) != 2) {
			ret = -EINVAL;
			break;
		}
		p = strchr(buf, '\t');
		if (p) {
			p++;
			if (p[strlen(p) - 1] == '\n')
				p[strlen(p) - 1] = '\0';
		} else
			p = (char *)"unknown";
		node->symbol = strdup(p);
		if (!node->symbol) {
			ret = -ENOMEM;
			break;
		}
		pr_debug2("Blacklist: 0x%lx-0x%lx, %s\n",
			  node->start, node->end, node->symbol);
		ret++;
	}
	if (ret < 0)
		kprobe_blacklist__delete(blacklist);
	fclose(fp);

	return ret;
}

static struct kprobe_blacklist_node *
kprobe_blacklist__find_by_address(struct list_head *blacklist,
				  unsigned long address)
{
	struct kprobe_blacklist_node *node;

	list_for_each_entry(node, blacklist, list) {
		if (node->start <= address && address <= node->end)
			return node;
	}

	return NULL;
}

static LIST_HEAD(kprobe_blacklist);

static void kprobe_blacklist__init(void)
{
	if (!list_empty(&kprobe_blacklist))
		return;

	if (kprobe_blacklist__load(&kprobe_blacklist) < 0)
		pr_debug("No kprobe blacklist support, ignored\n");
}

static void kprobe_blacklist__release(void)
{
	kprobe_blacklist__delete(&kprobe_blacklist);
}

static bool kprobe_blacklist__listed(unsigned long address)
{
	return !!kprobe_blacklist__find_by_address(&kprobe_blacklist, address);
}

static int perf_probe_event__sprintf(const char *group, const char *event,
				     struct perf_probe_event *pev,
				     const char *module,
				     struct strbuf *result)
{
	int i, ret;
	char *buf;

	if (asprintf(&buf, "%s:%s", group, event) < 0)
		return -errno;
	ret = strbuf_addf(result, "  %-20s (on ", buf);
	free(buf);
	if (ret)
		return ret;

	/* Synthesize only event probe point */
	buf = synthesize_perf_probe_point(&pev->point);
	if (!buf)
		return -ENOMEM;
	ret = strbuf_addstr(result, buf);
	free(buf);

	if (!ret && module)
		ret = strbuf_addf(result, " in %s", module);

	if (!ret && pev->nargs > 0) {
		ret = strbuf_add(result, " with", 5);
		for (i = 0; !ret && i < pev->nargs; i++) {
			buf = synthesize_perf_probe_arg(&pev->args[i]);
			if (!buf)
				return -ENOMEM;
			ret = strbuf_addf(result, " %s", buf);
			free(buf);
		}
	}
	if (!ret)
		ret = strbuf_addch(result, ')');

	return ret;
}

/* Show an event */
int show_perf_probe_event(const char *group, const char *event,
			  struct perf_probe_event *pev,
			  const char *module, bool use_stdout)
{
	struct strbuf buf = STRBUF_INIT;
	int ret;

	ret = perf_probe_event__sprintf(group, event, pev, module, &buf);
	if (ret >= 0) {
		if (use_stdout)
			printf("%s\n", buf.buf);
		else
			pr_info("%s\n", buf.buf);
	}
	strbuf_release(&buf);

	return ret;
}

static bool filter_probe_trace_event(struct probe_trace_event *tev,
				     struct strfilter *filter)
{
	char tmp[128];

	/* At first, check the event name itself */
	if (strfilter__compare(filter, tev->event))
		return true;

	/* Next, check the combination of name and group */
	if (e_snprintf(tmp, 128, "%s:%s", tev->group, tev->event) < 0)
		return false;
	return strfilter__compare(filter, tmp);
}

static int __show_perf_probe_events(int fd, bool is_kprobe,
				    struct strfilter *filter)
{
	int ret = 0;
	struct probe_trace_event tev;
	struct perf_probe_event pev;
	struct strlist *rawlist;
	struct str_node *ent;

	memset(&tev, 0, sizeof(tev));
	memset(&pev, 0, sizeof(pev));

	rawlist = probe_file__get_rawlist(fd);
	if (!rawlist)
		return -ENOMEM;

	strlist__for_each_entry(ent, rawlist) {
		ret = parse_probe_trace_command(ent->s, &tev);
		if (ret >= 0) {
			if (!filter_probe_trace_event(&tev, filter))
				goto next;
			ret = convert_to_perf_probe_event(&tev, &pev,
								is_kprobe);
			if (ret < 0)
				goto next;
			ret = show_perf_probe_event(pev.group, pev.event,
						    &pev, tev.point.module,
						    true);
		}
next:
		clear_perf_probe_event(&pev);
		clear_probe_trace_event(&tev);
		if (ret < 0)
			break;
	}
	strlist__delete(rawlist);
	/* Cleanup cached debuginfo if needed */
	debuginfo_cache__exit();

	return ret;
}

/* List up current perf-probe events */
int show_perf_probe_events(struct strfilter *filter)
{
	int kp_fd, up_fd, ret;

	setup_pager();

	if (probe_conf.cache)
		return probe_cache__show_all_caches(filter);

	ret = init_probe_symbol_maps(false);
	if (ret < 0)
		return ret;

	ret = probe_file__open_both(&kp_fd, &up_fd, 0);
	if (ret < 0)
		return ret;

	if (kp_fd >= 0)
		ret = __show_perf_probe_events(kp_fd, true, filter);
	if (up_fd >= 0 && ret >= 0)
		ret = __show_perf_probe_events(up_fd, false, filter);
	if (kp_fd > 0)
		close(kp_fd);
	if (up_fd > 0)
		close(up_fd);
	exit_probe_symbol_maps();

	return ret;
}

static int get_new_event_name(char *buf, size_t len, const char *base,
			      struct strlist *namelist, bool allow_suffix)
{
	int i, ret;
	char *p, *nbase;

	if (*base == '.')
		base++;
	nbase = strdup(base);
	if (!nbase)
		return -ENOMEM;

	/* Cut off the dot suffixes (e.g. .const, .isra)*/
	p = strchr(nbase, '.');
	if (p && p != nbase)
		*p = '\0';

	/* Try no suffix number */
	ret = e_snprintf(buf, len, "%s", nbase);
	if (ret < 0) {
		pr_debug("snprintf() failed: %d\n", ret);
		goto out;
	}
	if (!strlist__has_entry(namelist, buf))
		goto out;

	if (!allow_suffix) {
		pr_warning("Error: event \"%s\" already exists.\n"
			   " Hint: Remove existing event by 'perf probe -d'\n"
			   "       or force duplicates by 'perf probe -f'\n"
			   "       or set 'force=yes' in BPF source.\n",
			   buf);
		ret = -EEXIST;
		goto out;
	}

	/* Try to add suffix */
	for (i = 1; i < MAX_EVENT_INDEX; i++) {
		ret = e_snprintf(buf, len, "%s_%d", nbase, i);
		if (ret < 0) {
			pr_debug("snprintf() failed: %d\n", ret);
			goto out;
		}
		if (!strlist__has_entry(namelist, buf))
			break;
	}
	if (i == MAX_EVENT_INDEX) {
		pr_warning("Too many events are on the same function.\n");
		ret = -ERANGE;
	}

out:
	free(nbase);
	return ret;
}

/* Warn if the current kernel's uprobe implementation is old */
static void warn_uprobe_event_compat(struct probe_trace_event *tev)
{
	int i;
	char *buf = synthesize_probe_trace_command(tev);

	/* Old uprobe event doesn't support memory dereference */
	if (!tev->uprobes || tev->nargs == 0 || !buf)
		goto out;

	for (i = 0; i < tev->nargs; i++)
		if (strglobmatch(tev->args[i].value, "[$@+-]*")) {
			pr_warning("Please upgrade your kernel to at least "
				   "3.14 to have access to feature %s\n",
				   tev->args[i].value);
			break;
		}
out:
	free(buf);
}

/* Set new name from original perf_probe_event and namelist */
static int probe_trace_event__set_name(struct probe_trace_event *tev,
				       struct perf_probe_event *pev,
				       struct strlist *namelist,
				       bool allow_suffix)
{
	const char *event, *group;
	char buf[64];
	int ret;

	/* If probe_event or trace_event already have the name, reuse it */
	if (pev->event && !pev->sdt)
		event = pev->event;
	else if (tev->event)
		event = tev->event;
	else {
		/* Or generate new one from probe point */
		if (pev->point.function &&
			(strncmp(pev->point.function, "0x", 2) != 0) &&
			!strisglob(pev->point.function))
			event = pev->point.function;
		else
			event = tev->point.realname;
	}
	if (pev->group && !pev->sdt)
		group = pev->group;
	else if (tev->group)
		group = tev->group;
	else
		group = PERFPROBE_GROUP;

	/* Get an unused new event name */
	ret = get_new_event_name(buf, 64, event,
				 namelist, allow_suffix);
	if (ret < 0)
		return ret;

	event = buf;

	tev->event = strdup(event);
	tev->group = strdup(group);
	if (tev->event == NULL || tev->group == NULL)
		return -ENOMEM;

	/* Add added event name to namelist */
	strlist__add(namelist, event);
	return 0;
}

static int __open_probe_file_and_namelist(bool uprobe,
					  struct strlist **namelist)
{
<<<<<<< HEAD
	int i, fd, ret;
	struct probe_trace_event *tev = NULL;
	struct probe_cache *cache = NULL;
	struct strlist *namelist;
=======
	int fd;
>>>>>>> 5048c2af

	fd = probe_file__open(PF_FL_RW | (uprobe ? PF_FL_UPROBE : 0));
	if (fd < 0)
		return fd;

	/* Get current event names */
	*namelist = probe_file__get_namelist(fd);
	if (!(*namelist)) {
		pr_debug("Failed to get current event list.\n");
		close(fd);
		return -ENOMEM;
	}
	return fd;
}

static int __add_probe_trace_events(struct perf_probe_event *pev,
				     struct probe_trace_event *tevs,
				     int ntevs, bool allow_suffix)
{
	int i, fd[2] = {-1, -1}, up, ret;
	struct probe_trace_event *tev = NULL;
	struct probe_cache *cache = NULL;
	struct strlist *namelist[2] = {NULL, NULL};

	up = pev->uprobes ? 1 : 0;
	fd[up] = __open_probe_file_and_namelist(up, &namelist[up]);
	if (fd[up] < 0)
		return fd[up];

	ret = 0;
	for (i = 0; i < ntevs; i++) {
		tev = &tevs[i];
		up = tev->uprobes ? 1 : 0;
		if (fd[up] == -1) {	/* Open the kprobe/uprobe_events */
			fd[up] = __open_probe_file_and_namelist(up,
								&namelist[up]);
			if (fd[up] < 0)
				goto close_out;
		}
		/* Skip if the symbol is out of .text or blacklisted */
		if (!tev->point.symbol && !pev->uprobes)
			continue;

		/* Set new name for tev (and update namelist) */
		ret = probe_trace_event__set_name(tev, pev, namelist[up],
						  allow_suffix);
		if (ret < 0)
			break;

		ret = probe_file__add_event(fd[up], tev);
		if (ret < 0)
			break;

		/*
		 * Probes after the first probe which comes from same
		 * user input are always allowed to add suffix, because
		 * there might be several addresses corresponding to
		 * one code line.
		 */
		allow_suffix = true;
	}
	if (ret == -EINVAL && pev->uprobes)
		warn_uprobe_event_compat(tev);
	if (ret == 0 && probe_conf.cache) {
		cache = probe_cache__new(pev->target);
		if (!cache ||
		    probe_cache__add_entry(cache, pev, tevs, ntevs) < 0 ||
		    probe_cache__commit(cache) < 0)
			pr_warning("Failed to add event to probe cache\n");
		probe_cache__delete(cache);
	}

close_out:
	for (up = 0; up < 2; up++) {
		strlist__delete(namelist[up]);
		if (fd[up] >= 0)
			close(fd[up]);
	}
	return ret;
}

static int find_probe_functions(struct map *map, char *name,
				struct symbol **syms)
{
	int found = 0;
	struct symbol *sym;
	struct rb_node *tmp;

	if (map__load(map, NULL) < 0)
		return 0;

	map__for_each_symbol(map, sym, tmp) {
		if (strglobmatch(sym->name, name)) {
			found++;
			if (syms && found < probe_conf.max_probes)
				syms[found - 1] = sym;
		}
	}

	return found;
}

void __weak arch__fix_tev_from_maps(struct perf_probe_event *pev __maybe_unused,
				struct probe_trace_event *tev __maybe_unused,
				struct map *map __maybe_unused,
				struct symbol *sym __maybe_unused) { }

/*
 * Find probe function addresses from map.
 * Return an error or the number of found probe_trace_event
 */
static int find_probe_trace_events_from_map(struct perf_probe_event *pev,
					    struct probe_trace_event **tevs)
{
	struct map *map = NULL;
	struct ref_reloc_sym *reloc_sym = NULL;
	struct symbol *sym;
	struct symbol **syms = NULL;
	struct probe_trace_event *tev;
	struct perf_probe_point *pp = &pev->point;
	struct probe_trace_point *tp;
	int num_matched_functions;
	int ret, i, j, skipped = 0;
	char *mod_name;

	map = get_target_map(pev->target, pev->uprobes);
	if (!map) {
		ret = -EINVAL;
		goto out;
	}

	syms = malloc(sizeof(struct symbol *) * probe_conf.max_probes);
	if (!syms) {
		ret = -ENOMEM;
		goto out;
	}

	/*
	 * Load matched symbols: Since the different local symbols may have
	 * same name but different addresses, this lists all the symbols.
	 */
	num_matched_functions = find_probe_functions(map, pp->function, syms);
	if (num_matched_functions == 0) {
		pr_err("Failed to find symbol %s in %s\n", pp->function,
			pev->target ? : "kernel");
		ret = -ENOENT;
		goto out;
	} else if (num_matched_functions > probe_conf.max_probes) {
		pr_err("Too many functions matched in %s\n",
			pev->target ? : "kernel");
		ret = -E2BIG;
		goto out;
	}

	/* Note that the symbols in the kmodule are not relocated */
	if (!pev->uprobes && !pp->retprobe && !pev->target) {
		reloc_sym = kernel_get_ref_reloc_sym();
		if (!reloc_sym) {
			pr_warning("Relocated base symbol is not found!\n");
			ret = -EINVAL;
			goto out;
		}
	}

	/* Setup result trace-probe-events */
	*tevs = zalloc(sizeof(*tev) * num_matched_functions);
	if (!*tevs) {
		ret = -ENOMEM;
		goto out;
	}

	ret = 0;

	for (j = 0; j < num_matched_functions; j++) {
		sym = syms[j];

		tev = (*tevs) + ret;
		tp = &tev->point;
		if (ret == num_matched_functions) {
			pr_warning("Too many symbols are listed. Skip it.\n");
			break;
		}
		ret++;

		if (pp->offset > sym->end - sym->start) {
			pr_warning("Offset %ld is bigger than the size of %s\n",
				   pp->offset, sym->name);
			ret = -ENOENT;
			goto err_out;
		}
		/* Add one probe point */
		tp->address = map->unmap_ip(map, sym->start) + pp->offset;

		/* Check the kprobe (not in module) is within .text  */
		if (!pev->uprobes && !pev->target &&
		    kprobe_warn_out_range(sym->name, tp->address)) {
			tp->symbol = NULL;	/* Skip it */
			skipped++;
		} else if (reloc_sym) {
			tp->symbol = strdup_or_goto(reloc_sym->name, nomem_out);
			tp->offset = tp->address - reloc_sym->addr;
		} else {
			tp->symbol = strdup_or_goto(sym->name, nomem_out);
			tp->offset = pp->offset;
		}
		tp->realname = strdup_or_goto(sym->name, nomem_out);

		tp->retprobe = pp->retprobe;
		if (pev->target) {
			if (pev->uprobes) {
				tev->point.module = strdup_or_goto(pev->target,
								   nomem_out);
			} else {
				mod_name = find_module_name(pev->target);
				tev->point.module =
					strdup(mod_name ? mod_name : pev->target);
				free(mod_name);
				if (!tev->point.module)
					goto nomem_out;
			}
		}
		tev->uprobes = pev->uprobes;
		tev->nargs = pev->nargs;
		if (tev->nargs) {
			tev->args = zalloc(sizeof(struct probe_trace_arg) *
					   tev->nargs);
			if (tev->args == NULL)
				goto nomem_out;
		}
		for (i = 0; i < tev->nargs; i++) {
			if (pev->args[i].name)
				tev->args[i].name =
					strdup_or_goto(pev->args[i].name,
							nomem_out);

			tev->args[i].value = strdup_or_goto(pev->args[i].var,
							    nomem_out);
			if (pev->args[i].type)
				tev->args[i].type =
					strdup_or_goto(pev->args[i].type,
							nomem_out);
		}
		arch__fix_tev_from_maps(pev, tev, map, sym);
	}
	if (ret == skipped) {
		ret = -ENOENT;
		goto err_out;
	}

out:
	put_target_map(map, pev->uprobes);
	free(syms);
	return ret;

nomem_out:
	ret = -ENOMEM;
err_out:
	clear_probe_trace_events(*tevs, num_matched_functions);
	zfree(tevs);
	goto out;
}

static int try_to_find_absolute_address(struct perf_probe_event *pev,
					struct probe_trace_event **tevs)
{
	struct perf_probe_point *pp = &pev->point;
	struct probe_trace_event *tev;
	struct probe_trace_point *tp;
	int i, err;

	if (!(pev->point.function && !strncmp(pev->point.function, "0x", 2)))
		return -EINVAL;
	if (perf_probe_event_need_dwarf(pev))
		return -EINVAL;

	/*
	 * This is 'perf probe /lib/libc.so 0xabcd'. Try to probe at
	 * absolute address.
	 *
	 * Only one tev can be generated by this.
	 */
	*tevs = zalloc(sizeof(*tev));
	if (!*tevs)
		return -ENOMEM;

	tev = *tevs;
	tp = &tev->point;

	/*
	 * Don't use tp->offset, use address directly, because
	 * in synthesize_probe_trace_command() address cannot be
	 * zero.
	 */
	tp->address = pev->point.abs_address;
	tp->retprobe = pp->retprobe;
	tev->uprobes = pev->uprobes;

	err = -ENOMEM;
	/*
	 * Give it a '0x' leading symbol name.
	 * In __add_probe_trace_events, a NULL symbol is interpreted as
	 * invalud.
	 */
	if (asprintf(&tp->symbol, "0x%lx", tp->address) < 0)
		goto errout;

	/* For kprobe, check range */
	if ((!tev->uprobes) &&
	    (kprobe_warn_out_range(tev->point.symbol,
				   tev->point.address))) {
		err = -EACCES;
		goto errout;
	}

	if (asprintf(&tp->realname, "abs_%lx", tp->address) < 0)
		goto errout;

	if (pev->target) {
		tp->module = strdup(pev->target);
		if (!tp->module)
			goto errout;
	}

	if (tev->group) {
		tev->group = strdup(pev->group);
		if (!tev->group)
			goto errout;
	}

	if (pev->event) {
		tev->event = strdup(pev->event);
		if (!tev->event)
			goto errout;
	}

	tev->nargs = pev->nargs;
	tev->args = zalloc(sizeof(struct probe_trace_arg) * tev->nargs);
	if (!tev->args) {
		err = -ENOMEM;
		goto errout;
	}
	for (i = 0; i < tev->nargs; i++)
		copy_to_probe_trace_arg(&tev->args[i], &pev->args[i]);

	return 1;

errout:
	if (*tevs) {
		clear_probe_trace_events(*tevs, 1);
		*tevs = NULL;
	}
	return err;
}

bool __weak arch__prefers_symtab(void) { return false; }

/* Concatinate two arrays */
static void *memcat(void *a, size_t sz_a, void *b, size_t sz_b)
{
	void *ret;

	ret = malloc(sz_a + sz_b);
	if (ret) {
		memcpy(ret, a, sz_a);
		memcpy(ret + sz_a, b, sz_b);
	}
	return ret;
}

static int
concat_probe_trace_events(struct probe_trace_event **tevs, int *ntevs,
			  struct probe_trace_event **tevs2, int ntevs2)
{
	struct probe_trace_event *new_tevs;
	int ret = 0;

	if (ntevs == 0) {
		*tevs = *tevs2;
		*ntevs = ntevs2;
		*tevs2 = NULL;
		return 0;
	}

	if (*ntevs + ntevs2 > probe_conf.max_probes)
		ret = -E2BIG;
	else {
		/* Concatinate the array of probe_trace_event */
		new_tevs = memcat(*tevs, (*ntevs) * sizeof(**tevs),
				  *tevs2, ntevs2 * sizeof(**tevs2));
		if (!new_tevs)
			ret = -ENOMEM;
		else {
			free(*tevs);
			*tevs = new_tevs;
			*ntevs += ntevs2;
		}
	}
	if (ret < 0)
		clear_probe_trace_events(*tevs2, ntevs2);
	zfree(tevs2);

	return ret;
}

/*
 * Try to find probe_trace_event from given probe caches. Return the number
 * of cached events found, if an error occurs return the error.
 */
static int find_cached_events(struct perf_probe_event *pev,
			      struct probe_trace_event **tevs,
			      const char *target)
{
	struct probe_cache *cache;
	struct probe_cache_entry *entry;
	struct probe_trace_event *tmp_tevs = NULL;
	int ntevs = 0;
	int ret = 0;

	cache = probe_cache__new(target);
	/* Return 0 ("not found") if the target has no probe cache. */
	if (!cache)
		return 0;

	for_each_probe_cache_entry(entry, cache) {
		/* Skip the cache entry which has no name */
		if (!entry->pev.event || !entry->pev.group)
			continue;
		if ((!pev->group || strglobmatch(entry->pev.group, pev->group)) &&
		    strglobmatch(entry->pev.event, pev->event)) {
			ret = probe_cache_entry__get_event(entry, &tmp_tevs);
			if (ret > 0)
				ret = concat_probe_trace_events(tevs, &ntevs,
								&tmp_tevs, ret);
			if (ret < 0)
				break;
		}
	}
	probe_cache__delete(cache);
	if (ret < 0) {
		clear_probe_trace_events(*tevs, ntevs);
		zfree(tevs);
	} else {
		ret = ntevs;
		if (ntevs > 0 && target && target[0] == '/')
			pev->uprobes = true;
	}

	return ret;
}

/* Try to find probe_trace_event from all probe caches */
static int find_cached_events_all(struct perf_probe_event *pev,
				   struct probe_trace_event **tevs)
{
	struct probe_trace_event *tmp_tevs = NULL;
	struct strlist *bidlist;
	struct str_node *nd;
	char *pathname;
	int ntevs = 0;
	int ret;

	/* Get the buildid list of all valid caches */
	bidlist = build_id_cache__list_all(true);
	if (!bidlist) {
		ret = -errno;
		pr_debug("Failed to get buildids: %d\n", ret);
		return ret;
	}

	ret = 0;
	strlist__for_each_entry(nd, bidlist) {
		pathname = build_id_cache__origname(nd->s);
		ret = find_cached_events(pev, &tmp_tevs, pathname);
		/* In the case of cnt == 0, we just skip it */
		if (ret > 0)
			ret = concat_probe_trace_events(tevs, &ntevs,
							&tmp_tevs, ret);
		free(pathname);
		if (ret < 0)
			break;
	}
	strlist__delete(bidlist);

	if (ret < 0) {
		clear_probe_trace_events(*tevs, ntevs);
		zfree(tevs);
	} else
		ret = ntevs;

	return ret;
}

static int find_probe_trace_events_from_cache(struct perf_probe_event *pev,
					      struct probe_trace_event **tevs)
{
	struct probe_cache *cache;
	struct probe_cache_entry *entry;
	struct probe_trace_event *tev;
	struct str_node *node;
	int ret, i;

	if (pev->sdt) {
		/* For SDT/cached events, we use special search functions */
		if (!pev->target)
			return find_cached_events_all(pev, tevs);
		else
			return find_cached_events(pev, tevs, pev->target);
	}
	cache = probe_cache__new(pev->target);
	if (!cache)
		return 0;

	entry = probe_cache__find(cache, pev);
	if (!entry) {
		/* SDT must be in the cache */
		ret = pev->sdt ? -ENOENT : 0;
		goto out;
	}

	ret = strlist__nr_entries(entry->tevlist);
	if (ret > probe_conf.max_probes) {
		pr_debug("Too many entries matched in the cache of %s\n",
			 pev->target ? : "kernel");
		ret = -E2BIG;
		goto out;
	}

	*tevs = zalloc(ret * sizeof(*tev));
	if (!*tevs) {
		ret = -ENOMEM;
		goto out;
	}

	i = 0;
	strlist__for_each_entry(node, entry->tevlist) {
		tev = &(*tevs)[i++];
		ret = parse_probe_trace_command(node->s, tev);
		if (ret < 0)
			goto out;
		/* Set the uprobes attribute as same as original */
		tev->uprobes = pev->uprobes;
	}
	ret = i;

out:
	probe_cache__delete(cache);
	return ret;
}

static int convert_to_probe_trace_events(struct perf_probe_event *pev,
					 struct probe_trace_event **tevs)
{
	int ret;

	if (!pev->group && !pev->sdt) {
		/* Set group name if not given */
		if (!pev->uprobes) {
			pev->group = strdup(PERFPROBE_GROUP);
			ret = pev->group ? 0 : -ENOMEM;
		} else
			ret = convert_exec_to_group(pev->target, &pev->group);
		if (ret != 0) {
			pr_warning("Failed to make a group name.\n");
			return ret;
		}
	}

	ret = try_to_find_absolute_address(pev, tevs);
	if (ret > 0)
		return ret;

	/* At first, we need to lookup cache entry */
	ret = find_probe_trace_events_from_cache(pev, tevs);
	if (ret > 0 || pev->sdt)	/* SDT can be found only in the cache */
		return ret == 0 ? -ENOENT : ret; /* Found in probe cache */

	if (arch__prefers_symtab() && !perf_probe_event_need_dwarf(pev)) {
		ret = find_probe_trace_events_from_map(pev, tevs);
		if (ret > 0)
			return ret; /* Found in symbol table */
	}

	/* Convert perf_probe_event with debuginfo */
	ret = try_to_find_probe_trace_events(pev, tevs);
	if (ret != 0)
		return ret;	/* Found in debuginfo or got an error */

	return find_probe_trace_events_from_map(pev, tevs);
}

int convert_perf_probe_events(struct perf_probe_event *pevs, int npevs)
{
	int i, ret;

	/* Loop 1: convert all events */
	for (i = 0; i < npevs; i++) {
		/* Init kprobe blacklist if needed */
		if (!pevs[i].uprobes)
			kprobe_blacklist__init();
		/* Convert with or without debuginfo */
		ret  = convert_to_probe_trace_events(&pevs[i], &pevs[i].tevs);
		if (ret < 0)
			return ret;
		pevs[i].ntevs = ret;
	}
	/* This just release blacklist only if allocated */
	kprobe_blacklist__release();

	return 0;
}

int apply_perf_probe_events(struct perf_probe_event *pevs, int npevs)
{
	int i, ret = 0;

	/* Loop 2: add all events */
	for (i = 0; i < npevs; i++) {
		ret = __add_probe_trace_events(&pevs[i], pevs[i].tevs,
					       pevs[i].ntevs,
					       probe_conf.force_add);
		if (ret < 0)
			break;
	}
	return ret;
}

void cleanup_perf_probe_events(struct perf_probe_event *pevs, int npevs)
{
	int i, j;

	/* Loop 3: cleanup and free trace events  */
	for (i = 0; i < npevs; i++) {
		for (j = 0; j < pevs[i].ntevs; j++)
			clear_probe_trace_event(&pevs[i].tevs[j]);
		zfree(&pevs[i].tevs);
		pevs[i].ntevs = 0;
		clear_perf_probe_event(&pevs[i]);
	}
}

int add_perf_probe_events(struct perf_probe_event *pevs, int npevs)
{
	int ret;

	ret = init_probe_symbol_maps(pevs->uprobes);
	if (ret < 0)
		return ret;

	ret = convert_perf_probe_events(pevs, npevs);
	if (ret == 0)
		ret = apply_perf_probe_events(pevs, npevs);

	cleanup_perf_probe_events(pevs, npevs);

	exit_probe_symbol_maps();
	return ret;
}

int del_perf_probe_events(struct strfilter *filter)
{
	int ret, ret2, ufd = -1, kfd = -1;
	char *str = strfilter__string(filter);

	if (!str)
		return -EINVAL;

	/* Get current event names */
	ret = probe_file__open_both(&kfd, &ufd, PF_FL_RW);
	if (ret < 0)
		goto out;

	ret = probe_file__del_events(kfd, filter);
	if (ret < 0 && ret != -ENOENT)
		goto error;

	ret2 = probe_file__del_events(ufd, filter);
	if (ret2 < 0 && ret2 != -ENOENT) {
		ret = ret2;
		goto error;
	}
	ret = 0;

error:
	if (kfd >= 0)
		close(kfd);
	if (ufd >= 0)
		close(ufd);
out:
	free(str);

	return ret;
}

/* TODO: don't use a global variable for filter ... */
static struct strfilter *available_func_filter;

/*
 * If a symbol corresponds to a function with global binding and
 * matches filter return 0. For all others return 1.
 */
static int filter_available_functions(struct map *map __maybe_unused,
				      struct symbol *sym)
{
	if (strfilter__compare(available_func_filter, sym->name))
		return 0;
	return 1;
}

int show_available_funcs(const char *target, struct strfilter *_filter,
					bool user)
{
	struct map *map;
	int ret;

	ret = init_probe_symbol_maps(user);
	if (ret < 0)
		return ret;

	/* Get a symbol map */
	if (user)
		map = dso__new_map(target);
	else
		map = kernel_get_module_map(target);
	if (!map) {
		pr_err("Failed to get a map for %s\n", (target) ? : "kernel");
		return -EINVAL;
	}

	/* Load symbols with given filter */
	available_func_filter = _filter;
	ret = map__load(map, filter_available_functions);
	if (ret) {
		if (ret == -2) {
			char *str = strfilter__string(_filter);
			pr_err("Failed to find symbols matched to \"%s\"\n",
			       str);
			free(str);
		} else
			pr_err("Failed to load symbols in %s\n",
			       (target) ? : "kernel");
		goto end;
	}
	if (!dso__sorted_by_name(map->dso, map->type))
		dso__sort_by_name(map->dso, map->type);

	/* Show all (filtered) symbols */
	setup_pager();
	dso__fprintf_symbols_by_name(map->dso, map->type, stdout);
end:
	if (user) {
		map__put(map);
	}
	exit_probe_symbol_maps();

	return ret;
}

int copy_to_probe_trace_arg(struct probe_trace_arg *tvar,
			    struct perf_probe_arg *pvar)
{
	tvar->value = strdup(pvar->var);
	if (tvar->value == NULL)
		return -ENOMEM;
	if (pvar->type) {
		tvar->type = strdup(pvar->type);
		if (tvar->type == NULL)
			return -ENOMEM;
	}
	if (pvar->name) {
		tvar->name = strdup(pvar->name);
		if (tvar->name == NULL)
			return -ENOMEM;
	} else
		tvar->name = NULL;
	return 0;
}<|MERGE_RESOLUTION|>--- conflicted
+++ resolved
@@ -1665,10 +1665,7 @@
 			ret = -ENOMEM;
 			goto out;
 		}
-<<<<<<< HEAD
-=======
 		tev->uprobes = (tp->module[0] == '/');
->>>>>>> 5048c2af
 		p++;
 	} else
 		p = argv[1];
@@ -2584,14 +2581,7 @@
 static int __open_probe_file_and_namelist(bool uprobe,
 					  struct strlist **namelist)
 {
-<<<<<<< HEAD
-	int i, fd, ret;
-	struct probe_trace_event *tev = NULL;
-	struct probe_cache *cache = NULL;
-	struct strlist *namelist;
-=======
 	int fd;
->>>>>>> 5048c2af
 
 	fd = probe_file__open(PF_FL_RW | (uprobe ? PF_FL_UPROBE : 0));
 	if (fd < 0)
