/*
 * dwarf-aux.c : libdw auxiliary interfaces
 *
 * This program is free software; you can redistribute it and/or modify
 * it under the terms of the GNU General Public License as published by
 * the Free Software Foundation; either version 2 of the License, or
 * (at your option) any later version.
 *
 * This program is distributed in the hope that it will be useful,
 * but WITHOUT ANY WARRANTY; without even the implied warranty of
 * MERCHANTABILITY or FITNESS FOR A PARTICULAR PURPOSE.  See the
 * GNU General Public License for more details.
 *
 * You should have received a copy of the GNU General Public License
 * along with this program; if not, write to the Free Software
 * Foundation, Inc., 59 Temple Place - Suite 330, Boston, MA 02111-1307, USA.
 *
 */

#include <stdbool.h>
#include "util.h"
#include "debug.h"
#include "dwarf-aux.h"

/**
 * cu_find_realpath - Find the realpath of the target file
 * @cu_die: A DIE(dwarf information entry) of CU(compilation Unit)
 * @fname:  The tail filename of the target file
 *
 * Find the real(long) path of @fname in @cu_die.
 */
const char *cu_find_realpath(Dwarf_Die *cu_die, const char *fname)
{
	Dwarf_Files *files;
	size_t nfiles, i;
	const char *src = NULL;
	int ret;

	if (!fname)
		return NULL;

	ret = dwarf_getsrcfiles(cu_die, &files, &nfiles);
	if (ret != 0)
		return NULL;

	for (i = 0; i < nfiles; i++) {
		src = dwarf_filesrc(files, i, NULL, NULL);
		if (strtailcmp(src, fname) == 0)
			break;
	}
	if (i == nfiles)
		return NULL;
	return src;
}

/**
 * cu_get_comp_dir - Get the path of compilation directory
 * @cu_die: a CU DIE
 *
 * Get the path of compilation directory of given @cu_die.
 * Since this depends on DW_AT_comp_dir, older gcc will not
 * embedded it. In that case, this returns NULL.
 */
const char *cu_get_comp_dir(Dwarf_Die *cu_die)
{
	Dwarf_Attribute attr;
	if (dwarf_attr(cu_die, DW_AT_comp_dir, &attr) == NULL)
		return NULL;
	return dwarf_formstring(&attr);
}

/**
 * cu_find_lineinfo - Get a line number and file name for given address
 * @cu_die: a CU DIE
 * @addr: An address
 * @fname: a pointer which returns the file name string
 * @lineno: a pointer which returns the line number
 *
 * Find a line number and file name for @addr in @cu_die.
 */
int cu_find_lineinfo(Dwarf_Die *cu_die, unsigned long addr,
		    const char **fname, int *lineno)
{
	Dwarf_Line *line;
	Dwarf_Addr laddr;

	line = dwarf_getsrc_die(cu_die, (Dwarf_Addr)addr);
	if (line && dwarf_lineaddr(line, &laddr) == 0 &&
	    addr == (unsigned long)laddr && dwarf_lineno(line, lineno) == 0) {
		*fname = dwarf_linesrc(line, NULL, NULL);
		if (!*fname)
			/* line number is useless without filename */
			*lineno = 0;
	}

	return *lineno ?: -ENOENT;
}

static int __die_find_inline_cb(Dwarf_Die *die_mem, void *data);

/**
 * cu_walk_functions_at - Walk on function DIEs at given address
 * @cu_die: A CU DIE
 * @addr: An address
 * @callback: A callback which called with found DIEs
 * @data: A user data
 *
 * Walk on function DIEs at given @addr in @cu_die. Passed DIEs
 * should be subprogram or inlined-subroutines.
 */
int cu_walk_functions_at(Dwarf_Die *cu_die, Dwarf_Addr addr,
		    int (*callback)(Dwarf_Die *, void *), void *data)
{
	Dwarf_Die die_mem;
	Dwarf_Die *sc_die;
	int ret = -ENOENT;

	/* Inlined function could be recursive. Trace it until fail */
	for (sc_die = die_find_realfunc(cu_die, addr, &die_mem);
	     sc_die != NULL;
	     sc_die = die_find_child(sc_die, __die_find_inline_cb, &addr,
				     &die_mem)) {
		ret = callback(sc_die, data);
		if (ret)
			break;
	}

	return ret;

}

/**
 * die_compare_name - Compare diename and tname
 * @dw_die: a DIE
 * @tname: a string of target name
 *
 * Compare the name of @dw_die and @tname. Return false if @dw_die has no name.
 */
bool die_compare_name(Dwarf_Die *dw_die, const char *tname)
{
	const char *name;

	name = dwarf_diename(dw_die);
	return name ? (strcmp(tname, name) == 0) : false;
}

/**
 * die_match_name - Match diename and glob
 * @dw_die: a DIE
 * @glob: a string of target glob pattern
 *
 * Glob matching the name of @dw_die and @glob. Return false if matching fail.
 */
bool die_match_name(Dwarf_Die *dw_die, const char *glob)
{
	const char *name;

	name = dwarf_diename(dw_die);
	return name ? strglobmatch(name, glob) : false;
}

/**
 * die_get_call_lineno - Get callsite line number of inline-function instance
 * @in_die: a DIE of an inlined function instance
 *
 * Get call-site line number of @in_die. This means from where the inline
 * function is called.
 */
int die_get_call_lineno(Dwarf_Die *in_die)
{
	Dwarf_Attribute attr;
	Dwarf_Word ret;

	if (!dwarf_attr(in_die, DW_AT_call_line, &attr))
		return -ENOENT;

	dwarf_formudata(&attr, &ret);
	return (int)ret;
}

/**
 * die_get_type - Get type DIE
 * @vr_die: a DIE of a variable
 * @die_mem: where to store a type DIE
 *
 * Get a DIE of the type of given variable (@vr_die), and store
 * it to die_mem. Return NULL if fails to get a type DIE.
 */
Dwarf_Die *die_get_type(Dwarf_Die *vr_die, Dwarf_Die *die_mem)
{
	Dwarf_Attribute attr;

	if (dwarf_attr_integrate(vr_die, DW_AT_type, &attr) &&
	    dwarf_formref_die(&attr, die_mem))
		return die_mem;
	else
		return NULL;
}

/* Get a type die, but skip qualifiers */
static Dwarf_Die *__die_get_real_type(Dwarf_Die *vr_die, Dwarf_Die *die_mem)
{
	int tag;

	do {
		vr_die = die_get_type(vr_die, die_mem);
		if (!vr_die)
			break;
		tag = dwarf_tag(vr_die);
	} while (tag == DW_TAG_const_type ||
		 tag == DW_TAG_restrict_type ||
		 tag == DW_TAG_volatile_type ||
		 tag == DW_TAG_shared_type);

	return vr_die;
}

/**
 * die_get_real_type - Get a type die, but skip qualifiers and typedef
 * @vr_die: a DIE of a variable
 * @die_mem: where to store a type DIE
 *
 * Get a DIE of the type of given variable (@vr_die), and store
 * it to die_mem. Return NULL if fails to get a type DIE.
 * If the type is qualifiers (e.g. const) or typedef, this skips it
 * and tries to find real type (structure or basic types, e.g. int).
 */
Dwarf_Die *die_get_real_type(Dwarf_Die *vr_die, Dwarf_Die *die_mem)
{
	do {
		vr_die = __die_get_real_type(vr_die, die_mem);
	} while (vr_die && dwarf_tag(vr_die) == DW_TAG_typedef);

	return vr_die;
}

/* Get attribute and translate it as a udata */
static int die_get_attr_udata(Dwarf_Die *tp_die, unsigned int attr_name,
			      Dwarf_Word *result)
{
	Dwarf_Attribute attr;

	if (dwarf_attr(tp_die, attr_name, &attr) == NULL ||
	    dwarf_formudata(&attr, result) != 0)
		return -ENOENT;

	return 0;
}

/* Get attribute and translate it as a sdata */
static int die_get_attr_sdata(Dwarf_Die *tp_die, unsigned int attr_name,
			      Dwarf_Sword *result)
{
	Dwarf_Attribute attr;

	if (dwarf_attr(tp_die, attr_name, &attr) == NULL ||
	    dwarf_formsdata(&attr, result) != 0)
		return -ENOENT;

	return 0;
}

/**
 * die_is_signed_type - Check whether a type DIE is signed or not
 * @tp_die: a DIE of a type
 *
 * Get the encoding of @tp_die and return true if the encoding
 * is signed.
 */
bool die_is_signed_type(Dwarf_Die *tp_die)
{
	Dwarf_Word ret;

	if (die_get_attr_udata(tp_die, DW_AT_encoding, &ret))
		return false;

	return (ret == DW_ATE_signed_char || ret == DW_ATE_signed ||
		ret == DW_ATE_signed_fixed);
}

/**
 * die_is_func_def - Ensure that this DIE is a subprogram and definition
 * @dw_die: a DIE
 *
 * Ensure that this DIE is a subprogram and NOT a declaration. This
 * returns true if @dw_die is a function definition.
 **/
bool die_is_func_def(Dwarf_Die *dw_die)
{
	Dwarf_Attribute attr;

	return (dwarf_tag(dw_die) == DW_TAG_subprogram &&
		dwarf_attr(dw_die, DW_AT_declaration, &attr) == NULL);
}

/**
 * die_is_func_instance - Ensure that this DIE is an instance of a subprogram
 * @dw_die: a DIE
 *
 * Ensure that this DIE is an instance (which has an entry address).
 * This returns true if @dw_die is a function instance. If not, you need to
 * call die_walk_instances() to find actual instances.
 **/
bool die_is_func_instance(Dwarf_Die *dw_die)
{
	Dwarf_Addr tmp;

	/* Actually gcc optimizes non-inline as like as inlined */
	return !dwarf_func_inline(dw_die) && dwarf_entrypc(dw_die, &tmp) == 0;
}
/**
 * die_get_data_member_location - Get the data-member offset
 * @mb_die: a DIE of a member of a data structure
 * @offs: The offset of the member in the data structure
 *
 * Get the offset of @mb_die in the data structure including @mb_die, and
 * stores result offset to @offs. If any error occurs this returns errno.
 */
int die_get_data_member_location(Dwarf_Die *mb_die, Dwarf_Word *offs)
{
	Dwarf_Attribute attr;
	Dwarf_Op *expr;
	size_t nexpr;
	int ret;

	if (dwarf_attr(mb_die, DW_AT_data_member_location, &attr) == NULL)
		return -ENOENT;

	if (dwarf_formudata(&attr, offs) != 0) {
		/* DW_AT_data_member_location should be DW_OP_plus_uconst */
		ret = dwarf_getlocation(&attr, &expr, &nexpr);
		if (ret < 0 || nexpr == 0)
			return -ENOENT;

		if (expr[0].atom != DW_OP_plus_uconst || nexpr != 1) {
			pr_debug("Unable to get offset:Unexpected OP %x (%zd)\n",
				 expr[0].atom, nexpr);
			return -ENOTSUP;
		}
		*offs = (Dwarf_Word)expr[0].number;
	}
	return 0;
}

/* Get the call file index number in CU DIE */
static int die_get_call_fileno(Dwarf_Die *in_die)
{
	Dwarf_Sword idx;

	if (die_get_attr_sdata(in_die, DW_AT_call_file, &idx) == 0)
		return (int)idx;
	else
		return -ENOENT;
}

/* Get the declared file index number in CU DIE */
static int die_get_decl_fileno(Dwarf_Die *pdie)
{
	Dwarf_Sword idx;

	if (die_get_attr_sdata(pdie, DW_AT_decl_file, &idx) == 0)
		return (int)idx;
	else
		return -ENOENT;
}

/**
 * die_get_call_file - Get callsite file name of inlined function instance
 * @in_die: a DIE of an inlined function instance
 *
 * Get call-site file name of @in_die. This means from which file the inline
 * function is called.
 */
const char *die_get_call_file(Dwarf_Die *in_die)
{
	Dwarf_Die cu_die;
	Dwarf_Files *files;
	int idx;

	idx = die_get_call_fileno(in_die);
	if (idx < 0 || !dwarf_diecu(in_die, &cu_die, NULL, NULL) ||
	    dwarf_getsrcfiles(&cu_die, &files, NULL) != 0)
		return NULL;

	return dwarf_filesrc(files, idx, NULL, NULL);
}


/**
 * die_find_child - Generic DIE search function in DIE tree
 * @rt_die: a root DIE
 * @callback: a callback function
 * @data: a user data passed to the callback function
 * @die_mem: a buffer for result DIE
 *
 * Trace DIE tree from @rt_die and call @callback for each child DIE.
 * If @callback returns DIE_FIND_CB_END, this stores the DIE into
 * @die_mem and returns it. If @callback returns DIE_FIND_CB_CONTINUE,
 * this continues to trace the tree. Optionally, @callback can return
 * DIE_FIND_CB_CHILD and DIE_FIND_CB_SIBLING, those means trace only
 * the children and trace only the siblings respectively.
 * Returns NULL if @callback can't find any appropriate DIE.
 */
Dwarf_Die *die_find_child(Dwarf_Die *rt_die,
			  int (*callback)(Dwarf_Die *, void *),
			  void *data, Dwarf_Die *die_mem)
{
	Dwarf_Die child_die;
	int ret;

	ret = dwarf_child(rt_die, die_mem);
	if (ret != 0)
		return NULL;

	do {
		ret = callback(die_mem, data);
		if (ret == DIE_FIND_CB_END)
			return die_mem;

		if ((ret & DIE_FIND_CB_CHILD) &&
		    die_find_child(die_mem, callback, data, &child_die)) {
			memcpy(die_mem, &child_die, sizeof(Dwarf_Die));
			return die_mem;
		}
	} while ((ret & DIE_FIND_CB_SIBLING) &&
		 dwarf_siblingof(die_mem, die_mem) == 0);

	return NULL;
}

struct __addr_die_search_param {
	Dwarf_Addr	addr;
	Dwarf_Die	*die_mem;
};

static int __die_search_func_tail_cb(Dwarf_Die *fn_die, void *data)
{
	struct __addr_die_search_param *ad = data;
	Dwarf_Addr addr = 0;

	if (dwarf_tag(fn_die) == DW_TAG_subprogram &&
	    !dwarf_highpc(fn_die, &addr) &&
	    addr == ad->addr) {
		memcpy(ad->die_mem, fn_die, sizeof(Dwarf_Die));
		return DWARF_CB_ABORT;
	}
	return DWARF_CB_OK;
}

/**
 * die_find_tailfunc - Search for a non-inlined function with tail call at
 * given address
 * @cu_die: a CU DIE which including @addr
 * @addr: target address
 * @die_mem: a buffer for result DIE
 *
 * Search for a non-inlined function DIE with tail call at @addr. Stores the
 * DIE to @die_mem and returns it if found. Returns NULL if failed.
 */
Dwarf_Die *die_find_tailfunc(Dwarf_Die *cu_die, Dwarf_Addr addr,
				    Dwarf_Die *die_mem)
{
	struct __addr_die_search_param ad;
	ad.addr = addr;
	ad.die_mem = die_mem;
	/* dwarf_getscopes can't find subprogram. */
	if (!dwarf_getfuncs(cu_die, __die_search_func_tail_cb, &ad, 0))
		return NULL;
	else
		return die_mem;
}

/* die_find callback for non-inlined function search */
static int __die_search_func_cb(Dwarf_Die *fn_die, void *data)
{
	struct __addr_die_search_param *ad = data;

	/*
	 * Since a declaration entry doesn't has given pc, this always returns
	 * function definition entry.
	 */
	if (dwarf_tag(fn_die) == DW_TAG_subprogram &&
	    dwarf_haspc(fn_die, ad->addr)) {
		memcpy(ad->die_mem, fn_die, sizeof(Dwarf_Die));
		return DWARF_CB_ABORT;
	}
	return DWARF_CB_OK;
}

/**
 * die_find_realfunc - Search a non-inlined function at given address
 * @cu_die: a CU DIE which including @addr
 * @addr: target address
 * @die_mem: a buffer for result DIE
 *
 * Search a non-inlined function DIE which includes @addr. Stores the
 * DIE to @die_mem and returns it if found. Returns NULL if failed.
 */
Dwarf_Die *die_find_realfunc(Dwarf_Die *cu_die, Dwarf_Addr addr,
				    Dwarf_Die *die_mem)
{
	struct __addr_die_search_param ad;
	ad.addr = addr;
	ad.die_mem = die_mem;
	/* dwarf_getscopes can't find subprogram. */
	if (!dwarf_getfuncs(cu_die, __die_search_func_cb, &ad, 0))
		return NULL;
	else
		return die_mem;
}

/* die_find callback for inline function search */
static int __die_find_inline_cb(Dwarf_Die *die_mem, void *data)
{
	Dwarf_Addr *addr = data;

	if (dwarf_tag(die_mem) == DW_TAG_inlined_subroutine &&
	    dwarf_haspc(die_mem, *addr))
		return DIE_FIND_CB_END;

	return DIE_FIND_CB_CONTINUE;
}

/**
 * die_find_top_inlinefunc - Search the top inlined function at given address
 * @sp_die: a subprogram DIE which including @addr
 * @addr: target address
 * @die_mem: a buffer for result DIE
 *
 * Search an inlined function DIE which includes @addr. Stores the
 * DIE to @die_mem and returns it if found. Returns NULL if failed.
 * Even if several inlined functions are expanded recursively, this
 * doesn't trace it down, and returns the topmost one.
 */
Dwarf_Die *die_find_top_inlinefunc(Dwarf_Die *sp_die, Dwarf_Addr addr,
				   Dwarf_Die *die_mem)
{
	return die_find_child(sp_die, __die_find_inline_cb, &addr, die_mem);
}

/**
 * die_find_inlinefunc - Search an inlined function at given address
 * @sp_die: a subprogram DIE which including @addr
 * @addr: target address
 * @die_mem: a buffer for result DIE
 *
 * Search an inlined function DIE which includes @addr. Stores the
 * DIE to @die_mem and returns it if found. Returns NULL if failed.
 * If several inlined functions are expanded recursively, this trace
 * it down and returns deepest one.
 */
Dwarf_Die *die_find_inlinefunc(Dwarf_Die *sp_die, Dwarf_Addr addr,
			       Dwarf_Die *die_mem)
{
	Dwarf_Die tmp_die;

	sp_die = die_find_child(sp_die, __die_find_inline_cb, &addr, &tmp_die);
	if (!sp_die)
		return NULL;

	/* Inlined function could be recursive. Trace it until fail */
	while (sp_die) {
		memcpy(die_mem, sp_die, sizeof(Dwarf_Die));
		sp_die = die_find_child(sp_die, __die_find_inline_cb, &addr,
					&tmp_die);
	}

	return die_mem;
}

struct __instance_walk_param {
	void    *addr;
	int	(*callback)(Dwarf_Die *, void *);
	void    *data;
	int	retval;
};

static int __die_walk_instances_cb(Dwarf_Die *inst, void *data)
{
	struct __instance_walk_param *iwp = data;
	Dwarf_Attribute attr_mem;
	Dwarf_Die origin_mem;
	Dwarf_Attribute *attr;
	Dwarf_Die *origin;
	int tmp;

	attr = dwarf_attr(inst, DW_AT_abstract_origin, &attr_mem);
	if (attr == NULL)
		return DIE_FIND_CB_CONTINUE;

	origin = dwarf_formref_die(attr, &origin_mem);
	if (origin == NULL || origin->addr != iwp->addr)
		return DIE_FIND_CB_CONTINUE;

	/* Ignore redundant instances */
	if (dwarf_tag(inst) == DW_TAG_inlined_subroutine) {
		dwarf_decl_line(origin, &tmp);
		if (die_get_call_lineno(inst) == tmp) {
			tmp = die_get_decl_fileno(origin);
			if (die_get_call_fileno(inst) == tmp)
				return DIE_FIND_CB_CONTINUE;
		}
	}

	iwp->retval = iwp->callback(inst, iwp->data);

	return (iwp->retval) ? DIE_FIND_CB_END : DIE_FIND_CB_CONTINUE;
}

/**
 * die_walk_instances - Walk on instances of given DIE
 * @or_die: an abstract original DIE
 * @callback: a callback function which is called with instance DIE
 * @data: user data
 *
 * Walk on the instances of give @in_die. @in_die must be an inlined function
 * declartion. This returns the return value of @callback if it returns
 * non-zero value, or -ENOENT if there is no instance.
 */
int die_walk_instances(Dwarf_Die *or_die, int (*callback)(Dwarf_Die *, void *),
		       void *data)
{
	Dwarf_Die cu_die;
	Dwarf_Die die_mem;
	struct __instance_walk_param iwp = {
		.addr = or_die->addr,
		.callback = callback,
		.data = data,
		.retval = -ENOENT,
	};

	if (dwarf_diecu(or_die, &cu_die, NULL, NULL) == NULL)
		return -ENOENT;

	die_find_child(&cu_die, __die_walk_instances_cb, &iwp, &die_mem);

	return iwp.retval;
}

/* Line walker internal parameters */
struct __line_walk_param {
	bool recursive;
	line_walk_callback_t callback;
	void *data;
	int retval;
};

static int __die_walk_funclines_cb(Dwarf_Die *in_die, void *data)
{
	struct __line_walk_param *lw = data;
	Dwarf_Addr addr = 0;
	const char *fname;
	int lineno;

	if (dwarf_tag(in_die) == DW_TAG_inlined_subroutine) {
		fname = die_get_call_file(in_die);
		lineno = die_get_call_lineno(in_die);
		if (fname && lineno > 0 && dwarf_entrypc(in_die, &addr) == 0) {
			lw->retval = lw->callback(fname, lineno, addr, lw->data);
			if (lw->retval != 0)
				return DIE_FIND_CB_END;
		}
	}
	if (!lw->recursive)
		/* Don't need to search recursively */
		return DIE_FIND_CB_SIBLING;

	if (addr) {
		fname = dwarf_decl_file(in_die);
		if (fname && dwarf_decl_line(in_die, &lineno) == 0) {
			lw->retval = lw->callback(fname, lineno, addr, lw->data);
			if (lw->retval != 0)
				return DIE_FIND_CB_END;
		}
	}

	/* Continue to search nested inlined function call-sites */
	return DIE_FIND_CB_CONTINUE;
}

/* Walk on lines of blocks included in given DIE */
static int __die_walk_funclines(Dwarf_Die *sp_die, bool recursive,
				line_walk_callback_t callback, void *data)
{
	struct __line_walk_param lw = {
		.recursive = recursive,
		.callback = callback,
		.data = data,
		.retval = 0,
	};
	Dwarf_Die die_mem;
	Dwarf_Addr addr;
	const char *fname;
	int lineno;

	/* Handle function declaration line */
	fname = dwarf_decl_file(sp_die);
	if (fname && dwarf_decl_line(sp_die, &lineno) == 0 &&
	    dwarf_entrypc(sp_die, &addr) == 0) {
		lw.retval = callback(fname, lineno, addr, data);
		if (lw.retval != 0)
			goto done;
	}
	die_find_child(sp_die, __die_walk_funclines_cb, &lw, &die_mem);
done:
	return lw.retval;
}

static int __die_walk_culines_cb(Dwarf_Die *sp_die, void *data)
{
	struct __line_walk_param *lw = data;

	lw->retval = __die_walk_funclines(sp_die, true, lw->callback, lw->data);
	if (lw->retval != 0)
		return DWARF_CB_ABORT;

	return DWARF_CB_OK;
}

/**
 * die_walk_lines - Walk on lines inside given DIE
 * @rt_die: a root DIE (CU, subprogram or inlined_subroutine)
 * @callback: callback routine
 * @data: user data
 *
 * Walk on all lines inside given @rt_die and call @callback on each line.
 * If the @rt_die is a function, walk only on the lines inside the function,
 * otherwise @rt_die must be a CU DIE.
 * Note that this walks not only dwarf line list, but also function entries
 * and inline call-site.
 */
int die_walk_lines(Dwarf_Die *rt_die, line_walk_callback_t callback, void *data)
{
	Dwarf_Lines *lines;
	Dwarf_Line *line;
	Dwarf_Addr addr;
	const char *fname, *decf = NULL;
	int lineno, ret = 0;
	int decl = 0, inl;
	Dwarf_Die die_mem, *cu_die;
	size_t nlines, i;

	/* Get the CU die */
	if (dwarf_tag(rt_die) != DW_TAG_compile_unit) {
		cu_die = dwarf_diecu(rt_die, &die_mem, NULL, NULL);
		dwarf_decl_line(rt_die, &decl);
		decf = dwarf_decl_file(rt_die);
	} else
		cu_die = rt_die;
	if (!cu_die) {
		pr_debug2("Failed to get CU from given DIE.\n");
		return -EINVAL;
	}

	/* Get lines list in the CU */
	if (dwarf_getsrclines(cu_die, &lines, &nlines) != 0) {
		pr_debug2("Failed to get source lines on this CU.\n");
		return -ENOENT;
	}
	pr_debug2("Get %zd lines from this CU\n", nlines);

	/* Walk on the lines on lines list */
	for (i = 0; i < nlines; i++) {
		line = dwarf_onesrcline(lines, i);
		if (line == NULL ||
		    dwarf_lineno(line, &lineno) != 0 ||
		    dwarf_lineaddr(line, &addr) != 0) {
			pr_debug2("Failed to get line info. "
				  "Possible error in debuginfo.\n");
			continue;
		}
		/* Filter lines based on address */
		if (rt_die != cu_die) {
			/*
			 * Address filtering
			 * The line is included in given function, and
			 * no inline block includes it.
			 */
			if (!dwarf_haspc(rt_die, addr))
				continue;
			if (die_find_inlinefunc(rt_die, addr, &die_mem)) {
				dwarf_decl_line(&die_mem, &inl);
				if (inl != decl ||
				    decf != dwarf_decl_file(&die_mem))
					continue;
			}
		}
		/* Get source line */
		fname = dwarf_linesrc(line, NULL, NULL);

		ret = callback(fname, lineno, addr, data);
		if (ret != 0)
			return ret;
	}

	/*
	 * Dwarf lines doesn't include function declarations and inlined
	 * subroutines. We have to check functions list or given function.
	 */
	if (rt_die != cu_die)
		/*
		 * Don't need walk functions recursively, because nested
		 * inlined functions don't have lines of the specified DIE.
		 */
		ret = __die_walk_funclines(rt_die, false, callback, data);
	else {
		struct __line_walk_param param = {
			.callback = callback,
			.data = data,
			.retval = 0,
		};
		dwarf_getfuncs(cu_die, __die_walk_culines_cb, &param, 0);
		ret = param.retval;
	}

	return ret;
}

struct __find_variable_param {
	const char *name;
	Dwarf_Addr addr;
};

static int __die_find_variable_cb(Dwarf_Die *die_mem, void *data)
{
	struct __find_variable_param *fvp = data;
	Dwarf_Attribute attr;
	int tag;

	tag = dwarf_tag(die_mem);
	if ((tag == DW_TAG_formal_parameter ||
	     tag == DW_TAG_variable) &&
	    die_compare_name(die_mem, fvp->name) &&
	/* Does the DIE have location information or external instance? */
	    (dwarf_attr(die_mem, DW_AT_external, &attr) ||
	     dwarf_attr(die_mem, DW_AT_location, &attr)))
		return DIE_FIND_CB_END;
	if (dwarf_haspc(die_mem, fvp->addr))
		return DIE_FIND_CB_CONTINUE;
	else
		return DIE_FIND_CB_SIBLING;
}

/**
 * die_find_variable_at - Find a given name variable at given address
 * @sp_die: a function DIE
 * @name: variable name
 * @addr: address
 * @die_mem: a buffer for result DIE
 *
 * Find a variable DIE called @name at @addr in @sp_die.
 */
Dwarf_Die *die_find_variable_at(Dwarf_Die *sp_die, const char *name,
				Dwarf_Addr addr, Dwarf_Die *die_mem)
{
	struct __find_variable_param fvp = { .name = name, .addr = addr};

	return die_find_child(sp_die, __die_find_variable_cb, (void *)&fvp,
			      die_mem);
}

static int __die_find_member_cb(Dwarf_Die *die_mem, void *data)
{
	const char *name = data;

	if (dwarf_tag(die_mem) == DW_TAG_member) {
		if (die_compare_name(die_mem, name))
			return DIE_FIND_CB_END;
		else if (!dwarf_diename(die_mem)) {	/* Unnamed structure */
			Dwarf_Die type_die, tmp_die;
			if (die_get_type(die_mem, &type_die) &&
			    die_find_member(&type_die, name, &tmp_die))
				return DIE_FIND_CB_END;
		}
	}
	return DIE_FIND_CB_SIBLING;
}

/**
 * die_find_member - Find a given name member in a data structure
 * @st_die: a data structure type DIE
 * @name: member name
 * @die_mem: a buffer for result DIE
 *
 * Find a member DIE called @name in @st_die.
 */
Dwarf_Die *die_find_member(Dwarf_Die *st_die, const char *name,
			   Dwarf_Die *die_mem)
{
	return die_find_child(st_die, __die_find_member_cb, (void *)name,
			      die_mem);
}

/**
 * die_get_typename - Get the name of given variable DIE
 * @vr_die: a variable DIE
 * @buf: a strbuf for result type name
 *
 * Get the name of @vr_die and stores it to @buf. Return 0 if succeeded.
 * and Return -ENOENT if failed to find type name.
 * Note that the result will stores typedef name if possible, and stores
 * "*(function_type)" if the type is a function pointer.
 */
int die_get_typename(Dwarf_Die *vr_die, struct strbuf *buf)
{
	Dwarf_Die type;
	int tag, ret;
	const char *tmp = "";

	if (__die_get_real_type(vr_die, &type) == NULL)
		return -ENOENT;

	tag = dwarf_tag(&type);
	if (tag == DW_TAG_array_type || tag == DW_TAG_pointer_type)
		tmp = "*";
	else if (tag == DW_TAG_subroutine_type) {
		/* Function pointer */
<<<<<<< HEAD
		strbuf_add(buf, "(function_type)", 15);
		return 0;
=======
		return strbuf_add(buf, "(function_type)", 15);
>>>>>>> ed596a4a
	} else {
		if (!dwarf_diename(&type))
			return -ENOENT;
		if (tag == DW_TAG_union_type)
			tmp = "union ";
		else if (tag == DW_TAG_structure_type)
			tmp = "struct ";
		else if (tag == DW_TAG_enumeration_type)
			tmp = "enum ";
		/* Write a base name */
		return strbuf_addf(buf, "%s%s", tmp, dwarf_diename(&type));
	}
	ret = die_get_typename(&type, buf);
<<<<<<< HEAD
	if (ret == 0)
		strbuf_addstr(buf, tmp);

	return ret;
=======
	return ret ? ret : strbuf_addstr(buf, tmp);
>>>>>>> ed596a4a
}

/**
 * die_get_varname - Get the name and type of given variable DIE
 * @vr_die: a variable DIE
 * @buf: a strbuf for type and variable name
 *
 * Get the name and type of @vr_die and stores it in @buf as "type\tname".
 */
int die_get_varname(Dwarf_Die *vr_die, struct strbuf *buf)
{
	int ret;

	ret = die_get_typename(vr_die, buf);
	if (ret < 0) {
		pr_debug("Failed to get type, make it unknown.\n");
<<<<<<< HEAD
		strbuf_add(buf, " (unknown_type)", 14);
=======
		ret = strbuf_add(buf, " (unknown_type)", 14);
>>>>>>> ed596a4a
	}

	return ret < 0 ? ret : strbuf_addf(buf, "\t%s", dwarf_diename(vr_die));
}

#ifdef HAVE_DWARF_GETLOCATIONS
/**
 * die_get_var_innermost_scope - Get innermost scope range of given variable DIE
 * @sp_die: a subprogram DIE
 * @vr_die: a variable DIE
 * @buf: a strbuf for variable byte offset range
 *
 * Get the innermost scope range of @vr_die and stores it in @buf as
 * "@<function_name+[NN-NN,NN-NN]>".
 */
static int die_get_var_innermost_scope(Dwarf_Die *sp_die, Dwarf_Die *vr_die,
				struct strbuf *buf)
{
	Dwarf_Die *scopes;
	int count;
	size_t offset = 0;
	Dwarf_Addr base;
	Dwarf_Addr start, end;
	Dwarf_Addr entry;
	int ret;
	bool first = true;
	const char *name;

	ret = dwarf_entrypc(sp_die, &entry);
	if (ret)
		return ret;

	name = dwarf_diename(sp_die);
	if (!name)
		return -ENOENT;

	count = dwarf_getscopes_die(vr_die, &scopes);

	/* (*SCOPES)[1] is the DIE for the scope containing that scope */
	if (count <= 1) {
		ret = -EINVAL;
		goto out;
	}

	while ((offset = dwarf_ranges(&scopes[1], offset, &base,
					&start, &end)) > 0) {
		start -= entry;
		end -= entry;

		if (first) {
			ret = strbuf_addf(buf, "@<%s+[%" PRIu64 "-%" PRIu64,
					  name, start, end);
			first = false;
		} else {
			ret = strbuf_addf(buf, ",%" PRIu64 "-%" PRIu64,
					  start, end);
		}
		if (ret < 0)
			goto out;
	}

	if (!first)
<<<<<<< HEAD
		strbuf_add(buf, "]>", 2);
=======
		ret = strbuf_add(buf, "]>", 2);
>>>>>>> ed596a4a

out:
	free(scopes);
	return ret;
}

/**
 * die_get_var_range - Get byte offset range of given variable DIE
 * @sp_die: a subprogram DIE
 * @vr_die: a variable DIE
 * @buf: a strbuf for type and variable name and byte offset range
 *
 * Get the byte offset range of @vr_die and stores it in @buf as
 * "@<function_name+[NN-NN,NN-NN]>".
 */
int die_get_var_range(Dwarf_Die *sp_die, Dwarf_Die *vr_die, struct strbuf *buf)
{
	int ret = 0;
	Dwarf_Addr base;
	Dwarf_Addr start, end;
	Dwarf_Addr entry;
	Dwarf_Op *op;
	size_t nops;
	size_t offset = 0;
	Dwarf_Attribute attr;
	bool first = true;
	const char *name;

	ret = dwarf_entrypc(sp_die, &entry);
	if (ret)
		return ret;

	name = dwarf_diename(sp_die);
	if (!name)
		return -ENOENT;

	if (dwarf_attr(vr_die, DW_AT_location, &attr) == NULL)
		return -EINVAL;

	while ((offset = dwarf_getlocations(&attr, offset, &base,
					&start, &end, &op, &nops)) > 0) {
		if (start == 0) {
			/* Single Location Descriptions */
			ret = die_get_var_innermost_scope(sp_die, vr_die, buf);
			goto out;
		}

		/* Location Lists */
		start -= entry;
		end -= entry;
		if (first) {
			ret = strbuf_addf(buf, "@<%s+[%" PRIu64 "-%" PRIu64,
					  name, start, end);
			first = false;
		} else {
			ret = strbuf_addf(buf, ",%" PRIu64 "-%" PRIu64,
					  start, end);
		}
		if (ret < 0)
			goto out;
	}

	if (!first)
<<<<<<< HEAD
		strbuf_add(buf, "]>", 2);

=======
		ret = strbuf_add(buf, "]>", 2);
out:
>>>>>>> ed596a4a
	return ret;
}
#else
int die_get_var_range(Dwarf_Die *sp_die __maybe_unused,
		      Dwarf_Die *vr_die __maybe_unused,
		      struct strbuf *buf __maybe_unused)
{
	return -ENOTSUP;
}
#endif<|MERGE_RESOLUTION|>--- conflicted
+++ resolved
@@ -915,12 +915,7 @@
 		tmp = "*";
 	else if (tag == DW_TAG_subroutine_type) {
 		/* Function pointer */
-<<<<<<< HEAD
-		strbuf_add(buf, "(function_type)", 15);
-		return 0;
-=======
 		return strbuf_add(buf, "(function_type)", 15);
->>>>>>> ed596a4a
 	} else {
 		if (!dwarf_diename(&type))
 			return -ENOENT;
@@ -934,14 +929,7 @@
 		return strbuf_addf(buf, "%s%s", tmp, dwarf_diename(&type));
 	}
 	ret = die_get_typename(&type, buf);
-<<<<<<< HEAD
-	if (ret == 0)
-		strbuf_addstr(buf, tmp);
-
-	return ret;
-=======
 	return ret ? ret : strbuf_addstr(buf, tmp);
->>>>>>> ed596a4a
 }
 
 /**
@@ -958,11 +946,7 @@
 	ret = die_get_typename(vr_die, buf);
 	if (ret < 0) {
 		pr_debug("Failed to get type, make it unknown.\n");
-<<<<<<< HEAD
-		strbuf_add(buf, " (unknown_type)", 14);
-=======
 		ret = strbuf_add(buf, " (unknown_type)", 14);
->>>>>>> ed596a4a
 	}
 
 	return ret < 0 ? ret : strbuf_addf(buf, "\t%s", dwarf_diename(vr_die));
@@ -1025,11 +1009,7 @@
 	}
 
 	if (!first)
-<<<<<<< HEAD
-		strbuf_add(buf, "]>", 2);
-=======
 		ret = strbuf_add(buf, "]>", 2);
->>>>>>> ed596a4a
 
 out:
 	free(scopes);
@@ -1093,13 +1073,8 @@
 	}
 
 	if (!first)
-<<<<<<< HEAD
-		strbuf_add(buf, "]>", 2);
-
-=======
 		ret = strbuf_add(buf, "]>", 2);
 out:
->>>>>>> ed596a4a
 	return ret;
 }
 #else
