#include "unwind.h"
#include "thread.h"
#include "session.h"
#include "debug.h"
#include "arch/common.h"

struct unwind_libunwind_ops __weak *local_unwind_libunwind_ops;
struct unwind_libunwind_ops __weak *x86_32_unwind_libunwind_ops;
struct unwind_libunwind_ops __weak *arm64_unwind_libunwind_ops;

static void unwind__register_ops(struct thread *thread,
			  struct unwind_libunwind_ops *ops)
{
	thread->unwind_libunwind_ops = ops;
}

<<<<<<< HEAD
int unwind__prepare_access(struct thread *thread, struct map *map)
=======
int unwind__prepare_access(struct thread *thread, struct map *map,
			   bool *initialized)
>>>>>>> 5048c2af
{
	const char *arch;
	enum dso_type dso_type;
	struct unwind_libunwind_ops *ops = local_unwind_libunwind_ops;
<<<<<<< HEAD
=======
	int err;
>>>>>>> 5048c2af

	if (thread->addr_space) {
		pr_debug("unwind: thread map already set, dso=%s\n",
			 map->dso->name);
<<<<<<< HEAD
=======
		if (initialized)
			*initialized = true;
>>>>>>> 5048c2af
		return 0;
	}

	/* env->arch is NULL for live-mode (i.e. perf top) */
	if (!thread->mg->machine->env || !thread->mg->machine->env->arch)
		goto out_register;

	dso_type = dso__type(map->dso, thread->mg->machine);
	if (dso_type == DSO__TYPE_UNKNOWN)
		return 0;

	arch = normalize_arch(thread->mg->machine->env->arch);

	if (!strcmp(arch, "x86")) {
		if (dso_type != DSO__TYPE_64BIT)
			ops = x86_32_unwind_libunwind_ops;
	} else if (!strcmp(arch, "arm64") || !strcmp(arch, "arm")) {
		if (dso_type == DSO__TYPE_64BIT)
			ops = arm64_unwind_libunwind_ops;
	}

	if (!ops) {
		pr_err("unwind: target platform=%s is not supported\n", arch);
		return -1;
	}
out_register:
	unwind__register_ops(thread, ops);

<<<<<<< HEAD
	return thread->unwind_libunwind_ops->prepare_access(thread);
=======
	err = thread->unwind_libunwind_ops->prepare_access(thread);
	if (initialized)
		*initialized = err ? false : true;
	return err;
>>>>>>> 5048c2af
}

void unwind__flush_access(struct thread *thread)
{
	if (thread->unwind_libunwind_ops)
		thread->unwind_libunwind_ops->flush_access(thread);
}

void unwind__finish_access(struct thread *thread)
{
	if (thread->unwind_libunwind_ops)
		thread->unwind_libunwind_ops->finish_access(thread);
}

int unwind__get_entries(unwind_entry_cb_t cb, void *arg,
			 struct thread *thread,
			 struct perf_sample *data, int max_stack)
{
	if (thread->unwind_libunwind_ops)
		return thread->unwind_libunwind_ops->get_entries(cb, arg, thread, data, max_stack);
	return 0;
}<|MERGE_RESOLUTION|>--- conflicted
+++ resolved
@@ -14,29 +14,19 @@
 	thread->unwind_libunwind_ops = ops;
 }
 
-<<<<<<< HEAD
-int unwind__prepare_access(struct thread *thread, struct map *map)
-=======
 int unwind__prepare_access(struct thread *thread, struct map *map,
 			   bool *initialized)
->>>>>>> 5048c2af
 {
 	const char *arch;
 	enum dso_type dso_type;
 	struct unwind_libunwind_ops *ops = local_unwind_libunwind_ops;
-<<<<<<< HEAD
-=======
 	int err;
->>>>>>> 5048c2af
 
 	if (thread->addr_space) {
 		pr_debug("unwind: thread map already set, dso=%s\n",
 			 map->dso->name);
-<<<<<<< HEAD
-=======
 		if (initialized)
 			*initialized = true;
->>>>>>> 5048c2af
 		return 0;
 	}
 
@@ -65,14 +55,10 @@
 out_register:
 	unwind__register_ops(thread, ops);
 
-<<<<<<< HEAD
-	return thread->unwind_libunwind_ops->prepare_access(thread);
-=======
 	err = thread->unwind_libunwind_ops->prepare_access(thread);
 	if (initialized)
 		*initialized = err ? false : true;
 	return err;
->>>>>>> 5048c2af
 }
 
 void unwind__flush_access(struct thread *thread)
