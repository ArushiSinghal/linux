#ifndef __PROBE_FILE_H
#define __PROBE_FILE_H

#include "strlist.h"
#include "strfilter.h"
#include "probe-event.h"

/* Cache of probe definitions */
struct probe_cache_entry {
	struct list_head	node;
<<<<<<< HEAD
=======
	bool			sdt;
>>>>>>> 5048c2af
	struct perf_probe_event pev;
	char			*spev;
	struct strlist		*tevlist;
};

struct probe_cache {
	int	fd;
	struct list_head entries;
};

#define PF_FL_UPROBE	1
#define PF_FL_RW	2
#define for_each_probe_cache_entry(entry, pcache) \
	list_for_each_entry(entry, &pcache->entries, node)

/* probe-file.c depends on libelf */
#ifdef HAVE_LIBELF_SUPPORT
int probe_file__open(int flag);
int probe_file__open_both(int *kfd, int *ufd, int flag);
struct strlist *probe_file__get_namelist(int fd);
struct strlist *probe_file__get_rawlist(int fd);
int probe_file__add_event(int fd, struct probe_trace_event *tev);
int probe_file__del_events(int fd, struct strfilter *filter);
int probe_file__get_events(int fd, struct strfilter *filter,
				  struct strlist *plist);
int probe_file__del_strlist(int fd, struct strlist *namelist);

<<<<<<< HEAD
struct probe_cache *probe_cache__new(const char *target);
int probe_cache__add_entry(struct probe_cache *pcache,
			   struct perf_probe_event *pev,
			   struct probe_trace_event *tevs, int ntevs);
int probe_cache__commit(struct probe_cache *pcache);
void probe_cache__purge(struct probe_cache *pcache);
void probe_cache__delete(struct probe_cache *pcache);
=======
int probe_cache_entry__get_event(struct probe_cache_entry *entry,
				 struct probe_trace_event **tevs);
>>>>>>> 5048c2af

struct probe_cache *probe_cache__new(const char *target);
int probe_cache__add_entry(struct probe_cache *pcache,
			   struct perf_probe_event *pev,
			   struct probe_trace_event *tevs, int ntevs);
int probe_cache__scan_sdt(struct probe_cache *pcache, const char *pathname);
int probe_cache__commit(struct probe_cache *pcache);
void probe_cache__purge(struct probe_cache *pcache);
void probe_cache__delete(struct probe_cache *pcache);
int probe_cache__filter_purge(struct probe_cache *pcache,
			      struct strfilter *filter);
struct probe_cache_entry *probe_cache__find(struct probe_cache *pcache,
					    struct perf_probe_event *pev);
struct probe_cache_entry *probe_cache__find_by_name(struct probe_cache *pcache,
					const char *group, const char *event);
int probe_cache__show_all_caches(struct strfilter *filter);
#else	/* ! HAVE_LIBELF_SUPPORT */
static inline struct probe_cache *probe_cache__new(const char *tgt __maybe_unused)
{
	return NULL;
}
#define probe_cache__delete(pcache) do {} while (0)
#endif
#endif<|MERGE_RESOLUTION|>--- conflicted
+++ resolved
@@ -8,10 +8,7 @@
 /* Cache of probe definitions */
 struct probe_cache_entry {
 	struct list_head	node;
-<<<<<<< HEAD
-=======
 	bool			sdt;
->>>>>>> 5048c2af
 	struct perf_probe_event pev;
 	char			*spev;
 	struct strlist		*tevlist;
@@ -39,18 +36,8 @@
 				  struct strlist *plist);
 int probe_file__del_strlist(int fd, struct strlist *namelist);
 
-<<<<<<< HEAD
-struct probe_cache *probe_cache__new(const char *target);
-int probe_cache__add_entry(struct probe_cache *pcache,
-			   struct perf_probe_event *pev,
-			   struct probe_trace_event *tevs, int ntevs);
-int probe_cache__commit(struct probe_cache *pcache);
-void probe_cache__purge(struct probe_cache *pcache);
-void probe_cache__delete(struct probe_cache *pcache);
-=======
 int probe_cache_entry__get_event(struct probe_cache_entry *entry,
 				 struct probe_trace_event **tevs);
->>>>>>> 5048c2af
 
 struct probe_cache *probe_cache__new(const char *target);
 int probe_cache__add_entry(struct probe_cache *pcache,
