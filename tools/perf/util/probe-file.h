--- conflicted
+++ resolved
@@ -8,10 +8,7 @@
 /* Cache of probe definitions */
 struct probe_cache_entry {
 	struct list_head	node;
-<<<<<<< HEAD
-=======
 	bool			sdt;
->>>>>>> 46866b59
 	struct perf_probe_event pev;
 	char			*spev;
 	struct strlist		*tevlist;
@@ -39,12 +36,6 @@
 int probe_cache__add_entry(struct probe_cache *pcache,
 			   struct perf_probe_event *pev,
 			   struct probe_trace_event *tevs, int ntevs);
-<<<<<<< HEAD
-int probe_cache__commit(struct probe_cache *pcache);
-void probe_cache__purge(struct probe_cache *pcache);
-void probe_cache__delete(struct probe_cache *pcache);
-
-=======
 int probe_cache__scan_sdt(struct probe_cache *pcache, const char *pathname);
 int probe_cache__commit(struct probe_cache *pcache);
 void probe_cache__purge(struct probe_cache *pcache);
@@ -56,5 +47,4 @@
 struct probe_cache_entry *probe_cache__find_by_name(struct probe_cache *pcache,
 					const char *group, const char *event);
 int probe_cache__show_all_caches(struct strfilter *filter);
->>>>>>> 46866b59
 #endif