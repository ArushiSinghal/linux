#include "../perf.h"
#include <stdlib.h>
#include <stdio.h>
#include <string.h>
#include "session.h"
#include "thread.h"
#include "thread-stack.h"
#include "util.h"
#include "debug.h"
#include "comm.h"
#include "unwind.h"

#include <api/fs/fs.h>

int thread__init_map_groups(struct thread *thread, struct machine *machine)
{
	struct thread *leader;
	pid_t pid = thread->pid_;

	if (pid == thread->tid || pid == -1) {
		thread->mg = map_groups__new(machine);
	} else {
		leader = __machine__findnew_thread(machine, pid, pid);
		if (leader) {
			thread->mg = map_groups__get(leader->mg);
			thread__put(leader);
		}
	}

	return thread->mg ? 0 : -1;
}

struct thread *thread__new(pid_t pid, pid_t tid)
{
	char *comm_str;
	struct comm *comm;
	struct thread *thread = zalloc(sizeof(*thread));

	if (thread != NULL) {
		thread->pid_ = pid;
		thread->tid = tid;
		thread->ppid = -1;
		thread->cpu = -1;
		INIT_LIST_HEAD(&thread->comm_list);

		comm_str = malloc(32);
		if (!comm_str)
			goto err_thread;

		snprintf(comm_str, 32, ":%d", tid);
		comm = comm__new(comm_str, 0, false);
		free(comm_str);
		if (!comm)
			goto err_thread;

		list_add(&comm->list, &thread->comm_list);
		atomic_set(&thread->refcnt, 1);
		RB_CLEAR_NODE(&thread->rb_node);
	}

	return thread;

err_thread:
	free(thread);
	return NULL;
}

void thread__delete(struct thread *thread)
{
	struct comm *comm, *tmp;

	BUG_ON(!RB_EMPTY_NODE(&thread->rb_node));

	thread_stack__free(thread);

	if (thread->mg) {
		map_groups__put(thread->mg);
		thread->mg = NULL;
	}
	list_for_each_entry_safe(comm, tmp, &thread->comm_list, list) {
		list_del(&comm->list);
		comm__free(comm);
	}
	unwind__finish_access(thread);

	free(thread);
}

struct thread *thread__get(struct thread *thread)
{
	if (thread)
		atomic_inc(&thread->refcnt);
	return thread;
}

void thread__put(struct thread *thread)
{
	if (thread && atomic_dec_and_test(&thread->refcnt)) {
		/*
		 * Remove it from the dead_threads list, as last reference
		 * is gone.
		 */
		list_del_init(&thread->node);
		thread__delete(thread);
	}
}

struct comm *thread__comm(const struct thread *thread)
{
	if (list_empty(&thread->comm_list))
		return NULL;

	return list_first_entry(&thread->comm_list, struct comm, list);
}

struct comm *thread__exec_comm(const struct thread *thread)
{
	struct comm *comm, *last = NULL;

	list_for_each_entry(comm, &thread->comm_list, list) {
		if (comm->exec)
			return comm;
		last = comm;
	}

	return last;
}

int __thread__set_comm(struct thread *thread, const char *str, u64 timestamp,
		       bool exec)
{
	struct comm *new, *curr = thread__comm(thread);
	int err;

	/* Override the default :tid entry */
	if (!thread->comm_set) {
		err = comm__override(curr, str, timestamp, exec);
		if (err)
			return err;
	} else {
		new = comm__new(str, timestamp, exec);
		if (!new)
			return -ENOMEM;
		list_add(&new->list, &thread->comm_list);

		if (exec)
			unwind__flush_access(thread);
	}

	thread->comm_set = true;

	return 0;
}

int thread__set_comm_from_proc(struct thread *thread)
{
	char path[64];
	char *comm = NULL;
	size_t sz;
	int err = -1;

	if (!(snprintf(path, sizeof(path), "%d/task/%d/comm",
		       thread->pid_, thread->tid) >= (int)sizeof(path)) &&
	    procfs__read_str(path, &comm, &sz) == 0) {
		comm[sz - 1] = '\0';
		err = thread__set_comm(thread, comm, 0);
	}

	return err;
}

const char *thread__comm_str(const struct thread *thread)
{
	const struct comm *comm = thread__comm(thread);

	if (!comm)
		return NULL;

	return comm__str(comm);
}

/* CHECKME: it should probably better return the max comm len from its comm list */
int thread__comm_len(struct thread *thread)
{
	if (!thread->comm_len) {
		const char *comm = thread__comm_str(thread);
		if (!comm)
			return 0;
		thread->comm_len = strlen(comm);
	}

	return thread->comm_len;
}

size_t thread__fprintf(struct thread *thread, FILE *fp)
{
	return fprintf(fp, "Thread %d %s\n", thread->tid, thread__comm_str(thread)) +
	       map_groups__fprintf(thread->mg, fp);
}

int thread__insert_map(struct thread *thread, struct map *map)
{
	int ret;

<<<<<<< HEAD
	ret = unwind__prepare_access(thread, map);
=======
	ret = unwind__prepare_access(thread, map, NULL);
>>>>>>> 46866b59
	if (ret)
		return ret;

	map_groups__fixup_overlappings(thread->mg, map, stderr);
	map_groups__insert(thread->mg, map);

	return 0;
<<<<<<< HEAD
=======
}

static int __thread__prepare_access(struct thread *thread)
{
	bool initialized = false;
	int i, err = 0;

	for (i = 0; i < MAP__NR_TYPES; ++i) {
		struct maps *maps = &thread->mg->maps[i];
		struct map *map;

		pthread_rwlock_rdlock(&maps->lock);

		for (map = maps__first(maps); map; map = map__next(map)) {
			err = unwind__prepare_access(thread, map, &initialized);
			if (err || initialized)
				break;
		}

		pthread_rwlock_unlock(&maps->lock);
	}

	return err;
}

static int thread__prepare_access(struct thread *thread)
{
	int err = 0;

	if (symbol_conf.use_callchain)
		err = __thread__prepare_access(thread);

	return err;
>>>>>>> 46866b59
}

static int thread__clone_map_groups(struct thread *thread,
				    struct thread *parent)
{
	int i;

	/* This is new thread, we share map groups for process. */
	if (thread->pid_ == parent->pid_)
		return thread__prepare_access(thread);

	if (thread->mg == parent->mg) {
		pr_debug("broken map groups on thread %d/%d parent %d/%d\n",
			 thread->pid_, thread->tid, parent->pid_, parent->tid);
		return 0;
	}

	/* But this one is new process, copy maps. */
	for (i = 0; i < MAP__NR_TYPES; ++i)
		if (map_groups__clone(thread, parent->mg, i) < 0)
			return -ENOMEM;

	return 0;
}

int thread__fork(struct thread *thread, struct thread *parent, u64 timestamp)
{
	int err;

	if (parent->comm_set) {
		const char *comm = thread__comm_str(parent);
		if (!comm)
			return -ENOMEM;
		err = thread__set_comm(thread, comm, timestamp);
		if (err)
			return err;
	}

	thread->ppid = parent->tid;
	return thread__clone_map_groups(thread, parent);
}

void thread__find_cpumode_addr_location(struct thread *thread,
					enum map_type type, u64 addr,
					struct addr_location *al)
{
	size_t i;
	const u8 cpumodes[] = {
		PERF_RECORD_MISC_USER,
		PERF_RECORD_MISC_KERNEL,
		PERF_RECORD_MISC_GUEST_USER,
		PERF_RECORD_MISC_GUEST_KERNEL
	};

	for (i = 0; i < ARRAY_SIZE(cpumodes); i++) {
		thread__find_addr_location(thread, cpumodes[i], type, addr, al);
		if (al->map)
			break;
	}
}

struct thread *thread__main_thread(struct machine *machine, struct thread *thread)
{
	if (thread->pid_ == thread->tid)
		return thread__get(thread);

	if (thread->pid_ == -1)
		return NULL;

	return machine__find_thread(machine, thread->pid_, thread->pid_);
}<|MERGE_RESOLUTION|>--- conflicted
+++ resolved
@@ -202,11 +202,7 @@
 {
 	int ret;
 
-<<<<<<< HEAD
-	ret = unwind__prepare_access(thread, map);
-=======
 	ret = unwind__prepare_access(thread, map, NULL);
->>>>>>> 46866b59
 	if (ret)
 		return ret;
 
@@ -214,8 +210,6 @@
 	map_groups__insert(thread->mg, map);
 
 	return 0;
-<<<<<<< HEAD
-=======
 }
 
 static int __thread__prepare_access(struct thread *thread)
@@ -249,7 +243,6 @@
 		err = __thread__prepare_access(thread);
 
 	return err;
->>>>>>> 46866b59
 }
 
 static int thread__clone_map_groups(struct thread *thread,
