--- conflicted
+++ resolved
@@ -1,8 +1,5 @@
 #include "cache.h"
-<<<<<<< HEAD
-=======
 #include "util.h"
->>>>>>> 674d2d69
 #include "config.h"
 
 static const char *alias_key;
