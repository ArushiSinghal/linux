--- conflicted
+++ resolved
@@ -166,12 +166,7 @@
 	return NULL;
 }
 
-<<<<<<< HEAD
-static char *build_id_cache__linkname(const char *sbuild_id, char *bf,
-				      size_t size)
-=======
 char *build_id_cache__linkname(const char *sbuild_id, char *bf, size_t size)
->>>>>>> 46866b59
 {
 	char *tmp = bf;
 	int ret = asnprintf(&bf, size, "%s/.build-id/%.2s/%s", buildid_dir,
@@ -181,8 +176,6 @@
 	return bf;
 }
 
-<<<<<<< HEAD
-=======
 char *build_id_cache__origname(const char *sbuild_id)
 {
 	char *linkname;
@@ -213,7 +206,6 @@
 	return ret;
 }
 
->>>>>>> 46866b59
 static const char *build_id_cache__basename(bool is_kallsyms, bool is_vdso)
 {
 	return is_kallsyms ? "kallsyms" : (is_vdso ? "vdso" : "elf");
@@ -425,8 +417,6 @@
 	no_buildid_cache = true;
 }
 
-<<<<<<< HEAD
-=======
 static bool lsdir_bid_head_filter(const char *name __maybe_unused,
 				  struct dirent *d __maybe_unused)
 {
@@ -502,7 +492,6 @@
 	goto out_free;
 }
 
->>>>>>> 46866b59
 char *build_id_cache__cachedir(const char *sbuild_id, const char *name,
 			       bool is_kallsyms, bool is_vdso)
 {
