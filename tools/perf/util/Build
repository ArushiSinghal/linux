libperf-y += alias.o
libperf-y += annotate.o
libperf-y += block-range.o
libperf-y += build-id.o
libperf-y += config.o
libperf-y += ctype.o
libperf-y += db-export.o
libperf-y += env.o
libperf-y += event.o
libperf-y += evlist.o
libperf-y += evsel.o
libperf-y += evsel_fprintf.o
libperf-y += find_bit.o
libperf-y += kallsyms.o
libperf-y += levenshtein.o
libperf-y += llvm-utils.o
libperf-y += parse-events.o
libperf-y += perf_regs.o
libperf-y += path.o
libperf-y += rbtree.o
libperf-y += libstring.o
libperf-y += bitmap.o
libperf-y += hweight.o
libperf-y += quote.o
libperf-y += strbuf.o
libperf-y += string.o
libperf-y += strlist.o
libperf-y += strfilter.o
libperf-y += top.o
libperf-y += usage.o
libperf-y += dso.o
libperf-y += symbol.o
libperf-y += symbol_fprintf.o
libperf-y += color.o
libperf-y += header.o
libperf-y += callchain.o
libperf-y += values.o
libperf-y += debug.o
libperf-y += machine.o
libperf-y += map.o
libperf-y += pstack.o
libperf-y += session.o
libperf-$(CONFIG_AUDIT) += syscalltbl.o
libperf-y += ordered-events.o
libperf-y += comm.o
libperf-y += thread.o
libperf-y += thread_map.o
libperf-y += trace-event-parse.o
libperf-y += parse-events-flex.o
libperf-y += parse-events-bison.o
libperf-y += pmu.o
libperf-y += pmu-flex.o
libperf-y += pmu-bison.o
libperf-y += trace-event-read.o
libperf-y += trace-event-info.o
libperf-y += trace-event-scripting.o
libperf-y += trace-event.o
libperf-y += svghelper.o
libperf-y += sort.o
libperf-y += hist.o
libperf-y += util.o
libperf-y += xyarray.o
libperf-y += cpumap.o
libperf-y += cgroup.o
libperf-y += target.o
libperf-y += rblist.o
libperf-y += intlist.o
libperf-y += vdso.o
libperf-y += counts.o
libperf-y += stat.o
libperf-y += stat-shadow.o
libperf-y += record.o
libperf-y += srcline.o
libperf-y += data.o
libperf-y += tsc.o
libperf-y += cloexec.o
libperf-y += call-path.o
libperf-y += thread-stack.o
libperf-$(CONFIG_AUXTRACE) += auxtrace.o
libperf-$(CONFIG_AUXTRACE) += intel-pt-decoder/
libperf-$(CONFIG_AUXTRACE) += intel-pt.o
libperf-$(CONFIG_AUXTRACE) += intel-bts.o
libperf-y += parse-branch-options.o
libperf-y += parse-regs-options.o
libperf-y += term.o
libperf-y += help-unknown-cmd.o
libperf-y += mem-events.o
libperf-y += vsprintf.o
libperf-y += drv_configs.o
libperf-y += time-utils.o

libperf-$(CONFIG_LIBBPF) += bpf-loader.o
libperf-$(CONFIG_BPF_PROLOGUE) += bpf-prologue.o
libperf-$(CONFIG_LIBELF) += symbol-elf.o
libperf-$(CONFIG_LIBELF) += probe-file.o
libperf-$(CONFIG_LIBELF) += probe-event.o

ifndef CONFIG_LIBELF
libperf-y += symbol-minimal.o
endif

libperf-$(CONFIG_DWARF) += probe-finder.o
libperf-$(CONFIG_DWARF) += dwarf-aux.o
libperf-$(CONFIG_DWARF) += dwarf-regs.o

libperf-$(CONFIG_LIBDW_DWARF_UNWIND) += unwind-libdw.o
libperf-$(CONFIG_LOCAL_LIBUNWIND)    += unwind-libunwind-local.o
libperf-$(CONFIG_LIBUNWIND)          += unwind-libunwind.o
libperf-$(CONFIG_LIBUNWIND_X86)      += libunwind/x86_32.o
libperf-$(CONFIG_LIBUNWIND_AARCH64)  += libunwind/arm64.o

libperf-$(CONFIG_LIBBABELTRACE) += data-convert-bt.o

libperf-y += scripting-engines/

libperf-$(CONFIG_ZLIB) += zlib.o
libperf-$(CONFIG_LZMA) += lzma.o
libperf-y += demangle-java.o
libperf-y += demangle-rust.o

ifdef CONFIG_JITDUMP
libperf-$(CONFIG_LIBELF) += jitdump.o
libperf-$(CONFIG_LIBELF) += genelf.o
libperf-$(CONFIG_DWARF) += genelf_debug.o
endif

libperf-y += perf-hooks.o

<<<<<<< HEAD
=======
libperf-$(CONFIG_CXX) += c++/

>>>>>>> 34c4a427
CFLAGS_config.o   += -DETC_PERFCONFIG="BUILD_STR($(ETC_PERFCONFIG_SQ))"
# avoid compiler warnings in 32-bit mode
CFLAGS_genelf_debug.o  += -Wno-packed

$(OUTPUT)util/parse-events-flex.c: util/parse-events.l $(OUTPUT)util/parse-events-bison.c
	$(call rule_mkdir)
	$(Q)$(call echo-cmd,flex)$(FLEX) -o $@ --header-file=$(OUTPUT)util/parse-events-flex.h $(PARSER_DEBUG_FLEX) util/parse-events.l

$(OUTPUT)util/parse-events-bison.c: util/parse-events.y
	$(call rule_mkdir)
	$(Q)$(call echo-cmd,bison)$(BISON) -v util/parse-events.y -d $(PARSER_DEBUG_BISON) -o $@ -p parse_events_

$(OUTPUT)util/pmu-flex.c: util/pmu.l $(OUTPUT)util/pmu-bison.c
	$(call rule_mkdir)
	$(Q)$(call echo-cmd,flex)$(FLEX) -o $@ --header-file=$(OUTPUT)util/pmu-flex.h util/pmu.l

$(OUTPUT)util/pmu-bison.c: util/pmu.y
	$(call rule_mkdir)
	$(Q)$(call echo-cmd,bison)$(BISON) -v util/pmu.y -d -o $@ -p perf_pmu_

CFLAGS_parse-events-flex.o  += -w
CFLAGS_pmu-flex.o           += -w
CFLAGS_parse-events-bison.o += -DYYENABLE_NLS=0 -w
CFLAGS_pmu-bison.o          += -DYYENABLE_NLS=0 -DYYLTYPE_IS_TRIVIAL=0 -w

$(OUTPUT)util/parse-events.o: $(OUTPUT)util/parse-events-flex.c $(OUTPUT)util/parse-events-bison.c
$(OUTPUT)util/pmu.o: $(OUTPUT)util/pmu-flex.c $(OUTPUT)util/pmu-bison.c

CFLAGS_bitmap.o        += -Wno-unused-parameter -DETC_PERFCONFIG="BUILD_STR($(ETC_PERFCONFIG_SQ))"
CFLAGS_find_bit.o      += -Wno-unused-parameter -DETC_PERFCONFIG="BUILD_STR($(ETC_PERFCONFIG_SQ))"
CFLAGS_rbtree.o        += -Wno-unused-parameter -DETC_PERFCONFIG="BUILD_STR($(ETC_PERFCONFIG_SQ))"
CFLAGS_libstring.o     += -Wno-unused-parameter -DETC_PERFCONFIG="BUILD_STR($(ETC_PERFCONFIG_SQ))"
CFLAGS_hweight.o       += -Wno-unused-parameter -DETC_PERFCONFIG="BUILD_STR($(ETC_PERFCONFIG_SQ))"
CFLAGS_parse-events.o  += -Wno-redundant-decls

$(OUTPUT)util/kallsyms.o: ../lib/symbol/kallsyms.c FORCE
	$(call rule_mkdir)
	$(call if_changed_dep,cc_o_c)

$(OUTPUT)util/bitmap.o: ../lib/bitmap.c FORCE
	$(call rule_mkdir)
	$(call if_changed_dep,cc_o_c)

$(OUTPUT)util/find_bit.o: ../lib/find_bit.c FORCE
	$(call rule_mkdir)
	$(call if_changed_dep,cc_o_c)

$(OUTPUT)util/rbtree.o: ../lib/rbtree.c FORCE
	$(call rule_mkdir)
	$(call if_changed_dep,cc_o_c)

$(OUTPUT)util/libstring.o: ../lib/string.c FORCE
	$(call rule_mkdir)
	$(call if_changed_dep,cc_o_c)

$(OUTPUT)util/hweight.o: ../lib/hweight.c FORCE
	$(call rule_mkdir)
	$(call if_changed_dep,cc_o_c)

$(OUTPUT)util/vsprintf.o: ../lib/vsprintf.c FORCE
	$(call rule_mkdir)
	$(call if_changed_dep,cc_o_c)<|MERGE_RESOLUTION|>--- conflicted
+++ resolved
@@ -126,11 +126,8 @@
 
 libperf-y += perf-hooks.o
 
-<<<<<<< HEAD
-=======
 libperf-$(CONFIG_CXX) += c++/
 
->>>>>>> 34c4a427
 CFLAGS_config.o   += -DETC_PERFCONFIG="BUILD_STR($(ETC_PERFCONFIG_SQ))"
 # avoid compiler warnings in 32-bit mode
 CFLAGS_genelf_debug.o  += -Wno-packed
