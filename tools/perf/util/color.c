#include <linux/kernel.h>
#include "cache.h"
#include "config.h"
<<<<<<< HEAD
=======
#include <stdlib.h>
#include <stdio.h>
>>>>>>> 5048c2af
#include "color.h"
#include <math.h>
#include <unistd.h>

int perf_use_color_default = -1;

int perf_config_colorbool(const char *var, const char *value, int stdout_is_tty)
{
	if (value) {
		if (!strcasecmp(value, "never"))
			return 0;
		if (!strcasecmp(value, "always"))
			return 1;
		if (!strcasecmp(value, "auto"))
			goto auto_color;
	}

	/* Missing or explicit false to turn off colorization */
	if (!perf_config_bool(var, value))
		return 0;

	/* any normal truth value defaults to 'auto' */
 auto_color:
	if (stdout_is_tty < 0)
		stdout_is_tty = isatty(1);
	if (stdout_is_tty || pager_in_use()) {
		char *term = getenv("TERM");
		if (term && strcmp(term, "dumb"))
			return 1;
	}
	return 0;
}

int perf_color_default_config(const char *var, const char *value,
			      void *cb __maybe_unused)
{
	if (!strcmp(var, "color.ui")) {
		perf_use_color_default = perf_config_colorbool(var, value, -1);
		return 0;
	}

	return 0;
}

static int __color_vsnprintf(char *bf, size_t size, const char *color,
			     const char *fmt, va_list args, const char *trail)
{
	int r = 0;

	/*
	 * Auto-detect:
	 */
	if (perf_use_color_default < 0) {
		if (isatty(1) || pager_in_use())
			perf_use_color_default = 1;
		else
			perf_use_color_default = 0;
	}

	if (perf_use_color_default && *color)
		r += scnprintf(bf, size, "%s", color);
	r += vscnprintf(bf + r, size - r, fmt, args);
	if (perf_use_color_default && *color)
		r += scnprintf(bf + r, size - r, "%s", PERF_COLOR_RESET);
	if (trail)
		r += scnprintf(bf + r, size - r, "%s", trail);
	return r;
}

/* Colors are not included in return value */
static int __color_vfprintf(FILE *fp, const char *color, const char *fmt,
		va_list args)
{
	int r = 0;

	/*
	 * Auto-detect:
	 */
	if (perf_use_color_default < 0) {
		if (isatty(fileno(fp)) || pager_in_use())
			perf_use_color_default = 1;
		else
			perf_use_color_default = 0;
	}

	if (perf_use_color_default && *color)
		fprintf(fp, "%s", color);
	r += vfprintf(fp, fmt, args);
	if (perf_use_color_default && *color)
		fprintf(fp, "%s", PERF_COLOR_RESET);
	return r;
}

int color_vsnprintf(char *bf, size_t size, const char *color,
		    const char *fmt, va_list args)
{
	return __color_vsnprintf(bf, size, color, fmt, args, NULL);
}

int color_vfprintf(FILE *fp, const char *color, const char *fmt, va_list args)
{
	return __color_vfprintf(fp, color, fmt, args);
}

int color_snprintf(char *bf, size_t size, const char *color,
		   const char *fmt, ...)
{
	va_list args;
	int r;

	va_start(args, fmt);
	r = color_vsnprintf(bf, size, color, fmt, args);
	va_end(args);
	return r;
}

int color_fprintf(FILE *fp, const char *color, const char *fmt, ...)
{
	va_list args;
	int r;

	va_start(args, fmt);
	r = color_vfprintf(fp, color, fmt, args);
	va_end(args);
	return r;
}

/*
 * This function splits the buffer by newlines and colors the lines individually.
 *
 * Returns 0 on success.
 */
int color_fwrite_lines(FILE *fp, const char *color,
		size_t count, const char *buf)
{
	if (!*color)
		return fwrite(buf, count, 1, fp) != 1;

	while (count) {
		char *p = memchr(buf, '\n', count);

		if (p != buf && (fputs(color, fp) < 0 ||
				fwrite(buf, p ? (size_t)(p - buf) : count, 1, fp) != 1 ||
				fputs(PERF_COLOR_RESET, fp) < 0))
			return -1;
		if (!p)
			return 0;
		if (fputc('\n', fp) < 0)
			return -1;
		count -= p + 1 - buf;
		buf = p + 1;
	}
	return 0;
}

const char *get_percent_color(double percent)
{
	const char *color = PERF_COLOR_NORMAL;

	/*
	 * We color high-overhead entries in red, mid-overhead
	 * entries in green - and keep the low overhead places
	 * normal:
	 */
	if (fabs(percent) >= MIN_RED)
		color = PERF_COLOR_RED;
	else {
		if (fabs(percent) > MIN_GREEN)
			color = PERF_COLOR_GREEN;
	}
	return color;
}

int percent_color_fprintf(FILE *fp, const char *fmt, double percent)
{
	int r;
	const char *color;

	color = get_percent_color(percent);
	r = color_fprintf(fp, color, fmt, percent);

	return r;
}

int value_color_snprintf(char *bf, size_t size, const char *fmt, double value)
{
	const char *color = get_percent_color(value);
	return color_snprintf(bf, size, color, fmt, value);
}

int percent_color_snprintf(char *bf, size_t size, const char *fmt, ...)
{
	va_list args;
	double percent;

	va_start(args, fmt);
	percent = va_arg(args, double);
	va_end(args);
	return value_color_snprintf(bf, size, fmt, percent);
}

int percent_color_len_snprintf(char *bf, size_t size, const char *fmt, ...)
{
	va_list args;
	int len;
	double percent;
	const char *color;

	va_start(args, fmt);
	len = va_arg(args, int);
	percent = va_arg(args, double);
	va_end(args);

	color = get_percent_color(percent);
	return color_snprintf(bf, size, color, fmt, len, percent);
}<|MERGE_RESOLUTION|>--- conflicted
+++ resolved
@@ -1,11 +1,8 @@
 #include <linux/kernel.h>
 #include "cache.h"
 #include "config.h"
-<<<<<<< HEAD
-=======
 #include <stdlib.h>
 #include <stdio.h>
->>>>>>> 5048c2af
 #include "color.h"
 #include <math.h>
 #include <unistd.h>
