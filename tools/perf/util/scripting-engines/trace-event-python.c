--- conflicted
+++ resolved
@@ -1062,11 +1062,7 @@
 			tables->dbe.cpr = call_path_root__new();
 
 		if (!tables->dbe.cpr)
-<<<<<<< HEAD
-			Py_FatalError("failed to create calls processor");
-=======
 			Py_FatalError("failed to create call path root");
->>>>>>> 69c60028
 	}
 
 	tables->db_export_mode = true;
