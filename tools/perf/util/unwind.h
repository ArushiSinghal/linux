--- conflicted
+++ resolved
@@ -42,22 +42,14 @@
 #endif
 
 int LIBUNWIND__ARCH_REG_ID(int regnum);
-<<<<<<< HEAD
-int unwind__prepare_access(struct thread *thread, struct map *map);
-=======
 int unwind__prepare_access(struct thread *thread, struct map *map,
 			   bool *initialized);
->>>>>>> 5048c2af
 void unwind__flush_access(struct thread *thread);
 void unwind__finish_access(struct thread *thread);
 #else
 static inline int unwind__prepare_access(struct thread *thread __maybe_unused,
-<<<<<<< HEAD
-					 struct map *map __maybe_unused)
-=======
 					 struct map *map __maybe_unused,
 					 bool *initialized __maybe_unused)
->>>>>>> 5048c2af
 {
 	return 0;
 }
@@ -77,12 +69,8 @@
 }
 
 static inline int unwind__prepare_access(struct thread *thread __maybe_unused,
-<<<<<<< HEAD
-					 struct map *map __maybe_unused)
-=======
 					 struct map *map __maybe_unused,
 					 bool *initialized __maybe_unused)
->>>>>>> 5048c2af
 {
 	return 0;
 }
