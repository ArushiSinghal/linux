--- conflicted
+++ resolved
@@ -15,11 +15,7 @@
 LDFLAGS += `pkg-config --libs libnl-1`
 NLVERSION = 1.0
 
-<<<<<<< HEAD
-OBJS = iw.o info.o phy.o interface.o station.o util.o mpath.o reg.o mesh.o scan.o
-=======
-OBJS = iw.o info.o phy.o interface.o station.o util.o mpath.o reg.o mesh.o genl.o
->>>>>>> 379f8397
+OBJS = iw.o info.o phy.o interface.o station.o util.o mpath.o reg.o mesh.o genl.o scan.o
 ALL = iw
 
 ifeq ($(V),1)
