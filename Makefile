VERSION = 4
PATCHLEVEL = 4
SUBLEVEL = 0
EXTRAVERSION = -rc5
NAME = Blurry Fish Butt

# *DOCUMENTATION*
# To see a list of typical targets execute "make help"
# More info can be located in ./README
# Comments in this file are targeted only to the developer, do not
# expect to learn how to build the kernel reading this file.

# o Do not use make's built-in rules and variables
#   (this increases performance and avoids hard-to-debug behaviour);
# o Look for make include files relative to root of kernel src
MAKEFLAGS += -rR --include-dir=$(CURDIR)

# Avoid funny character set dependencies
unexport LC_ALL
LC_COLLATE=C
LC_NUMERIC=C
export LC_COLLATE LC_NUMERIC

# Avoid interference with shell env settings
unexport GREP_OPTIONS

# We are using a recursive build, so we need to do a little thinking
# to get the ordering right.
#
# Most importantly: sub-Makefiles should only ever modify files in
# their own directory. If in some directory we have a dependency on
# a file in another dir (which doesn't happen often, but it's often
# unavoidable when linking the built-in.o targets which finally
# turn into vmlinux), we will call a sub make in that other dir, and
# after that we are sure that everything which is in that other dir
# is now up to date.
#
# The only cases where we need to modify files which have global
# effects are thus separated out and done before the recursive
# descending is started. They are now explicitly listed as the
# prepare rule.

# Beautify output
# ---------------------------------------------------------------------------
#
# Normally, we echo the whole command before executing it. By making
# that echo $($(quiet)$(cmd)), we now have the possibility to set
# $(quiet) to choose other forms of output instead, e.g.
#
#         quiet_cmd_cc_o_c = Compiling $(RELDIR)/$@
#         cmd_cc_o_c       = $(CC) $(c_flags) -c -o $@ $<
#
# If $(quiet) is empty, the whole command will be printed.
# If it is set to "quiet_", only the short version will be printed.
# If it is set to "silent_", nothing will be printed at all, since
# the variable $(silent_cmd_cc_o_c) doesn't exist.
#
# A simple variant is to prefix commands with $(Q) - that's useful
# for commands that shall be hidden in non-verbose mode.
#
#	$(Q)ln $@ :<
#
# If KBUILD_VERBOSE equals 0 then the above command will be hidden.
# If KBUILD_VERBOSE equals 1 then the above command is displayed.
#
# To put more focus on warnings, be less verbose as default
# Use 'make V=1' to see the full commands

ifeq ("$(origin V)", "command line")
  KBUILD_VERBOSE = $(V)
endif
ifndef KBUILD_VERBOSE
  KBUILD_VERBOSE = 0
endif

ifeq ($(KBUILD_VERBOSE),1)
  quiet =
  Q =
else
  quiet=quiet_
  Q = @
endif

# If the user is running make -s (silent mode), suppress echoing of
# commands

ifneq ($(filter 4.%,$(MAKE_VERSION)),)	# make-4
ifneq ($(filter %s ,$(firstword x$(MAKEFLAGS))),)
  quiet=silent_
endif
else					# make-3.8x
ifneq ($(filter s% -s%,$(MAKEFLAGS)),)
  quiet=silent_
endif
endif

export quiet Q KBUILD_VERBOSE

# kbuild supports saving output files in a separate directory.
# To locate output files in a separate directory two syntaxes are supported.
# In both cases the working directory must be the root of the kernel src.
# 1) O=
# Use "make O=dir/to/store/output/files/"
#
# 2) Set KBUILD_OUTPUT
# Set the environment variable KBUILD_OUTPUT to point to the directory
# where the output files shall be placed.
# export KBUILD_OUTPUT=dir/to/store/output/files/
# make
#
# The O= assignment takes precedence over the KBUILD_OUTPUT environment
# variable.

# KBUILD_SRC is set on invocation of make in OBJ directory
# KBUILD_SRC is not intended to be used by the regular user (for now)
ifeq ($(KBUILD_SRC),)

# OK, Make called in directory where kernel src resides
# Do we want to locate output files in a separate directory?
ifeq ("$(origin O)", "command line")
  KBUILD_OUTPUT := $(O)
endif

# That's our default target when none is given on the command line
PHONY := _all
_all:

# Cancel implicit rules on top Makefile
$(CURDIR)/Makefile Makefile: ;

ifneq ($(KBUILD_OUTPUT),)
# Invoke a second make in the output directory, passing relevant variables
# check that the output directory actually exists
saved-output := $(KBUILD_OUTPUT)
KBUILD_OUTPUT := $(shell mkdir -p $(KBUILD_OUTPUT) && cd $(KBUILD_OUTPUT) \
								&& /bin/pwd)
$(if $(KBUILD_OUTPUT),, \
     $(error failed to create output directory "$(saved-output)"))

PHONY += $(MAKECMDGOALS) sub-make

$(filter-out _all sub-make $(CURDIR)/Makefile, $(MAKECMDGOALS)) _all: sub-make
	@:

sub-make: FORCE
	$(Q)$(MAKE) -C $(KBUILD_OUTPUT) KBUILD_SRC=$(CURDIR) \
	-f $(CURDIR)/Makefile $(filter-out _all sub-make,$(MAKECMDGOALS))

# Leave processing to above invocation of make
skip-makefile := 1
endif # ifneq ($(KBUILD_OUTPUT),)
endif # ifeq ($(KBUILD_SRC),)

# We process the rest of the Makefile if this is the final invocation of make
ifeq ($(skip-makefile),)

# Do not print "Entering directory ...",
# but we want to display it when entering to the output directory
# so that IDEs/editors are able to understand relative filenames.
MAKEFLAGS += --no-print-directory

# Call a source code checker (by default, "sparse") as part of the
# C compilation.
#
# Use 'make C=1' to enable checking of only re-compiled files.
# Use 'make C=2' to enable checking of *all* source files, regardless
# of whether they are re-compiled or not.
#
# See the file "Documentation/sparse.txt" for more details, including
# where to get the "sparse" utility.

ifeq ("$(origin C)", "command line")
  KBUILD_CHECKSRC = $(C)
endif
ifndef KBUILD_CHECKSRC
  KBUILD_CHECKSRC = 0
endif

# Use make M=dir to specify directory of external module to build
# Old syntax make ... SUBDIRS=$PWD is still supported
# Setting the environment variable KBUILD_EXTMOD take precedence
ifdef SUBDIRS
  KBUILD_EXTMOD ?= $(SUBDIRS)
endif

ifeq ("$(origin M)", "command line")
  KBUILD_EXTMOD := $(M)
endif

# If building an external module we do not care about the all: rule
# but instead _all depend on modules
PHONY += all
ifeq ($(KBUILD_EXTMOD),)
_all: all
else
_all: modules
endif

ifeq ($(KBUILD_SRC),)
        # building in the source tree
        srctree := .
else
        ifeq ($(KBUILD_SRC)/,$(dir $(CURDIR)))
                # building in a subdirectory of the source tree
                srctree := ..
        else
                srctree := $(KBUILD_SRC)
        endif
endif
objtree		:= .
src		:= $(srctree)
obj		:= $(objtree)

VPATH		:= $(srctree)$(if $(KBUILD_EXTMOD),:$(KBUILD_EXTMOD))

export srctree objtree VPATH

# SUBARCH tells the usermode build what the underlying arch is.  That is set
# first, and if a usermode build is happening, the "ARCH=um" on the command
# line overrides the setting of ARCH below.  If a native build is happening,
# then ARCH is assigned, getting whatever value it gets normally, and
# SUBARCH is subsequently ignored.

SUBARCH := $(shell uname -m | sed -e s/i.86/x86/ -e s/x86_64/x86/ \
				  -e s/sun4u/sparc64/ \
				  -e s/arm.*/arm/ -e s/sa110/arm/ \
				  -e s/s390x/s390/ -e s/parisc64/parisc/ \
				  -e s/ppc.*/powerpc/ -e s/mips.*/mips/ \
				  -e s/sh[234].*/sh/ -e s/aarch64.*/arm64/ )

# Cross compiling and selecting different set of gcc/bin-utils
# ---------------------------------------------------------------------------
#
# When performing cross compilation for other architectures ARCH shall be set
# to the target architecture. (See arch/* for the possibilities).
# ARCH can be set during invocation of make:
# make ARCH=ia64
# Another way is to have ARCH set in the environment.
# The default ARCH is the host where make is executed.

# CROSS_COMPILE specify the prefix used for all executables used
# during compilation. Only gcc and related bin-utils executables
# are prefixed with $(CROSS_COMPILE).
# CROSS_COMPILE can be set on the command line
# make CROSS_COMPILE=ia64-linux-
# Alternatively CROSS_COMPILE can be set in the environment.
# A third alternative is to store a setting in .config so that plain
# "make" in the configured kernel build directory always uses that.
# Default value for CROSS_COMPILE is not to prefix executables
# Note: Some architectures assign CROSS_COMPILE in their arch/*/Makefile
ARCH		?= $(SUBARCH)
CROSS_COMPILE	?= $(CONFIG_CROSS_COMPILE:"%"=%)

# Architecture as present in compile.h
UTS_MACHINE 	:= $(ARCH)
SRCARCH 	:= $(ARCH)

# Additional ARCH settings for x86
ifeq ($(ARCH),i386)
        SRCARCH := x86
endif
ifeq ($(ARCH),x86_64)
        SRCARCH := x86
endif

# Additional ARCH settings for sparc
ifeq ($(ARCH),sparc32)
       SRCARCH := sparc
endif
ifeq ($(ARCH),sparc64)
       SRCARCH := sparc
endif

# Additional ARCH settings for sh
ifeq ($(ARCH),sh64)
       SRCARCH := sh
endif

# Additional ARCH settings for tile
ifeq ($(ARCH),tilepro)
       SRCARCH := tile
endif
ifeq ($(ARCH),tilegx)
       SRCARCH := tile
endif

# Where to locate arch specific headers
hdr-arch  := $(SRCARCH)

KCONFIG_CONFIG	?= .config
export KCONFIG_CONFIG

# SHELL used by kbuild
CONFIG_SHELL := $(shell if [ -x "$$BASH" ]; then echo $$BASH; \
	  else if [ -x /bin/bash ]; then echo /bin/bash; \
	  else echo sh; fi ; fi)

HOSTCC       = gcc
HOSTCXX      = g++
HOSTCFLAGS   = -Wall -Wmissing-prototypes -Wstrict-prototypes -O2 -fomit-frame-pointer -std=gnu89
HOSTCXXFLAGS = -O2

ifeq ($(shell $(HOSTCC) -v 2>&1 | grep -c "clang version"), 1)
HOSTCFLAGS  += -Wno-unused-value -Wno-unused-parameter \
		-Wno-missing-field-initializers -fno-delete-null-pointer-checks
endif

# Decide whether to build built-in, modular, or both.
# Normally, just do built-in.

KBUILD_MODULES :=
KBUILD_BUILTIN := 1

# If we have only "make modules", don't compile built-in objects.
# When we're building modules with modversions, we need to consider
# the built-in objects during the descend as well, in order to
# make sure the checksums are up to date before we record them.

ifeq ($(MAKECMDGOALS),modules)
  KBUILD_BUILTIN := $(if $(CONFIG_MODVERSIONS),1)
endif

# If we have "make <whatever> modules", compile modules
# in addition to whatever we do anyway.
# Just "make" or "make all" shall build modules as well

ifneq ($(filter all _all modules,$(MAKECMDGOALS)),)
  KBUILD_MODULES := 1
endif

ifeq ($(MAKECMDGOALS),)
  KBUILD_MODULES := 1
endif

export KBUILD_MODULES KBUILD_BUILTIN
export KBUILD_CHECKSRC KBUILD_SRC KBUILD_EXTMOD

# We need some generic definitions (do not try to remake the file).
scripts/Kbuild.include: ;
include scripts/Kbuild.include

# Make variables (CC, etc...)
AS		= $(CROSS_COMPILE)as
LD		= $(CROSS_COMPILE)ld
LDFINAL	= $(LD)
CC		= $(CROSS_COMPILE)gcc
CPP		= $(CC) -E
ifdef CONFIG_LTO
AR		= $(CROSS_COMPILE)gcc-ar
else
AR		= $(CROSS_COMPILE)ar
endif
NM		= $(CROSS_COMPILE)nm
STRIP		= $(CROSS_COMPILE)strip
OBJCOPY		= $(CROSS_COMPILE)objcopy
OBJDUMP		= $(CROSS_COMPILE)objdump
AWK		= awk
GENKSYMS	= scripts/genksyms/genksyms
INSTALLKERNEL  := installkernel
DEPMOD		= /sbin/depmod
PERL		= perl
PYTHON		= python
CHECK		= sparse

CHECKFLAGS     := -D__linux__ -Dlinux -D__STDC__ -Dunix -D__unix__ \
		  -Wbitwise -Wno-return-void $(CF)
CFLAGS_MODULE   =
AFLAGS_MODULE   =
LDFLAGS_MODULE  =
CFLAGS_KERNEL	=
AFLAGS_KERNEL	=
CFLAGS_GCOV	= -fprofile-arcs -ftest-coverage


# Use USERINCLUDE when you must reference the UAPI directories only.
USERINCLUDE    := \
		-I$(srctree)/arch/$(hdr-arch)/include/uapi \
		-Iarch/$(hdr-arch)/include/generated/uapi \
		-I$(srctree)/include/uapi \
		-Iinclude/generated/uapi \
                -include $(srctree)/include/linux/kconfig.h

# Use LINUXINCLUDE when you must reference the include/ directory.
# Needed to be compatible with the O= option
LINUXINCLUDE    := \
		-I$(srctree)/arch/$(hdr-arch)/include \
		-Iarch/$(hdr-arch)/include/generated/uapi \
		-Iarch/$(hdr-arch)/include/generated \
		$(if $(KBUILD_SRC), -I$(srctree)/include) \
		-Iinclude \
		$(USERINCLUDE)

KBUILD_CPPFLAGS := -D__KERNEL__

KBUILD_CFLAGS   := -Wall -Wundef -Wstrict-prototypes -Wno-trigraphs \
		   -fno-strict-aliasing -fno-common \
		   -Werror-implicit-function-declaration \
		   -Wno-format-security \
		   -std=gnu89

KBUILD_AFLAGS_KERNEL :=
KBUILD_CFLAGS_KERNEL :=
KBUILD_AFLAGS   := -D__ASSEMBLY__
KBUILD_AFLAGS_MODULE  := -DMODULE
KBUILD_CFLAGS_MODULE  := -DMODULE
KBUILD_LDFLAGS_MODULE := -T $(srctree)/scripts/module-common.lds

# Read KERNELRELEASE from include/config/kernel.release (if it exists)
KERNELRELEASE = $(shell cat include/config/kernel.release 2> /dev/null)
KERNELVERSION = $(VERSION)$(if $(PATCHLEVEL),.$(PATCHLEVEL)$(if $(SUBLEVEL),.$(SUBLEVEL)))$(EXTRAVERSION)

export VERSION PATCHLEVEL SUBLEVEL KERNELRELEASE KERNELVERSION
export ARCH SRCARCH CONFIG_SHELL HOSTCC HOSTCFLAGS CROSS_COMPILE AS LD CC
export CPP AR NM STRIP OBJCOPY OBJDUMP LDFINAL
export MAKE AWK GENKSYMS INSTALLKERNEL PERL PYTHON UTS_MACHINE
export HOSTCXX HOSTCXXFLAGS LDFLAGS_MODULE CHECK CHECKFLAGS

export KBUILD_CPPFLAGS NOSTDINC_FLAGS LINUXINCLUDE OBJCOPYFLAGS LDFLAGS
export KBUILD_CFLAGS CFLAGS_KERNEL CFLAGS_MODULE CFLAGS_GCOV CFLAGS_KASAN CFLAGS_UBSAN
export KBUILD_AFLAGS AFLAGS_KERNEL AFLAGS_MODULE
export KBUILD_AFLAGS_MODULE KBUILD_CFLAGS_MODULE KBUILD_LDFLAGS_MODULE
export KBUILD_AFLAGS_KERNEL KBUILD_CFLAGS_KERNEL
export KBUILD_ARFLAGS

ifdef CONFIG_LTO
# LTO gcc creates a lot of files in TMPDIR, and with /tmp as tmpfs
# it's easy to drive the machine OOM. Use the object directory
# instead.
ifndef TMPDIR
TMPDIR ?= $(objtree)
export TMPDIR
$(info setting TMPDIR=$(objtree) for LTO build)
endif
endif

# When compiling out-of-tree modules, put MODVERDIR in the module
# tree rather than in the kernel tree. The kernel tree might
# even be read-only.
export MODVERDIR := $(if $(KBUILD_EXTMOD),$(firstword $(KBUILD_EXTMOD))/).tmp_versions

# Files to ignore in find ... statements

export RCS_FIND_IGNORE := \( -name SCCS -o -name BitKeeper -o -name .svn -o    \
			  -name CVS -o -name .pc -o -name .hg -o -name .git \) \
			  -prune -o
export RCS_TAR_IGNORE := --exclude SCCS --exclude BitKeeper --exclude .svn \
			 --exclude CVS --exclude .pc --exclude .hg --exclude .git

# ===========================================================================
# Rules shared between *config targets and build targets

# Basic helpers built in scripts/
PHONY += scripts_basic
scripts_basic:
	$(Q)$(MAKE) $(build)=scripts/basic
	$(Q)rm -f .tmp_quiet_recordmcount

# To avoid any implicit rule to kick in, define an empty command.
scripts/basic/%: scripts_basic ;

PHONY += outputmakefile
# outputmakefile generates a Makefile in the output directory, if using a
# separate output directory. This allows convenient use of make in the
# output directory.
outputmakefile:
ifneq ($(KBUILD_SRC),)
	$(Q)ln -fsn $(srctree) source
	$(Q)$(CONFIG_SHELL) $(srctree)/scripts/mkmakefile \
	    $(srctree) $(objtree) $(VERSION) $(PATCHLEVEL)
endif

# Support for using generic headers in asm-generic
PHONY += asm-generic
asm-generic:
	$(Q)$(MAKE) -f $(srctree)/scripts/Makefile.asm-generic \
	            src=asm obj=arch/$(SRCARCH)/include/generated/asm
	$(Q)$(MAKE) -f $(srctree)/scripts/Makefile.asm-generic \
	            src=uapi/asm obj=arch/$(SRCARCH)/include/generated/uapi/asm

# To make sure we do not include .config for any of the *config targets
# catch them early, and hand them over to scripts/kconfig/Makefile
# It is allowed to specify more targets when calling make, including
# mixing *config targets and build targets.
# For example 'make oldconfig all'.
# Detect when mixed targets is specified, and make a second invocation
# of make so .config is not included in this case either (for *config).

version_h := include/generated/uapi/linux/version.h
old_version_h := include/linux/version.h

no-dot-config-targets := clean mrproper distclean \
			 cscope gtags TAGS tags help% %docs check% coccicheck \
			 $(version_h) headers_% archheaders archscripts \
			 kernelversion %src-pkg

config-targets := 0
mixed-targets  := 0
dot-config     := 1

ifneq ($(filter $(no-dot-config-targets), $(MAKECMDGOALS)),)
	ifeq ($(filter-out $(no-dot-config-targets), $(MAKECMDGOALS)),)
		dot-config := 0
	endif
endif

ifeq ($(KBUILD_EXTMOD),)
        ifneq ($(filter config %config,$(MAKECMDGOALS)),)
                config-targets := 1
                ifneq ($(words $(MAKECMDGOALS)),1)
                        mixed-targets := 1
                endif
        endif
endif
# install and module_install need also be processed one by one
ifneq ($(filter install,$(MAKECMDGOALS)),)
        ifneq ($(filter modules_install,$(MAKECMDGOALS)),)
	        mixed-targets := 1
        endif
endif

ifeq ($(mixed-targets),1)
# ===========================================================================
# We're called with mixed targets (*config and build targets).
# Handle them one by one.

PHONY += $(MAKECMDGOALS) __build_one_by_one

$(filter-out __build_one_by_one, $(MAKECMDGOALS)): __build_one_by_one
	@:

__build_one_by_one:
	$(Q)set -e; \
	for i in $(MAKECMDGOALS); do \
		$(MAKE) -f $(srctree)/Makefile $$i; \
	done

else
ifeq ($(config-targets),1)
# ===========================================================================
# *config targets only - make sure prerequisites are updated, and descend
# in scripts/kconfig to make the *config target

# Read arch specific Makefile to set KBUILD_DEFCONFIG as needed.
# KBUILD_DEFCONFIG may point out an alternative default configuration
# used for 'make defconfig'
include arch/$(SRCARCH)/Makefile
export KBUILD_DEFCONFIG KBUILD_KCONFIG

config: scripts_basic outputmakefile FORCE
	$(Q)$(MAKE) $(build)=scripts/kconfig $@

%config: scripts_basic outputmakefile FORCE
	$(Q)$(MAKE) $(build)=scripts/kconfig $@

else
# ===========================================================================
# Build targets only - this includes vmlinux, arch specific targets, clean
# targets and others. In general all targets except *config targets.

ifeq ($(KBUILD_EXTMOD),)
# Additional helpers built in scripts/
# Carefully list dependencies so we do not try to build scripts twice
# in parallel
PHONY += scripts
scripts: scripts_basic include/config/auto.conf include/config/tristate.conf \
	 asm-generic
	$(Q)$(MAKE) $(build)=$(@)

# Objects we will link into vmlinux / subdirs we need to visit
init-y		:= init/
drivers-y	:= drivers/ sound/ firmware/
net-y		:= net/
libs-y		:= lib/
core-y		:= usr/
virt-y		:= virt/
endif # KBUILD_EXTMOD

ifeq ($(dot-config),1)
# Read in config
-include include/config/auto.conf

ifeq ($(KBUILD_EXTMOD),)
# Read in dependencies to all Kconfig* files, make sure to run
# oldconfig if changes are detected.
-include include/config/auto.conf.cmd

# To avoid any implicit rule to kick in, define an empty command
$(KCONFIG_CONFIG) include/config/auto.conf.cmd: ;

# If .config is newer than include/config/auto.conf, someone tinkered
# with it and forgot to run make oldconfig.
# if auto.conf.cmd is missing then we are probably in a cleaned tree so
# we execute the config step to be sure to catch updated Kconfig files
include/config/%.conf: $(KCONFIG_CONFIG) include/config/auto.conf.cmd
	$(Q)$(MAKE) -f $(srctree)/Makefile silentoldconfig
else
# external modules needs include/generated/autoconf.h and include/config/auto.conf
# but do not care if they are up-to-date. Use auto.conf to trigger the test
PHONY += include/config/auto.conf

include/config/auto.conf:
	$(Q)test -e include/generated/autoconf.h -a -e $@ || (		\
	echo >&2;							\
	echo >&2 "  ERROR: Kernel configuration is invalid.";		\
	echo >&2 "         include/generated/autoconf.h or $@ are missing.";\
	echo >&2 "         Run 'make oldconfig && make prepare' on kernel src to fix it.";	\
	echo >&2 ;							\
	/bin/false)

endif # KBUILD_EXTMOD

else
# Dummy target needed, because used as prerequisite
include/config/auto.conf: ;
endif # $(dot-config)

# The all: target is the default when no target is given on the
# command line.
# This allow a user to issue only 'make' to build a kernel including modules
# Defaults to vmlinux, but the arch makefile usually adds further targets
all: vmlinux

# The arch Makefile can set ARCH_{CPP,A,C}FLAGS to override the default
# values of the respective KBUILD_* variables
ARCH_CPPFLAGS :=
ARCH_AFLAGS :=
ARCH_CFLAGS :=
include arch/$(SRCARCH)/Makefile

KBUILD_CFLAGS	+= $(call cc-option,-fno-delete-null-pointer-checks,)

ifdef CONFIG_CC_OPTIMIZE_FOR_SIZE
KBUILD_CFLAGS	+= -Os $(call cc-disable-warning,maybe-uninitialized,)
else
KBUILD_CFLAGS	+= -O2
endif

# Tell gcc to never replace conditional load with a non-conditional one
KBUILD_CFLAGS	+= $(call cc-option,--param=allow-store-data-races=0)

ifdef CONFIG_READABLE_ASM
# Disable optimizations that make assembler listings hard to read.
# reorder blocks reorders the control in the function
# ipa clone creates specialized cloned functions
# partial inlining inlines only parts of functions
KBUILD_CFLAGS += $(call cc-option,-fno-reorder-blocks,) \
                 $(call cc-option,-fno-ipa-cp-clone,) \
                 $(call cc-option,-fno-partial-inlining)
endif

ifneq ($(CONFIG_FRAME_WARN),0)
KBUILD_CFLAGS += $(call cc-option,-Wframe-larger-than=${CONFIG_FRAME_WARN})
endif

# Handle stack protector mode.
#
# Since kbuild can potentially perform two passes (first with the old
# .config values and then with updated .config values), we cannot error out
# if a desired compiler option is unsupported. If we were to error, kbuild
# could never get to the second pass and actually notice that we changed
# the option to something that was supported.
#
# Additionally, we don't want to fallback and/or silently change which compiler
# flags will be used, since that leads to producing kernels with different
# security feature characteristics depending on the compiler used. ("But I
# selected CC_STACKPROTECTOR_STRONG! Why did it build with _REGULAR?!")
#
# The middle ground is to warn here so that the failed option is obvious, but
# to let the build fail with bad compiler flags so that we can't produce a
# kernel when there is a CONFIG and compiler mismatch.
#
ifdef CONFIG_CC_STACKPROTECTOR_REGULAR
  stackp-flag := -fstack-protector
  ifeq ($(call cc-option, $(stackp-flag)),)
    $(warning Cannot use CONFIG_CC_STACKPROTECTOR_REGULAR: \
             -fstack-protector not supported by compiler)
  endif
else
ifdef CONFIG_CC_STACKPROTECTOR_STRONG
  stackp-flag := -fstack-protector-strong
  ifeq ($(call cc-option, $(stackp-flag)),)
    $(warning Cannot use CONFIG_CC_STACKPROTECTOR_STRONG: \
	      -fstack-protector-strong not supported by compiler)
  endif
else
  # Force off for distro compilers that enable stack protector by default.
  stackp-flag := $(call cc-option, -fno-stack-protector)
endif
endif
KBUILD_CFLAGS += $(stackp-flag)

ifeq ($(cc-name),clang)
KBUILD_CPPFLAGS += $(call cc-option,-Qunused-arguments,)
KBUILD_CPPFLAGS += $(call cc-option,-Wno-unknown-warning-option,)
KBUILD_CFLAGS += $(call cc-disable-warning, unused-variable)
KBUILD_CFLAGS += $(call cc-disable-warning, format-invalid-specifier)
KBUILD_CFLAGS += $(call cc-disable-warning, gnu)
# Quiet clang warning: comparison of unsigned expression < 0 is always false
KBUILD_CFLAGS += $(call cc-disable-warning, tautological-compare)
# CLANG uses a _MergedGlobals as optimization, but this breaks modpost, as the
# source of a reference will be _MergedGlobals and not on of the whitelisted names.
# See modpost pattern 2
KBUILD_CFLAGS += $(call cc-option, -mno-global-merge,)
KBUILD_CFLAGS += $(call cc-option, -fcatch-undefined-behavior)
else

# This warning generated too much noise in a regular build.
# Use make W=1 to enable this warning (see scripts/Makefile.build)
KBUILD_CFLAGS += $(call cc-disable-warning, unused-but-set-variable)
endif

ifdef CONFIG_FRAME_POINTER
KBUILD_CFLAGS	+= -fno-omit-frame-pointer -fno-optimize-sibling-calls
else
# Some targets (ARM with Thumb2, for example), can't be built with frame
# pointers.  For those, we don't have FUNCTION_TRACER automatically
# select FRAME_POINTER.  However, FUNCTION_TRACER adds -pg, and this is
# incompatible with -fomit-frame-pointer with current GCC, so we don't use
# -fomit-frame-pointer with FUNCTION_TRACER.
ifndef CONFIG_FUNCTION_TRACER
KBUILD_CFLAGS	+= -fomit-frame-pointer
endif
endif

KBUILD_CFLAGS   += $(call cc-option, -fno-var-tracking-assignments)

ifdef CONFIG_DEBUG_INFO
ifdef CONFIG_DEBUG_INFO_SPLIT
KBUILD_CFLAGS   += $(call cc-option, -gsplit-dwarf, -g)
else
KBUILD_CFLAGS	+= -g
endif
KBUILD_AFLAGS	+= -Wa,-gdwarf-2
endif
ifdef CONFIG_DEBUG_INFO_DWARF4
KBUILD_CFLAGS	+= $(call cc-option, -gdwarf-4,)
endif

ifdef CONFIG_DEBUG_INFO_REDUCED
KBUILD_CFLAGS 	+= $(call cc-option, -femit-struct-debug-baseonly) \
		   $(call cc-option,-fno-var-tracking)
endif

ifdef CONFIG_FUNCTION_TRACER
ifndef CC_FLAGS_FTRACE
CC_FLAGS_FTRACE := -pg
endif
export CC_FLAGS_FTRACE
ifdef CONFIG_HAVE_FENTRY
CC_USING_FENTRY	:= $(call cc-option, -mfentry -DCC_USING_FENTRY)
endif
KBUILD_CFLAGS	+= $(CC_FLAGS_FTRACE) $(CC_USING_FENTRY)
KBUILD_AFLAGS	+= $(CC_USING_FENTRY)
ifdef CONFIG_DYNAMIC_FTRACE
	ifdef CONFIG_HAVE_C_RECORDMCOUNT
		BUILD_C_RECORDMCOUNT := y
		export BUILD_C_RECORDMCOUNT
	endif
endif
endif

# We trigger additional mismatches with less inlining
ifdef CONFIG_DEBUG_SECTION_MISMATCH
KBUILD_CFLAGS += $(call cc-option, -fno-inline-functions-called-once)
endif

# arch Makefile may override CC so keep this after arch Makefile is included
NOSTDINC_FLAGS += -nostdinc -isystem $(shell $(CC) -print-file-name=include)
CHECKFLAGS     += $(NOSTDINC_FLAGS)

# warn about C99 declaration after statement
KBUILD_CFLAGS += $(call cc-option,-Wdeclaration-after-statement,)

# disable pointer signed / unsigned warnings in gcc 4.0
KBUILD_CFLAGS += $(call cc-disable-warning, pointer-sign)

# disable invalid "can't wrap" optimizations for signed / pointers
KBUILD_CFLAGS	+= $(call cc-option,-fno-strict-overflow)

# conserve stack if available
KBUILD_CFLAGS   += $(call cc-option,-fconserve-stack)

# disallow errors like 'EXPORT_GPL(foo);' with missing header
KBUILD_CFLAGS   += $(call cc-option,-Werror=implicit-int)

# require functions to have arguments in prototypes, not empty 'int foo()'
KBUILD_CFLAGS   += $(call cc-option,-Werror=strict-prototypes)

# Prohibit date/time macros, which would make the build non-deterministic
KBUILD_CFLAGS   += $(call cc-option,-Werror=date-time)

# use the deterministic mode of AR if available
KBUILD_ARFLAGS := $(call ar-option,D)

# check for 'asm goto'
ifeq ($(shell $(CONFIG_SHELL) $(srctree)/scripts/gcc-goto.sh $(CC)), y)
	KBUILD_CFLAGS += -DCC_HAVE_ASM_GOTO
	KBUILD_AFLAGS += -DCC_HAVE_ASM_GOTO
endif

include scripts/Makefile.kasan
include scripts/Makefile.extrawarn
<<<<<<< HEAD
include scripts/Makefile.lto
=======
include scripts/Makefile.ubsan
>>>>>>> 27e5f5f5

# Add any arch overrides and user supplied CPPFLAGS, AFLAGS and CFLAGS as the
# last assignments
KBUILD_CPPFLAGS += $(ARCH_CPPFLAGS) $(KCPPFLAGS)
KBUILD_AFLAGS   += $(ARCH_AFLAGS)   $(KAFLAGS)
KBUILD_CFLAGS   += $(ARCH_CFLAGS)   $(KCFLAGS)

# Use --build-id when available.
LDFLAGS_BUILD_ID = $(patsubst -Wl$(comma)%,%,\
			      $(call cc-ldoption, -Wl$(comma)--build-id,))
KBUILD_LDFLAGS_MODULE += $(LDFLAGS_BUILD_ID)
LDFLAGS_vmlinux += $(LDFLAGS_BUILD_ID)

ifeq ($(CONFIG_STRIP_ASM_SYMS),y)
LDFLAGS_vmlinux	+= $(call ld-option, -X,)
endif

# Default kernel image to build when no specific target is given.
# KBUILD_IMAGE may be overruled on the command line or
# set in the environment
# Also any assignments in arch/$(ARCH)/Makefile take precedence over
# this default value
export KBUILD_IMAGE ?= vmlinux

#
# INSTALL_PATH specifies where to place the updated kernel and system map
# images. Default is /boot, but you can set it to other values
export	INSTALL_PATH ?= /boot

#
# INSTALL_DTBS_PATH specifies a prefix for relocations required by build roots.
# Like INSTALL_MOD_PATH, it isn't defined in the Makefile, but can be passed as
# an argument if needed. Otherwise it defaults to the kernel install path
#
export INSTALL_DTBS_PATH ?= $(INSTALL_PATH)/dtbs/$(KERNELRELEASE)

#
# INSTALL_MOD_PATH specifies a prefix to MODLIB for module directory
# relocations required by build roots.  This is not defined in the
# makefile but the argument can be passed to make if needed.
#

MODLIB	= $(INSTALL_MOD_PATH)/lib/modules/$(KERNELRELEASE)
export MODLIB

#
# INSTALL_MOD_STRIP, if defined, will cause modules to be
# stripped after they are installed.  If INSTALL_MOD_STRIP is '1', then
# the default option --strip-debug will be used.  Otherwise,
# INSTALL_MOD_STRIP value will be used as the options to the strip command.

ifdef INSTALL_MOD_STRIP
ifeq ($(INSTALL_MOD_STRIP),1)
mod_strip_cmd = $(STRIP) --strip-debug
else
mod_strip_cmd = $(STRIP) $(INSTALL_MOD_STRIP)
endif # INSTALL_MOD_STRIP=1
else
mod_strip_cmd = true
endif # INSTALL_MOD_STRIP
export mod_strip_cmd

# CONFIG_MODULE_COMPRESS, if defined, will cause module to be compressed
# after they are installed in agreement with CONFIG_MODULE_COMPRESS_GZIP
# or CONFIG_MODULE_COMPRESS_XZ.

mod_compress_cmd = true
ifdef CONFIG_MODULE_COMPRESS
  ifdef CONFIG_MODULE_COMPRESS_GZIP
    mod_compress_cmd = gzip -n -f
  endif # CONFIG_MODULE_COMPRESS_GZIP
  ifdef CONFIG_MODULE_COMPRESS_XZ
    mod_compress_cmd = xz -f
  endif # CONFIG_MODULE_COMPRESS_XZ
endif # CONFIG_MODULE_COMPRESS
export mod_compress_cmd

# Select initial ramdisk compression format, default is gzip(1).
# This shall be used by the dracut(8) tool while creating an initramfs image.
#
INITRD_COMPRESS-y                  := gzip
INITRD_COMPRESS-$(CONFIG_RD_BZIP2) := bzip2
INITRD_COMPRESS-$(CONFIG_RD_LZMA)  := lzma
INITRD_COMPRESS-$(CONFIG_RD_XZ)    := xz
INITRD_COMPRESS-$(CONFIG_RD_LZO)   := lzo
INITRD_COMPRESS-$(CONFIG_RD_LZ4)   := lz4
# do not export INITRD_COMPRESS, since we didn't actually
# choose a sane default compression above.
# export INITRD_COMPRESS := $(INITRD_COMPRESS-y)

ifdef CONFIG_MODULE_SIG_ALL
$(eval $(call config_filename,MODULE_SIG_KEY))

mod_sign_cmd = scripts/sign-file $(CONFIG_MODULE_SIG_HASH) $(MODULE_SIG_KEY_SRCPREFIX)$(CONFIG_MODULE_SIG_KEY) certs/signing_key.x509
else
mod_sign_cmd = true
endif
export mod_sign_cmd


ifeq ($(KBUILD_EXTMOD),)
core-y		+= kernel/ certs/ mm/ fs/ ipc/ security/ crypto/ block/

vmlinux-dirs	:= $(patsubst %/,%,$(filter %/, $(init-y) $(init-m) \
		     $(core-y) $(core-m) $(drivers-y) $(drivers-m) \
		     $(net-y) $(net-m) $(libs-y) $(libs-m) $(virt-y)))

vmlinux-alldirs	:= $(sort $(vmlinux-dirs) $(patsubst %/,%,$(filter %/, \
		     $(init-) $(core-) $(drivers-) $(net-) $(libs-) $(virt-))))

init-y		:= $(patsubst %/, %/built-in.o, $(init-y))
core-y		:= $(patsubst %/, %/built-in.o, $(core-y))
drivers-y	:= $(patsubst %/, %/built-in.o, $(drivers-y))
net-y		:= $(patsubst %/, %/built-in.o, $(net-y))
libs-y1		:= $(patsubst %/, %/lib.a, $(libs-y))
libs-y2		:= $(patsubst %/, %/built-in.o, $(libs-y))
libs-y		:= $(libs-y1) $(libs-y2)
virt-y		:= $(patsubst %/, %/built-in.o, $(virt-y))

# Externally visible symbols (used by link-vmlinux.sh)
export KBUILD_VMLINUX_INIT := $(head-y) $(init-y)
export KBUILD_VMLINUX_MAIN := $(core-y) $(libs-y) $(drivers-y) $(net-y) $(virt-y)
export KBUILD_LDS          := arch/$(SRCARCH)/kernel/vmlinux.lds
export LDFLAGS_vmlinux
# used by scripts/pacmage/Makefile
export KBUILD_ALLDIRS := $(sort $(filter-out arch/%,$(vmlinux-alldirs)) arch Documentation include samples scripts tools)

vmlinux-deps := $(KBUILD_LDS) $(KBUILD_VMLINUX_INIT) $(KBUILD_VMLINUX_MAIN)

# Final link of vmlinux
      cmd_link-vmlinux = $(CONFIG_SHELL) $< $(LD) $(LDFLAGS) $(LDFLAGS_vmlinux)
quiet_cmd_link-vmlinux = LINK    $@

# Include targets which we want to
# execute if the rest of the kernel build went well.
vmlinux: scripts/link-vmlinux.sh $(vmlinux-deps) FORCE
ifdef CONFIG_HEADERS_CHECK
	$(Q)$(MAKE) -f $(srctree)/Makefile headers_check
endif
ifdef CONFIG_SAMPLES
	$(Q)$(MAKE) $(build)=samples
endif
ifdef CONFIG_BUILD_DOCSRC
	$(Q)$(MAKE) $(build)=Documentation
endif
ifdef CONFIG_GDB_SCRIPTS
	$(Q)ln -fsn `cd $(srctree) && /bin/pwd`/scripts/gdb/vmlinux-gdb.py
endif
	+$(call if_changed,link-vmlinux)

# The actual objects are generated when descending,
# make sure no implicit rule kicks in
$(sort $(vmlinux-deps)): $(vmlinux-dirs) ;

# Handle descending into subdirectories listed in $(vmlinux-dirs)
# Preset locale variables to speed up the build process. Limit locale
# tweaks to this spot to avoid wrong language settings when running
# make menuconfig etc.
# Error messages still appears in the original language

PHONY += $(vmlinux-dirs)
$(vmlinux-dirs): prepare scripts
	$(Q)$(MAKE) $(build)=$@

define filechk_kernel.release
	echo "$(KERNELVERSION)$$($(CONFIG_SHELL) $(srctree)/scripts/setlocalversion $(srctree))"
endef

# Store (new) KERNELRELEASE string in include/config/kernel.release
include/config/kernel.release: include/config/auto.conf FORCE
	$(call filechk,kernel.release)


# Things we need to do before we recursively start building the kernel
# or the modules are listed in "prepare".
# A multi level approach is used. prepareN is processed before prepareN-1.
# archprepare is used in arch Makefiles and when processed asm symlink,
# version.h and scripts_basic is processed / created.

# Listed in dependency order
PHONY += prepare archprepare prepare0 prepare1 prepare2 prepare3

# prepare3 is used to check if we are building in a separate output directory,
# and if so do:
# 1) Check that make has not been executed in the kernel src $(srctree)
prepare3: include/config/kernel.release
ifneq ($(KBUILD_SRC),)
	@$(kecho) '  Using $(srctree) as source for kernel'
	$(Q)if [ -f $(srctree)/.config -o -d $(srctree)/include/config ]; then \
		echo >&2 "  $(srctree) is not clean, please run 'make mrproper'"; \
		echo >&2 "  in the '$(srctree)' directory.";\
		/bin/false; \
	fi;
endif

# prepare2 creates a makefile if using a separate output directory
prepare2: prepare3 outputmakefile asm-generic

prepare1: prepare2 $(version_h) include/generated/utsrelease.h \
                   include/config/auto.conf
	$(cmd_crmodverdir)

archprepare: archheaders archscripts prepare1 scripts_basic

prepare0: archprepare FORCE
	$(Q)$(MAKE) $(build)=.

# All the preparing..
prepare: prepare0

# Generate some files
# ---------------------------------------------------------------------------

# KERNELRELEASE can change from a few different places, meaning version.h
# needs to be updated, so this check is forced on all builds

uts_len := 64
define filechk_utsrelease.h
	if [ `echo -n "$(KERNELRELEASE)" | wc -c ` -gt $(uts_len) ]; then \
	  echo '"$(KERNELRELEASE)" exceeds $(uts_len) characters' >&2;    \
	  exit 1;                                                         \
	fi;                                                               \
	(echo \#define UTS_RELEASE \"$(KERNELRELEASE)\";)
endef

define filechk_version.h
	(echo \#define LINUX_VERSION_CODE $(shell                         \
	expr $(VERSION) \* 65536 + 0$(PATCHLEVEL) \* 256 + 0$(SUBLEVEL)); \
	echo '#define KERNEL_VERSION(a,b,c) (((a) << 16) + ((b) << 8) + (c))';)
endef

$(version_h): $(srctree)/Makefile FORCE
	$(call filechk,version.h)
	$(Q)rm -f $(old_version_h)

include/generated/utsrelease.h: include/config/kernel.release FORCE
	$(call filechk,utsrelease.h)

PHONY += headerdep
headerdep:
	$(Q)find $(srctree)/include/ -name '*.h' | xargs --max-args 1 \
	$(srctree)/scripts/headerdep.pl -I$(srctree)/include

# ---------------------------------------------------------------------------
# Firmware install
INSTALL_FW_PATH=$(INSTALL_MOD_PATH)/lib/firmware
export INSTALL_FW_PATH

PHONY += firmware_install
firmware_install: FORCE
	@mkdir -p $(objtree)/firmware
	$(Q)$(MAKE) -f $(srctree)/scripts/Makefile.fwinst obj=firmware __fw_install

# ---------------------------------------------------------------------------
# Kernel headers

#Default location for installed headers
export INSTALL_HDR_PATH = $(objtree)/usr

# If we do an all arch process set dst to asm-$(hdr-arch)
hdr-dst = $(if $(KBUILD_HEADERS), dst=include/asm-$(hdr-arch), dst=include/asm)

PHONY += archheaders
archheaders:

PHONY += archscripts
archscripts:

PHONY += __headers
__headers: $(version_h) scripts_basic asm-generic archheaders archscripts FORCE
	$(Q)$(MAKE) $(build)=scripts build_unifdef

PHONY += headers_install_all
headers_install_all:
	$(Q)$(CONFIG_SHELL) $(srctree)/scripts/headers.sh install

PHONY += headers_install
headers_install: __headers
	$(if $(wildcard $(srctree)/arch/$(hdr-arch)/include/uapi/asm/Kbuild),, \
	  $(error Headers not exportable for the $(SRCARCH) architecture))
	$(Q)$(MAKE) $(hdr-inst)=include/uapi
	$(Q)$(MAKE) $(hdr-inst)=arch/$(hdr-arch)/include/uapi/asm $(hdr-dst)

PHONY += headers_check_all
headers_check_all: headers_install_all
	$(Q)$(CONFIG_SHELL) $(srctree)/scripts/headers.sh check

PHONY += headers_check
headers_check: headers_install
	$(Q)$(MAKE) $(hdr-inst)=include/uapi HDRCHECK=1
	$(Q)$(MAKE) $(hdr-inst)=arch/$(hdr-arch)/include/uapi/asm $(hdr-dst) HDRCHECK=1

# ---------------------------------------------------------------------------
# Kernel selftest

PHONY += kselftest
kselftest:
	$(Q)$(MAKE) -C tools/testing/selftests run_tests

kselftest-clean:
	$(Q)$(MAKE) -C tools/testing/selftests clean

# ---------------------------------------------------------------------------
# Modules

ifdef CONFIG_MODULES

# By default, build modules as well

all: modules

# Build modules
#
# A module can be listed more than once in obj-m resulting in
# duplicate lines in modules.order files.  Those are removed
# using awk while concatenating to the final file.

PHONY += modules
modules: $(vmlinux-dirs) $(if $(KBUILD_BUILTIN),vmlinux) modules.builtin
	$(Q)$(AWK) '!x[$$0]++' $(vmlinux-dirs:%=$(objtree)/%/modules.order) > $(objtree)/modules.order
	@$(kecho) '  Building modules, stage 2.';
	$(Q)$(MAKE) -f $(srctree)/scripts/Makefile.modpost
	$(Q)$(MAKE) -f $(srctree)/scripts/Makefile.fwinst obj=firmware __fw_modbuild

modules.builtin: $(vmlinux-dirs:%=%/modules.builtin)
	$(Q)$(AWK) '!x[$$0]++' $^ > $(objtree)/modules.builtin

%/modules.builtin: include/config/auto.conf
	$(Q)$(MAKE) $(modbuiltin)=$*


# Target to prepare building external modules
PHONY += modules_prepare
modules_prepare: prepare scripts

# Target to install modules
PHONY += modules_install
modules_install: _modinst_ _modinst_post

PHONY += _modinst_
_modinst_:
	@rm -rf $(MODLIB)/kernel
	@rm -f $(MODLIB)/source
	@mkdir -p $(MODLIB)/kernel
	@ln -s `cd $(srctree) && /bin/pwd` $(MODLIB)/source
	@if [ ! $(objtree) -ef  $(MODLIB)/build ]; then \
		rm -f $(MODLIB)/build ; \
		ln -s $(CURDIR) $(MODLIB)/build ; \
	fi
	@cp -f $(objtree)/modules.order $(MODLIB)/
	@cp -f $(objtree)/modules.builtin $(MODLIB)/
	$(Q)$(MAKE) -f $(srctree)/scripts/Makefile.modinst

# This depmod is only for convenience to give the initial
# boot a modules.dep even before / is mounted read-write.  However the
# boot script depmod is the master version.
PHONY += _modinst_post
_modinst_post: _modinst_
	$(Q)$(MAKE) -f $(srctree)/scripts/Makefile.fwinst obj=firmware __fw_modinst
	$(call cmd,depmod)

ifeq ($(CONFIG_MODULE_SIG), y)
PHONY += modules_sign
modules_sign:
	$(Q)$(MAKE) -f $(srctree)/scripts/Makefile.modsign
endif

else # CONFIG_MODULES

# Modules not configured
# ---------------------------------------------------------------------------

modules modules_install: FORCE
	@echo >&2
	@echo >&2 "The present kernel configuration has modules disabled."
	@echo >&2 "Type 'make config' and enable loadable module support."
	@echo >&2 "Then build a kernel with module support enabled."
	@echo >&2
	@exit 1

endif # CONFIG_MODULES

###
# Cleaning is done on three levels.
# make clean     Delete most generated files
#                Leave enough to build external modules
# make mrproper  Delete the current configuration, and all generated files
# make distclean Remove editor backup files, patch leftover files and the like

# Directories & files removed with 'make clean'
CLEAN_DIRS  += $(MODVERDIR)

# Directories & files removed with 'make mrproper'
MRPROPER_DIRS  += include/config usr/include include/generated          \
		  arch/*/include/generated .tmp_objdiff
MRPROPER_FILES += .config .config.old .version .old_version \
		  Module.symvers tags TAGS cscope* GPATH GTAGS GRTAGS GSYMS \
		  signing_key.pem signing_key.priv signing_key.x509	\
		  x509.genkey extra_certificates signing_key.x509.keyid	\
		  signing_key.x509.signer vmlinux-gdb.py

# clean - Delete most, but leave enough to build external modules
#
clean: rm-dirs  := $(CLEAN_DIRS)
clean: rm-files := $(CLEAN_FILES)
clean-dirs      := $(addprefix _clean_, . $(vmlinux-alldirs) Documentation samples)

PHONY += $(clean-dirs) clean archclean vmlinuxclean
$(clean-dirs):
	$(Q)$(MAKE) $(clean)=$(patsubst _clean_%,%,$@)

vmlinuxclean:
	$(Q)$(CONFIG_SHELL) $(srctree)/scripts/link-vmlinux.sh clean

clean: archclean vmlinuxclean

# mrproper - Delete all generated files, including .config
#
mrproper: rm-dirs  := $(wildcard $(MRPROPER_DIRS))
mrproper: rm-files := $(wildcard $(MRPROPER_FILES))
mrproper-dirs      := $(addprefix _mrproper_,Documentation/DocBook scripts)

PHONY += $(mrproper-dirs) mrproper archmrproper
$(mrproper-dirs):
	$(Q)$(MAKE) $(clean)=$(patsubst _mrproper_%,%,$@)

mrproper: clean archmrproper $(mrproper-dirs)
	$(call cmd,rmdirs)
	$(call cmd,rmfiles)

# distclean
#
PHONY += distclean

distclean: mrproper
	@find $(srctree) $(RCS_FIND_IGNORE) \
		\( -name '*.orig' -o -name '*.rej' -o -name '*~' \
		-o -name '*.bak' -o -name '#*#' -o -name '.*.orig' \
		-o -name '.*.rej' -o -name '*%'  -o -name 'core' \) \
		-type f -print | xargs rm -f


# Packaging of the kernel to various formats
# ---------------------------------------------------------------------------
# rpm target kept for backward compatibility
package-dir	:= scripts/package

%src-pkg: FORCE
	$(Q)$(MAKE) $(build)=$(package-dir) $@
%pkg: include/config/kernel.release FORCE
	$(Q)$(MAKE) $(build)=$(package-dir) $@
rpm: include/config/kernel.release FORCE
	$(Q)$(MAKE) $(build)=$(package-dir) $@


# Brief documentation of the typical targets used
# ---------------------------------------------------------------------------

boards := $(wildcard $(srctree)/arch/$(SRCARCH)/configs/*_defconfig)
boards := $(sort $(notdir $(boards)))
board-dirs := $(dir $(wildcard $(srctree)/arch/$(SRCARCH)/configs/*/*_defconfig))
board-dirs := $(sort $(notdir $(board-dirs:/=)))

help:
	@echo  'Cleaning targets:'
	@echo  '  clean		  - Remove most generated files but keep the config and'
	@echo  '                    enough build support to build external modules'
	@echo  '  mrproper	  - Remove all generated files + config + various backup files'
	@echo  '  distclean	  - mrproper + remove editor backup and patch files'
	@echo  ''
	@echo  'Configuration targets:'
	@$(MAKE) -f $(srctree)/scripts/kconfig/Makefile help
	@echo  ''
	@echo  'Other generic targets:'
	@echo  '  all		  - Build all targets marked with [*]'
	@echo  '* vmlinux	  - Build the bare kernel'
	@echo  '* modules	  - Build all modules'
	@echo  '  modules_install - Install all modules to INSTALL_MOD_PATH (default: /)'
	@echo  '  firmware_install- Install all firmware to INSTALL_FW_PATH'
	@echo  '                    (default: $$(INSTALL_MOD_PATH)/lib/firmware)'
	@echo  '  dir/            - Build all files in dir and below'
	@echo  '  dir/file.[ois]  - Build specified target only'
	@echo  '  dir/file.lst    - Build specified mixed source/assembly target only'
	@echo  '                    (requires a recent binutils and recent build (System.map))'
	@echo  '  dir/file.ko     - Build module including final link'
	@echo  '  modules_prepare - Set up for building external modules'
	@echo  '  tags/TAGS	  - Generate tags file for editors'
	@echo  '  cscope	  - Generate cscope index'
	@echo  '  gtags           - Generate GNU GLOBAL index'
	@echo  '  kernelrelease	  - Output the release version string (use with make -s)'
	@echo  '  kernelversion	  - Output the version stored in Makefile (use with make -s)'
	@echo  '  image_name	  - Output the image name (use with make -s)'
	@echo  '  headers_install - Install sanitised kernel headers to INSTALL_HDR_PATH'; \
	 echo  '                    (default: $(INSTALL_HDR_PATH))'; \
	 echo  ''
	@echo  'Static analysers'
	@echo  '  checkstack      - Generate a list of stack hogs'
	@echo  '  namespacecheck  - Name space analysis on compiled kernel'
	@echo  '  versioncheck    - Sanity check on version.h usage'
	@echo  '  includecheck    - Check for duplicate included header files'
	@echo  '  export_report   - List the usages of all exported symbols'
	@echo  '  headers_check   - Sanity check on exported headers'
	@echo  '  headerdep       - Detect inclusion cycles in headers'
	@$(MAKE) -f $(srctree)/scripts/Makefile.help checker-help
	@echo  ''
	@echo  'Kernel selftest'
	@echo  '  kselftest       - Build and run kernel selftest (run as root)'
	@echo  '                    Build, install, and boot kernel before'
	@echo  '                    running kselftest on it'
	@echo  '  kselftest-clean - Remove all generated kselftest files'
	@echo  ''
	@echo  'Kernel packaging:'
	@$(MAKE) $(build)=$(package-dir) help
	@echo  ''
	@echo  'Documentation targets:'
	@$(MAKE) -f $(srctree)/Documentation/DocBook/Makefile dochelp
	@echo  ''
	@echo  'Architecture specific targets ($(SRCARCH)):'
	@$(if $(archhelp),$(archhelp),\
		echo '  No architecture specific help defined for $(SRCARCH)')
	@echo  ''
	@$(if $(boards), \
		$(foreach b, $(boards), \
		printf "  %-24s - Build for %s\\n" $(b) $(subst _defconfig,,$(b));) \
		echo '')
	@$(if $(board-dirs), \
		$(foreach b, $(board-dirs), \
		printf "  %-16s - Show %s-specific targets\\n" help-$(b) $(b);) \
		printf "  %-16s - Show all of the above\\n" help-boards; \
		echo '')

	@echo  '  make V=0|1 [targets] 0 => quiet build (default), 1 => verbose build'
	@echo  '  make V=2   [targets] 2 => give reason for rebuild of target'
	@echo  '  make O=dir [targets] Locate all output files in "dir", including .config'
	@echo  '  make C=1   [targets] Check all c source with $$CHECK (sparse by default)'
	@echo  '  make C=2   [targets] Force check of all c source with $$CHECK'
	@echo  '  make RECORDMCOUNT_WARN=1 [targets] Warn about ignored mcount sections'
	@echo  '  make W=n   [targets] Enable extra gcc checks, n=1,2,3 where'
	@echo  '		1: warnings which may be relevant and do not occur too often'
	@echo  '		2: warnings which occur quite often but may still be relevant'
	@echo  '		3: more obscure warnings, can most likely be ignored'
	@echo  '		Multiple levels can be combined with W=12 or W=123'
	@echo  ''
	@echo  'Execute "make" or "make all" to build all targets marked with [*] '
	@echo  'For further info see the ./README file'


help-board-dirs := $(addprefix help-,$(board-dirs))

help-boards: $(help-board-dirs)

boards-per-dir = $(sort $(notdir $(wildcard $(srctree)/arch/$(SRCARCH)/configs/$*/*_defconfig)))

$(help-board-dirs): help-%:
	@echo  'Architecture specific targets ($(SRCARCH) $*):'
	@$(if $(boards-per-dir), \
		$(foreach b, $(boards-per-dir), \
		printf "  %-24s - Build for %s\\n" $*/$(b) $(subst _defconfig,,$(b));) \
		echo '')


# Documentation targets
# ---------------------------------------------------------------------------
%docs: scripts_basic FORCE
	$(Q)$(MAKE) $(build)=scripts build_docproc build_check-lc_ctype
	$(Q)$(MAKE) $(build)=Documentation/DocBook $@

else # KBUILD_EXTMOD

###
# External module support.
# When building external modules the kernel used as basis is considered
# read-only, and no consistency checks are made and the make
# system is not used on the basis kernel. If updates are required
# in the basis kernel ordinary make commands (without M=...) must
# be used.
#
# The following are the only valid targets when building external
# modules.
# make M=dir clean     Delete all automatically generated files
# make M=dir modules   Make all modules in specified dir
# make M=dir	       Same as 'make M=dir modules'
# make M=dir modules_install
#                      Install the modules built in the module directory
#                      Assumes install directory is already created

# We are always building modules
KBUILD_MODULES := 1
PHONY += crmodverdir
crmodverdir:
	$(cmd_crmodverdir)

PHONY += $(objtree)/Module.symvers
$(objtree)/Module.symvers:
	@test -e $(objtree)/Module.symvers || ( \
	echo; \
	echo "  WARNING: Symbol version dump $(objtree)/Module.symvers"; \
	echo "           is missing; modules will have no dependencies and modversions."; \
	echo )

module-dirs := $(addprefix _module_,$(KBUILD_EXTMOD))
PHONY += $(module-dirs) modules
$(module-dirs): crmodverdir $(objtree)/Module.symvers
	$(Q)$(MAKE) $(build)=$(patsubst _module_%,%,$@)

modules: $(module-dirs)
	@$(kecho) '  Building modules, stage 2.';
	$(Q)$(MAKE) -f $(srctree)/scripts/Makefile.modpost

PHONY += modules_install
modules_install: _emodinst_ _emodinst_post

install-dir := $(if $(INSTALL_MOD_DIR),$(INSTALL_MOD_DIR),extra)
PHONY += _emodinst_
_emodinst_:
	$(Q)mkdir -p $(MODLIB)/$(install-dir)
	$(Q)$(MAKE) -f $(srctree)/scripts/Makefile.modinst

PHONY += _emodinst_post
_emodinst_post: _emodinst_
	$(call cmd,depmod)

clean-dirs := $(addprefix _clean_,$(KBUILD_EXTMOD))

PHONY += $(clean-dirs) clean
$(clean-dirs):
	$(Q)$(MAKE) $(clean)=$(patsubst _clean_%,%,$@)

clean:	rm-dirs := $(MODVERDIR)
clean: rm-files := $(KBUILD_EXTMOD)/Module.symvers

help:
	@echo  '  Building external modules.'
	@echo  '  Syntax: make -C path/to/kernel/src M=$$PWD target'
	@echo  ''
	@echo  '  modules         - default target, build the module(s)'
	@echo  '  modules_install - install the module'
	@echo  '  clean           - remove generated files in module directory only'
	@echo  ''

# Dummies...
PHONY += prepare scripts
prepare: ;
scripts: ;
endif # KBUILD_EXTMOD

clean: $(clean-dirs)
	$(call cmd,rmdirs)
	$(call cmd,rmfiles)
	@find $(if $(KBUILD_EXTMOD), $(KBUILD_EXTMOD), .) $(RCS_FIND_IGNORE) \
		\( -name '*.[oas]' -o -name '*.ko' -o -name '.*.cmd' \
		-o -name '*.ko.*' \
		-o -name '*.dwo'  \
		-o -name '*.su'  \
		-o -name '.*.d' -o -name '.*.tmp' -o -name '*.mod.c' \
		-o -name '*.symtypes' -o -name 'modules.order' \
		-o -name modules.builtin -o -name '.tmp_*.o.*' \
		-o -name '*.gcno' \) -type f -print | xargs rm -f

# Generate tags for editors
# ---------------------------------------------------------------------------
quiet_cmd_tags = GEN     $@
      cmd_tags = $(CONFIG_SHELL) $(srctree)/scripts/tags.sh $@

tags TAGS cscope gtags: FORCE
	$(call cmd,tags)

# Scripts to check various things for consistency
# ---------------------------------------------------------------------------

PHONY += includecheck versioncheck coccicheck namespacecheck export_report

includecheck:
	find $(srctree)/* $(RCS_FIND_IGNORE) \
		-name '*.[hcS]' -type f -print | sort \
		| xargs $(PERL) -w $(srctree)/scripts/checkincludes.pl

versioncheck:
	find $(srctree)/* $(RCS_FIND_IGNORE) \
		-name '*.[hcS]' -type f -print | sort \
		| xargs $(PERL) -w $(srctree)/scripts/checkversion.pl

coccicheck:
	$(Q)$(CONFIG_SHELL) $(srctree)/scripts/$@

namespacecheck:
	$(PERL) $(srctree)/scripts/namespace.pl

export_report:
	$(PERL) $(srctree)/scripts/export_report.pl

endif #ifeq ($(config-targets),1)
endif #ifeq ($(mixed-targets),1)

PHONY += checkstack kernelrelease kernelversion image_name

# UML needs a little special treatment here.  It wants to use the host
# toolchain, so needs $(SUBARCH) passed to checkstack.pl.  Everyone
# else wants $(ARCH), including people doing cross-builds, which means
# that $(SUBARCH) doesn't work here.
ifeq ($(ARCH), um)
CHECKSTACK_ARCH := $(SUBARCH)
else
CHECKSTACK_ARCH := $(ARCH)
endif
checkstack:
	$(OBJDUMP) -d vmlinux $$(find . -name '*.ko') | \
	$(PERL) $(src)/scripts/checkstack.pl $(CHECKSTACK_ARCH)

kernelrelease:
	@echo "$(KERNELVERSION)$$($(CONFIG_SHELL) $(srctree)/scripts/setlocalversion $(srctree))"

kernelversion:
	@echo $(KERNELVERSION)

image_name:
	@echo $(KBUILD_IMAGE)

# Clear a bunch of variables before executing the submake
tools/: FORCE
	$(Q)mkdir -p $(objtree)/tools
	$(Q)$(MAKE) LDFLAGS= MAKEFLAGS="$(filter --j% -j,$(MAKEFLAGS))" O=$(O) subdir=tools -C $(src)/tools/

tools/%: FORCE
	$(Q)mkdir -p $(objtree)/tools
	$(Q)$(MAKE) LDFLAGS= MAKEFLAGS="$(filter --j% -j,$(MAKEFLAGS))" O=$(O) subdir=tools -C $(src)/tools/ $*

# Single targets
# ---------------------------------------------------------------------------
# Single targets are compatible with:
# - build with mixed source and output
# - build with separate output dir 'make O=...'
# - external modules
#
#  target-dir => where to store outputfile
#  build-dir  => directory in kernel source tree to use

ifeq ($(KBUILD_EXTMOD),)
        build-dir  = $(patsubst %/,%,$(dir $@))
        target-dir = $(dir $@)
else
        zap-slash=$(filter-out .,$(patsubst %/,%,$(dir $@)))
        build-dir  = $(KBUILD_EXTMOD)$(if $(zap-slash),/$(zap-slash))
        target-dir = $(if $(KBUILD_EXTMOD),$(dir $<),$(dir $@))
endif

%.s: %.c prepare scripts FORCE
	$(Q)$(MAKE) $(build)=$(build-dir) $(target-dir)$(notdir $@)
%.i: %.c prepare scripts FORCE
	$(Q)$(MAKE) $(build)=$(build-dir) $(target-dir)$(notdir $@)
%.o: %.c prepare scripts FORCE
	$(Q)$(MAKE) $(build)=$(build-dir) $(target-dir)$(notdir $@)
%.lst: %.c prepare scripts FORCE
	$(Q)$(MAKE) $(build)=$(build-dir) $(target-dir)$(notdir $@)
%.s: %.S prepare scripts FORCE
	$(Q)$(MAKE) $(build)=$(build-dir) $(target-dir)$(notdir $@)
%.i: %.S prepare scripts FORCE
	$(Q)$(MAKE) $(build)=$(build-dir) $(target-dir)$(notdir $@)
%.o: %.S prepare scripts FORCE
	$(Q)$(MAKE) $(build)=$(build-dir) $(target-dir)$(notdir $@)
%.symtypes: %.c prepare scripts FORCE
	$(Q)$(MAKE) $(build)=$(build-dir) $(target-dir)$(notdir $@)

# Modules
/: prepare scripts FORCE
	$(cmd_crmodverdir)
	$(Q)$(MAKE) KBUILD_MODULES=$(if $(CONFIG_MODULES),1) \
	$(build)=$(build-dir)
# Make sure the latest headers are built for Documentation
Documentation/: headers_install
%/: prepare scripts FORCE
	$(cmd_crmodverdir)
	$(Q)$(MAKE) KBUILD_MODULES=$(if $(CONFIG_MODULES),1) \
	$(build)=$(build-dir)
%.ko: prepare scripts FORCE
	$(cmd_crmodverdir)
	$(Q)$(MAKE) KBUILD_MODULES=$(if $(CONFIG_MODULES),1)   \
	$(build)=$(build-dir) $(@:.ko=.o)
	$(Q)$(MAKE) -f $(srctree)/scripts/Makefile.modpost

# FIXME Should go into a make.lib or something
# ===========================================================================

quiet_cmd_rmdirs = $(if $(wildcard $(rm-dirs)),CLEAN   $(wildcard $(rm-dirs)))
      cmd_rmdirs = rm -rf $(rm-dirs)

quiet_cmd_rmfiles = $(if $(wildcard $(rm-files)),CLEAN   $(wildcard $(rm-files)))
      cmd_rmfiles = rm -f $(rm-files)

# Run depmod only if we have System.map and depmod is executable
quiet_cmd_depmod = DEPMOD  $(KERNELRELEASE)
      cmd_depmod = $(CONFIG_SHELL) $(srctree)/scripts/depmod.sh $(DEPMOD) \
                   $(KERNELRELEASE) "$(patsubst y,_,$(CONFIG_HAVE_UNDERSCORE_SYMBOL_PREFIX))"

# Create temporary dir for module support files
# clean it up only when building all modules
cmd_crmodverdir = $(Q)mkdir -p $(MODVERDIR) \
                  $(if $(KBUILD_MODULES),; rm -f $(MODVERDIR)/*)

# read all saved command lines

targets := $(wildcard $(sort $(targets)))
cmd_files := $(wildcard .*.cmd $(foreach f,$(targets),$(dir $(f)).$(notdir $(f)).cmd))

ifneq ($(cmd_files),)
  $(cmd_files): ;	# Do not try to update included dependency files
  include $(cmd_files)
endif

endif	# skip-makefile

PHONY += FORCE
FORCE:

# Declare the contents of the .PHONY variable as phony.  We keep that
# information in a variable so we can use it in if_changed and friends.
.PHONY: $(PHONY)<|MERGE_RESOLUTION|>--- conflicted
+++ resolved
@@ -800,11 +800,8 @@
 
 include scripts/Makefile.kasan
 include scripts/Makefile.extrawarn
-<<<<<<< HEAD
 include scripts/Makefile.lto
-=======
 include scripts/Makefile.ubsan
->>>>>>> 27e5f5f5
 
 # Add any arch overrides and user supplied CPPFLAGS, AFLAGS and CFLAGS as the
 # last assignments
