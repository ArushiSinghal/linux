VERSION = 4
PATCHLEVEL = 7
SUBLEVEL = 0
<<<<<<< HEAD
EXTRAVERSION = -rc5
=======
EXTRAVERSION = -rc7
>>>>>>> 7afee2bb
NAME = Psychotic Stoned Sheep

# *DOCUMENTATION*
# To see a list of typical targets execute "make help"
# More info can be located in ./README
# Comments in this file are targeted only to the developer, do not
# expect to learn how to build the kernel reading this file.

# o Do not use make's built-in rules and variables
#   (this increases performance and avoids hard-to-debug behaviour);
# o Look for make include files relative to root of kernel src
MAKEFLAGS += -rR --include-dir=$(CURDIR)

# Avoid funny character set dependencies
unexport LC_ALL
LC_COLLATE=C
LC_NUMERIC=C
export LC_COLLATE LC_NUMERIC

# Avoid interference with shell env settings
unexport GREP_OPTIONS

# We are using a recursive build, so we need to do a little thinking
# to get the ordering right.
#
# Most importantly: sub-Makefiles should only ever modify files in
# their own directory. If in some directory we have a dependency on
# a file in another dir (which doesn't happen often, but it's often
# unavoidable when linking the built-in.o targets which finally
# turn into vmlinux), we will call a sub make in that other dir, and
# after that we are sure that everything which is in that other dir
# is now up to date.
#
# The only cases where we need to modify files which have global
# effects are thus separated out and done before the recursive
# descending is started. They are now explicitly listed as the
# prepare rule.

# Beautify output
# ---------------------------------------------------------------------------
#
# Normally, we echo the whole command before executing it. By making
# that echo $($(quiet)$(cmd)), we now have the possibility to set
# $(quiet) to choose other forms of output instead, e.g.
#
#         quiet_cmd_cc_o_c = Compiling $(RELDIR)/$@
#         cmd_cc_o_c       = $(CC) $(c_flags) -c -o $@ $<
#
# If $(quiet) is empty, the whole command will be printed.
# If it is set to "quiet_", only the short version will be printed.
# If it is set to "silent_", nothing will be printed at all, since
# the variable $(silent_cmd_cc_o_c) doesn't exist.
#
# A simple variant is to prefix commands with $(Q) - that's useful
# for commands that shall be hidden in non-verbose mode.
#
#	$(Q)ln $@ :<
#
# If KBUILD_VERBOSE equals 0 then the above command will be hidden.
# If KBUILD_VERBOSE equals 1 then the above command is displayed.
#
# To put more focus on warnings, be less verbose as default
# Use 'make V=1' to see the full commands

ifeq ("$(origin V)", "command line")
  KBUILD_VERBOSE = $(V)
endif
ifndef KBUILD_VERBOSE
  KBUILD_VERBOSE = 0
endif

ifeq ($(KBUILD_VERBOSE),1)
  quiet =
  Q =
else
  quiet=quiet_
  Q = @
endif

# If the user is running make -s (silent mode), suppress echoing of
# commands

ifneq ($(filter 4.%,$(MAKE_VERSION)),)	# make-4
ifneq ($(filter %s ,$(firstword x$(MAKEFLAGS))),)
  quiet=silent_
endif
else					# make-3.8x
ifneq ($(filter s% -s%,$(MAKEFLAGS)),)
  quiet=silent_
endif
endif

export quiet Q KBUILD_VERBOSE

# kbuild supports saving output files in a separate directory.
# To locate output files in a separate directory two syntaxes are supported.
# In both cases the working directory must be the root of the kernel src.
# 1) O=
# Use "make O=dir/to/store/output/files/"
#
# 2) Set KBUILD_OUTPUT
# Set the environment variable KBUILD_OUTPUT to point to the directory
# where the output files shall be placed.
# export KBUILD_OUTPUT=dir/to/store/output/files/
# make
#
# The O= assignment takes precedence over the KBUILD_OUTPUT environment
# variable.

# KBUILD_SRC is set on invocation of make in OBJ directory
# KBUILD_SRC is not intended to be used by the regular user (for now)
ifeq ($(KBUILD_SRC),)

# OK, Make called in directory where kernel src resides
# Do we want to locate output files in a separate directory?
ifeq ("$(origin O)", "command line")
  KBUILD_OUTPUT := $(O)
endif

# That's our default target when none is given on the command line
PHONY := _all
_all:

# Cancel implicit rules on top Makefile
$(CURDIR)/Makefile Makefile: ;

ifneq ($(words $(subst :, ,$(CURDIR))), 1)
  $(error main directory cannot contain spaces nor colons)
endif

ifneq ($(KBUILD_OUTPUT),)
# Invoke a second make in the output directory, passing relevant variables
# check that the output directory actually exists
saved-output := $(KBUILD_OUTPUT)
KBUILD_OUTPUT := $(shell mkdir -p $(KBUILD_OUTPUT) && cd $(KBUILD_OUTPUT) \
								&& /bin/pwd)
$(if $(KBUILD_OUTPUT),, \
     $(error failed to create output directory "$(saved-output)"))

PHONY += $(MAKECMDGOALS) sub-make

$(filter-out _all sub-make $(CURDIR)/Makefile, $(MAKECMDGOALS)) _all: sub-make
	@:

sub-make:
	$(Q)$(MAKE) -C $(KBUILD_OUTPUT) KBUILD_SRC=$(CURDIR) \
	-f $(CURDIR)/Makefile $(filter-out _all sub-make,$(MAKECMDGOALS))

# Leave processing to above invocation of make
skip-makefile := 1
endif # ifneq ($(KBUILD_OUTPUT),)
endif # ifeq ($(KBUILD_SRC),)

# We process the rest of the Makefile if this is the final invocation of make
ifeq ($(skip-makefile),)

# Do not print "Entering directory ...",
# but we want to display it when entering to the output directory
# so that IDEs/editors are able to understand relative filenames.
MAKEFLAGS += --no-print-directory

# Call a source code checker (by default, "sparse") as part of the
# C compilation.
#
# Use 'make C=1' to enable checking of only re-compiled files.
# Use 'make C=2' to enable checking of *all* source files, regardless
# of whether they are re-compiled or not.
#
# See the file "Documentation/sparse.txt" for more details, including
# where to get the "sparse" utility.

ifeq ("$(origin C)", "command line")
  KBUILD_CHECKSRC = $(C)
endif
ifndef KBUILD_CHECKSRC
  KBUILD_CHECKSRC = 0
endif

# Use make M=dir to specify directory of external module to build
# Old syntax make ... SUBDIRS=$PWD is still supported
# Setting the environment variable KBUILD_EXTMOD take precedence
ifdef SUBDIRS
  KBUILD_EXTMOD ?= $(SUBDIRS)
endif

ifeq ("$(origin M)", "command line")
  KBUILD_EXTMOD := $(M)
endif

# If building an external module we do not care about the all: rule
# but instead _all depend on modules
PHONY += all
ifeq ($(KBUILD_EXTMOD),)
_all: all
else
_all: modules
endif

ifeq ($(KBUILD_SRC),)
        # building in the source tree
        srctree := .
else
        ifeq ($(KBUILD_SRC)/,$(dir $(CURDIR)))
                # building in a subdirectory of the source tree
                srctree := ..
        else
                srctree := $(KBUILD_SRC)
        endif
endif
objtree		:= .
src		:= $(srctree)
obj		:= $(objtree)

VPATH		:= $(srctree)$(if $(KBUILD_EXTMOD),:$(KBUILD_EXTMOD))

export srctree objtree VPATH

# SUBARCH tells the usermode build what the underlying arch is.  That is set
# first, and if a usermode build is happening, the "ARCH=um" on the command
# line overrides the setting of ARCH below.  If a native build is happening,
# then ARCH is assigned, getting whatever value it gets normally, and
# SUBARCH is subsequently ignored.

SUBARCH := $(shell uname -m | sed -e s/i.86/x86/ -e s/x86_64/x86/ \
				  -e s/sun4u/sparc64/ \
				  -e s/arm.*/arm/ -e s/sa110/arm/ \
				  -e s/s390x/s390/ -e s/parisc64/parisc/ \
				  -e s/ppc.*/powerpc/ -e s/mips.*/mips/ \
				  -e s/sh[234].*/sh/ -e s/aarch64.*/arm64/ )

# Cross compiling and selecting different set of gcc/bin-utils
# ---------------------------------------------------------------------------
#
# When performing cross compilation for other architectures ARCH shall be set
# to the target architecture. (See arch/* for the possibilities).
# ARCH can be set during invocation of make:
# make ARCH=ia64
# Another way is to have ARCH set in the environment.
# The default ARCH is the host where make is executed.

# CROSS_COMPILE specify the prefix used for all executables used
# during compilation. Only gcc and related bin-utils executables
# are prefixed with $(CROSS_COMPILE).
# CROSS_COMPILE can be set on the command line
# make CROSS_COMPILE=ia64-linux-
# Alternatively CROSS_COMPILE can be set in the environment.
# A third alternative is to store a setting in .config so that plain
# "make" in the configured kernel build directory always uses that.
# Default value for CROSS_COMPILE is not to prefix executables
# Note: Some architectures assign CROSS_COMPILE in their arch/*/Makefile
ARCH		?= $(SUBARCH)
CROSS_COMPILE	?= $(CONFIG_CROSS_COMPILE:"%"=%)

# Architecture as present in compile.h
UTS_MACHINE 	:= $(ARCH)
SRCARCH 	:= $(ARCH)

# Additional ARCH settings for x86
ifeq ($(ARCH),i386)
        SRCARCH := x86
endif
ifeq ($(ARCH),x86_64)
        SRCARCH := x86
endif

# Additional ARCH settings for sparc
ifeq ($(ARCH),sparc32)
       SRCARCH := sparc
endif
ifeq ($(ARCH),sparc64)
       SRCARCH := sparc
endif

# Additional ARCH settings for sh
ifeq ($(ARCH),sh64)
       SRCARCH := sh
endif

# Additional ARCH settings for tile
ifeq ($(ARCH),tilepro)
       SRCARCH := tile
endif
ifeq ($(ARCH),tilegx)
       SRCARCH := tile
endif

# Where to locate arch specific headers
hdr-arch  := $(SRCARCH)

KCONFIG_CONFIG	?= .config
export KCONFIG_CONFIG

# SHELL used by kbuild
CONFIG_SHELL := $(shell if [ -x "$$BASH" ]; then echo $$BASH; \
	  else if [ -x /bin/bash ]; then echo /bin/bash; \
	  else echo sh; fi ; fi)

HOSTCC       = gcc
HOSTCXX      = g++
HOSTCFLAGS   = -Wall -Wmissing-prototypes -Wstrict-prototypes -O2 -fomit-frame-pointer -std=gnu89
HOSTCXXFLAGS = -O2

ifeq ($(shell $(HOSTCC) -v 2>&1 | grep -c "clang version"), 1)
HOSTCFLAGS  += -Wno-unused-value -Wno-unused-parameter \
		-Wno-missing-field-initializers -fno-delete-null-pointer-checks
endif

# Decide whether to build built-in, modular, or both.
# Normally, just do built-in.

KBUILD_MODULES :=
KBUILD_BUILTIN := 1

# If we have only "make modules", don't compile built-in objects.
# When we're building modules with modversions, we need to consider
# the built-in objects during the descend as well, in order to
# make sure the checksums are up to date before we record them.

ifeq ($(MAKECMDGOALS),modules)
  KBUILD_BUILTIN := $(if $(CONFIG_MODVERSIONS),1)
endif

# If we have "make <whatever> modules", compile modules
# in addition to whatever we do anyway.
# Just "make" or "make all" shall build modules as well

ifneq ($(filter all _all modules,$(MAKECMDGOALS)),)
  KBUILD_MODULES := 1
endif

ifeq ($(MAKECMDGOALS),)
  KBUILD_MODULES := 1
endif

export KBUILD_MODULES KBUILD_BUILTIN
export KBUILD_CHECKSRC KBUILD_SRC KBUILD_EXTMOD

# We need some generic definitions (do not try to remake the file).
scripts/Kbuild.include: ;
include scripts/Kbuild.include

# Make variables (CC, etc...)
AS		= $(CROSS_COMPILE)as
LD		= $(CROSS_COMPILE)ld
CC		= $(CROSS_COMPILE)gcc
CPP		= $(CC) -E
AR		= $(CROSS_COMPILE)ar
NM		= $(CROSS_COMPILE)nm
STRIP		= $(CROSS_COMPILE)strip
OBJCOPY		= $(CROSS_COMPILE)objcopy
OBJDUMP		= $(CROSS_COMPILE)objdump
AWK		= awk
GENKSYMS	= scripts/genksyms/genksyms
INSTALLKERNEL  := installkernel
DEPMOD		= /sbin/depmod
PERL		= perl
PYTHON		= python
CHECK		= sparse

CHECKFLAGS     := -D__linux__ -Dlinux -D__STDC__ -Dunix -D__unix__ \
		  -Wbitwise -Wno-return-void $(CF)
NOSTDINC_FLAGS  =
CFLAGS_MODULE   =
AFLAGS_MODULE   =
LDFLAGS_MODULE  =
CFLAGS_KERNEL	=
AFLAGS_KERNEL	=
LDFLAGS_vmlinux =
CFLAGS_GCOV	= -fprofile-arcs -ftest-coverage -fno-tree-loop-im -Wno-maybe-uninitialized
CFLAGS_KCOV	= -fsanitize-coverage=trace-pc


# Use USERINCLUDE when you must reference the UAPI directories only.
USERINCLUDE    := \
		-I$(srctree)/arch/$(hdr-arch)/include/uapi \
		-Iarch/$(hdr-arch)/include/generated/uapi \
		-I$(srctree)/include/uapi \
		-Iinclude/generated/uapi \
                -include $(srctree)/include/linux/kconfig.h

# Use LINUXINCLUDE when you must reference the include/ directory.
# Needed to be compatible with the O= option
LINUXINCLUDE    := \
		-I$(srctree)/arch/$(hdr-arch)/include \
		-Iarch/$(hdr-arch)/include/generated/uapi \
		-Iarch/$(hdr-arch)/include/generated \
		$(if $(KBUILD_SRC), -I$(srctree)/include) \
		-Iinclude \
		$(USERINCLUDE)

KBUILD_CPPFLAGS := -D__KERNEL__

KBUILD_CFLAGS   := -Wall -Wundef -Wstrict-prototypes -Wno-trigraphs \
		   -fno-strict-aliasing -fno-common \
		   -Werror-implicit-function-declaration \
		   -Wno-format-security \
		   -std=gnu89

KBUILD_AFLAGS_KERNEL :=
KBUILD_CFLAGS_KERNEL :=
KBUILD_AFLAGS   := -D__ASSEMBLY__
KBUILD_AFLAGS_MODULE  := -DMODULE
KBUILD_CFLAGS_MODULE  := -DMODULE
KBUILD_LDFLAGS_MODULE := -T $(srctree)/scripts/module-common.lds

# Read KERNELRELEASE from include/config/kernel.release (if it exists)
KERNELRELEASE = $(shell cat include/config/kernel.release 2> /dev/null)
KERNELVERSION = $(VERSION)$(if $(PATCHLEVEL),.$(PATCHLEVEL)$(if $(SUBLEVEL),.$(SUBLEVEL)))$(EXTRAVERSION)

export VERSION PATCHLEVEL SUBLEVEL KERNELRELEASE KERNELVERSION
export ARCH SRCARCH CONFIG_SHELL HOSTCC HOSTCFLAGS CROSS_COMPILE AS LD CC
export CPP AR NM STRIP OBJCOPY OBJDUMP
export MAKE AWK GENKSYMS INSTALLKERNEL PERL PYTHON UTS_MACHINE
export HOSTCXX HOSTCXXFLAGS LDFLAGS_MODULE CHECK CHECKFLAGS

export KBUILD_CPPFLAGS NOSTDINC_FLAGS LINUXINCLUDE OBJCOPYFLAGS LDFLAGS
export KBUILD_CFLAGS CFLAGS_KERNEL CFLAGS_MODULE CFLAGS_GCOV CFLAGS_KCOV CFLAGS_KASAN CFLAGS_UBSAN
export KBUILD_AFLAGS AFLAGS_KERNEL AFLAGS_MODULE
export KBUILD_AFLAGS_MODULE KBUILD_CFLAGS_MODULE KBUILD_LDFLAGS_MODULE
export KBUILD_AFLAGS_KERNEL KBUILD_CFLAGS_KERNEL
export KBUILD_ARFLAGS

# When compiling out-of-tree modules, put MODVERDIR in the module
# tree rather than in the kernel tree. The kernel tree might
# even be read-only.
export MODVERDIR := $(if $(KBUILD_EXTMOD),$(firstword $(KBUILD_EXTMOD))/).tmp_versions

# Files to ignore in find ... statements

export RCS_FIND_IGNORE := \( -name SCCS -o -name BitKeeper -o -name .svn -o    \
			  -name CVS -o -name .pc -o -name .hg -o -name .git \) \
			  -prune -o
export RCS_TAR_IGNORE := --exclude SCCS --exclude BitKeeper --exclude .svn \
			 --exclude CVS --exclude .pc --exclude .hg --exclude .git

# ===========================================================================
# Rules shared between *config targets and build targets

# Basic helpers built in scripts/
PHONY += scripts_basic
scripts_basic:
	$(Q)$(MAKE) $(build)=scripts/basic
	$(Q)rm -f .tmp_quiet_recordmcount

# To avoid any implicit rule to kick in, define an empty command.
scripts/basic/%: scripts_basic ;

PHONY += outputmakefile
# outputmakefile generates a Makefile in the output directory, if using a
# separate output directory. This allows convenient use of make in the
# output directory.
outputmakefile:
ifneq ($(KBUILD_SRC),)
	$(Q)ln -fsn $(srctree) source
	$(Q)$(CONFIG_SHELL) $(srctree)/scripts/mkmakefile \
	    $(srctree) $(objtree) $(VERSION) $(PATCHLEVEL)
endif

# Support for using generic headers in asm-generic
PHONY += asm-generic
asm-generic:
	$(Q)$(MAKE) -f $(srctree)/scripts/Makefile.asm-generic \
	            src=asm obj=arch/$(SRCARCH)/include/generated/asm
	$(Q)$(MAKE) -f $(srctree)/scripts/Makefile.asm-generic \
	            src=uapi/asm obj=arch/$(SRCARCH)/include/generated/uapi/asm

# To make sure we do not include .config for any of the *config targets
# catch them early, and hand them over to scripts/kconfig/Makefile
# It is allowed to specify more targets when calling make, including
# mixing *config targets and build targets.
# For example 'make oldconfig all'.
# Detect when mixed targets is specified, and make a second invocation
# of make so .config is not included in this case either (for *config).

version_h := include/generated/uapi/linux/version.h
old_version_h := include/linux/version.h

no-dot-config-targets := clean mrproper distclean \
			 cscope gtags TAGS tags help% %docs check% coccicheck \
			 $(version_h) headers_% archheaders archscripts \
			 kernelversion %src-pkg

config-targets := 0
mixed-targets  := 0
dot-config     := 1

ifneq ($(filter $(no-dot-config-targets), $(MAKECMDGOALS)),)
	ifeq ($(filter-out $(no-dot-config-targets), $(MAKECMDGOALS)),)
		dot-config := 0
	endif
endif

ifeq ($(KBUILD_EXTMOD),)
        ifneq ($(filter config %config,$(MAKECMDGOALS)),)
                config-targets := 1
                ifneq ($(words $(MAKECMDGOALS)),1)
                        mixed-targets := 1
                endif
        endif
endif
# install and module_install need also be processed one by one
ifneq ($(filter install,$(MAKECMDGOALS)),)
        ifneq ($(filter modules_install,$(MAKECMDGOALS)),)
	        mixed-targets := 1
        endif
endif

ifeq ($(mixed-targets),1)
# ===========================================================================
# We're called with mixed targets (*config and build targets).
# Handle them one by one.

PHONY += $(MAKECMDGOALS) __build_one_by_one

$(filter-out __build_one_by_one, $(MAKECMDGOALS)): __build_one_by_one
	@:

__build_one_by_one:
	$(Q)set -e; \
	for i in $(MAKECMDGOALS); do \
		$(MAKE) -f $(srctree)/Makefile $$i; \
	done

else
ifeq ($(config-targets),1)
# ===========================================================================
# *config targets only - make sure prerequisites are updated, and descend
# in scripts/kconfig to make the *config target

# Read arch specific Makefile to set KBUILD_DEFCONFIG as needed.
# KBUILD_DEFCONFIG may point out an alternative default configuration
# used for 'make defconfig'
include arch/$(SRCARCH)/Makefile
export KBUILD_DEFCONFIG KBUILD_KCONFIG

config: scripts_basic outputmakefile FORCE
	$(Q)$(MAKE) $(build)=scripts/kconfig $@

%config: scripts_basic outputmakefile FORCE
	$(Q)$(MAKE) $(build)=scripts/kconfig $@

else
# ===========================================================================
# Build targets only - this includes vmlinux, arch specific targets, clean
# targets and others. In general all targets except *config targets.

ifeq ($(KBUILD_EXTMOD),)
# Additional helpers built in scripts/
# Carefully list dependencies so we do not try to build scripts twice
# in parallel
PHONY += scripts
scripts: scripts_basic include/config/auto.conf include/config/tristate.conf \
	 asm-generic
	$(Q)$(MAKE) $(build)=$(@)

# Objects we will link into vmlinux / subdirs we need to visit
init-y		:= init/
drivers-y	:= drivers/ sound/ firmware/
net-y		:= net/
libs-y		:= lib/
core-y		:= usr/
virt-y		:= virt/
endif # KBUILD_EXTMOD

ifeq ($(dot-config),1)
# Read in config
-include include/config/auto.conf

ifeq ($(KBUILD_EXTMOD),)
# Read in dependencies to all Kconfig* files, make sure to run
# oldconfig if changes are detected.
-include include/config/auto.conf.cmd

# To avoid any implicit rule to kick in, define an empty command
$(KCONFIG_CONFIG) include/config/auto.conf.cmd: ;

# If .config is newer than include/config/auto.conf, someone tinkered
# with it and forgot to run make oldconfig.
# if auto.conf.cmd is missing then we are probably in a cleaned tree so
# we execute the config step to be sure to catch updated Kconfig files
include/config/%.conf: $(KCONFIG_CONFIG) include/config/auto.conf.cmd
	$(Q)$(MAKE) -f $(srctree)/Makefile silentoldconfig
else
# external modules needs include/generated/autoconf.h and include/config/auto.conf
# but do not care if they are up-to-date. Use auto.conf to trigger the test
PHONY += include/config/auto.conf

include/config/auto.conf:
	$(Q)test -e include/generated/autoconf.h -a -e $@ || (		\
	echo >&2;							\
	echo >&2 "  ERROR: Kernel configuration is invalid.";		\
	echo >&2 "         include/generated/autoconf.h or $@ are missing.";\
	echo >&2 "         Run 'make oldconfig && make prepare' on kernel src to fix it.";	\
	echo >&2 ;							\
	/bin/false)

endif # KBUILD_EXTMOD

else
# Dummy target needed, because used as prerequisite
include/config/auto.conf: ;
endif # $(dot-config)

# The all: target is the default when no target is given on the
# command line.
# This allow a user to issue only 'make' to build a kernel including modules
# Defaults to vmlinux, but the arch makefile usually adds further targets
all: vmlinux

# The arch Makefile can set ARCH_{CPP,A,C}FLAGS to override the default
# values of the respective KBUILD_* variables
ARCH_CPPFLAGS :=
ARCH_AFLAGS :=
ARCH_CFLAGS :=
include arch/$(SRCARCH)/Makefile

KBUILD_CFLAGS	+= $(call cc-option,-fno-delete-null-pointer-checks,)

ifdef CONFIG_CC_OPTIMIZE_FOR_SIZE
KBUILD_CFLAGS	+= -Os $(call cc-disable-warning,maybe-uninitialized,)
else
ifdef CONFIG_PROFILE_ALL_BRANCHES
KBUILD_CFLAGS	+= -O2 $(call cc-disable-warning,maybe-uninitialized,)
else
KBUILD_CFLAGS   += -O2
endif
endif

# Tell gcc to never replace conditional load with a non-conditional one
KBUILD_CFLAGS	+= $(call cc-option,--param=allow-store-data-races=0)

ifdef CONFIG_READABLE_ASM
# Disable optimizations that make assembler listings hard to read.
# reorder blocks reorders the control in the function
# ipa clone creates specialized cloned functions
# partial inlining inlines only parts of functions
KBUILD_CFLAGS += $(call cc-option,-fno-reorder-blocks,) \
                 $(call cc-option,-fno-ipa-cp-clone,) \
                 $(call cc-option,-fno-partial-inlining)
endif

ifneq ($(CONFIG_FRAME_WARN),0)
KBUILD_CFLAGS += $(call cc-option,-Wframe-larger-than=${CONFIG_FRAME_WARN})
endif

# Handle stack protector mode.
#
# Since kbuild can potentially perform two passes (first with the old
# .config values and then with updated .config values), we cannot error out
# if a desired compiler option is unsupported. If we were to error, kbuild
# could never get to the second pass and actually notice that we changed
# the option to something that was supported.
#
# Additionally, we don't want to fallback and/or silently change which compiler
# flags will be used, since that leads to producing kernels with different
# security feature characteristics depending on the compiler used. ("But I
# selected CC_STACKPROTECTOR_STRONG! Why did it build with _REGULAR?!")
#
# The middle ground is to warn here so that the failed option is obvious, but
# to let the build fail with bad compiler flags so that we can't produce a
# kernel when there is a CONFIG and compiler mismatch.
#
ifdef CONFIG_CC_STACKPROTECTOR_REGULAR
  stackp-flag := -fstack-protector
  ifeq ($(call cc-option, $(stackp-flag)),)
    $(warning Cannot use CONFIG_CC_STACKPROTECTOR_REGULAR: \
             -fstack-protector not supported by compiler)
  endif
else
ifdef CONFIG_CC_STACKPROTECTOR_STRONG
  stackp-flag := -fstack-protector-strong
  ifeq ($(call cc-option, $(stackp-flag)),)
    $(warning Cannot use CONFIG_CC_STACKPROTECTOR_STRONG: \
	      -fstack-protector-strong not supported by compiler)
  endif
else
  # Force off for distro compilers that enable stack protector by default.
  stackp-flag := $(call cc-option, -fno-stack-protector)
endif
endif
KBUILD_CFLAGS += $(stackp-flag)

ifdef CONFIG_KCOV
  ifeq ($(call cc-option, $(CFLAGS_KCOV)),)
    $(warning Cannot use CONFIG_KCOV: \
             -fsanitize-coverage=trace-pc is not supported by compiler)
    CFLAGS_KCOV =
  endif
endif

ifeq ($(cc-name),clang)
KBUILD_CPPFLAGS += $(call cc-option,-Qunused-arguments,)
KBUILD_CPPFLAGS += $(call cc-option,-Wno-unknown-warning-option,)
KBUILD_CFLAGS += $(call cc-disable-warning, unused-variable)
KBUILD_CFLAGS += $(call cc-disable-warning, format-invalid-specifier)
KBUILD_CFLAGS += $(call cc-disable-warning, gnu)
# Quiet clang warning: comparison of unsigned expression < 0 is always false
KBUILD_CFLAGS += $(call cc-disable-warning, tautological-compare)
# CLANG uses a _MergedGlobals as optimization, but this breaks modpost, as the
# source of a reference will be _MergedGlobals and not on of the whitelisted names.
# See modpost pattern 2
KBUILD_CFLAGS += $(call cc-option, -mno-global-merge,)
KBUILD_CFLAGS += $(call cc-option, -fcatch-undefined-behavior)
else

# These warnings generated too much noise in a regular build.
# Use make W=1 to enable them (see scripts/Makefile.build)
KBUILD_CFLAGS += $(call cc-disable-warning, unused-but-set-variable)
KBUILD_CFLAGS += $(call cc-disable-warning, unused-const-variable)
endif

ifdef CONFIG_FRAME_POINTER
KBUILD_CFLAGS	+= -fno-omit-frame-pointer -fno-optimize-sibling-calls
else
# Some targets (ARM with Thumb2, for example), can't be built with frame
# pointers.  For those, we don't have FUNCTION_TRACER automatically
# select FRAME_POINTER.  However, FUNCTION_TRACER adds -pg, and this is
# incompatible with -fomit-frame-pointer with current GCC, so we don't use
# -fomit-frame-pointer with FUNCTION_TRACER.
ifndef CONFIG_FUNCTION_TRACER
KBUILD_CFLAGS	+= -fomit-frame-pointer
endif
endif

KBUILD_CFLAGS   += $(call cc-option, -fno-var-tracking-assignments)

ifdef CONFIG_DEBUG_INFO
ifdef CONFIG_DEBUG_INFO_SPLIT
KBUILD_CFLAGS   += $(call cc-option, -gsplit-dwarf, -g)
else
KBUILD_CFLAGS	+= -g
endif
KBUILD_AFLAGS	+= -Wa,-gdwarf-2
endif
ifdef CONFIG_DEBUG_INFO_DWARF4
KBUILD_CFLAGS	+= $(call cc-option, -gdwarf-4,)
endif

ifdef CONFIG_DEBUG_INFO_REDUCED
KBUILD_CFLAGS 	+= $(call cc-option, -femit-struct-debug-baseonly) \
		   $(call cc-option,-fno-var-tracking)
endif

ifdef CONFIG_FUNCTION_TRACER
ifndef CC_FLAGS_FTRACE
CC_FLAGS_FTRACE := -pg
endif
export CC_FLAGS_FTRACE
ifdef CONFIG_HAVE_FENTRY
CC_USING_FENTRY	:= $(call cc-option, -mfentry -DCC_USING_FENTRY)
endif
KBUILD_CFLAGS	+= $(CC_FLAGS_FTRACE) $(CC_USING_FENTRY)
KBUILD_AFLAGS	+= $(CC_USING_FENTRY)
ifdef CONFIG_DYNAMIC_FTRACE
	ifdef CONFIG_HAVE_C_RECORDMCOUNT
		BUILD_C_RECORDMCOUNT := y
		export BUILD_C_RECORDMCOUNT
	endif
endif
endif

# We trigger additional mismatches with less inlining
ifdef CONFIG_DEBUG_SECTION_MISMATCH
KBUILD_CFLAGS += $(call cc-option, -fno-inline-functions-called-once)
endif

# arch Makefile may override CC so keep this after arch Makefile is included
NOSTDINC_FLAGS += -nostdinc -isystem $(shell $(CC) -print-file-name=include)
CHECKFLAGS     += $(NOSTDINC_FLAGS)

# warn about C99 declaration after statement
KBUILD_CFLAGS += $(call cc-option,-Wdeclaration-after-statement,)

# disable pointer signed / unsigned warnings in gcc 4.0
KBUILD_CFLAGS += $(call cc-disable-warning, pointer-sign)

# disable invalid "can't wrap" optimizations for signed / pointers
KBUILD_CFLAGS	+= $(call cc-option,-fno-strict-overflow)

# conserve stack if available
KBUILD_CFLAGS   += $(call cc-option,-fconserve-stack)

# disallow errors like 'EXPORT_GPL(foo);' with missing header
KBUILD_CFLAGS   += $(call cc-option,-Werror=implicit-int)

# require functions to have arguments in prototypes, not empty 'int foo()'
KBUILD_CFLAGS   += $(call cc-option,-Werror=strict-prototypes)

# Prohibit date/time macros, which would make the build non-deterministic
KBUILD_CFLAGS   += $(call cc-option,-Werror=date-time)

# enforce correct pointer usage
KBUILD_CFLAGS   += $(call cc-option,-Werror=incompatible-pointer-types)

# use the deterministic mode of AR if available
KBUILD_ARFLAGS := $(call ar-option,D)

# check for 'asm goto'
ifeq ($(shell $(CONFIG_SHELL) $(srctree)/scripts/gcc-goto.sh $(CC)), y)
	KBUILD_CFLAGS += -DCC_HAVE_ASM_GOTO
	KBUILD_AFLAGS += -DCC_HAVE_ASM_GOTO
endif

include scripts/Makefile.kasan
include scripts/Makefile.extrawarn
include scripts/Makefile.ubsan

# Add any arch overrides and user supplied CPPFLAGS, AFLAGS and CFLAGS as the
# last assignments
KBUILD_CPPFLAGS += $(ARCH_CPPFLAGS) $(KCPPFLAGS)
KBUILD_AFLAGS   += $(ARCH_AFLAGS)   $(KAFLAGS)
KBUILD_CFLAGS   += $(ARCH_CFLAGS)   $(KCFLAGS)

# Use --build-id when available.
LDFLAGS_BUILD_ID = $(patsubst -Wl$(comma)%,%,\
			      $(call cc-ldoption, -Wl$(comma)--build-id,))
KBUILD_LDFLAGS_MODULE += $(LDFLAGS_BUILD_ID)
LDFLAGS_vmlinux += $(LDFLAGS_BUILD_ID)

ifeq ($(CONFIG_STRIP_ASM_SYMS),y)
LDFLAGS_vmlinux	+= $(call ld-option, -X,)
endif

# Default kernel image to build when no specific target is given.
# KBUILD_IMAGE may be overruled on the command line or
# set in the environment
# Also any assignments in arch/$(ARCH)/Makefile take precedence over
# this default value
export KBUILD_IMAGE ?= vmlinux

#
# INSTALL_PATH specifies where to place the updated kernel and system map
# images. Default is /boot, but you can set it to other values
export	INSTALL_PATH ?= /boot

#
# INSTALL_DTBS_PATH specifies a prefix for relocations required by build roots.
# Like INSTALL_MOD_PATH, it isn't defined in the Makefile, but can be passed as
# an argument if needed. Otherwise it defaults to the kernel install path
#
export INSTALL_DTBS_PATH ?= $(INSTALL_PATH)/dtbs/$(KERNELRELEASE)

#
# INSTALL_MOD_PATH specifies a prefix to MODLIB for module directory
# relocations required by build roots.  This is not defined in the
# makefile but the argument can be passed to make if needed.
#

MODLIB	= $(INSTALL_MOD_PATH)/lib/modules/$(KERNELRELEASE)
export MODLIB

#
# INSTALL_MOD_STRIP, if defined, will cause modules to be
# stripped after they are installed.  If INSTALL_MOD_STRIP is '1', then
# the default option --strip-debug will be used.  Otherwise,
# INSTALL_MOD_STRIP value will be used as the options to the strip command.

ifdef INSTALL_MOD_STRIP
ifeq ($(INSTALL_MOD_STRIP),1)
mod_strip_cmd = $(STRIP) --strip-debug
else
mod_strip_cmd = $(STRIP) $(INSTALL_MOD_STRIP)
endif # INSTALL_MOD_STRIP=1
else
mod_strip_cmd = true
endif # INSTALL_MOD_STRIP
export mod_strip_cmd

# CONFIG_MODULE_COMPRESS, if defined, will cause module to be compressed
# after they are installed in agreement with CONFIG_MODULE_COMPRESS_GZIP
# or CONFIG_MODULE_COMPRESS_XZ.

mod_compress_cmd = true
ifdef CONFIG_MODULE_COMPRESS
  ifdef CONFIG_MODULE_COMPRESS_GZIP
    mod_compress_cmd = gzip -n -f
  endif # CONFIG_MODULE_COMPRESS_GZIP
  ifdef CONFIG_MODULE_COMPRESS_XZ
    mod_compress_cmd = xz -f
  endif # CONFIG_MODULE_COMPRESS_XZ
endif # CONFIG_MODULE_COMPRESS
export mod_compress_cmd

# Select initial ramdisk compression format, default is gzip(1).
# This shall be used by the dracut(8) tool while creating an initramfs image.
#
INITRD_COMPRESS-y                  := gzip
INITRD_COMPRESS-$(CONFIG_RD_BZIP2) := bzip2
INITRD_COMPRESS-$(CONFIG_RD_LZMA)  := lzma
INITRD_COMPRESS-$(CONFIG_RD_XZ)    := xz
INITRD_COMPRESS-$(CONFIG_RD_LZO)   := lzo
INITRD_COMPRESS-$(CONFIG_RD_LZ4)   := lz4
# do not export INITRD_COMPRESS, since we didn't actually
# choose a sane default compression above.
# export INITRD_COMPRESS := $(INITRD_COMPRESS-y)

ifdef CONFIG_MODULE_SIG_ALL
$(eval $(call config_filename,MODULE_SIG_KEY))

mod_sign_cmd = scripts/sign-file $(CONFIG_MODULE_SIG_HASH) $(MODULE_SIG_KEY_SRCPREFIX)$(CONFIG_MODULE_SIG_KEY) certs/signing_key.x509
else
mod_sign_cmd = true
endif
export mod_sign_cmd


ifeq ($(KBUILD_EXTMOD),)
core-y		+= kernel/ certs/ mm/ fs/ ipc/ security/ crypto/ block/

vmlinux-dirs	:= $(patsubst %/,%,$(filter %/, $(init-y) $(init-m) \
		     $(core-y) $(core-m) $(drivers-y) $(drivers-m) \
		     $(net-y) $(net-m) $(libs-y) $(libs-m) $(virt-y)))

vmlinux-alldirs	:= $(sort $(vmlinux-dirs) $(patsubst %/,%,$(filter %/, \
		     $(init-) $(core-) $(drivers-) $(net-) $(libs-) $(virt-))))

init-y		:= $(patsubst %/, %/built-in.o, $(init-y))
core-y		:= $(patsubst %/, %/built-in.o, $(core-y))
drivers-y	:= $(patsubst %/, %/built-in.o, $(drivers-y))
net-y		:= $(patsubst %/, %/built-in.o, $(net-y))
libs-y1		:= $(patsubst %/, %/lib.a, $(libs-y))
libs-y2		:= $(patsubst %/, %/built-in.o, $(libs-y))
libs-y		:= $(libs-y1) $(libs-y2)
virt-y		:= $(patsubst %/, %/built-in.o, $(virt-y))

# Externally visible symbols (used by link-vmlinux.sh)
export KBUILD_VMLINUX_INIT := $(head-y) $(init-y)
export KBUILD_VMLINUX_MAIN := $(core-y) $(libs-y) $(drivers-y) $(net-y) $(virt-y)
export KBUILD_LDS          := arch/$(SRCARCH)/kernel/vmlinux.lds
export LDFLAGS_vmlinux
# used by scripts/pacmage/Makefile
export KBUILD_ALLDIRS := $(sort $(filter-out arch/%,$(vmlinux-alldirs)) arch Documentation include samples scripts tools)

vmlinux-deps := $(KBUILD_LDS) $(KBUILD_VMLINUX_INIT) $(KBUILD_VMLINUX_MAIN)

# Include targets which we want to execute sequentially if the rest of the
# kernel build went well. If CONFIG_TRIM_UNUSED_KSYMS is set, this might be
# evaluated more than once.
PHONY += vmlinux_prereq
vmlinux_prereq: $(vmlinux-deps) FORCE
ifdef CONFIG_HEADERS_CHECK
	$(Q)$(MAKE) -f $(srctree)/Makefile headers_check
endif
ifdef CONFIG_BUILD_DOCSRC
	$(Q)$(MAKE) $(build)=Documentation
endif
ifdef CONFIG_GDB_SCRIPTS
	$(Q)ln -fsn `cd $(srctree) && /bin/pwd`/scripts/gdb/vmlinux-gdb.py
endif
ifdef CONFIG_TRIM_UNUSED_KSYMS
	$(Q)$(CONFIG_SHELL) $(srctree)/scripts/adjust_autoksyms.sh \
	  "$(MAKE) KBUILD_MODULES=1 -f $(srctree)/Makefile vmlinux_prereq"
endif

# standalone target for easier testing
include/generated/autoksyms.h: FORCE
	$(Q)$(CONFIG_SHELL) $(srctree)/scripts/adjust_autoksyms.sh true

# Final link of vmlinux
      cmd_link-vmlinux = $(CONFIG_SHELL) $< $(LD) $(LDFLAGS) $(LDFLAGS_vmlinux)
quiet_cmd_link-vmlinux = LINK    $@

vmlinux: scripts/link-vmlinux.sh vmlinux_prereq $(vmlinux-deps) FORCE
	+$(call if_changed,link-vmlinux)

# Build samples along the rest of the kernel
ifdef CONFIG_SAMPLES
vmlinux-dirs += samples
endif

# The actual objects are generated when descending,
# make sure no implicit rule kicks in
$(sort $(vmlinux-deps)): $(vmlinux-dirs) ;

# Handle descending into subdirectories listed in $(vmlinux-dirs)
# Preset locale variables to speed up the build process. Limit locale
# tweaks to this spot to avoid wrong language settings when running
# make menuconfig etc.
# Error messages still appears in the original language

PHONY += $(vmlinux-dirs)
$(vmlinux-dirs): prepare scripts
	$(Q)$(MAKE) $(build)=$@

define filechk_kernel.release
	echo "$(KERNELVERSION)$$($(CONFIG_SHELL) $(srctree)/scripts/setlocalversion $(srctree))"
endef

# Store (new) KERNELRELEASE string in include/config/kernel.release
include/config/kernel.release: include/config/auto.conf FORCE
	$(call filechk,kernel.release)


# Things we need to do before we recursively start building the kernel
# or the modules are listed in "prepare".
# A multi level approach is used. prepareN is processed before prepareN-1.
# archprepare is used in arch Makefiles and when processed asm symlink,
# version.h and scripts_basic is processed / created.

# Listed in dependency order
PHONY += prepare archprepare prepare0 prepare1 prepare2 prepare3

# prepare3 is used to check if we are building in a separate output directory,
# and if so do:
# 1) Check that make has not been executed in the kernel src $(srctree)
prepare3: include/config/kernel.release
ifneq ($(KBUILD_SRC),)
	@$(kecho) '  Using $(srctree) as source for kernel'
	$(Q)if [ -f $(srctree)/.config -o -d $(srctree)/include/config ]; then \
		echo >&2 "  $(srctree) is not clean, please run 'make mrproper'"; \
		echo >&2 "  in the '$(srctree)' directory.";\
		/bin/false; \
	fi;
endif

# prepare2 creates a makefile if using a separate output directory
prepare2: prepare3 outputmakefile asm-generic

prepare1: prepare2 $(version_h) include/generated/utsrelease.h \
                   include/config/auto.conf
	$(cmd_crmodverdir)
	$(Q)test -e include/generated/autoksyms.h || \
	    touch   include/generated/autoksyms.h

archprepare: archheaders archscripts prepare1 scripts_basic

prepare0: archprepare
	$(Q)$(MAKE) $(build)=.

# All the preparing..
prepare: prepare0 prepare-objtool

ifdef CONFIG_STACK_VALIDATION
  has_libelf := $(call try-run,\
		echo "int main() {}" | $(HOSTCC) -xc -o /dev/null -lelf -,1,0)
  ifeq ($(has_libelf),1)
    objtool_target := tools/objtool FORCE
  else
    $(warning "Cannot use CONFIG_STACK_VALIDATION, please install libelf-dev or elfutils-libelf-devel")
    SKIP_STACK_VALIDATION := 1
    export SKIP_STACK_VALIDATION
  endif
endif

PHONY += prepare-objtool
prepare-objtool: $(objtool_target)

# Generate some files
# ---------------------------------------------------------------------------

# KERNELRELEASE can change from a few different places, meaning version.h
# needs to be updated, so this check is forced on all builds

uts_len := 64
define filechk_utsrelease.h
	if [ `echo -n "$(KERNELRELEASE)" | wc -c ` -gt $(uts_len) ]; then \
	  echo '"$(KERNELRELEASE)" exceeds $(uts_len) characters' >&2;    \
	  exit 1;                                                         \
	fi;                                                               \
	(echo \#define UTS_RELEASE \"$(KERNELRELEASE)\";)
endef

define filechk_version.h
	(echo \#define LINUX_VERSION_CODE $(shell                         \
	expr $(VERSION) \* 65536 + 0$(PATCHLEVEL) \* 256 + 0$(SUBLEVEL)); \
	echo '#define KERNEL_VERSION(a,b,c) (((a) << 16) + ((b) << 8) + (c))';)
endef

$(version_h): $(srctree)/Makefile FORCE
	$(call filechk,version.h)
	$(Q)rm -f $(old_version_h)

include/generated/utsrelease.h: include/config/kernel.release FORCE
	$(call filechk,utsrelease.h)

PHONY += headerdep
headerdep:
	$(Q)find $(srctree)/include/ -name '*.h' | xargs --max-args 1 \
	$(srctree)/scripts/headerdep.pl -I$(srctree)/include

# ---------------------------------------------------------------------------
# Firmware install
INSTALL_FW_PATH=$(INSTALL_MOD_PATH)/lib/firmware
export INSTALL_FW_PATH

PHONY += firmware_install
firmware_install:
	@mkdir -p $(objtree)/firmware
	$(Q)$(MAKE) -f $(srctree)/scripts/Makefile.fwinst obj=firmware __fw_install

# ---------------------------------------------------------------------------
# Kernel headers

#Default location for installed headers
export INSTALL_HDR_PATH = $(objtree)/usr

# If we do an all arch process set dst to asm-$(hdr-arch)
hdr-dst = $(if $(KBUILD_HEADERS), dst=include/asm-$(hdr-arch), dst=include/asm)

PHONY += archheaders
archheaders:

PHONY += archscripts
archscripts:

PHONY += __headers
__headers: $(version_h) scripts_basic asm-generic archheaders archscripts
	$(Q)$(MAKE) $(build)=scripts build_unifdef

PHONY += headers_install_all
headers_install_all:
	$(Q)$(CONFIG_SHELL) $(srctree)/scripts/headers.sh install

PHONY += headers_install
headers_install: __headers
	$(if $(wildcard $(srctree)/arch/$(hdr-arch)/include/uapi/asm/Kbuild),, \
	  $(error Headers not exportable for the $(SRCARCH) architecture))
	$(Q)$(MAKE) $(hdr-inst)=include/uapi
	$(Q)$(MAKE) $(hdr-inst)=arch/$(hdr-arch)/include/uapi/asm $(hdr-dst)

PHONY += headers_check_all
headers_check_all: headers_install_all
	$(Q)$(CONFIG_SHELL) $(srctree)/scripts/headers.sh check

PHONY += headers_check
headers_check: headers_install
	$(Q)$(MAKE) $(hdr-inst)=include/uapi HDRCHECK=1
	$(Q)$(MAKE) $(hdr-inst)=arch/$(hdr-arch)/include/uapi/asm $(hdr-dst) HDRCHECK=1

# ---------------------------------------------------------------------------
# Kernel selftest

PHONY += kselftest
kselftest:
	$(Q)$(MAKE) -C tools/testing/selftests run_tests

kselftest-clean:
	$(Q)$(MAKE) -C tools/testing/selftests clean

PHONY += kselftest-merge
kselftest-merge:
	$(if $(wildcard $(objtree)/.config),, $(error No .config exists, config your kernel first!))
	$(Q)$(CONFIG_SHELL) $(srctree)/scripts/kconfig/merge_config.sh \
		-m $(objtree)/.config \
		$(srctree)/tools/testing/selftests/*/config
	+$(Q)$(MAKE) -f $(srctree)/Makefile olddefconfig

# ---------------------------------------------------------------------------
# Modules

ifdef CONFIG_MODULES

# By default, build modules as well

all: modules

# Build modules
#
# A module can be listed more than once in obj-m resulting in
# duplicate lines in modules.order files.  Those are removed
# using awk while concatenating to the final file.

PHONY += modules
modules: $(vmlinux-dirs) $(if $(KBUILD_BUILTIN),vmlinux) modules.builtin
	$(Q)$(AWK) '!x[$$0]++' $(vmlinux-dirs:%=$(objtree)/%/modules.order) > $(objtree)/modules.order
	@$(kecho) '  Building modules, stage 2.';
	$(Q)$(MAKE) -f $(srctree)/scripts/Makefile.modpost
	$(Q)$(MAKE) -f $(srctree)/scripts/Makefile.fwinst obj=firmware __fw_modbuild

modules.builtin: $(vmlinux-dirs:%=%/modules.builtin)
	$(Q)$(AWK) '!x[$$0]++' $^ > $(objtree)/modules.builtin

%/modules.builtin: include/config/auto.conf
	$(Q)$(MAKE) $(modbuiltin)=$*


# Target to prepare building external modules
PHONY += modules_prepare
modules_prepare: prepare scripts

# Target to install modules
PHONY += modules_install
modules_install: _modinst_ _modinst_post

PHONY += _modinst_
_modinst_:
	@rm -rf $(MODLIB)/kernel
	@rm -f $(MODLIB)/source
	@mkdir -p $(MODLIB)/kernel
	@ln -s `cd $(srctree) && /bin/pwd` $(MODLIB)/source
	@if [ ! $(objtree) -ef  $(MODLIB)/build ]; then \
		rm -f $(MODLIB)/build ; \
		ln -s $(CURDIR) $(MODLIB)/build ; \
	fi
	@cp -f $(objtree)/modules.order $(MODLIB)/
	@cp -f $(objtree)/modules.builtin $(MODLIB)/
	$(Q)$(MAKE) -f $(srctree)/scripts/Makefile.modinst

# This depmod is only for convenience to give the initial
# boot a modules.dep even before / is mounted read-write.  However the
# boot script depmod is the master version.
PHONY += _modinst_post
_modinst_post: _modinst_
	$(Q)$(MAKE) -f $(srctree)/scripts/Makefile.fwinst obj=firmware __fw_modinst
	$(call cmd,depmod)

ifeq ($(CONFIG_MODULE_SIG), y)
PHONY += modules_sign
modules_sign:
	$(Q)$(MAKE) -f $(srctree)/scripts/Makefile.modsign
endif

else # CONFIG_MODULES

# Modules not configured
# ---------------------------------------------------------------------------

PHONY += modules modules_install
modules modules_install:
	@echo >&2
	@echo >&2 "The present kernel configuration has modules disabled."
	@echo >&2 "Type 'make config' and enable loadable module support."
	@echo >&2 "Then build a kernel with module support enabled."
	@echo >&2
	@exit 1

endif # CONFIG_MODULES

###
# Cleaning is done on three levels.
# make clean     Delete most generated files
#                Leave enough to build external modules
# make mrproper  Delete the current configuration, and all generated files
# make distclean Remove editor backup files, patch leftover files and the like

# Directories & files removed with 'make clean'
CLEAN_DIRS  += $(MODVERDIR)

# Directories & files removed with 'make mrproper'
MRPROPER_DIRS  += include/config usr/include include/generated          \
		  arch/*/include/generated .tmp_objdiff
MRPROPER_FILES += .config .config.old .version .old_version \
		  Module.symvers tags TAGS cscope* GPATH GTAGS GRTAGS GSYMS \
		  signing_key.pem signing_key.priv signing_key.x509	\
		  x509.genkey extra_certificates signing_key.x509.keyid	\
		  signing_key.x509.signer vmlinux-gdb.py

# clean - Delete most, but leave enough to build external modules
#
clean: rm-dirs  := $(CLEAN_DIRS)
clean: rm-files := $(CLEAN_FILES)
clean-dirs      := $(addprefix _clean_, . $(vmlinux-alldirs) Documentation samples)

PHONY += $(clean-dirs) clean archclean vmlinuxclean
$(clean-dirs):
	$(Q)$(MAKE) $(clean)=$(patsubst _clean_%,%,$@)

vmlinuxclean:
	$(Q)$(CONFIG_SHELL) $(srctree)/scripts/link-vmlinux.sh clean

clean: archclean vmlinuxclean

# mrproper - Delete all generated files, including .config
#
mrproper: rm-dirs  := $(wildcard $(MRPROPER_DIRS))
mrproper: rm-files := $(wildcard $(MRPROPER_FILES))
mrproper-dirs      := $(addprefix _mrproper_,Documentation/DocBook scripts)

PHONY += $(mrproper-dirs) mrproper archmrproper
$(mrproper-dirs):
	$(Q)$(MAKE) $(clean)=$(patsubst _mrproper_%,%,$@)

mrproper: clean archmrproper $(mrproper-dirs)
	$(call cmd,rmdirs)
	$(call cmd,rmfiles)

# distclean
#
PHONY += distclean

distclean: mrproper
	@find $(srctree) $(RCS_FIND_IGNORE) \
		\( -name '*.orig' -o -name '*.rej' -o -name '*~' \
		-o -name '*.bak' -o -name '#*#' -o -name '.*.orig' \
		-o -name '.*.rej' -o -name '*%'  -o -name 'core' \) \
		-type f -print | xargs rm -f


# Packaging of the kernel to various formats
# ---------------------------------------------------------------------------
# rpm target kept for backward compatibility
package-dir	:= scripts/package

%src-pkg: FORCE
	$(Q)$(MAKE) $(build)=$(package-dir) $@
%pkg: include/config/kernel.release FORCE
	$(Q)$(MAKE) $(build)=$(package-dir) $@
rpm: include/config/kernel.release FORCE
	$(Q)$(MAKE) $(build)=$(package-dir) $@


# Brief documentation of the typical targets used
# ---------------------------------------------------------------------------

boards := $(wildcard $(srctree)/arch/$(SRCARCH)/configs/*_defconfig)
boards := $(sort $(notdir $(boards)))
board-dirs := $(dir $(wildcard $(srctree)/arch/$(SRCARCH)/configs/*/*_defconfig))
board-dirs := $(sort $(notdir $(board-dirs:/=)))

PHONY += help
help:
	@echo  'Cleaning targets:'
	@echo  '  clean		  - Remove most generated files but keep the config and'
	@echo  '                    enough build support to build external modules'
	@echo  '  mrproper	  - Remove all generated files + config + various backup files'
	@echo  '  distclean	  - mrproper + remove editor backup and patch files'
	@echo  ''
	@echo  'Configuration targets:'
	@$(MAKE) -f $(srctree)/scripts/kconfig/Makefile help
	@echo  ''
	@echo  'Other generic targets:'
	@echo  '  all		  - Build all targets marked with [*]'
	@echo  '* vmlinux	  - Build the bare kernel'
	@echo  '* modules	  - Build all modules'
	@echo  '  modules_install - Install all modules to INSTALL_MOD_PATH (default: /)'
	@echo  '  firmware_install- Install all firmware to INSTALL_FW_PATH'
	@echo  '                    (default: $$(INSTALL_MOD_PATH)/lib/firmware)'
	@echo  '  dir/            - Build all files in dir and below'
	@echo  '  dir/file.[ois]  - Build specified target only'
	@echo  '  dir/file.lst    - Build specified mixed source/assembly target only'
	@echo  '                    (requires a recent binutils and recent build (System.map))'
	@echo  '  dir/file.ko     - Build module including final link'
	@echo  '  modules_prepare - Set up for building external modules'
	@echo  '  tags/TAGS	  - Generate tags file for editors'
	@echo  '  cscope	  - Generate cscope index'
	@echo  '  gtags           - Generate GNU GLOBAL index'
	@echo  '  kernelrelease	  - Output the release version string (use with make -s)'
	@echo  '  kernelversion	  - Output the version stored in Makefile (use with make -s)'
	@echo  '  image_name	  - Output the image name (use with make -s)'
	@echo  '  headers_install - Install sanitised kernel headers to INSTALL_HDR_PATH'; \
	 echo  '                    (default: $(INSTALL_HDR_PATH))'; \
	 echo  ''
	@echo  'Static analysers'
	@echo  '  checkstack      - Generate a list of stack hogs'
	@echo  '  namespacecheck  - Name space analysis on compiled kernel'
	@echo  '  versioncheck    - Sanity check on version.h usage'
	@echo  '  includecheck    - Check for duplicate included header files'
	@echo  '  export_report   - List the usages of all exported symbols'
	@echo  '  headers_check   - Sanity check on exported headers'
	@echo  '  headerdep       - Detect inclusion cycles in headers'
	@$(MAKE) -f $(srctree)/scripts/Makefile.help checker-help
	@echo  ''
	@echo  'Kernel selftest'
	@echo  '  kselftest       - Build and run kernel selftest (run as root)'
	@echo  '                    Build, install, and boot kernel before'
	@echo  '                    running kselftest on it'
	@echo  '  kselftest-clean - Remove all generated kselftest files'
	@echo  '  kselftest-merge - Merge all the config dependencies of kselftest to existed'
	@echo  '                    .config.'
	@echo  ''
	@echo  'Kernel packaging:'
	@$(MAKE) $(build)=$(package-dir) help
	@echo  ''
	@echo  'Documentation targets:'
	@$(MAKE) -f $(srctree)/Documentation/DocBook/Makefile dochelp
	@echo  ''
	@echo  'Architecture specific targets ($(SRCARCH)):'
	@$(if $(archhelp),$(archhelp),\
		echo '  No architecture specific help defined for $(SRCARCH)')
	@echo  ''
	@$(if $(boards), \
		$(foreach b, $(boards), \
		printf "  %-24s - Build for %s\\n" $(b) $(subst _defconfig,,$(b));) \
		echo '')
	@$(if $(board-dirs), \
		$(foreach b, $(board-dirs), \
		printf "  %-16s - Show %s-specific targets\\n" help-$(b) $(b);) \
		printf "  %-16s - Show all of the above\\n" help-boards; \
		echo '')

	@echo  '  make V=0|1 [targets] 0 => quiet build (default), 1 => verbose build'
	@echo  '  make V=2   [targets] 2 => give reason for rebuild of target'
	@echo  '  make O=dir [targets] Locate all output files in "dir", including .config'
	@echo  '  make C=1   [targets] Check all c source with $$CHECK (sparse by default)'
	@echo  '  make C=2   [targets] Force check of all c source with $$CHECK'
	@echo  '  make RECORDMCOUNT_WARN=1 [targets] Warn about ignored mcount sections'
	@echo  '  make W=n   [targets] Enable extra gcc checks, n=1,2,3 where'
	@echo  '		1: warnings which may be relevant and do not occur too often'
	@echo  '		2: warnings which occur quite often but may still be relevant'
	@echo  '		3: more obscure warnings, can most likely be ignored'
	@echo  '		Multiple levels can be combined with W=12 or W=123'
	@echo  ''
	@echo  'Execute "make" or "make all" to build all targets marked with [*] '
	@echo  'For further info see the ./README file'


help-board-dirs := $(addprefix help-,$(board-dirs))

help-boards: $(help-board-dirs)

boards-per-dir = $(sort $(notdir $(wildcard $(srctree)/arch/$(SRCARCH)/configs/$*/*_defconfig)))

$(help-board-dirs): help-%:
	@echo  'Architecture specific targets ($(SRCARCH) $*):'
	@$(if $(boards-per-dir), \
		$(foreach b, $(boards-per-dir), \
		printf "  %-24s - Build for %s\\n" $*/$(b) $(subst _defconfig,,$(b));) \
		echo '')


# Documentation targets
# ---------------------------------------------------------------------------
%docs: scripts_basic FORCE
	$(Q)$(MAKE) $(build)=scripts build_docproc build_check-lc_ctype
	$(Q)$(MAKE) $(build)=Documentation/DocBook $@

else # KBUILD_EXTMOD

###
# External module support.
# When building external modules the kernel used as basis is considered
# read-only, and no consistency checks are made and the make
# system is not used on the basis kernel. If updates are required
# in the basis kernel ordinary make commands (without M=...) must
# be used.
#
# The following are the only valid targets when building external
# modules.
# make M=dir clean     Delete all automatically generated files
# make M=dir modules   Make all modules in specified dir
# make M=dir	       Same as 'make M=dir modules'
# make M=dir modules_install
#                      Install the modules built in the module directory
#                      Assumes install directory is already created

# We are always building modules
KBUILD_MODULES := 1
PHONY += crmodverdir
crmodverdir:
	$(cmd_crmodverdir)

PHONY += $(objtree)/Module.symvers
$(objtree)/Module.symvers:
	@test -e $(objtree)/Module.symvers || ( \
	echo; \
	echo "  WARNING: Symbol version dump $(objtree)/Module.symvers"; \
	echo "           is missing; modules will have no dependencies and modversions."; \
	echo )

module-dirs := $(addprefix _module_,$(KBUILD_EXTMOD))
PHONY += $(module-dirs) modules
$(module-dirs): crmodverdir $(objtree)/Module.symvers
	$(Q)$(MAKE) $(build)=$(patsubst _module_%,%,$@)

modules: $(module-dirs)
	@$(kecho) '  Building modules, stage 2.';
	$(Q)$(MAKE) -f $(srctree)/scripts/Makefile.modpost

PHONY += modules_install
modules_install: _emodinst_ _emodinst_post

install-dir := $(if $(INSTALL_MOD_DIR),$(INSTALL_MOD_DIR),extra)
PHONY += _emodinst_
_emodinst_:
	$(Q)mkdir -p $(MODLIB)/$(install-dir)
	$(Q)$(MAKE) -f $(srctree)/scripts/Makefile.modinst

PHONY += _emodinst_post
_emodinst_post: _emodinst_
	$(call cmd,depmod)

clean-dirs := $(addprefix _clean_,$(KBUILD_EXTMOD))

PHONY += $(clean-dirs) clean
$(clean-dirs):
	$(Q)$(MAKE) $(clean)=$(patsubst _clean_%,%,$@)

clean:	rm-dirs := $(MODVERDIR)
clean: rm-files := $(KBUILD_EXTMOD)/Module.symvers

PHONY += help
help:
	@echo  '  Building external modules.'
	@echo  '  Syntax: make -C path/to/kernel/src M=$$PWD target'
	@echo  ''
	@echo  '  modules         - default target, build the module(s)'
	@echo  '  modules_install - install the module'
	@echo  '  clean           - remove generated files in module directory only'
	@echo  ''

# Dummies...
PHONY += prepare scripts
prepare: ;
scripts: ;
endif # KBUILD_EXTMOD

clean: $(clean-dirs)
	$(call cmd,rmdirs)
	$(call cmd,rmfiles)
	@find $(if $(KBUILD_EXTMOD), $(KBUILD_EXTMOD), .) $(RCS_FIND_IGNORE) \
		\( -name '*.[oas]' -o -name '*.ko' -o -name '.*.cmd' \
		-o -name '*.ko.*' \
		-o -name '*.dwo'  \
		-o -name '*.su'  \
		-o -name '.*.d' -o -name '.*.tmp' -o -name '*.mod.c' \
		-o -name '*.symtypes' -o -name 'modules.order' \
		-o -name modules.builtin -o -name '.tmp_*.o.*' \
		-o -name '*.gcno' \) -type f -print | xargs rm -f

# Generate tags for editors
# ---------------------------------------------------------------------------
quiet_cmd_tags = GEN     $@
      cmd_tags = $(CONFIG_SHELL) $(srctree)/scripts/tags.sh $@

tags TAGS cscope gtags: FORCE
	$(call cmd,tags)

# Scripts to check various things for consistency
# ---------------------------------------------------------------------------

PHONY += includecheck versioncheck coccicheck namespacecheck export_report

includecheck:
	find $(srctree)/* $(RCS_FIND_IGNORE) \
		-name '*.[hcS]' -type f -print | sort \
		| xargs $(PERL) -w $(srctree)/scripts/checkincludes.pl

versioncheck:
	find $(srctree)/* $(RCS_FIND_IGNORE) \
		-name '*.[hcS]' -type f -print | sort \
		| xargs $(PERL) -w $(srctree)/scripts/checkversion.pl

coccicheck:
	$(Q)$(CONFIG_SHELL) $(srctree)/scripts/$@

namespacecheck:
	$(PERL) $(srctree)/scripts/namespace.pl

export_report:
	$(PERL) $(srctree)/scripts/export_report.pl

endif #ifeq ($(config-targets),1)
endif #ifeq ($(mixed-targets),1)

PHONY += checkstack kernelrelease kernelversion image_name

# UML needs a little special treatment here.  It wants to use the host
# toolchain, so needs $(SUBARCH) passed to checkstack.pl.  Everyone
# else wants $(ARCH), including people doing cross-builds, which means
# that $(SUBARCH) doesn't work here.
ifeq ($(ARCH), um)
CHECKSTACK_ARCH := $(SUBARCH)
else
CHECKSTACK_ARCH := $(ARCH)
endif
checkstack:
	$(OBJDUMP) -d vmlinux $$(find . -name '*.ko') | \
	$(PERL) $(src)/scripts/checkstack.pl $(CHECKSTACK_ARCH)

kernelrelease:
	@echo "$(KERNELVERSION)$$($(CONFIG_SHELL) $(srctree)/scripts/setlocalversion $(srctree))"

kernelversion:
	@echo $(KERNELVERSION)

image_name:
	@echo $(KBUILD_IMAGE)

# Clear a bunch of variables before executing the submake
tools/: FORCE
	$(Q)mkdir -p $(objtree)/tools
	$(Q)$(MAKE) LDFLAGS= MAKEFLAGS="$(filter --j% -j,$(MAKEFLAGS))" O=$(shell cd $(objtree) && /bin/pwd) subdir=tools -C $(src)/tools/

tools/%: FORCE
	$(Q)mkdir -p $(objtree)/tools
	$(Q)$(MAKE) LDFLAGS= MAKEFLAGS="$(filter --j% -j,$(MAKEFLAGS))" O=$(shell cd $(objtree) && /bin/pwd) subdir=tools -C $(src)/tools/ $*

# Single targets
# ---------------------------------------------------------------------------
# Single targets are compatible with:
# - build with mixed source and output
# - build with separate output dir 'make O=...'
# - external modules
#
#  target-dir => where to store outputfile
#  build-dir  => directory in kernel source tree to use

ifeq ($(KBUILD_EXTMOD),)
        build-dir  = $(patsubst %/,%,$(dir $@))
        target-dir = $(dir $@)
else
        zap-slash=$(filter-out .,$(patsubst %/,%,$(dir $@)))
        build-dir  = $(KBUILD_EXTMOD)$(if $(zap-slash),/$(zap-slash))
        target-dir = $(if $(KBUILD_EXTMOD),$(dir $<),$(dir $@))
endif

%.s: %.c prepare scripts FORCE
	$(Q)$(MAKE) $(build)=$(build-dir) $(target-dir)$(notdir $@)
%.i: %.c prepare scripts FORCE
	$(Q)$(MAKE) $(build)=$(build-dir) $(target-dir)$(notdir $@)
%.o: %.c prepare scripts FORCE
	$(Q)$(MAKE) $(build)=$(build-dir) $(target-dir)$(notdir $@)
%.lst: %.c prepare scripts FORCE
	$(Q)$(MAKE) $(build)=$(build-dir) $(target-dir)$(notdir $@)
%.s: %.S prepare scripts FORCE
	$(Q)$(MAKE) $(build)=$(build-dir) $(target-dir)$(notdir $@)
%.o: %.S prepare scripts FORCE
	$(Q)$(MAKE) $(build)=$(build-dir) $(target-dir)$(notdir $@)
%.symtypes: %.c prepare scripts FORCE
	$(Q)$(MAKE) $(build)=$(build-dir) $(target-dir)$(notdir $@)

# Modules
/: prepare scripts FORCE
	$(cmd_crmodverdir)
	$(Q)$(MAKE) KBUILD_MODULES=$(if $(CONFIG_MODULES),1) \
	$(build)=$(build-dir)
# Make sure the latest headers are built for Documentation
Documentation/: headers_install
%/: prepare scripts FORCE
	$(cmd_crmodverdir)
	$(Q)$(MAKE) KBUILD_MODULES=$(if $(CONFIG_MODULES),1) \
	$(build)=$(build-dir)
%.ko: prepare scripts FORCE
	$(cmd_crmodverdir)
	$(Q)$(MAKE) KBUILD_MODULES=$(if $(CONFIG_MODULES),1)   \
	$(build)=$(build-dir) $(@:.ko=.o)
	$(Q)$(MAKE) -f $(srctree)/scripts/Makefile.modpost

# FIXME Should go into a make.lib or something
# ===========================================================================

quiet_cmd_rmdirs = $(if $(wildcard $(rm-dirs)),CLEAN   $(wildcard $(rm-dirs)))
      cmd_rmdirs = rm -rf $(rm-dirs)

quiet_cmd_rmfiles = $(if $(wildcard $(rm-files)),CLEAN   $(wildcard $(rm-files)))
      cmd_rmfiles = rm -f $(rm-files)

# Run depmod only if we have System.map and depmod is executable
quiet_cmd_depmod = DEPMOD  $(KERNELRELEASE)
      cmd_depmod = $(CONFIG_SHELL) $(srctree)/scripts/depmod.sh $(DEPMOD) \
                   $(KERNELRELEASE) "$(patsubst y,_,$(CONFIG_HAVE_UNDERSCORE_SYMBOL_PREFIX))"

# Create temporary dir for module support files
# clean it up only when building all modules
cmd_crmodverdir = $(Q)mkdir -p $(MODVERDIR) \
                  $(if $(KBUILD_MODULES),; rm -f $(MODVERDIR)/*)

# read all saved command lines

targets := $(wildcard $(sort $(targets)))
cmd_files := $(wildcard .*.cmd $(foreach f,$(targets),$(dir $(f)).$(notdir $(f)).cmd))

ifneq ($(cmd_files),)
  $(cmd_files): ;	# Do not try to update included dependency files
  include $(cmd_files)
endif

endif	# skip-makefile

PHONY += FORCE
FORCE:

# Declare the contents of the .PHONY variable as phony.  We keep that
# information in a variable so we can use it in if_changed and friends.
.PHONY: $(PHONY)<|MERGE_RESOLUTION|>--- conflicted
+++ resolved
@@ -1,11 +1,7 @@
 VERSION = 4
 PATCHLEVEL = 7
 SUBLEVEL = 0
-<<<<<<< HEAD
-EXTRAVERSION = -rc5
-=======
 EXTRAVERSION = -rc7
->>>>>>> 7afee2bb
 NAME = Psychotic Stoned Sheep
 
 # *DOCUMENTATION*
