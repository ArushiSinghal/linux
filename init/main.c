--- conflicted
+++ resolved
@@ -708,20 +708,13 @@
 {
 	struct blacklist_entry *entry;
 	char fn_name[KSYM_SYMBOL_LEN];
-<<<<<<< HEAD
-=======
 	unsigned long addr;
->>>>>>> 6bd4e65d
 
 	if (list_empty(&blacklisted_initcalls))
 		return false;
 
-<<<<<<< HEAD
-	sprint_symbol_no_offset(fn_name, (unsigned long)fn);
-=======
 	addr = (unsigned long) dereference_function_descriptor(fn);
 	sprint_symbol_no_offset(fn_name, addr);
->>>>>>> 6bd4e65d
 
 	list_for_each_entry(entry, &blacklisted_initcalls, next) {
 		if (!strcmp(fn_name, entry->buf)) {
