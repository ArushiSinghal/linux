/*
 * linux/fs/ext4/crypto.c
 *
 * Copyright (C) 2015, Google, Inc.
 *
 * This contains encryption functions for ext4
 *
 * Written by Michael Halcrow, 2014.
 *
 * Filename encryption additions
 *	Uday Savagaonkar, 2014
 * Encryption policy handling additions
 *	Ildar Muslukhov, 2014
 *
 * This has not yet undergone a rigorous security audit.
 *
 * The usage of AES-XTS should conform to recommendations in NIST
 * Special Publication 800-38E and IEEE P1619/D16.
 */

#include <crypto/skcipher.h>
#include <keys/user-type.h>
#include <keys/encrypted-type.h>
#include <linux/ecryptfs.h>
#include <linux/gfp.h>
#include <linux/kernel.h>
#include <linux/key.h>
#include <linux/list.h>
#include <linux/mempool.h>
#include <linux/module.h>
#include <linux/mutex.h>
#include <linux/random.h>
#include <linux/scatterlist.h>
#include <linux/spinlock_types.h>
#include <linux/namei.h>

#include "ext4_extents.h"
#include "xattr.h"

/* Encryption added and removed here! (L: */

static unsigned int num_prealloc_crypto_pages = 32;
static unsigned int num_prealloc_crypto_ctxs = 128;

module_param(num_prealloc_crypto_pages, uint, 0444);
MODULE_PARM_DESC(num_prealloc_crypto_pages,
		 "Number of crypto pages to preallocate");
module_param(num_prealloc_crypto_ctxs, uint, 0444);
MODULE_PARM_DESC(num_prealloc_crypto_ctxs,
		 "Number of crypto contexts to preallocate");

static mempool_t *ext4_bounce_page_pool;

static LIST_HEAD(ext4_free_crypto_ctxs);
static DEFINE_SPINLOCK(ext4_crypto_ctx_lock);

static struct kmem_cache *ext4_crypto_ctx_cachep;
struct kmem_cache *ext4_crypt_info_cachep;

/**
 * ext4_release_crypto_ctx() - Releases an encryption context
 * @ctx: The encryption context to release.
 *
 * If the encryption context was allocated from the pre-allocated pool, returns
 * it to that pool. Else, frees it.
 *
 * If there's a bounce page in the context, this frees that.
 */
void ext4_release_crypto_ctx(struct ext4_crypto_ctx *ctx)
{
	unsigned long flags;

	if (ctx->flags & EXT4_WRITE_PATH_FL && ctx->w.bounce_page)
		mempool_free(ctx->w.bounce_page, ext4_bounce_page_pool);
	ctx->w.bounce_page = NULL;
	ctx->w.control_page = NULL;
	if (ctx->flags & EXT4_CTX_REQUIRES_FREE_ENCRYPT_FL) {
		kmem_cache_free(ext4_crypto_ctx_cachep, ctx);
	} else {
		spin_lock_irqsave(&ext4_crypto_ctx_lock, flags);
		list_add(&ctx->free_list, &ext4_free_crypto_ctxs);
		spin_unlock_irqrestore(&ext4_crypto_ctx_lock, flags);
	}
}

/**
 * ext4_get_crypto_ctx() - Gets an encryption context
 * @inode:       The inode for which we are doing the crypto
 *
 * Allocates and initializes an encryption context.
 *
 * Return: An allocated and initialized encryption context on success; error
 * value or NULL otherwise.
 */
struct ext4_crypto_ctx *ext4_get_crypto_ctx(struct inode *inode,
					    gfp_t gfp_flags)
{
	struct ext4_crypto_ctx *ctx = NULL;
	int res = 0;
	unsigned long flags;
	struct ext4_crypt_info *ci = EXT4_I(inode)->i_crypt_info;

	if (ci == NULL)
		return ERR_PTR(-ENOKEY);

	/*
	 * We first try getting the ctx from a free list because in
	 * the common case the ctx will have an allocated and
	 * initialized crypto tfm, so it's probably a worthwhile
	 * optimization. For the bounce page, we first try getting it
	 * from the kernel allocator because that's just about as fast
	 * as getting it from a list and because a cache of free pages
	 * should generally be a "last resort" option for a filesystem
	 * to be able to do its job.
	 */
	spin_lock_irqsave(&ext4_crypto_ctx_lock, flags);
	ctx = list_first_entry_or_null(&ext4_free_crypto_ctxs,
				       struct ext4_crypto_ctx, free_list);
	if (ctx)
		list_del(&ctx->free_list);
	spin_unlock_irqrestore(&ext4_crypto_ctx_lock, flags);
	if (!ctx) {
		ctx = kmem_cache_zalloc(ext4_crypto_ctx_cachep, gfp_flags);
		if (!ctx) {
			res = -ENOMEM;
			goto out;
		}
		ctx->flags |= EXT4_CTX_REQUIRES_FREE_ENCRYPT_FL;
	} else {
		ctx->flags &= ~EXT4_CTX_REQUIRES_FREE_ENCRYPT_FL;
	}
	ctx->flags &= ~EXT4_WRITE_PATH_FL;

out:
	if (res) {
		if (!IS_ERR_OR_NULL(ctx))
			ext4_release_crypto_ctx(ctx);
		ctx = ERR_PTR(res);
	}
	return ctx;
}

struct workqueue_struct *ext4_read_workqueue;
static DEFINE_MUTEX(crypto_init);

/**
 * ext4_exit_crypto() - Shutdown the ext4 encryption system
 */
void ext4_exit_crypto(void)
{
	struct ext4_crypto_ctx *pos, *n;

	list_for_each_entry_safe(pos, n, &ext4_free_crypto_ctxs, free_list)
		kmem_cache_free(ext4_crypto_ctx_cachep, pos);
	INIT_LIST_HEAD(&ext4_free_crypto_ctxs);
	if (ext4_bounce_page_pool)
		mempool_destroy(ext4_bounce_page_pool);
	ext4_bounce_page_pool = NULL;
	if (ext4_read_workqueue)
		destroy_workqueue(ext4_read_workqueue);
	ext4_read_workqueue = NULL;
	if (ext4_crypto_ctx_cachep)
		kmem_cache_destroy(ext4_crypto_ctx_cachep);
	ext4_crypto_ctx_cachep = NULL;
	if (ext4_crypt_info_cachep)
		kmem_cache_destroy(ext4_crypt_info_cachep);
	ext4_crypt_info_cachep = NULL;
}

/**
 * ext4_init_crypto() - Set up for ext4 encryption.
 *
 * We only call this when we start accessing encrypted files, since it
 * results in memory getting allocated that wouldn't otherwise be used.
 *
 * Return: Zero on success, non-zero otherwise.
 */
int ext4_init_crypto(void)
{
	int i, res = -ENOMEM;

	mutex_lock(&crypto_init);
	if (ext4_read_workqueue)
		goto already_initialized;
	ext4_read_workqueue = alloc_workqueue("ext4_crypto", WQ_HIGHPRI, 0);
	if (!ext4_read_workqueue)
		goto fail;

	ext4_crypto_ctx_cachep = KMEM_CACHE(ext4_crypto_ctx,
					    SLAB_RECLAIM_ACCOUNT);
	if (!ext4_crypto_ctx_cachep)
		goto fail;

	ext4_crypt_info_cachep = KMEM_CACHE(ext4_crypt_info,
					    SLAB_RECLAIM_ACCOUNT);
	if (!ext4_crypt_info_cachep)
		goto fail;

	for (i = 0; i < num_prealloc_crypto_ctxs; i++) {
		struct ext4_crypto_ctx *ctx;

		ctx = kmem_cache_zalloc(ext4_crypto_ctx_cachep, GFP_NOFS);
		if (!ctx) {
			res = -ENOMEM;
			goto fail;
		}
		list_add(&ctx->free_list, &ext4_free_crypto_ctxs);
	}

	ext4_bounce_page_pool =
		mempool_create_page_pool(num_prealloc_crypto_pages, 0);
	if (!ext4_bounce_page_pool) {
		res = -ENOMEM;
		goto fail;
	}
already_initialized:
	mutex_unlock(&crypto_init);
	return 0;
fail:
	ext4_exit_crypto();
	mutex_unlock(&crypto_init);
	return res;
}

void ext4_restore_control_page(struct page *data_page)
{
	struct ext4_crypto_ctx *ctx =
		(struct ext4_crypto_ctx *)page_private(data_page);

	set_page_private(data_page, (unsigned long)NULL);
	ClearPagePrivate(data_page);
	unlock_page(data_page);
	ext4_release_crypto_ctx(ctx);
}

/**
 * ext4_crypt_complete() - The completion callback for page encryption
 * @req: The asynchronous encryption request context
 * @res: The result of the encryption operation
 */
static void ext4_crypt_complete(struct crypto_async_request *req, int res)
{
	struct ext4_completion_result *ecr = req->data;

	if (res == -EINPROGRESS)
		return;
	ecr->res = res;
	complete(&ecr->completion);
}

typedef enum {
	EXT4_DECRYPT = 0,
	EXT4_ENCRYPT,
} ext4_direction_t;

static int ext4_page_crypto(struct inode *inode,
			    ext4_direction_t rw,
			    pgoff_t index,
			    struct page *src_page,
			    struct page *dest_page,
			    gfp_t gfp_flags)

{
	u8 xts_tweak[EXT4_XTS_TWEAK_SIZE];
	struct skcipher_request *req = NULL;
	DECLARE_EXT4_COMPLETION_RESULT(ecr);
	struct scatterlist dst, src;
	struct ext4_crypt_info *ci = EXT4_I(inode)->i_crypt_info;
	struct crypto_skcipher *tfm = ci->ci_ctfm;
	int res = 0;

	req = skcipher_request_alloc(tfm, gfp_flags);
	if (!req) {
		printk_ratelimited(KERN_ERR
				   "%s: crypto_request_alloc() failed\n",
				   __func__);
		return -ENOMEM;
	}
	skcipher_request_set_callback(
		req, CRYPTO_TFM_REQ_MAY_BACKLOG | CRYPTO_TFM_REQ_MAY_SLEEP,
		ext4_crypt_complete, &ecr);

	BUILD_BUG_ON(EXT4_XTS_TWEAK_SIZE < sizeof(index));
	memcpy(xts_tweak, &index, sizeof(index));
	memset(&xts_tweak[sizeof(index)], 0,
	       EXT4_XTS_TWEAK_SIZE - sizeof(index));

	sg_init_table(&dst, 1);
	sg_set_page(&dst, dest_page, PAGE_SIZE, 0);
	sg_init_table(&src, 1);
	sg_set_page(&src, src_page, PAGE_SIZE, 0);
	skcipher_request_set_crypt(req, &src, &dst, PAGE_SIZE,
				   xts_tweak);
	if (rw == EXT4_DECRYPT)
		res = crypto_skcipher_decrypt(req);
	else
		res = crypto_skcipher_encrypt(req);
	if (res == -EINPROGRESS || res == -EBUSY) {
		wait_for_completion(&ecr.completion);
		res = ecr.res;
	}
	skcipher_request_free(req);
	if (res) {
		printk_ratelimited(
			KERN_ERR
			"%s: crypto_skcipher_encrypt() returned %d\n",
			__func__, res);
		return res;
	}
	return 0;
}

static struct page *alloc_bounce_page(struct ext4_crypto_ctx *ctx,
				      gfp_t gfp_flags)
{
	ctx->w.bounce_page = mempool_alloc(ext4_bounce_page_pool, gfp_flags);
	if (ctx->w.bounce_page == NULL)
		return ERR_PTR(-ENOMEM);
	ctx->flags |= EXT4_WRITE_PATH_FL;
	return ctx->w.bounce_page;
}

/**
 * ext4_encrypt() - Encrypts a page
 * @inode:          The inode for which the encryption should take place
 * @plaintext_page: The page to encrypt. Must be locked.
 *
 * Allocates a ciphertext page and encrypts plaintext_page into it using the ctx
 * encryption context.
 *
 * Called on the page write path.  The caller must call
 * ext4_restore_control_page() on the returned ciphertext page to
 * release the bounce buffer and the encryption context.
 *
 * Return: An allocated page with the encrypted content on success. Else, an
 * error value or NULL.
 */
struct page *ext4_encrypt(struct inode *inode,
			  struct page *plaintext_page,
			  gfp_t gfp_flags)
{
	struct ext4_crypto_ctx *ctx;
	struct page *ciphertext_page = NULL;
	int err;

	BUG_ON(!PageLocked(plaintext_page));

	ctx = ext4_get_crypto_ctx(inode, gfp_flags);
	if (IS_ERR(ctx))
		return (struct page *) ctx;

	/* The encryption operation will require a bounce page. */
	ciphertext_page = alloc_bounce_page(ctx, gfp_flags);
	if (IS_ERR(ciphertext_page))
		goto errout;
	ctx->w.control_page = plaintext_page;
	err = ext4_page_crypto(inode, EXT4_ENCRYPT, plaintext_page->index,
			       plaintext_page, ciphertext_page, gfp_flags);
	if (err) {
		ciphertext_page = ERR_PTR(err);
	errout:
		ext4_release_crypto_ctx(ctx);
		return ciphertext_page;
	}
	SetPagePrivate(ciphertext_page);
	set_page_private(ciphertext_page, (unsigned long)ctx);
	lock_page(ciphertext_page);
	return ciphertext_page;
}

/**
 * ext4_decrypt() - Decrypts a page in-place
 * @ctx:  The encryption context.
 * @page: The page to decrypt. Must be locked.
 *
 * Decrypts page in-place using the ctx encryption context.
 *
 * Called from the read completion callback.
 *
 * Return: Zero on success, non-zero otherwise.
 */
int ext4_decrypt(struct page *page)
{
	BUG_ON(!PageLocked(page));

	return ext4_page_crypto(page->mapping->host, EXT4_DECRYPT,
				page->index, page, page, GFP_NOFS);
}

int ext4_encrypted_zeroout(struct inode *inode, ext4_lblk_t lblk,
			   ext4_fsblk_t pblk, ext4_lblk_t len)
{
	struct ext4_crypto_ctx	*ctx;
	struct page		*ciphertext_page = NULL;
	struct bio		*bio;
	int			ret, err = 0;

#if 0
	ext4_msg(inode->i_sb, KERN_CRIT,
		 "ext4_encrypted_zeroout ino %lu lblk %u len %u",
		 (unsigned long) inode->i_ino, lblk, len);
#endif

	BUG_ON(inode->i_sb->s_blocksize != PAGE_SIZE);

	ctx = ext4_get_crypto_ctx(inode, GFP_NOFS);
	if (IS_ERR(ctx))
		return PTR_ERR(ctx);

	ciphertext_page = alloc_bounce_page(ctx, GFP_NOWAIT);
	if (IS_ERR(ciphertext_page)) {
		err = PTR_ERR(ciphertext_page);
		goto errout;
	}

	while (len--) {
		err = ext4_page_crypto(inode, EXT4_ENCRYPT, lblk,
				       ZERO_PAGE(0), ciphertext_page,
				       GFP_NOFS);
		if (err)
			goto errout;

		bio = bio_alloc(GFP_NOWAIT, 1);
		if (!bio) {
			err = -ENOMEM;
			goto errout;
		}
		bio->bi_bdev = inode->i_sb->s_bdev;
		bio->bi_iter.bi_sector =
			pblk << (inode->i_sb->s_blocksize_bits - 9);
		ret = bio_add_page(bio, ciphertext_page,
				   inode->i_sb->s_blocksize, 0);
		if (ret != inode->i_sb->s_blocksize) {
			/* should never happen! */
			ext4_msg(inode->i_sb, KERN_ERR,
				 "bio_add_page failed: %d", ret);
			WARN_ON(1);
			bio_put(bio);
			err = -EIO;
			goto errout;
		}
		err = submit_bio_wait(WRITE, bio);
		if ((err == 0) && bio->bi_error)
			err = -EIO;
		bio_put(bio);
		if (err)
			goto errout;
		lblk++; pblk++;
	}
	err = 0;
errout:
	ext4_release_crypto_ctx(ctx);
	return err;
}

bool ext4_valid_contents_enc_mode(uint32_t mode)
{
	return (mode == EXT4_ENCRYPTION_MODE_AES_256_XTS);
}

/**
 * ext4_validate_encryption_key_size() - Validate the encryption key size
 * @mode: The key mode.
 * @size: The key size to validate.
 *
 * Return: The validated key size for @mode. Zero if invalid.
 */
uint32_t ext4_validate_encryption_key_size(uint32_t mode, uint32_t size)
{
	if (size == ext4_encryption_key_size(mode))
		return size;
	return 0;
}

/*
 * Validate dentries for encrypted directories to make sure we aren't
 * potentially caching stale data after a key has been added or
 * removed.
 */
static int ext4_d_revalidate(struct dentry *dentry, unsigned int flags)
{
	struct dentry *dir;
	struct ext4_crypt_info *ci;
	int dir_has_key, cached_with_key;

<<<<<<< HEAD
=======
	if (flags & LOOKUP_RCU)
		return -ECHILD;

>>>>>>> 5616f367
	dir = dget_parent(dentry);
	if (!ext4_encrypted_inode(d_inode(dir))) {
		dput(dir);
		return 0;
	}
	ci = EXT4_I(d_inode(dir))->i_crypt_info;
	if (ci && ci->ci_keyring_key &&
	    (ci->ci_keyring_key->flags & ((1 << KEY_FLAG_INVALIDATED) |
					  (1 << KEY_FLAG_REVOKED) |
					  (1 << KEY_FLAG_DEAD))))
		ci = NULL;

	/* this should eventually be an flag in d_flags */
	cached_with_key = dentry->d_fsdata != NULL;
	dir_has_key = (ci != NULL);
	dput(dir);

	/*
	 * If the dentry was cached without the key, and it is a
	 * negative dentry, it might be a valid name.  We can't check
	 * if the key has since been made available due to locking
	 * reasons, so we fail the validation so ext4_lookup() can do
	 * this check.
	 *
	 * We also fail the validation if the dentry was created with
	 * the key present, but we no longer have the key, or vice versa.
	 */
	if ((!cached_with_key && d_is_negative(dentry)) ||
	    (!cached_with_key && dir_has_key) ||
	    (cached_with_key && !dir_has_key)) {
#if 0				/* Revalidation debug */
		char buf[80];
		char *cp = simple_dname(dentry, buf, sizeof(buf));

		if (IS_ERR(cp))
			cp = (char *) "???";
		pr_err("revalidate: %s %p %d %d %d\n", cp, dentry->d_fsdata,
		       cached_with_key, d_is_negative(dentry),
		       dir_has_key);
#endif
		return 0;
	}
	return 1;
}

const struct dentry_operations ext4_encrypted_d_ops = {
	.d_revalidate = ext4_d_revalidate,
};<|MERGE_RESOLUTION|>--- conflicted
+++ resolved
@@ -483,12 +483,9 @@
 	struct ext4_crypt_info *ci;
 	int dir_has_key, cached_with_key;
 
-<<<<<<< HEAD
-=======
 	if (flags & LOOKUP_RCU)
 		return -ECHILD;
 
->>>>>>> 5616f367
 	dir = dget_parent(dentry);
 	if (!ext4_encrypted_inode(d_inode(dir))) {
 		dput(dir);
