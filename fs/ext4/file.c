--- conflicted
+++ resolved
@@ -274,34 +274,6 @@
 static int ext4_dax_pfn_mkwrite(struct vm_area_struct *vma,
 				struct vm_fault *vmf)
 {
-<<<<<<< HEAD
-	int err;
-	struct inode *inode = file_inode(vma->vm_file);
-
-	sb_start_pagefault(inode->i_sb);
-	file_update_time(vma->vm_file);
-	down_read(&EXT4_I(inode)->i_mmap_sem);
-	err = __dax_mkwrite(vma, vmf, ext4_dax_mmap_get_block, NULL);
-	up_read(&EXT4_I(inode)->i_mmap_sem);
-	sb_end_pagefault(inode->i_sb);
-
-	return err;
-}
-
-/*
- * Handle write fault for VM_MIXEDMAP mappings. Similarly to ext4_dax_mkwrite()
- * handler we check for races agaist truncate. Note that since we cycle through
- * i_mmap_sem, we are sure that also any hole punching that began before we
- * were called is finished by now and so if it included part of the file we
- * are working on, our pte will get unmapped and the check for pte_same() in
- * wp_pfn_shared() fails. Thus fault gets retried and things work out as
- * desired.
- */
-static int ext4_dax_pfn_mkwrite(struct vm_area_struct *vma,
-				struct vm_fault *vmf)
-{
-=======
->>>>>>> f3c87e99
 	struct inode *inode = file_inode(vma->vm_file);
 	struct super_block *sb = inode->i_sb;
 	loff_t size;
@@ -324,11 +296,7 @@
 static const struct vm_operations_struct ext4_dax_vm_ops = {
 	.fault		= ext4_dax_fault,
 	.pmd_fault	= ext4_dax_pmd_fault,
-<<<<<<< HEAD
-	.page_mkwrite	= ext4_dax_mkwrite,
-=======
 	.page_mkwrite	= ext4_dax_fault,
->>>>>>> f3c87e99
 	.pfn_mkwrite	= ext4_dax_pfn_mkwrite,
 };
 #else
