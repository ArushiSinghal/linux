/*
 * linux/fs/ext4/crypto_key.c
 *
 * Copyright (C) 2015, Google, Inc.
 *
 * This contains encryption key functions for ext4
 *
 * Written by Michael Halcrow, Ildar Muslukhov, and Uday Savagaonkar, 2015.
 */

#include <keys/encrypted-type.h>
#include <keys/user-type.h>
#include <linux/random.h>
#include <linux/scatterlist.h>
#include <uapi/linux/keyctl.h>

#include "ext4.h"
#include "xattr.h"

static void derive_crypt_complete(struct crypto_async_request *req, int rc)
{
	struct ext4_completion_result *ecr = req->data;

	if (rc == -EINPROGRESS)
		return;

	ecr->res = rc;
	complete(&ecr->completion);
}

/**
 * ext4_derive_key_aes() - Derive a key using AES-128-ECB
 * @deriving_key: Encryption key used for derivation.
 * @source_key:   Source key to which to apply derivation.
 * @derived_key:  Derived key.
 *
 * Return: Zero on success; non-zero otherwise.
 */
static int ext4_derive_key_aes(char deriving_key[EXT4_AES_128_ECB_KEY_SIZE],
			       char source_key[EXT4_AES_256_XTS_KEY_SIZE],
			       char derived_key[EXT4_AES_256_XTS_KEY_SIZE])
{
	int res = 0;
	struct ablkcipher_request *req = NULL;
	DECLARE_EXT4_COMPLETION_RESULT(ecr);
	struct scatterlist src_sg, dst_sg;
	struct crypto_ablkcipher *tfm = crypto_alloc_ablkcipher("ecb(aes)", 0,
								0);

	if (IS_ERR(tfm)) {
		res = PTR_ERR(tfm);
		tfm = NULL;
		goto out;
	}
	crypto_ablkcipher_set_flags(tfm, CRYPTO_TFM_REQ_WEAK_KEY);
	req = ablkcipher_request_alloc(tfm, GFP_NOFS);
	if (!req) {
		res = -ENOMEM;
		goto out;
	}
	ablkcipher_request_set_callback(req,
			CRYPTO_TFM_REQ_MAY_BACKLOG | CRYPTO_TFM_REQ_MAY_SLEEP,
			derive_crypt_complete, &ecr);
	res = crypto_ablkcipher_setkey(tfm, deriving_key,
				       EXT4_AES_128_ECB_KEY_SIZE);
	if (res < 0)
		goto out;
	sg_init_one(&src_sg, source_key, EXT4_AES_256_XTS_KEY_SIZE);
	sg_init_one(&dst_sg, derived_key, EXT4_AES_256_XTS_KEY_SIZE);
	ablkcipher_request_set_crypt(req, &src_sg, &dst_sg,
				     EXT4_AES_256_XTS_KEY_SIZE, NULL);
	res = crypto_ablkcipher_encrypt(req);
	if (res == -EINPROGRESS || res == -EBUSY) {
		wait_for_completion(&ecr.completion);
		res = ecr.res;
	}

out:
	if (req)
		ablkcipher_request_free(req);
	if (tfm)
		crypto_free_ablkcipher(tfm);
	return res;
}

void ext4_free_crypt_info(struct ext4_crypt_info *ci)
{
	if (!ci)
		return;

	if (ci->ci_keyring_key)
		key_put(ci->ci_keyring_key);
	crypto_free_ablkcipher(ci->ci_ctfm);
	kmem_cache_free(ext4_crypt_info_cachep, ci);
}

void ext4_free_encryption_info(struct inode *inode,
			       struct ext4_crypt_info *ci)
{
	struct ext4_inode_info *ei = EXT4_I(inode);
	struct ext4_crypt_info *prev;

	if (ci == NULL)
		ci = ACCESS_ONCE(ei->i_crypt_info);
	if (ci == NULL)
		return;
	prev = cmpxchg(&ei->i_crypt_info, ci, NULL);
	if (prev != ci)
		return;

	ext4_free_crypt_info(ci);
}

int _ext4_get_encryption_info(struct inode *inode)
{
	struct ext4_inode_info *ei = EXT4_I(inode);
	struct ext4_crypt_info *crypt_info;
	char full_key_descriptor[EXT4_KEY_DESC_PREFIX_SIZE +
				 (EXT4_KEY_DESCRIPTOR_SIZE * 2) + 1];
	struct key *keyring_key = NULL;
	struct ext4_encryption_key *master_key;
	struct ext4_encryption_context ctx;
	const struct user_key_payload *ukp;
	struct ext4_sb_info *sbi = EXT4_SB(inode->i_sb);
	struct crypto_ablkcipher *ctfm;
	const char *cipher_str;
	char raw_key[EXT4_MAX_KEY_SIZE];
	char mode;
	int res;

	if (!ext4_read_workqueue) {
		res = ext4_init_crypto();
		if (res)
			return res;
	}

retry:
	crypt_info = ACCESS_ONCE(ei->i_crypt_info);
	if (crypt_info) {
		if (!crypt_info->ci_keyring_key ||
		    key_validate(crypt_info->ci_keyring_key) == 0)
			return 0;
		ext4_free_encryption_info(inode, crypt_info);
		goto retry;
	}

	res = ext4_xattr_get(inode, EXT4_XATTR_INDEX_ENCRYPTION,
				 EXT4_XATTR_NAME_ENCRYPTION_CONTEXT,
				 &ctx, sizeof(ctx));
	if (res < 0) {
		if (!DUMMY_ENCRYPTION_ENABLED(sbi))
			return res;
		ctx.contents_encryption_mode = EXT4_ENCRYPTION_MODE_AES_256_XTS;
		ctx.filenames_encryption_mode =
			EXT4_ENCRYPTION_MODE_AES_256_CTS;
		ctx.flags = 0;
	} else if (res != sizeof(ctx))
		return -EINVAL;
	res = 0;

	crypt_info = kmem_cache_alloc(ext4_crypt_info_cachep, GFP_KERNEL);
	if (!crypt_info)
		return -ENOMEM;

	crypt_info->ci_flags = ctx.flags;
	crypt_info->ci_data_mode = ctx.contents_encryption_mode;
	crypt_info->ci_filename_mode = ctx.filenames_encryption_mode;
	crypt_info->ci_ctfm = NULL;
	crypt_info->ci_keyring_key = NULL;
	memcpy(crypt_info->ci_master_key, ctx.master_key_descriptor,
	       sizeof(crypt_info->ci_master_key));
	if (S_ISREG(inode->i_mode))
		mode = crypt_info->ci_data_mode;
	else if (S_ISDIR(inode->i_mode) || S_ISLNK(inode->i_mode))
		mode = crypt_info->ci_filename_mode;
	else
		BUG();
	switch (mode) {
	case EXT4_ENCRYPTION_MODE_AES_256_XTS:
		cipher_str = "xts(aes)";
		break;
	case EXT4_ENCRYPTION_MODE_AES_256_CTS:
		cipher_str = "cts(cbc(aes))";
		break;
	default:
		printk_once(KERN_WARNING
			    "ext4: unsupported key mode %d (ino %u)\n",
			    mode, (unsigned) inode->i_ino);
		res = -ENOKEY;
		goto out;
	}
	if (DUMMY_ENCRYPTION_ENABLED(sbi)) {
		memset(raw_key, 0x42, EXT4_AES_256_XTS_KEY_SIZE);
		goto got_key;
	}
	memcpy(full_key_descriptor, EXT4_KEY_DESC_PREFIX,
	       EXT4_KEY_DESC_PREFIX_SIZE);
	sprintf(full_key_descriptor + EXT4_KEY_DESC_PREFIX_SIZE,
		"%*phN", EXT4_KEY_DESCRIPTOR_SIZE,
		ctx.master_key_descriptor);
	full_key_descriptor[EXT4_KEY_DESC_PREFIX_SIZE +
			    (2 * EXT4_KEY_DESCRIPTOR_SIZE)] = '\0';
	keyring_key = request_key(&key_type_logon, full_key_descriptor, NULL);
	if (IS_ERR(keyring_key)) {
		res = PTR_ERR(keyring_key);
		keyring_key = NULL;
		goto out;
	}
	crypt_info->ci_keyring_key = keyring_key;
<<<<<<< HEAD
	if (keyring_key->type != &key_type_logon) {
		printk_once(KERN_WARNING
			    "ext4: key type must be logon\n");
		res = -ENOKEY;
		goto out;
	}
	ukp = ((struct user_key_payload *)keyring_key->payload.data);
=======
	BUG_ON(keyring_key->type != &key_type_logon);
	ukp = user_key_payload(keyring_key);
>>>>>>> ba94c3ff
	if (ukp->datalen != sizeof(struct ext4_encryption_key)) {
		res = -EINVAL;
		goto out;
	}
	master_key = (struct ext4_encryption_key *)ukp->data;
	BUILD_BUG_ON(EXT4_AES_128_ECB_KEY_SIZE !=
		     EXT4_KEY_DERIVATION_NONCE_SIZE);
	if (master_key->size != EXT4_AES_256_XTS_KEY_SIZE) {
		printk_once(KERN_WARNING
			    "ext4: key size incorrect: %d\n",
			    master_key->size);
		res = -ENOKEY;
		goto out;
	}
	res = ext4_derive_key_aes(ctx.nonce, master_key->raw,
				  raw_key);
	if (res)
		goto out;
got_key:
	ctfm = crypto_alloc_ablkcipher(cipher_str, 0, 0);
	if (!ctfm || IS_ERR(ctfm)) {
		res = ctfm ? PTR_ERR(ctfm) : -ENOMEM;
		printk(KERN_DEBUG
		       "%s: error %d (inode %u) allocating crypto tfm\n",
		       __func__, res, (unsigned) inode->i_ino);
		goto out;
	}
	crypt_info->ci_ctfm = ctfm;
	crypto_ablkcipher_clear_flags(ctfm, ~0);
	crypto_tfm_set_flags(crypto_ablkcipher_tfm(ctfm),
			     CRYPTO_TFM_REQ_WEAK_KEY);
	res = crypto_ablkcipher_setkey(ctfm, raw_key,
				       ext4_encryption_key_size(mode));
	if (res)
		goto out;
	memzero_explicit(raw_key, sizeof(raw_key));
	if (cmpxchg(&ei->i_crypt_info, NULL, crypt_info) != NULL) {
		ext4_free_crypt_info(crypt_info);
		goto retry;
	}
	return 0;

out:
	if (res == -ENOKEY)
		res = 0;
	ext4_free_crypt_info(crypt_info);
	memzero_explicit(raw_key, sizeof(raw_key));
	return res;
}

int ext4_has_encryption_key(struct inode *inode)
{
	struct ext4_inode_info *ei = EXT4_I(inode);

	return (ei->i_crypt_info != NULL);
}<|MERGE_RESOLUTION|>--- conflicted
+++ resolved
@@ -207,18 +207,13 @@
 		goto out;
 	}
 	crypt_info->ci_keyring_key = keyring_key;
-<<<<<<< HEAD
 	if (keyring_key->type != &key_type_logon) {
 		printk_once(KERN_WARNING
 			    "ext4: key type must be logon\n");
 		res = -ENOKEY;
 		goto out;
 	}
-	ukp = ((struct user_key_payload *)keyring_key->payload.data);
-=======
-	BUG_ON(keyring_key->type != &key_type_logon);
 	ukp = user_key_payload(keyring_key);
->>>>>>> ba94c3ff
 	if (ukp->datalen != sizeof(struct ext4_encryption_key)) {
 		res = -EINVAL;
 		goto out;
