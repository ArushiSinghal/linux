/*
 *  linux/fs/read_write.c
 *
 *  Copyright (C) 1991, 1992  Linus Torvalds
 */

#include <linux/slab.h> 
#include <linux/stat.h>
#include <linux/fcntl.h>
#include <linux/file.h>
#include <linux/uio.h>
#include <linux/fsnotify.h>
#include <linux/security.h>
#include <linux/export.h>
#include <linux/syscalls.h>
#include <linux/pagemap.h>
#include <linux/splice.h>
#include <linux/compat.h>
#include <linux/mount.h>
<<<<<<< HEAD
=======
#include <linux/fs.h>
>>>>>>> f3c87e99
#include "internal.h"

#include <asm/uaccess.h>
#include <asm/unistd.h>

typedef ssize_t (*io_fn_t)(struct file *, char __user *, size_t, loff_t *);
typedef ssize_t (*iter_fn_t)(struct kiocb *, struct iov_iter *);

const struct file_operations generic_ro_fops = {
	.llseek		= generic_file_llseek,
	.read_iter	= generic_file_read_iter,
	.mmap		= generic_file_readonly_mmap,
	.splice_read	= generic_file_splice_read,
};

EXPORT_SYMBOL(generic_ro_fops);

static inline int unsigned_offsets(struct file *file)
{
	return file->f_mode & FMODE_UNSIGNED_OFFSET;
}

/**
 * vfs_setpos - update the file offset for lseek
 * @file:	file structure in question
 * @offset:	file offset to seek to
 * @maxsize:	maximum file size
 *
 * This is a low-level filesystem helper for updating the file offset to
 * the value specified by @offset if the given offset is valid and it is
 * not equal to the current file offset.
 *
 * Return the specified offset on success and -EINVAL on invalid offset.
 */
loff_t vfs_setpos(struct file *file, loff_t offset, loff_t maxsize)
{
	if (offset < 0 && !unsigned_offsets(file))
		return -EINVAL;
	if (offset > maxsize)
		return -EINVAL;

	if (offset != file->f_pos) {
		file->f_pos = offset;
		file->f_version = 0;
	}
	return offset;
}
EXPORT_SYMBOL(vfs_setpos);

/**
 * generic_file_llseek_size - generic llseek implementation for regular files
 * @file:	file structure to seek on
 * @offset:	file offset to seek to
 * @whence:	type of seek
 * @size:	max size of this file in file system
 * @eof:	offset used for SEEK_END position
 *
 * This is a variant of generic_file_llseek that allows passing in a custom
 * maximum file size and a custom EOF position, for e.g. hashed directories
 *
 * Synchronization:
 * SEEK_SET and SEEK_END are unsynchronized (but atomic on 64bit platforms)
 * SEEK_CUR is synchronized against other SEEK_CURs, but not read/writes.
 * read/writes behave like SEEK_SET against seeks.
 */
loff_t
generic_file_llseek_size(struct file *file, loff_t offset, int whence,
		loff_t maxsize, loff_t eof)
{
	switch (whence) {
	case SEEK_END:
		offset += eof;
		break;
	case SEEK_CUR:
		/*
		 * Here we special-case the lseek(fd, 0, SEEK_CUR)
		 * position-querying operation.  Avoid rewriting the "same"
		 * f_pos value back to the file because a concurrent read(),
		 * write() or lseek() might have altered it
		 */
		if (offset == 0)
			return file->f_pos;
		/*
		 * f_lock protects against read/modify/write race with other
		 * SEEK_CURs. Note that parallel writes and reads behave
		 * like SEEK_SET.
		 */
		spin_lock(&file->f_lock);
		offset = vfs_setpos(file, file->f_pos + offset, maxsize);
		spin_unlock(&file->f_lock);
		return offset;
	case SEEK_DATA:
		/*
		 * In the generic case the entire file is data, so as long as
		 * offset isn't at the end of the file then the offset is data.
		 */
		if (offset >= eof)
			return -ENXIO;
		break;
	case SEEK_HOLE:
		/*
		 * There is a virtual hole at the end of the file, so as long as
		 * offset isn't i_size or larger, return i_size.
		 */
		if (offset >= eof)
			return -ENXIO;
		offset = eof;
		break;
	}

	return vfs_setpos(file, offset, maxsize);
}
EXPORT_SYMBOL(generic_file_llseek_size);

/**
 * generic_file_llseek - generic llseek implementation for regular files
 * @file:	file structure to seek on
 * @offset:	file offset to seek to
 * @whence:	type of seek
 *
 * This is a generic implemenation of ->llseek useable for all normal local
 * filesystems.  It just updates the file offset to the value specified by
 * @offset and @whence.
 */
loff_t generic_file_llseek(struct file *file, loff_t offset, int whence)
{
	struct inode *inode = file->f_mapping->host;

	return generic_file_llseek_size(file, offset, whence,
					inode->i_sb->s_maxbytes,
					i_size_read(inode));
}
EXPORT_SYMBOL(generic_file_llseek);

/**
 * fixed_size_llseek - llseek implementation for fixed-sized devices
 * @file:	file structure to seek on
 * @offset:	file offset to seek to
 * @whence:	type of seek
 * @size:	size of the file
 *
 */
loff_t fixed_size_llseek(struct file *file, loff_t offset, int whence, loff_t size)
{
	switch (whence) {
	case SEEK_SET: case SEEK_CUR: case SEEK_END:
		return generic_file_llseek_size(file, offset, whence,
						size, size);
	default:
		return -EINVAL;
	}
}
EXPORT_SYMBOL(fixed_size_llseek);

/**
 * no_seek_end_llseek - llseek implementation for fixed-sized devices
 * @file:	file structure to seek on
 * @offset:	file offset to seek to
 * @whence:	type of seek
 *
 */
loff_t no_seek_end_llseek(struct file *file, loff_t offset, int whence)
{
	switch (whence) {
	case SEEK_SET: case SEEK_CUR:
		return generic_file_llseek_size(file, offset, whence,
<<<<<<< HEAD
						~0ULL, 0);
=======
						OFFSET_MAX, 0);
>>>>>>> f3c87e99
	default:
		return -EINVAL;
	}
}
EXPORT_SYMBOL(no_seek_end_llseek);

/**
 * no_seek_end_llseek_size - llseek implementation for fixed-sized devices
 * @file:	file structure to seek on
 * @offset:	file offset to seek to
 * @whence:	type of seek
 * @size:	maximal offset allowed
 *
 */
loff_t no_seek_end_llseek_size(struct file *file, loff_t offset, int whence, loff_t size)
{
	switch (whence) {
	case SEEK_SET: case SEEK_CUR:
		return generic_file_llseek_size(file, offset, whence,
						size, 0);
	default:
		return -EINVAL;
	}
}
EXPORT_SYMBOL(no_seek_end_llseek_size);

/**
 * noop_llseek - No Operation Performed llseek implementation
 * @file:	file structure to seek on
 * @offset:	file offset to seek to
 * @whence:	type of seek
 *
 * This is an implementation of ->llseek useable for the rare special case when
 * userspace expects the seek to succeed but the (device) file is actually not
 * able to perform the seek. In this case you use noop_llseek() instead of
 * falling back to the default implementation of ->llseek.
 */
loff_t noop_llseek(struct file *file, loff_t offset, int whence)
{
	return file->f_pos;
}
EXPORT_SYMBOL(noop_llseek);

loff_t no_llseek(struct file *file, loff_t offset, int whence)
{
	return -ESPIPE;
}
EXPORT_SYMBOL(no_llseek);

loff_t default_llseek(struct file *file, loff_t offset, int whence)
{
	struct inode *inode = file_inode(file);
	loff_t retval;

	inode_lock(inode);
	switch (whence) {
		case SEEK_END:
			offset += i_size_read(inode);
			break;
		case SEEK_CUR:
			if (offset == 0) {
				retval = file->f_pos;
				goto out;
			}
			offset += file->f_pos;
			break;
		case SEEK_DATA:
			/*
			 * In the generic case the entire file is data, so as
			 * long as offset isn't at the end of the file then the
			 * offset is data.
			 */
			if (offset >= inode->i_size) {
				retval = -ENXIO;
				goto out;
			}
			break;
		case SEEK_HOLE:
			/*
			 * There is a virtual hole at the end of the file, so
			 * as long as offset isn't i_size or larger, return
			 * i_size.
			 */
			if (offset >= inode->i_size) {
				retval = -ENXIO;
				goto out;
			}
			offset = inode->i_size;
			break;
	}
	retval = -EINVAL;
	if (offset >= 0 || unsigned_offsets(file)) {
		if (offset != file->f_pos) {
			file->f_pos = offset;
			file->f_version = 0;
		}
		retval = offset;
	}
out:
	inode_unlock(inode);
	return retval;
}
EXPORT_SYMBOL(default_llseek);

loff_t vfs_llseek(struct file *file, loff_t offset, int whence)
{
	loff_t (*fn)(struct file *, loff_t, int);

	fn = no_llseek;
	if (file->f_mode & FMODE_LSEEK) {
		if (file->f_op->llseek)
			fn = file->f_op->llseek;
	}
	return fn(file, offset, whence);
}
EXPORT_SYMBOL(vfs_llseek);

static inline struct fd fdget_pos(int fd)
{
	return __to_fd(__fdget_pos(fd));
}

static inline void fdput_pos(struct fd f)
{
	if (f.flags & FDPUT_POS_UNLOCK)
		mutex_unlock(&f.file->f_pos_lock);
	fdput(f);
}

SYSCALL_DEFINE3(lseek, unsigned int, fd, off_t, offset, unsigned int, whence)
{
	off_t retval;
	struct fd f = fdget_pos(fd);
	if (!f.file)
		return -EBADF;

	retval = -EINVAL;
	if (whence <= SEEK_MAX) {
		loff_t res = vfs_llseek(f.file, offset, whence);
		retval = res;
		if (res != (loff_t)retval)
			retval = -EOVERFLOW;	/* LFS: should only happen on 32 bit platforms */
	}
	fdput_pos(f);
	return retval;
}

#ifdef CONFIG_COMPAT
COMPAT_SYSCALL_DEFINE3(lseek, unsigned int, fd, compat_off_t, offset, unsigned int, whence)
{
	return sys_lseek(fd, offset, whence);
}
#endif

#ifdef __ARCH_WANT_SYS_LLSEEK
SYSCALL_DEFINE5(llseek, unsigned int, fd, unsigned long, offset_high,
		unsigned long, offset_low, loff_t __user *, result,
		unsigned int, whence)
{
	int retval;
	struct fd f = fdget_pos(fd);
	loff_t offset;

	if (!f.file)
		return -EBADF;

	retval = -EINVAL;
	if (whence > SEEK_MAX)
		goto out_putf;

	offset = vfs_llseek(f.file, ((loff_t) offset_high << 32) | offset_low,
			whence);

	retval = (int)offset;
	if (offset >= 0) {
		retval = -EFAULT;
		if (!copy_to_user(result, &offset, sizeof(offset)))
			retval = 0;
	}
out_putf:
	fdput_pos(f);
	return retval;
}
#endif

ssize_t vfs_iter_read(struct file *file, struct iov_iter *iter, loff_t *ppos)
{
	struct kiocb kiocb;
	ssize_t ret;

	if (!file->f_op->read_iter)
		return -EINVAL;

	init_sync_kiocb(&kiocb, file);
	kiocb.ki_pos = *ppos;

	iter->type |= READ;
	ret = file->f_op->read_iter(&kiocb, iter);
	BUG_ON(ret == -EIOCBQUEUED);
	if (ret > 0)
		*ppos = kiocb.ki_pos;
	return ret;
}
EXPORT_SYMBOL(vfs_iter_read);

ssize_t vfs_iter_write(struct file *file, struct iov_iter *iter, loff_t *ppos)
{
	struct kiocb kiocb;
	ssize_t ret;

	if (!file->f_op->write_iter)
		return -EINVAL;

	init_sync_kiocb(&kiocb, file);
	kiocb.ki_pos = *ppos;

	iter->type |= WRITE;
	ret = file->f_op->write_iter(&kiocb, iter);
	BUG_ON(ret == -EIOCBQUEUED);
	if (ret > 0)
		*ppos = kiocb.ki_pos;
	return ret;
}
EXPORT_SYMBOL(vfs_iter_write);

/*
 * rw_verify_area doesn't like huge counts. We limit
 * them to something that fits in "int" so that others
 * won't have to do range checks all the time.
 */
int rw_verify_area(int read_write, struct file *file, const loff_t *ppos, size_t count)
{
	struct inode *inode;
	loff_t pos;
	int retval = -EINVAL;

	inode = file_inode(file);
	if (unlikely((ssize_t) count < 0))
		return retval;
	pos = *ppos;
	if (unlikely(pos < 0)) {
		if (!unsigned_offsets(file))
			return retval;
		if (count >= -pos) /* both values are in 0..LLONG_MAX */
			return -EOVERFLOW;
	} else if (unlikely((loff_t) (pos + count) < 0)) {
		if (!unsigned_offsets(file))
			return retval;
	}

	if (unlikely(inode->i_flctx && mandatory_lock(inode))) {
		retval = locks_mandatory_area(inode, file, pos, pos + count - 1,
				read_write == READ ? F_RDLCK : F_WRLCK);
		if (retval < 0)
			return retval;
	}
	retval = security_file_permission(file,
				read_write == READ ? MAY_READ : MAY_WRITE);
	if (retval)
		return retval;
	return count > MAX_RW_COUNT ? MAX_RW_COUNT : count;
}

static ssize_t new_sync_read(struct file *filp, char __user *buf, size_t len, loff_t *ppos)
{
	struct iovec iov = { .iov_base = buf, .iov_len = len };
	struct kiocb kiocb;
	struct iov_iter iter;
	ssize_t ret;

	init_sync_kiocb(&kiocb, filp);
	kiocb.ki_pos = *ppos;
	iov_iter_init(&iter, READ, &iov, 1, len);

	ret = filp->f_op->read_iter(&kiocb, &iter);
	BUG_ON(ret == -EIOCBQUEUED);
	*ppos = kiocb.ki_pos;
	return ret;
}

ssize_t __vfs_read(struct file *file, char __user *buf, size_t count,
		   loff_t *pos)
{
	if (file->f_op->read)
		return file->f_op->read(file, buf, count, pos);
	else if (file->f_op->read_iter)
		return new_sync_read(file, buf, count, pos);
	else
		return -EINVAL;
}
EXPORT_SYMBOL(__vfs_read);

ssize_t vfs_read(struct file *file, char __user *buf, size_t count, loff_t *pos)
{
	ssize_t ret;

	if (!(file->f_mode & FMODE_READ))
		return -EBADF;
	if (!(file->f_mode & FMODE_CAN_READ))
		return -EINVAL;
	if (unlikely(!access_ok(VERIFY_WRITE, buf, count)))
		return -EFAULT;

	ret = rw_verify_area(READ, file, pos, count);
	if (ret >= 0) {
		count = ret;
		ret = __vfs_read(file, buf, count, pos);
		if (ret > 0) {
			fsnotify_access(file);
			add_rchar(current, ret);
		}
		inc_syscr(current);
	}

	return ret;
}

EXPORT_SYMBOL(vfs_read);

static ssize_t new_sync_write(struct file *filp, const char __user *buf, size_t len, loff_t *ppos)
{
	struct iovec iov = { .iov_base = (void __user *)buf, .iov_len = len };
	struct kiocb kiocb;
	struct iov_iter iter;
	ssize_t ret;

	init_sync_kiocb(&kiocb, filp);
	kiocb.ki_pos = *ppos;
	iov_iter_init(&iter, WRITE, &iov, 1, len);

	ret = filp->f_op->write_iter(&kiocb, &iter);
	BUG_ON(ret == -EIOCBQUEUED);
	if (ret > 0)
		*ppos = kiocb.ki_pos;
	return ret;
}

ssize_t __vfs_write(struct file *file, const char __user *p, size_t count,
		    loff_t *pos)
{
	if (file->f_op->write)
		return file->f_op->write(file, p, count, pos);
	else if (file->f_op->write_iter)
		return new_sync_write(file, p, count, pos);
	else
		return -EINVAL;
}
EXPORT_SYMBOL(__vfs_write);

ssize_t __kernel_write(struct file *file, const char *buf, size_t count, loff_t *pos)
{
	mm_segment_t old_fs;
	const char __user *p;
	ssize_t ret;

	if (!(file->f_mode & FMODE_CAN_WRITE))
		return -EINVAL;

	old_fs = get_fs();
	set_fs(get_ds());
	p = (__force const char __user *)buf;
	if (count > MAX_RW_COUNT)
		count =  MAX_RW_COUNT;
	ret = __vfs_write(file, p, count, pos);
	set_fs(old_fs);
	if (ret > 0) {
		fsnotify_modify(file);
		add_wchar(current, ret);
	}
	inc_syscw(current);
	return ret;
}

EXPORT_SYMBOL(__kernel_write);

ssize_t vfs_write(struct file *file, const char __user *buf, size_t count, loff_t *pos)
{
	ssize_t ret;

	if (!(file->f_mode & FMODE_WRITE))
		return -EBADF;
	if (!(file->f_mode & FMODE_CAN_WRITE))
		return -EINVAL;
	if (unlikely(!access_ok(VERIFY_READ, buf, count)))
		return -EFAULT;

	ret = rw_verify_area(WRITE, file, pos, count);
	if (ret >= 0) {
		count = ret;
		file_start_write(file);
		ret = __vfs_write(file, buf, count, pos);
		if (ret > 0) {
			fsnotify_modify(file);
			add_wchar(current, ret);
		}
		inc_syscw(current);
		file_end_write(file);
	}

	return ret;
}

EXPORT_SYMBOL(vfs_write);

static inline loff_t file_pos_read(struct file *file)
{
	return file->f_pos;
}

static inline void file_pos_write(struct file *file, loff_t pos)
{
	file->f_pos = pos;
}

SYSCALL_DEFINE3(read, unsigned int, fd, char __user *, buf, size_t, count)
{
	struct fd f = fdget_pos(fd);
	ssize_t ret = -EBADF;

	if (f.file) {
		loff_t pos = file_pos_read(f.file);
		ret = vfs_read(f.file, buf, count, &pos);
		if (ret >= 0)
			file_pos_write(f.file, pos);
		fdput_pos(f);
	}
	return ret;
}

SYSCALL_DEFINE3(write, unsigned int, fd, const char __user *, buf,
		size_t, count)
{
	struct fd f = fdget_pos(fd);
	ssize_t ret = -EBADF;

	if (f.file) {
		loff_t pos = file_pos_read(f.file);
		ret = vfs_write(f.file, buf, count, &pos);
		if (ret >= 0)
			file_pos_write(f.file, pos);
		fdput_pos(f);
	}

	return ret;
}

SYSCALL_DEFINE4(pread64, unsigned int, fd, char __user *, buf,
			size_t, count, loff_t, pos)
{
	struct fd f;
	ssize_t ret = -EBADF;

	if (pos < 0)
		return -EINVAL;

	f = fdget(fd);
	if (f.file) {
		ret = -ESPIPE;
		if (f.file->f_mode & FMODE_PREAD)
			ret = vfs_read(f.file, buf, count, &pos);
		fdput(f);
	}

	return ret;
}

SYSCALL_DEFINE4(pwrite64, unsigned int, fd, const char __user *, buf,
			 size_t, count, loff_t, pos)
{
	struct fd f;
	ssize_t ret = -EBADF;

	if (pos < 0)
		return -EINVAL;

	f = fdget(fd);
	if (f.file) {
		ret = -ESPIPE;
		if (f.file->f_mode & FMODE_PWRITE)  
			ret = vfs_write(f.file, buf, count, &pos);
		fdput(f);
	}

	return ret;
}

/*
 * Reduce an iovec's length in-place.  Return the resulting number of segments
 */
unsigned long iov_shorten(struct iovec *iov, unsigned long nr_segs, size_t to)
{
	unsigned long seg = 0;
	size_t len = 0;

	while (seg < nr_segs) {
		seg++;
		if (len + iov->iov_len >= to) {
			iov->iov_len = to - len;
			break;
		}
		len += iov->iov_len;
		iov++;
	}
	return seg;
}
EXPORT_SYMBOL(iov_shorten);

static ssize_t do_iter_readv_writev(struct file *filp, struct iov_iter *iter,
		loff_t *ppos, iter_fn_t fn)
{
	struct kiocb kiocb;
	ssize_t ret;

	init_sync_kiocb(&kiocb, filp);
	kiocb.ki_pos = *ppos;

	ret = fn(&kiocb, iter);
	BUG_ON(ret == -EIOCBQUEUED);
	*ppos = kiocb.ki_pos;
	return ret;
}

/* Do it by hand, with file-ops */
static ssize_t do_loop_readv_writev(struct file *filp, struct iov_iter *iter,
		loff_t *ppos, io_fn_t fn)
{
	ssize_t ret = 0;

	while (iov_iter_count(iter)) {
		struct iovec iovec = iov_iter_iovec(iter);
		ssize_t nr;

		nr = fn(filp, iovec.iov_base, iovec.iov_len, ppos);

		if (nr < 0) {
			if (!ret)
				ret = nr;
			break;
		}
		ret += nr;
		if (nr != iovec.iov_len)
			break;
		iov_iter_advance(iter, nr);
	}

	return ret;
}

/* A write operation does a read from user space and vice versa */
#define vrfy_dir(type) ((type) == READ ? VERIFY_WRITE : VERIFY_READ)

ssize_t rw_copy_check_uvector(int type, const struct iovec __user * uvector,
			      unsigned long nr_segs, unsigned long fast_segs,
			      struct iovec *fast_pointer,
			      struct iovec **ret_pointer)
{
	unsigned long seg;
	ssize_t ret;
	struct iovec *iov = fast_pointer;

	/*
	 * SuS says "The readv() function *may* fail if the iovcnt argument
	 * was less than or equal to 0, or greater than {IOV_MAX}.  Linux has
	 * traditionally returned zero for zero segments, so...
	 */
	if (nr_segs == 0) {
		ret = 0;
		goto out;
	}

	/*
	 * First get the "struct iovec" from user memory and
	 * verify all the pointers
	 */
	if (nr_segs > UIO_MAXIOV) {
		ret = -EINVAL;
		goto out;
	}
	if (nr_segs > fast_segs) {
		iov = kmalloc(nr_segs*sizeof(struct iovec), GFP_KERNEL);
		if (iov == NULL) {
			ret = -ENOMEM;
			goto out;
		}
	}
	if (copy_from_user(iov, uvector, nr_segs*sizeof(*uvector))) {
		ret = -EFAULT;
		goto out;
	}

	/*
	 * According to the Single Unix Specification we should return EINVAL
	 * if an element length is < 0 when cast to ssize_t or if the
	 * total length would overflow the ssize_t return value of the
	 * system call.
	 *
	 * Linux caps all read/write calls to MAX_RW_COUNT, and avoids the
	 * overflow case.
	 */
	ret = 0;
	for (seg = 0; seg < nr_segs; seg++) {
		void __user *buf = iov[seg].iov_base;
		ssize_t len = (ssize_t)iov[seg].iov_len;

		/* see if we we're about to use an invalid len or if
		 * it's about to overflow ssize_t */
		if (len < 0) {
			ret = -EINVAL;
			goto out;
		}
		if (type >= 0
		    && unlikely(!access_ok(vrfy_dir(type), buf, len))) {
			ret = -EFAULT;
			goto out;
		}
		if (len > MAX_RW_COUNT - ret) {
			len = MAX_RW_COUNT - ret;
			iov[seg].iov_len = len;
		}
		ret += len;
	}
out:
	*ret_pointer = iov;
	return ret;
}

static ssize_t do_readv_writev(int type, struct file *file,
			       const struct iovec __user * uvector,
			       unsigned long nr_segs, loff_t *pos)
{
	size_t tot_len;
	struct iovec iovstack[UIO_FASTIOV];
	struct iovec *iov = iovstack;
	struct iov_iter iter;
	ssize_t ret;
	io_fn_t fn;
	iter_fn_t iter_fn;

	ret = import_iovec(type, uvector, nr_segs,
			   ARRAY_SIZE(iovstack), &iov, &iter);
	if (ret < 0)
		return ret;

	tot_len = iov_iter_count(&iter);
	if (!tot_len)
		goto out;
	ret = rw_verify_area(type, file, pos, tot_len);
	if (ret < 0)
		goto out;

	if (type == READ) {
		fn = file->f_op->read;
		iter_fn = file->f_op->read_iter;
	} else {
		fn = (io_fn_t)file->f_op->write;
		iter_fn = file->f_op->write_iter;
		file_start_write(file);
	}

	if (iter_fn)
		ret = do_iter_readv_writev(file, &iter, pos, iter_fn);
	else
		ret = do_loop_readv_writev(file, &iter, pos, fn);

	if (type != READ)
		file_end_write(file);

out:
	kfree(iov);
	if ((ret + (type == READ)) > 0) {
		if (type == READ)
			fsnotify_access(file);
		else
			fsnotify_modify(file);
	}
	return ret;
}

ssize_t vfs_readv(struct file *file, const struct iovec __user *vec,
		  unsigned long vlen, loff_t *pos)
{
	if (!(file->f_mode & FMODE_READ))
		return -EBADF;
	if (!(file->f_mode & FMODE_CAN_READ))
		return -EINVAL;

	return do_readv_writev(READ, file, vec, vlen, pos);
}

EXPORT_SYMBOL(vfs_readv);

ssize_t vfs_writev(struct file *file, const struct iovec __user *vec,
		   unsigned long vlen, loff_t *pos)
{
	if (!(file->f_mode & FMODE_WRITE))
		return -EBADF;
	if (!(file->f_mode & FMODE_CAN_WRITE))
		return -EINVAL;

	return do_readv_writev(WRITE, file, vec, vlen, pos);
}

EXPORT_SYMBOL(vfs_writev);

SYSCALL_DEFINE3(readv, unsigned long, fd, const struct iovec __user *, vec,
		unsigned long, vlen)
{
	struct fd f = fdget_pos(fd);
	ssize_t ret = -EBADF;

	if (f.file) {
		loff_t pos = file_pos_read(f.file);
		ret = vfs_readv(f.file, vec, vlen, &pos);
		if (ret >= 0)
			file_pos_write(f.file, pos);
		fdput_pos(f);
	}

	if (ret > 0)
		add_rchar(current, ret);
	inc_syscr(current);
	return ret;
}

SYSCALL_DEFINE3(writev, unsigned long, fd, const struct iovec __user *, vec,
		unsigned long, vlen)
{
	struct fd f = fdget_pos(fd);
	ssize_t ret = -EBADF;

	if (f.file) {
		loff_t pos = file_pos_read(f.file);
		ret = vfs_writev(f.file, vec, vlen, &pos);
		if (ret >= 0)
			file_pos_write(f.file, pos);
		fdput_pos(f);
	}

	if (ret > 0)
		add_wchar(current, ret);
	inc_syscw(current);
	return ret;
}

static inline loff_t pos_from_hilo(unsigned long high, unsigned long low)
{
#define HALF_LONG_BITS (BITS_PER_LONG / 2)
	return (((loff_t)high << HALF_LONG_BITS) << HALF_LONG_BITS) | low;
}

SYSCALL_DEFINE5(preadv, unsigned long, fd, const struct iovec __user *, vec,
		unsigned long, vlen, unsigned long, pos_l, unsigned long, pos_h)
{
	loff_t pos = pos_from_hilo(pos_h, pos_l);
	struct fd f;
	ssize_t ret = -EBADF;

	if (pos < 0)
		return -EINVAL;

	f = fdget(fd);
	if (f.file) {
		ret = -ESPIPE;
		if (f.file->f_mode & FMODE_PREAD)
			ret = vfs_readv(f.file, vec, vlen, &pos);
		fdput(f);
	}

	if (ret > 0)
		add_rchar(current, ret);
	inc_syscr(current);
	return ret;
}

SYSCALL_DEFINE5(pwritev, unsigned long, fd, const struct iovec __user *, vec,
		unsigned long, vlen, unsigned long, pos_l, unsigned long, pos_h)
{
	loff_t pos = pos_from_hilo(pos_h, pos_l);
	struct fd f;
	ssize_t ret = -EBADF;

	if (pos < 0)
		return -EINVAL;

	f = fdget(fd);
	if (f.file) {
		ret = -ESPIPE;
		if (f.file->f_mode & FMODE_PWRITE)
			ret = vfs_writev(f.file, vec, vlen, &pos);
		fdput(f);
	}

	if (ret > 0)
		add_wchar(current, ret);
	inc_syscw(current);
	return ret;
}

#ifdef CONFIG_COMPAT

static ssize_t compat_do_readv_writev(int type, struct file *file,
			       const struct compat_iovec __user *uvector,
			       unsigned long nr_segs, loff_t *pos)
{
	compat_ssize_t tot_len;
	struct iovec iovstack[UIO_FASTIOV];
	struct iovec *iov = iovstack;
	struct iov_iter iter;
	ssize_t ret;
	io_fn_t fn;
	iter_fn_t iter_fn;

	ret = compat_import_iovec(type, uvector, nr_segs,
				  UIO_FASTIOV, &iov, &iter);
	if (ret < 0)
		return ret;

	tot_len = iov_iter_count(&iter);
	if (!tot_len)
		goto out;
	ret = rw_verify_area(type, file, pos, tot_len);
	if (ret < 0)
		goto out;

	if (type == READ) {
		fn = file->f_op->read;
		iter_fn = file->f_op->read_iter;
	} else {
		fn = (io_fn_t)file->f_op->write;
		iter_fn = file->f_op->write_iter;
		file_start_write(file);
	}

	if (iter_fn)
		ret = do_iter_readv_writev(file, &iter, pos, iter_fn);
	else
		ret = do_loop_readv_writev(file, &iter, pos, fn);

	if (type != READ)
		file_end_write(file);

out:
	kfree(iov);
	if ((ret + (type == READ)) > 0) {
		if (type == READ)
			fsnotify_access(file);
		else
			fsnotify_modify(file);
	}
	return ret;
}

static size_t compat_readv(struct file *file,
			   const struct compat_iovec __user *vec,
			   unsigned long vlen, loff_t *pos)
{
	ssize_t ret = -EBADF;

	if (!(file->f_mode & FMODE_READ))
		goto out;

	ret = -EINVAL;
	if (!(file->f_mode & FMODE_CAN_READ))
		goto out;

	ret = compat_do_readv_writev(READ, file, vec, vlen, pos);

out:
	if (ret > 0)
		add_rchar(current, ret);
	inc_syscr(current);
	return ret;
}

COMPAT_SYSCALL_DEFINE3(readv, compat_ulong_t, fd,
		const struct compat_iovec __user *,vec,
		compat_ulong_t, vlen)
{
	struct fd f = fdget_pos(fd);
	ssize_t ret;
	loff_t pos;

	if (!f.file)
		return -EBADF;
	pos = f.file->f_pos;
	ret = compat_readv(f.file, vec, vlen, &pos);
	if (ret >= 0)
		f.file->f_pos = pos;
	fdput_pos(f);
	return ret;
}

static long __compat_sys_preadv64(unsigned long fd,
				  const struct compat_iovec __user *vec,
				  unsigned long vlen, loff_t pos)
{
	struct fd f;
	ssize_t ret;

	if (pos < 0)
		return -EINVAL;
	f = fdget(fd);
	if (!f.file)
		return -EBADF;
	ret = -ESPIPE;
	if (f.file->f_mode & FMODE_PREAD)
		ret = compat_readv(f.file, vec, vlen, &pos);
	fdput(f);
	return ret;
}

#ifdef __ARCH_WANT_COMPAT_SYS_PREADV64
COMPAT_SYSCALL_DEFINE4(preadv64, unsigned long, fd,
		const struct compat_iovec __user *,vec,
		unsigned long, vlen, loff_t, pos)
{
	return __compat_sys_preadv64(fd, vec, vlen, pos);
}
#endif

COMPAT_SYSCALL_DEFINE5(preadv, compat_ulong_t, fd,
		const struct compat_iovec __user *,vec,
		compat_ulong_t, vlen, u32, pos_low, u32, pos_high)
{
	loff_t pos = ((loff_t)pos_high << 32) | pos_low;

	return __compat_sys_preadv64(fd, vec, vlen, pos);
}

static size_t compat_writev(struct file *file,
			    const struct compat_iovec __user *vec,
			    unsigned long vlen, loff_t *pos)
{
	ssize_t ret = -EBADF;

	if (!(file->f_mode & FMODE_WRITE))
		goto out;

	ret = -EINVAL;
	if (!(file->f_mode & FMODE_CAN_WRITE))
		goto out;

	ret = compat_do_readv_writev(WRITE, file, vec, vlen, pos);

out:
	if (ret > 0)
		add_wchar(current, ret);
	inc_syscw(current);
	return ret;
}

COMPAT_SYSCALL_DEFINE3(writev, compat_ulong_t, fd,
		const struct compat_iovec __user *, vec,
		compat_ulong_t, vlen)
{
	struct fd f = fdget_pos(fd);
	ssize_t ret;
	loff_t pos;

	if (!f.file)
		return -EBADF;
	pos = f.file->f_pos;
	ret = compat_writev(f.file, vec, vlen, &pos);
	if (ret >= 0)
		f.file->f_pos = pos;
	fdput_pos(f);
	return ret;
}

static long __compat_sys_pwritev64(unsigned long fd,
				   const struct compat_iovec __user *vec,
				   unsigned long vlen, loff_t pos)
{
	struct fd f;
	ssize_t ret;

	if (pos < 0)
		return -EINVAL;
	f = fdget(fd);
	if (!f.file)
		return -EBADF;
	ret = -ESPIPE;
	if (f.file->f_mode & FMODE_PWRITE)
		ret = compat_writev(f.file, vec, vlen, &pos);
	fdput(f);
	return ret;
}

#ifdef __ARCH_WANT_COMPAT_SYS_PWRITEV64
COMPAT_SYSCALL_DEFINE4(pwritev64, unsigned long, fd,
		const struct compat_iovec __user *,vec,
		unsigned long, vlen, loff_t, pos)
{
	return __compat_sys_pwritev64(fd, vec, vlen, pos);
}
#endif

COMPAT_SYSCALL_DEFINE5(pwritev, compat_ulong_t, fd,
		const struct compat_iovec __user *,vec,
		compat_ulong_t, vlen, u32, pos_low, u32, pos_high)
{
	loff_t pos = ((loff_t)pos_high << 32) | pos_low;

	return __compat_sys_pwritev64(fd, vec, vlen, pos);
}
#endif

static ssize_t do_sendfile(int out_fd, int in_fd, loff_t *ppos,
		  	   size_t count, loff_t max)
{
	struct fd in, out;
	struct inode *in_inode, *out_inode;
	loff_t pos;
	loff_t out_pos;
	ssize_t retval;
	int fl;

	/*
	 * Get input file, and verify that it is ok..
	 */
	retval = -EBADF;
	in = fdget(in_fd);
	if (!in.file)
		goto out;
	if (!(in.file->f_mode & FMODE_READ))
		goto fput_in;
	retval = -ESPIPE;
	if (!ppos) {
		pos = in.file->f_pos;
	} else {
		pos = *ppos;
		if (!(in.file->f_mode & FMODE_PREAD))
			goto fput_in;
	}
	retval = rw_verify_area(READ, in.file, &pos, count);
	if (retval < 0)
		goto fput_in;
	count = retval;

	/*
	 * Get output file, and verify that it is ok..
	 */
	retval = -EBADF;
	out = fdget(out_fd);
	if (!out.file)
		goto fput_in;
	if (!(out.file->f_mode & FMODE_WRITE))
		goto fput_out;
	retval = -EINVAL;
	in_inode = file_inode(in.file);
	out_inode = file_inode(out.file);
	out_pos = out.file->f_pos;
	retval = rw_verify_area(WRITE, out.file, &out_pos, count);
	if (retval < 0)
		goto fput_out;
	count = retval;

	if (!max)
		max = min(in_inode->i_sb->s_maxbytes, out_inode->i_sb->s_maxbytes);

	if (unlikely(pos + count > max)) {
		retval = -EOVERFLOW;
		if (pos >= max)
			goto fput_out;
		count = max - pos;
	}

	fl = 0;
#if 0
	/*
	 * We need to debate whether we can enable this or not. The
	 * man page documents EAGAIN return for the output at least,
	 * and the application is arguably buggy if it doesn't expect
	 * EAGAIN on a non-blocking file descriptor.
	 */
	if (in.file->f_flags & O_NONBLOCK)
		fl = SPLICE_F_NONBLOCK;
#endif
	file_start_write(out.file);
	retval = do_splice_direct(in.file, &pos, out.file, &out_pos, count, fl);
	file_end_write(out.file);

	if (retval > 0) {
		add_rchar(current, retval);
		add_wchar(current, retval);
		fsnotify_access(in.file);
		fsnotify_modify(out.file);
		out.file->f_pos = out_pos;
		if (ppos)
			*ppos = pos;
		else
			in.file->f_pos = pos;
	}

	inc_syscr(current);
	inc_syscw(current);
	if (pos > max)
		retval = -EOVERFLOW;

fput_out:
	fdput(out);
fput_in:
	fdput(in);
out:
	return retval;
}

SYSCALL_DEFINE4(sendfile, int, out_fd, int, in_fd, off_t __user *, offset, size_t, count)
{
	loff_t pos;
	off_t off;
	ssize_t ret;

	if (offset) {
		if (unlikely(get_user(off, offset)))
			return -EFAULT;
		pos = off;
		ret = do_sendfile(out_fd, in_fd, &pos, count, MAX_NON_LFS);
		if (unlikely(put_user(pos, offset)))
			return -EFAULT;
		return ret;
	}

	return do_sendfile(out_fd, in_fd, NULL, count, 0);
}

SYSCALL_DEFINE4(sendfile64, int, out_fd, int, in_fd, loff_t __user *, offset, size_t, count)
{
	loff_t pos;
	ssize_t ret;

	if (offset) {
		if (unlikely(copy_from_user(&pos, offset, sizeof(loff_t))))
			return -EFAULT;
		ret = do_sendfile(out_fd, in_fd, &pos, count, 0);
		if (unlikely(put_user(pos, offset)))
			return -EFAULT;
		return ret;
	}

	return do_sendfile(out_fd, in_fd, NULL, count, 0);
}

#ifdef CONFIG_COMPAT
COMPAT_SYSCALL_DEFINE4(sendfile, int, out_fd, int, in_fd,
		compat_off_t __user *, offset, compat_size_t, count)
{
	loff_t pos;
	off_t off;
	ssize_t ret;

	if (offset) {
		if (unlikely(get_user(off, offset)))
			return -EFAULT;
		pos = off;
		ret = do_sendfile(out_fd, in_fd, &pos, count, MAX_NON_LFS);
		if (unlikely(put_user(pos, offset)))
			return -EFAULT;
		return ret;
	}

	return do_sendfile(out_fd, in_fd, NULL, count, 0);
}

COMPAT_SYSCALL_DEFINE4(sendfile64, int, out_fd, int, in_fd,
		compat_loff_t __user *, offset, compat_size_t, count)
{
	loff_t pos;
	ssize_t ret;

	if (offset) {
		if (unlikely(copy_from_user(&pos, offset, sizeof(loff_t))))
			return -EFAULT;
		ret = do_sendfile(out_fd, in_fd, &pos, count, 0);
		if (unlikely(put_user(pos, offset)))
			return -EFAULT;
		return ret;
	}

	return do_sendfile(out_fd, in_fd, NULL, count, 0);
}
#endif

/*
 * copy_file_range() differs from regular file read and write in that it
 * specifically allows return partial success.  When it does so is up to
 * the copy_file_range method.
 */
ssize_t vfs_copy_file_range(struct file *file_in, loff_t pos_in,
			    struct file *file_out, loff_t pos_out,
			    size_t len, unsigned int flags)
{
	struct inode *inode_in = file_inode(file_in);
	struct inode *inode_out = file_inode(file_out);
	ssize_t ret;

	if (flags != 0)
		return -EINVAL;

	/* copy_file_range allows full ssize_t len, ignoring MAX_RW_COUNT  */
	ret = rw_verify_area(READ, file_in, &pos_in, len);
	if (ret >= 0)
		ret = rw_verify_area(WRITE, file_out, &pos_out, len);
	if (ret < 0)
		return ret;

	if (!(file_in->f_mode & FMODE_READ) ||
	    !(file_out->f_mode & FMODE_WRITE) ||
	    (file_out->f_flags & O_APPEND))
		return -EBADF;

	/* this could be relaxed once a method supports cross-fs copies */
	if (inode_in->i_sb != inode_out->i_sb)
		return -EXDEV;

	if (len == 0)
		return 0;

	ret = mnt_want_write_file(file_out);
	if (ret)
		return ret;

	ret = -EOPNOTSUPP;
	if (file_out->f_op->copy_file_range)
		ret = file_out->f_op->copy_file_range(file_in, pos_in, file_out,
						      pos_out, len, flags);
	if (ret == -EOPNOTSUPP)
		ret = do_splice_direct(file_in, &pos_in, file_out, &pos_out,
				len > MAX_RW_COUNT ? MAX_RW_COUNT : len, 0);

	if (ret > 0) {
		fsnotify_access(file_in);
		add_rchar(current, ret);
		fsnotify_modify(file_out);
		add_wchar(current, ret);
	}
	inc_syscr(current);
	inc_syscw(current);

	mnt_drop_write_file(file_out);

	return ret;
}
EXPORT_SYMBOL(vfs_copy_file_range);

SYSCALL_DEFINE6(copy_file_range, int, fd_in, loff_t __user *, off_in,
		int, fd_out, loff_t __user *, off_out,
		size_t, len, unsigned int, flags)
{
	loff_t pos_in;
	loff_t pos_out;
	struct fd f_in;
	struct fd f_out;
	ssize_t ret = -EBADF;

	f_in = fdget(fd_in);
	if (!f_in.file)
		goto out2;

	f_out = fdget(fd_out);
	if (!f_out.file)
		goto out1;

	ret = -EFAULT;
	if (off_in) {
		if (copy_from_user(&pos_in, off_in, sizeof(loff_t)))
			goto out;
	} else {
		pos_in = f_in.file->f_pos;
	}

	if (off_out) {
		if (copy_from_user(&pos_out, off_out, sizeof(loff_t)))
			goto out;
	} else {
		pos_out = f_out.file->f_pos;
	}

	ret = vfs_copy_file_range(f_in.file, pos_in, f_out.file, pos_out, len,
				  flags);
	if (ret > 0) {
		pos_in += ret;
		pos_out += ret;

		if (off_in) {
			if (copy_to_user(off_in, &pos_in, sizeof(loff_t)))
				ret = -EFAULT;
		} else {
			f_in.file->f_pos = pos_in;
		}

		if (off_out) {
			if (copy_to_user(off_out, &pos_out, sizeof(loff_t)))
				ret = -EFAULT;
		} else {
			f_out.file->f_pos = pos_out;
		}
	}

out:
	fdput(f_out);
out1:
	fdput(f_in);
out2:
	return ret;
}

static int clone_verify_area(struct file *file, loff_t pos, u64 len, bool write)
{
	struct inode *inode = file_inode(file);

	if (unlikely(pos < 0))
		return -EINVAL;

	 if (unlikely((loff_t) (pos + len) < 0))
		return -EINVAL;

	if (unlikely(inode->i_flctx && mandatory_lock(inode))) {
		loff_t end = len ? pos + len - 1 : OFFSET_MAX;
		int retval;

		retval = locks_mandatory_area(inode, file, pos, end,
				write ? F_WRLCK : F_RDLCK);
		if (retval < 0)
			return retval;
	}

	return security_file_permission(file, write ? MAY_WRITE : MAY_READ);
}

int vfs_clone_file_range(struct file *file_in, loff_t pos_in,
		struct file *file_out, loff_t pos_out, u64 len)
{
	struct inode *inode_in = file_inode(file_in);
	struct inode *inode_out = file_inode(file_out);
	int ret;

	if (inode_in->i_sb != inode_out->i_sb ||
	    file_in->f_path.mnt != file_out->f_path.mnt)
		return -EXDEV;

	if (S_ISDIR(inode_in->i_mode) || S_ISDIR(inode_out->i_mode))
		return -EISDIR;
	if (!S_ISREG(inode_in->i_mode) || !S_ISREG(inode_out->i_mode))
		return -EINVAL;

	if (!(file_in->f_mode & FMODE_READ) ||
	    !(file_out->f_mode & FMODE_WRITE) ||
<<<<<<< HEAD
	    (file_out->f_flags & O_APPEND) ||
	    !file_in->f_op->clone_file_range)
		return -EBADF;

=======
	    (file_out->f_flags & O_APPEND))
		return -EBADF;

	if (!file_in->f_op->clone_file_range)
		return -EOPNOTSUPP;

>>>>>>> f3c87e99
	ret = clone_verify_area(file_in, pos_in, len, false);
	if (ret)
		return ret;

	ret = clone_verify_area(file_out, pos_out, len, true);
	if (ret)
		return ret;

	if (pos_in + len > i_size_read(inode_in))
		return -EINVAL;

	ret = mnt_want_write_file(file_out);
	if (ret)
		return ret;

	ret = file_in->f_op->clone_file_range(file_in, pos_in,
			file_out, pos_out, len);
	if (!ret) {
		fsnotify_access(file_in);
		fsnotify_modify(file_out);
	}

	mnt_drop_write_file(file_out);
	return ret;
}
EXPORT_SYMBOL(vfs_clone_file_range);

int vfs_dedupe_file_range(struct file *file, struct file_dedupe_range *same)
{
	struct file_dedupe_range_info *info;
	struct inode *src = file_inode(file);
	u64 off;
	u64 len;
	int i;
	int ret;
	bool is_admin = capable(CAP_SYS_ADMIN);
	u16 count = same->dest_count;
	struct file *dst_file;
	loff_t dst_off;
	ssize_t deduped;

	if (!(file->f_mode & FMODE_READ))
		return -EINVAL;

	if (same->reserved1 || same->reserved2)
		return -EINVAL;

	off = same->src_offset;
	len = same->src_length;

	ret = -EISDIR;
	if (S_ISDIR(src->i_mode))
		goto out;

	ret = -EINVAL;
	if (!S_ISREG(src->i_mode))
		goto out;

	ret = clone_verify_area(file, off, len, false);
	if (ret < 0)
		goto out;
	ret = 0;

	/* pre-format output fields to sane values */
	for (i = 0; i < count; i++) {
		same->info[i].bytes_deduped = 0ULL;
		same->info[i].status = FILE_DEDUPE_RANGE_SAME;
	}

	for (i = 0, info = same->info; i < count; i++, info++) {
		struct inode *dst;
		struct fd dst_fd = fdget(info->dest_fd);

		dst_file = dst_fd.file;
		if (!dst_file) {
			info->status = -EBADF;
			goto next_loop;
		}
		dst = file_inode(dst_file);

		ret = mnt_want_write_file(dst_file);
		if (ret) {
			info->status = ret;
			goto next_loop;
		}

		dst_off = info->dest_offset;
		ret = clone_verify_area(dst_file, dst_off, len, true);
		if (ret < 0) {
			info->status = ret;
			goto next_file;
		}
		ret = 0;

		if (info->reserved) {
			info->status = -EINVAL;
		} else if (!(is_admin || (dst_file->f_mode & FMODE_WRITE))) {
			info->status = -EINVAL;
		} else if (file->f_path.mnt != dst_file->f_path.mnt) {
			info->status = -EXDEV;
		} else if (S_ISDIR(dst->i_mode)) {
			info->status = -EISDIR;
		} else if (dst_file->f_op->dedupe_file_range == NULL) {
			info->status = -EINVAL;
		} else {
			deduped = dst_file->f_op->dedupe_file_range(file, off,
							len, dst_file,
							info->dest_offset);
			if (deduped == -EBADE)
				info->status = FILE_DEDUPE_RANGE_DIFFERS;
			else if (deduped < 0)
				info->status = deduped;
			else
				info->bytes_deduped += deduped;
		}

next_file:
		mnt_drop_write_file(dst_file);
next_loop:
		fdput(dst_fd);

		if (fatal_signal_pending(current))
			goto out;
	}

out:
	return ret;
}
EXPORT_SYMBOL(vfs_dedupe_file_range);<|MERGE_RESOLUTION|>--- conflicted
+++ resolved
@@ -17,10 +17,7 @@
 #include <linux/splice.h>
 #include <linux/compat.h>
 #include <linux/mount.h>
-<<<<<<< HEAD
-=======
 #include <linux/fs.h>
->>>>>>> f3c87e99
 #include "internal.h"
 
 #include <asm/uaccess.h>
@@ -187,11 +184,7 @@
 	switch (whence) {
 	case SEEK_SET: case SEEK_CUR:
 		return generic_file_llseek_size(file, offset, whence,
-<<<<<<< HEAD
-						~0ULL, 0);
-=======
 						OFFSET_MAX, 0);
->>>>>>> f3c87e99
 	default:
 		return -EINVAL;
 	}
@@ -1540,19 +1533,12 @@
 
 	if (!(file_in->f_mode & FMODE_READ) ||
 	    !(file_out->f_mode & FMODE_WRITE) ||
-<<<<<<< HEAD
-	    (file_out->f_flags & O_APPEND) ||
-	    !file_in->f_op->clone_file_range)
-		return -EBADF;
-
-=======
 	    (file_out->f_flags & O_APPEND))
 		return -EBADF;
 
 	if (!file_in->f_op->clone_file_range)
 		return -EOPNOTSUPP;
 
->>>>>>> f3c87e99
 	ret = clone_verify_area(file_in, pos_in, len, false);
 	if (ret)
 		return ret;
