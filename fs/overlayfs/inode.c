/*
 *
 * Copyright (C) 2011 Novell Inc.
 *
 * This program is free software; you can redistribute it and/or modify it
 * under the terms of the GNU General Public License version 2 as published by
 * the Free Software Foundation.
 */

#include <linux/fs.h>
#include <linux/slab.h>
#include <linux/xattr.h>
#include "overlayfs.h"

static int ovl_copy_up_truncate(struct dentry *dentry)
{
	int err;
	struct dentry *parent;
	struct kstat stat;
	struct path lowerpath;

	parent = dget_parent(dentry);
	err = ovl_copy_up(parent);
	if (err)
		goto out_dput_parent;

	ovl_path_lower(dentry, &lowerpath);
	err = vfs_getattr(&lowerpath, &stat);
	if (err)
		goto out_dput_parent;

	stat.size = 0;
	err = ovl_copy_up_one(parent, dentry, &lowerpath, &stat);

out_dput_parent:
	dput(parent);
	return err;
}

int ovl_setattr(struct dentry *dentry, struct iattr *attr)
{
	int err;
	struct dentry *upperdentry;
	const struct cred *old_cred;

	/*
	 * Check for permissions before trying to copy-up.  This is redundant
	 * since it will be rechecked later by ->setattr() on upper dentry.  But
	 * without this, copy-up can be triggered by just about anybody.
	 *
	 * We don't initialize inode->size, which just means that
	 * inode_newsize_ok() will always check against MAX_LFS_FILESIZE and not
	 * check for a swapfile (which this won't be anyway).
	 */
	err = inode_change_ok(dentry->d_inode, attr);
	if (err)
		return err;

	err = ovl_want_write(dentry);
	if (err)
		goto out;

	err = ovl_copy_up(dentry);
	if (!err) {
		upperdentry = ovl_dentry_upper(dentry);

		if (attr->ia_valid & (ATTR_KILL_SUID|ATTR_KILL_SGID))
			attr->ia_valid &= ~ATTR_MODE;

		inode_lock(upperdentry->d_inode);
		old_cred = ovl_override_creds(dentry->d_sb);
		err = notify_change(upperdentry, attr, NULL);
		revert_creds(old_cred);
		if (!err)
			ovl_copyattr(upperdentry->d_inode, dentry->d_inode);
		inode_unlock(upperdentry->d_inode);
	}
	ovl_drop_write(dentry);
out:
	return err;
}

static int ovl_getattr(struct vfsmount *mnt, struct dentry *dentry,
			 struct kstat *stat)
{
	struct path realpath;
	const struct cred *old_cred;
	int err;

	ovl_path_real(dentry, &realpath);
	old_cred = ovl_override_creds(dentry->d_sb);
	err = vfs_getattr(&realpath, stat);
	revert_creds(old_cred);
	return err;
}

int ovl_permission(struct inode *inode, int mask)
{
	bool is_upper;
	struct inode *realinode = ovl_inode_real(inode, &is_upper);
	const struct cred *old_cred;
	int err;

	/* Careful in RCU walk mode */
	if (!realinode) {
		WARN_ON(!(mask & MAY_NOT_BLOCK));
		return -ECHILD;
	}

	/*
	 * Check overlay inode with the creds of task and underlying inode
	 * with creds of mounter
	 */
	err = generic_permission(inode, mask);
	if (err)
		return err;

	old_cred = ovl_override_creds(inode->i_sb);
	if (!is_upper && !special_file(realinode->i_mode) && mask & MAY_WRITE) {
		mask &= ~(MAY_WRITE | MAY_APPEND);
		/* Make sure mounter can read file for copy up later */
		mask |= MAY_READ;
	}
	err = inode_permission(realinode, mask);
	revert_creds(old_cred);

	return err;
}

static const char *ovl_get_link(struct dentry *dentry,
				struct inode *inode,
				struct delayed_call *done)
{
	struct dentry *realdentry;
	struct inode *realinode;
	const struct cred *old_cred;
	const char *p;

	if (!dentry)
		return ERR_PTR(-ECHILD);

	realdentry = ovl_dentry_real(dentry);
	realinode = realdentry->d_inode;

	if (WARN_ON(!realinode->i_op->get_link))
		return ERR_PTR(-EPERM);

	old_cred = ovl_override_creds(dentry->d_sb);
	p = realinode->i_op->get_link(realdentry, realinode, done);
	revert_creds(old_cred);
	return p;
}

static int ovl_readlink(struct dentry *dentry, char __user *buf, int bufsiz)
{
	struct path realpath;
	struct inode *realinode;
	const struct cred *old_cred;
	int err;

	ovl_path_real(dentry, &realpath);
	realinode = realpath.dentry->d_inode;

	if (!realinode->i_op->readlink)
		return -EINVAL;

	old_cred = ovl_override_creds(dentry->d_sb);
	err = realinode->i_op->readlink(realpath.dentry, buf, bufsiz);
	revert_creds(old_cred);
	return err;
}

static bool ovl_is_private_xattr(const char *name)
{
#define OVL_XATTR_PRE_NAME OVL_XATTR_PREFIX "."
	return strncmp(name, OVL_XATTR_PRE_NAME,
		       sizeof(OVL_XATTR_PRE_NAME) - 1) == 0;
}

int ovl_setxattr(struct dentry *dentry, struct inode *inode,
		 const char *name, const void *value,
		 size_t size, int flags)
{
	int err;
	struct dentry *upperdentry;
	const struct cred *old_cred;

	err = ovl_want_write(dentry);
	if (err)
		goto out;

	err = ovl_copy_up(dentry);
	if (err)
		goto out_drop_write;

	upperdentry = ovl_dentry_upper(dentry);
	old_cred = ovl_override_creds(dentry->d_sb);
	err = vfs_setxattr(upperdentry, name, value, size, flags);
	revert_creds(old_cred);

out_drop_write:
	ovl_drop_write(dentry);
out:
	return err;
}

ssize_t ovl_getxattr(struct dentry *dentry, struct inode *inode,
		     const char *name, void *value, size_t size)
{
	struct dentry *realdentry = ovl_dentry_real(dentry);
	ssize_t res;
	const struct cred *old_cred;

	if (ovl_is_private_xattr(name))
		return -ENODATA;

	old_cred = ovl_override_creds(dentry->d_sb);
	res = vfs_getxattr(realdentry, name, value, size);
	revert_creds(old_cred);
	return res;
}

ssize_t ovl_listxattr(struct dentry *dentry, char *list, size_t size)
{
	struct dentry *realdentry = ovl_dentry_real(dentry);
	ssize_t res;
	int off;
	const struct cred *old_cred;

	old_cred = ovl_override_creds(dentry->d_sb);
	res = vfs_listxattr(realdentry, list, size);
	revert_creds(old_cred);
	if (res <= 0 || size == 0)
		return res;

	/* filter out private xattrs */
	for (off = 0; off < res;) {
		char *s = list + off;
		size_t slen = strlen(s) + 1;

		BUG_ON(off + slen > res);

		if (ovl_is_private_xattr(s)) {
			res -= slen;
			memmove(s, s + slen, res - off);
		} else {
			off += slen;
		}
	}

	return res;
}

int ovl_removexattr(struct dentry *dentry, const char *name)
{
	int err;
	struct path realpath;
	enum ovl_path_type type = ovl_path_real(dentry, &realpath);
	const struct cred *old_cred;

	err = ovl_want_write(dentry);
	if (err)
		goto out;

	err = -ENODATA;
	if (ovl_is_private_xattr(name))
		goto out_drop_write;

	if (!OVL_TYPE_UPPER(type)) {
		err = vfs_getxattr(realpath.dentry, name, NULL, 0);
		if (err < 0)
			goto out_drop_write;

		err = ovl_copy_up(dentry);
		if (err)
			goto out_drop_write;

		ovl_path_upper(dentry, &realpath);
	}

	old_cred = ovl_override_creds(dentry->d_sb);
	err = vfs_removexattr(realpath.dentry, name);
	revert_creds(old_cred);
out_drop_write:
	ovl_drop_write(dentry);
out:
	return err;
}

struct posix_acl *ovl_get_acl(struct inode *inode, int type)
{
	struct inode *realinode = ovl_inode_real(inode, NULL);
	const struct cred *old_cred;
	struct posix_acl *acl;

	if (!IS_POSIXACL(realinode))
		return NULL;

	if (!realinode->i_op->get_acl)
		return NULL;

	old_cred = ovl_override_creds(inode->i_sb);
	acl = realinode->i_op->get_acl(realinode, type);
	revert_creds(old_cred);

	return acl;
}

static bool ovl_open_need_copy_up(int flags, enum ovl_path_type type,
				  struct dentry *realdentry)
{
	if (OVL_TYPE_UPPER(type))
		return false;

	if (special_file(realdentry->d_inode->i_mode))
		return false;

	if (!(OPEN_FMODE(flags) & FMODE_WRITE) && !(flags & O_TRUNC))
		return false;

	return true;
}

int ovl_open_maybe_copy_up(struct dentry *dentry, unsigned int file_flags)
{
	int err = 0;
	struct path realpath;
	enum ovl_path_type type;

	type = ovl_path_real(dentry, &realpath);
	if (ovl_open_need_copy_up(file_flags, type, realpath.dentry)) {
		err = ovl_want_write(dentry);
		if (!err) {
			if (file_flags & O_TRUNC)
				err = ovl_copy_up_truncate(dentry);
			else
				err = ovl_copy_up(dentry);
			ovl_drop_write(dentry);
		}
<<<<<<< HEAD
	}

	return err;
=======
	}

	return err;
}

int ovl_update_time(struct inode *inode, struct timespec *ts, int flags)
{
	struct dentry *alias;
	struct path upperpath;

	if (!(flags & S_ATIME))
		return 0;

	alias = d_find_any_alias(inode);
	if (!alias)
		return 0;

	ovl_path_upper(alias, &upperpath);
	if (upperpath.dentry) {
		touch_atime(&upperpath);
		inode->i_atime = d_inode(upperpath.dentry)->i_atime;
	}

	dput(alias);

	return 0;
>>>>>>> e9c5d5a5
}

static const struct inode_operations ovl_file_inode_operations = {
	.setattr	= ovl_setattr,
	.permission	= ovl_permission,
	.getattr	= ovl_getattr,
	.setxattr	= generic_setxattr,
	.getxattr	= ovl_getxattr,
	.listxattr	= ovl_listxattr,
	.removexattr	= ovl_removexattr,
	.get_acl	= ovl_get_acl,
	.update_time	= ovl_update_time,
};

static const struct inode_operations ovl_symlink_inode_operations = {
	.setattr	= ovl_setattr,
	.get_link	= ovl_get_link,
	.readlink	= ovl_readlink,
	.getattr	= ovl_getattr,
	.setxattr	= generic_setxattr,
	.getxattr	= ovl_getxattr,
	.listxattr	= ovl_listxattr,
	.removexattr	= ovl_removexattr,
	.update_time	= ovl_update_time,
};

static void ovl_fill_inode(struct inode *inode, umode_t mode)
{
	inode->i_ino = get_next_ino();
	inode->i_mode = mode;
	inode->i_flags |= S_NOCMTIME;

	mode &= S_IFMT;
	switch (mode) {
	case S_IFDIR:
		inode->i_op = &ovl_dir_inode_operations;
		inode->i_fop = &ovl_dir_operations;
		break;

	case S_IFLNK:
		inode->i_op = &ovl_symlink_inode_operations;
		break;

	default:
		WARN(1, "illegal file type: %i\n", mode);
		/* Fall through */

	case S_IFREG:
	case S_IFSOCK:
	case S_IFBLK:
	case S_IFCHR:
	case S_IFIFO:
		inode->i_op = &ovl_file_inode_operations;
		break;
	}
}

struct inode *ovl_new_inode(struct super_block *sb, umode_t mode)
{
	struct inode *inode;

	inode = new_inode(sb);
	if (inode)
		ovl_fill_inode(inode, mode);

	return inode;
}

static int ovl_inode_test(struct inode *inode, void *data)
{
	return ovl_inode_real(inode, NULL) == data;
}

static int ovl_inode_set(struct inode *inode, void *data)
{
	inode->i_private = (void *) (((unsigned long) data) | OVL_ISUPPER_MASK);
	return 0;
}

struct inode *ovl_get_inode(struct super_block *sb, struct inode *realinode)

{
	struct inode *inode;

	inode = iget5_locked(sb, (unsigned long) realinode,
			     ovl_inode_test, ovl_inode_set, realinode);
	if (inode && inode->i_state & I_NEW) {
		ovl_fill_inode(inode, realinode->i_mode);
		set_nlink(inode, realinode->i_nlink);
		unlock_new_inode(inode);
	}

	return inode;
}<|MERGE_RESOLUTION|>--- conflicted
+++ resolved
@@ -337,11 +337,6 @@
 				err = ovl_copy_up(dentry);
 			ovl_drop_write(dentry);
 		}
-<<<<<<< HEAD
-	}
-
-	return err;
-=======
 	}
 
 	return err;
@@ -368,7 +363,6 @@
 	dput(alias);
 
 	return 0;
->>>>>>> e9c5d5a5
 }
 
 static const struct inode_operations ovl_file_inode_operations = {
