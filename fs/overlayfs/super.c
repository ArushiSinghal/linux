--- conflicted
+++ resolved
@@ -411,13 +411,9 @@
 {
 	struct dentry *dentry;
 
-<<<<<<< HEAD
 	inode_lock(dir->d_inode);
 	dentry = lookup_hash(name, dir, 0);
 	inode_unlock(dir->d_inode);
-=======
-	dentry = lookup_one_len_unlocked(name->name, dir, name->len);
->>>>>>> 36440d30
 
 	if (IS_ERR(dentry)) {
 		if (PTR_ERR(dentry) == -ENOENT)
