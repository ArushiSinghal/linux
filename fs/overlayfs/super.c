--- conflicted
+++ resolved
@@ -420,11 +420,7 @@
 {
 	struct dentry *dentry;
 
-<<<<<<< HEAD
 	dentry = lookup_hash(name, dir);
-=======
-	dentry = lookup_one_len_unlocked(name->name, dir, name->len);
->>>>>>> a523d2e5
 
 	if (IS_ERR(dentry)) {
 		if (PTR_ERR(dentry) == -ENOENT)
