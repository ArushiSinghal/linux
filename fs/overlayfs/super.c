/*
 *
 * Copyright (C) 2011 Novell Inc.
 *
 * This program is free software; you can redistribute it and/or modify it
 * under the terms of the GNU General Public License version 2 as published by
 * the Free Software Foundation.
 */

#include <linux/fs.h>
#include <linux/namei.h>
#include <linux/pagemap.h>
#include <linux/xattr.h>
#include <linux/security.h>
#include <linux/mount.h>
#include <linux/slab.h>
#include <linux/parser.h>
#include <linux/module.h>
#include <linux/pagemap.h>
#include <linux/sched.h>
#include <linux/statfs.h>
#include <linux/seq_file.h>
#include "overlayfs.h"

MODULE_AUTHOR("Miklos Szeredi <miklos@szeredi.hu>");
MODULE_DESCRIPTION("Overlay filesystem");
MODULE_LICENSE("GPL");

struct ovl_config {
	char *lowerdir;
	char *upperdir;
	char *workdir;
	bool default_permissions;
};

/* private information held for overlayfs's superblock */
struct ovl_fs {
	struct vfsmount *upper_mnt;
	unsigned numlower;
	struct vfsmount **lower_mnt;
	struct dentry *workdir;
	long lower_namelen;
	/* pathnames of lower and upper dirs, for show_options */
	struct ovl_config config;
};

struct ovl_dir_cache;

/* private information held for every overlayfs dentry */
struct ovl_entry {
	struct dentry *__upperdentry;
	struct ovl_dir_cache *cache;
	union {
		struct {
			u64 version;
			bool opaque;
		};
		struct rcu_head rcu;
	};
	unsigned numlower;
	struct path lowerstack[];
};

#define OVL_MAX_STACK 500

static struct dentry *__ovl_dentry_lower(struct ovl_entry *oe)
{
	return oe->numlower ? oe->lowerstack[0].dentry : NULL;
}

enum ovl_path_type ovl_path_type(struct dentry *dentry)
{
	struct ovl_entry *oe = dentry->d_fsdata;
	enum ovl_path_type type = 0;

	if (oe->__upperdentry) {
		type = __OVL_PATH_UPPER;

		/*
		 * Non-dir dentry can hold lower dentry from previous
		 * location. Its purity depends only on opaque flag.
		 */
		if (oe->numlower && S_ISDIR(dentry->d_inode->i_mode))
			type |= __OVL_PATH_MERGE;
		else if (!oe->opaque)
			type |= __OVL_PATH_PURE;
	} else {
		if (oe->numlower > 1)
			type |= __OVL_PATH_MERGE;
	}
	return type;
}

static struct dentry *ovl_upperdentry_dereference(struct ovl_entry *oe)
{
	return lockless_dereference(oe->__upperdentry);
}

void ovl_path_upper(struct dentry *dentry, struct path *path)
{
	struct ovl_fs *ofs = dentry->d_sb->s_fs_info;
	struct ovl_entry *oe = dentry->d_fsdata;

	path->mnt = ofs->upper_mnt;
	path->dentry = ovl_upperdentry_dereference(oe);
}

enum ovl_path_type ovl_path_real(struct dentry *dentry, struct path *path)
{
	enum ovl_path_type type = ovl_path_type(dentry);

	if (!OVL_TYPE_UPPER(type))
		ovl_path_lower(dentry, path);
	else
		ovl_path_upper(dentry, path);

	return type;
}

struct dentry *ovl_dentry_upper(struct dentry *dentry)
{
	struct ovl_entry *oe = dentry->d_fsdata;

	return ovl_upperdentry_dereference(oe);
}

struct dentry *ovl_dentry_lower(struct dentry *dentry)
{
	struct ovl_entry *oe = dentry->d_fsdata;

	return __ovl_dentry_lower(oe);
}

struct dentry *ovl_dentry_real(struct dentry *dentry)
{
	struct ovl_entry *oe = dentry->d_fsdata;
	struct dentry *realdentry;

	realdentry = ovl_upperdentry_dereference(oe);
	if (!realdentry)
		realdentry = __ovl_dentry_lower(oe);

	return realdentry;
}

struct dentry *ovl_entry_real(struct ovl_entry *oe, bool *is_upper)
{
	struct dentry *realdentry;

	realdentry = ovl_upperdentry_dereference(oe);
	if (realdentry) {
		*is_upper = true;
	} else {
		realdentry = __ovl_dentry_lower(oe);
		*is_upper = false;
	}
	return realdentry;
}

struct vfsmount *ovl_entry_mnt_real(struct ovl_entry *oe, struct inode *inode,
				    bool is_upper)
{
	if (is_upper) {
		struct ovl_fs *ofs = inode->i_sb->s_fs_info;

		return ofs->upper_mnt;
	} else {
		return oe->numlower ? oe->lowerstack[0].mnt : NULL;
	}
}

struct ovl_dir_cache *ovl_dir_cache(struct dentry *dentry)
{
	struct ovl_entry *oe = dentry->d_fsdata;

	return oe->cache;
}

bool ovl_is_default_permissions(struct inode *inode)
{
	struct ovl_fs *ofs = inode->i_sb->s_fs_info;

	return ofs->config.default_permissions;
}

void ovl_set_dir_cache(struct dentry *dentry, struct ovl_dir_cache *cache)
{
	struct ovl_entry *oe = dentry->d_fsdata;

	oe->cache = cache;
}

void ovl_path_lower(struct dentry *dentry, struct path *path)
{
	struct ovl_entry *oe = dentry->d_fsdata;

	*path = oe->numlower ? oe->lowerstack[0] : (struct path) { NULL, NULL };
}

int ovl_want_write(struct dentry *dentry)
{
	struct ovl_fs *ofs = dentry->d_sb->s_fs_info;
	return mnt_want_write(ofs->upper_mnt);
}

void ovl_drop_write(struct dentry *dentry)
{
	struct ovl_fs *ofs = dentry->d_sb->s_fs_info;
	mnt_drop_write(ofs->upper_mnt);
}

struct dentry *ovl_workdir(struct dentry *dentry)
{
	struct ovl_fs *ofs = dentry->d_sb->s_fs_info;
	return ofs->workdir;
}

bool ovl_dentry_is_opaque(struct dentry *dentry)
{
	struct ovl_entry *oe = dentry->d_fsdata;
	return oe->opaque;
}

void ovl_dentry_set_opaque(struct dentry *dentry, bool opaque)
{
	struct ovl_entry *oe = dentry->d_fsdata;
	oe->opaque = opaque;
}

void ovl_dentry_update(struct dentry *dentry, struct dentry *upperdentry)
{
	struct ovl_entry *oe = dentry->d_fsdata;

	WARN_ON(!inode_is_locked(upperdentry->d_parent->d_inode));
	WARN_ON(oe->__upperdentry);
	BUG_ON(!upperdentry->d_inode);
	/*
	 * Make sure upperdentry is consistent before making it visible to
	 * ovl_upperdentry_dereference().
	 */
	smp_wmb();
	oe->__upperdentry = upperdentry;
}

void ovl_dentry_version_inc(struct dentry *dentry)
{
	struct ovl_entry *oe = dentry->d_fsdata;

	WARN_ON(!inode_is_locked(dentry->d_inode));
	oe->version++;
}

u64 ovl_dentry_version_get(struct dentry *dentry)
{
	struct ovl_entry *oe = dentry->d_fsdata;

	WARN_ON(!inode_is_locked(dentry->d_inode));
	return oe->version;
}

bool ovl_is_whiteout(struct dentry *dentry)
{
	struct inode *inode = dentry->d_inode;

	return inode && IS_WHITEOUT(inode);
}

static bool ovl_is_opaquedir(struct dentry *dentry)
{
	int res;
	char val;
	struct inode *inode = dentry->d_inode;

	if (!S_ISDIR(inode->i_mode) || !inode->i_op->getxattr)
		return false;

	res = inode->i_op->getxattr(dentry, OVL_XATTR_OPAQUE, &val, 1);
	if (res == 1 && val == 'y')
		return true;

	return false;
}

static void ovl_dentry_release(struct dentry *dentry)
{
	struct ovl_entry *oe = dentry->d_fsdata;

	if (oe) {
		unsigned int i;

		dput(oe->__upperdentry);
		for (i = 0; i < oe->numlower; i++)
			dput(oe->lowerstack[i].dentry);
		kfree_rcu(oe, rcu);
	}
}

static int ovl_dentry_revalidate(struct dentry *dentry, unsigned int flags)
{
	struct ovl_entry *oe = dentry->d_fsdata;
	unsigned int i;
	int ret = 1;

	for (i = 0; i < oe->numlower; i++) {
		struct dentry *d = oe->lowerstack[i].dentry;

		if (d->d_flags & DCACHE_OP_REVALIDATE) {
			ret = d->d_op->d_revalidate(d, flags);
			if (ret < 0)
				return ret;
			if (!ret) {
				if (!(flags & LOOKUP_RCU))
					d_invalidate(d);
				return -ESTALE;
			}
		}
	}
	return 1;
}

static int ovl_dentry_weak_revalidate(struct dentry *dentry, unsigned int flags)
{
	struct ovl_entry *oe = dentry->d_fsdata;
	unsigned int i;
	int ret = 1;

	for (i = 0; i < oe->numlower; i++) {
		struct dentry *d = oe->lowerstack[i].dentry;

		if (d->d_flags & DCACHE_OP_WEAK_REVALIDATE) {
			ret = d->d_op->d_weak_revalidate(d, flags);
			if (ret <= 0)
				break;
		}
	}
	return ret;
}

static struct dentry *ovl_d_native_dentry(struct dentry *dentry,
					 struct inode *inode)
{
	struct ovl_entry *oe = dentry->d_fsdata;
	struct dentry *realentry = ovl_upperdentry_dereference(oe);

	if (realentry && inode == d_inode(realentry))
		return realentry;
	realentry = __ovl_dentry_lower(oe);
	if (realentry && inode == d_inode(realentry))
		return realentry;
	BUG();
}

static const struct dentry_operations ovl_dentry_operations = {
	.d_release = ovl_dentry_release,
	.d_select_inode = ovl_d_select_inode,
	.d_native_dentry = ovl_d_native_dentry,
};

static const struct dentry_operations ovl_reval_dentry_operations = {
	.d_release = ovl_dentry_release,
<<<<<<< HEAD
	.d_select_inode = ovl_d_select_inode,
=======
	.d_native_dentry = ovl_d_native_dentry,
>>>>>>> ff2ea405
	.d_revalidate = ovl_dentry_revalidate,
	.d_weak_revalidate = ovl_dentry_weak_revalidate,
};

static struct ovl_entry *ovl_alloc_entry(unsigned int numlower)
{
	size_t size = offsetof(struct ovl_entry, lowerstack[numlower]);
	struct ovl_entry *oe = kzalloc(size, GFP_KERNEL);

	if (oe)
		oe->numlower = numlower;

	return oe;
}

static bool ovl_dentry_remote(struct dentry *dentry)
{
	return dentry->d_flags &
		(DCACHE_OP_REVALIDATE | DCACHE_OP_WEAK_REVALIDATE);
}

static bool ovl_dentry_weird(struct dentry *dentry)
{
	return dentry->d_flags & (DCACHE_NEED_AUTOMOUNT |
				  DCACHE_MANAGE_TRANSIT |
				  DCACHE_OP_HASH |
				  DCACHE_OP_COMPARE);
}

static inline struct dentry *ovl_lookup_real(struct dentry *dir,
					     struct qstr *name)
{
	struct dentry *dentry;

	inode_lock(dir->d_inode);
	dentry = lookup_one_len(name->name, dir, name->len);
	inode_unlock(dir->d_inode);

	if (IS_ERR(dentry)) {
		if (PTR_ERR(dentry) == -ENOENT)
			dentry = NULL;
	} else if (!dentry->d_inode) {
		dput(dentry);
		dentry = NULL;
	} else if (ovl_dentry_weird(dentry)) {
		dput(dentry);
		/* Don't support traversing automounts and other weirdness */
		dentry = ERR_PTR(-EREMOTE);
	}
	return dentry;
}

/*
 * Returns next layer in stack starting from top.
 * Returns -1 if this is the last layer.
 */
int ovl_path_next(int idx, struct dentry *dentry, struct path *path)
{
	struct ovl_entry *oe = dentry->d_fsdata;

	BUG_ON(idx < 0);
	if (idx == 0) {
		ovl_path_upper(dentry, path);
		if (path->dentry)
			return oe->numlower ? 1 : -1;
		idx++;
	}
	BUG_ON(idx > oe->numlower);
	*path = oe->lowerstack[idx - 1];

	return (idx < oe->numlower) ? idx + 1 : -1;
}

struct dentry *ovl_lookup(struct inode *dir, struct dentry *dentry,
			  unsigned int flags)
{
	struct ovl_entry *oe;
	struct ovl_entry *poe = dentry->d_parent->d_fsdata;
	struct path *stack = NULL;
	struct dentry *upperdir, *upperdentry = NULL;
	unsigned int ctr = 0;
	struct inode *inode = NULL;
	bool upperopaque = false;
	struct dentry *this, *prev = NULL;
	unsigned int i;
	int err;

	upperdir = ovl_upperdentry_dereference(poe);
	if (upperdir) {
		this = ovl_lookup_real(upperdir, &dentry->d_name);
		err = PTR_ERR(this);
		if (IS_ERR(this))
			goto out;

		if (this) {
			if (unlikely(ovl_dentry_remote(this))) {
				dput(this);
				err = -EREMOTE;
				goto out;
			}
			if (ovl_is_whiteout(this)) {
				dput(this);
				this = NULL;
				upperopaque = true;
			} else if (poe->numlower && ovl_is_opaquedir(this)) {
				upperopaque = true;
			}
		}
		upperdentry = prev = this;
	}

	if (!upperopaque && poe->numlower) {
		err = -ENOMEM;
		stack = kcalloc(poe->numlower, sizeof(struct path), GFP_KERNEL);
		if (!stack)
			goto out_put_upper;
	}

	for (i = 0; !upperopaque && i < poe->numlower; i++) {
		bool opaque = false;
		struct path lowerpath = poe->lowerstack[i];

		this = ovl_lookup_real(lowerpath.dentry, &dentry->d_name);
		err = PTR_ERR(this);
		if (IS_ERR(this)) {
			/*
			 * If it's positive, then treat ENAMETOOLONG as ENOENT.
			 */
			if (err == -ENAMETOOLONG && (upperdentry || ctr))
				continue;
			goto out_put;
		}
		if (!this)
			continue;
		if (ovl_is_whiteout(this)) {
			dput(this);
			break;
		}
		/*
		 * Only makes sense to check opaque dir if this is not the
		 * lowermost layer.
		 */
		if (i < poe->numlower - 1 && ovl_is_opaquedir(this))
			opaque = true;

		if (prev && (!S_ISDIR(prev->d_inode->i_mode) ||
			     !S_ISDIR(this->d_inode->i_mode))) {
			/*
			 * FIXME: check for upper-opaqueness maybe better done
			 * in remove code.
			 */
			if (prev == upperdentry)
				upperopaque = true;
			dput(this);
			break;
		}
		/*
		 * If this is a non-directory then stop here.
		 */
		if (!S_ISDIR(this->d_inode->i_mode))
			opaque = true;

		stack[ctr].dentry = this;
		stack[ctr].mnt = lowerpath.mnt;
		ctr++;
		prev = this;
		if (opaque)
			break;
	}

	oe = ovl_alloc_entry(ctr);
	err = -ENOMEM;
	if (!oe)
		goto out_put;

	if (upperdentry || ctr) {
		struct dentry *realdentry;

		realdentry = upperdentry ? upperdentry : stack[0].dentry;

		err = -ENOMEM;
		inode = ovl_new_inode(dentry->d_sb, realdentry->d_inode->i_mode,
				      oe);
		if (!inode)
			goto out_free_oe;
		ovl_copyattr(realdentry->d_inode, inode);
	}

	oe->opaque = upperopaque;
	oe->__upperdentry = upperdentry;
	memcpy(oe->lowerstack, stack, sizeof(struct path) * ctr);
	kfree(stack);
	dentry->d_fsdata = oe;
	d_add(dentry, inode);

	return NULL;

out_free_oe:
	kfree(oe);
out_put:
	for (i = 0; i < ctr; i++)
		dput(stack[i].dentry);
	kfree(stack);
out_put_upper:
	dput(upperdentry);
out:
	return ERR_PTR(err);
}

struct file *ovl_path_open(struct path *path, int flags)
{
	return dentry_open(path, flags, current_cred());
}

static void ovl_put_super(struct super_block *sb)
{
	struct ovl_fs *ufs = sb->s_fs_info;
	unsigned i;

	dput(ufs->workdir);
	mntput(ufs->upper_mnt);
	for (i = 0; i < ufs->numlower; i++)
		mntput(ufs->lower_mnt[i]);
	kfree(ufs->lower_mnt);

	kfree(ufs->config.lowerdir);
	kfree(ufs->config.upperdir);
	kfree(ufs->config.workdir);
	kfree(ufs);
}

/**
 * ovl_statfs
 * @sb: The overlayfs super block
 * @buf: The struct kstatfs to fill in with stats
 *
 * Get the filesystem statistics.  As writes always target the upper layer
 * filesystem pass the statfs to the upper filesystem (if it exists)
 */
static int ovl_statfs(struct dentry *dentry, struct kstatfs *buf)
{
	struct ovl_fs *ofs = dentry->d_sb->s_fs_info;
	struct dentry *root_dentry = dentry->d_sb->s_root;
	struct path path;
	int err;

	ovl_path_real(root_dentry, &path);

	err = vfs_statfs(&path, buf);
	if (!err) {
		buf->f_namelen = max(buf->f_namelen, ofs->lower_namelen);
		buf->f_type = OVERLAYFS_SUPER_MAGIC;
	}

	return err;
}

/**
 * ovl_show_options
 *
 * Prints the mount options for a given superblock.
 * Returns zero; does not fail.
 */
static int ovl_show_options(struct seq_file *m, struct dentry *dentry)
{
	struct super_block *sb = dentry->d_sb;
	struct ovl_fs *ufs = sb->s_fs_info;

	seq_show_option(m, "lowerdir", ufs->config.lowerdir);
	if (ufs->config.upperdir) {
		seq_show_option(m, "upperdir", ufs->config.upperdir);
		seq_show_option(m, "workdir", ufs->config.workdir);
	}
	if (ufs->config.default_permissions)
		seq_puts(m, ",default_permissions");
	return 0;
}

static int ovl_remount(struct super_block *sb, int *flags, char *data)
{
	struct ovl_fs *ufs = sb->s_fs_info;

	if (!(*flags & MS_RDONLY) && (!ufs->upper_mnt || !ufs->workdir))
		return -EROFS;

	return 0;
}

static const struct super_operations ovl_super_operations = {
	.put_super	= ovl_put_super,
	.statfs		= ovl_statfs,
	.show_options	= ovl_show_options,
	.remount_fs	= ovl_remount,
};

enum {
	OPT_LOWERDIR,
	OPT_UPPERDIR,
	OPT_WORKDIR,
	OPT_DEFAULT_PERMISSIONS,
	OPT_ERR,
};

static const match_table_t ovl_tokens = {
	{OPT_LOWERDIR,			"lowerdir=%s"},
	{OPT_UPPERDIR,			"upperdir=%s"},
	{OPT_WORKDIR,			"workdir=%s"},
	{OPT_DEFAULT_PERMISSIONS,	"default_permissions"},
	{OPT_ERR,			NULL}
};

static char *ovl_next_opt(char **s)
{
	char *sbegin = *s;
	char *p;

	if (sbegin == NULL)
		return NULL;

	for (p = sbegin; *p; p++) {
		if (*p == '\\') {
			p++;
			if (!*p)
				break;
		} else if (*p == ',') {
			*p = '\0';
			*s = p + 1;
			return sbegin;
		}
	}
	*s = NULL;
	return sbegin;
}

static int ovl_parse_opt(char *opt, struct ovl_config *config)
{
	char *p;

	while ((p = ovl_next_opt(&opt)) != NULL) {
		int token;
		substring_t args[MAX_OPT_ARGS];

		if (!*p)
			continue;

		token = match_token(p, ovl_tokens, args);
		switch (token) {
		case OPT_UPPERDIR:
			kfree(config->upperdir);
			config->upperdir = match_strdup(&args[0]);
			if (!config->upperdir)
				return -ENOMEM;
			break;

		case OPT_LOWERDIR:
			kfree(config->lowerdir);
			config->lowerdir = match_strdup(&args[0]);
			if (!config->lowerdir)
				return -ENOMEM;
			break;

		case OPT_WORKDIR:
			kfree(config->workdir);
			config->workdir = match_strdup(&args[0]);
			if (!config->workdir)
				return -ENOMEM;
			break;

		case OPT_DEFAULT_PERMISSIONS:
			config->default_permissions = true;
			break;

		default:
			pr_err("overlayfs: unrecognized mount option \"%s\" or missing value\n", p);
			return -EINVAL;
		}
	}

	/* Workdir is useless in non-upper mount */
	if (!config->upperdir && config->workdir) {
		pr_info("overlayfs: option \"workdir=%s\" is useless in a non-upper mount, ignore\n",
			config->workdir);
		kfree(config->workdir);
		config->workdir = NULL;
	}

	return 0;
}

#define OVL_WORKDIR_NAME "work"

static struct dentry *ovl_workdir_create(struct vfsmount *mnt,
					 struct dentry *dentry)
{
	struct inode *dir = dentry->d_inode;
	struct dentry *work;
	int err;
	bool retried = false;

	err = mnt_want_write(mnt);
	if (err)
		return ERR_PTR(err);

	inode_lock_nested(dir, I_MUTEX_PARENT);
retry:
	work = lookup_one_len(OVL_WORKDIR_NAME, dentry,
			      strlen(OVL_WORKDIR_NAME));

	if (!IS_ERR(work)) {
		struct kstat stat = {
			.mode = S_IFDIR | 0,
		};

		if (work->d_inode) {
			err = -EEXIST;
			if (retried)
				goto out_dput;

			retried = true;
			ovl_cleanup(dir, work);
			dput(work);
			goto retry;
		}

		err = ovl_create_real(dir, work, &stat, NULL, NULL, true);
		if (err)
			goto out_dput;
	}
out_unlock:
	inode_unlock(dir);
	mnt_drop_write(mnt);

	return work;

out_dput:
	dput(work);
	work = ERR_PTR(err);
	goto out_unlock;
}

static void ovl_unescape(char *s)
{
	char *d = s;

	for (;; s++, d++) {
		if (*s == '\\')
			s++;
		*d = *s;
		if (!*s)
			break;
	}
}

static int ovl_mount_dir_noesc(const char *name, struct path *path)
{
	int err = -EINVAL;

	if (!*name) {
		pr_err("overlayfs: empty lowerdir\n");
		goto out;
	}
	err = kern_path(name, LOOKUP_FOLLOW, path);
	if (err) {
		pr_err("overlayfs: failed to resolve '%s': %i\n", name, err);
		goto out;
	}
	err = -EINVAL;
	if (ovl_dentry_weird(path->dentry)) {
		pr_err("overlayfs: filesystem on '%s' not supported\n", name);
		goto out_put;
	}
	if (!S_ISDIR(path->dentry->d_inode->i_mode)) {
		pr_err("overlayfs: '%s' not a directory\n", name);
		goto out_put;
	}
	return 0;

out_put:
	path_put(path);
out:
	return err;
}

static int ovl_mount_dir(const char *name, struct path *path)
{
	int err = -ENOMEM;
	char *tmp = kstrdup(name, GFP_KERNEL);

	if (tmp) {
		ovl_unescape(tmp);
		err = ovl_mount_dir_noesc(tmp, path);

		if (!err)
			if (ovl_dentry_remote(path->dentry)) {
				pr_err("overlayfs: filesystem on '%s' not supported as upperdir\n",
				       tmp);
				path_put(path);
				err = -EINVAL;
			}
		kfree(tmp);
	}
	return err;
}

static int ovl_lower_dir(const char *name, struct path *path, long *namelen,
			 int *stack_depth, bool *remote)
{
	int err;
	struct kstatfs statfs;

	err = ovl_mount_dir_noesc(name, path);
	if (err)
		goto out;

	err = vfs_statfs(path, &statfs);
	if (err) {
		pr_err("overlayfs: statfs failed on '%s'\n", name);
		goto out_put;
	}
	*namelen = max(*namelen, statfs.f_namelen);
	*stack_depth = max(*stack_depth, path->mnt->mnt_sb->s_stack_depth);

	if (ovl_dentry_remote(path->dentry))
		*remote = true;

	return 0;

out_put:
	path_put(path);
out:
	return err;
}

/* Workdir should not be subdir of upperdir and vice versa */
static bool ovl_workdir_ok(struct dentry *workdir, struct dentry *upperdir)
{
	bool ok = false;

	if (workdir != upperdir) {
		ok = (lock_rename(workdir, upperdir) == NULL);
		unlock_rename(workdir, upperdir);
	}
	return ok;
}

static unsigned int ovl_split_lowerdirs(char *str)
{
	unsigned int ctr = 1;
	char *s, *d;

	for (s = d = str;; s++, d++) {
		if (*s == '\\') {
			s++;
		} else if (*s == ':') {
			*d = '\0';
			ctr++;
			continue;
		}
		*d = *s;
		if (!*s)
			break;
	}
	return ctr;
}

static int ovl_fill_super(struct super_block *sb, void *data, int silent)
{
	struct path upperpath = { NULL, NULL };
	struct path workpath = { NULL, NULL };
	struct dentry *root_dentry;
	struct ovl_entry *oe;
	struct ovl_fs *ufs;
	struct path *stack = NULL;
	char *lowertmp;
	char *lower;
	unsigned int numlower;
	unsigned int stacklen = 0;
	unsigned int i;
	bool remote = false;
	int err;

	err = -ENOMEM;
	ufs = kzalloc(sizeof(struct ovl_fs), GFP_KERNEL);
	if (!ufs)
		goto out;

	err = ovl_parse_opt((char *) data, &ufs->config);
	if (err)
		goto out_free_config;

	err = -EINVAL;
	if (!ufs->config.lowerdir) {
		if (!silent)
			pr_err("overlayfs: missing 'lowerdir'\n");
		goto out_free_config;
	}

	sb->s_stack_depth = 0;
	sb->s_maxbytes = MAX_LFS_FILESIZE;
	if (ufs->config.upperdir) {
		if (!ufs->config.workdir) {
			pr_err("overlayfs: missing 'workdir'\n");
			goto out_free_config;
		}

		err = ovl_mount_dir(ufs->config.upperdir, &upperpath);
		if (err)
			goto out_free_config;

		/* Upper fs should not be r/o */
		if (upperpath.mnt->mnt_sb->s_flags & MS_RDONLY) {
			pr_err("overlayfs: upper fs is r/o, try multi-lower layers mount\n");
			err = -EINVAL;
			goto out_put_upperpath;
		}

		err = ovl_mount_dir(ufs->config.workdir, &workpath);
		if (err)
			goto out_put_upperpath;

		err = -EINVAL;
		if (upperpath.mnt != workpath.mnt) {
			pr_err("overlayfs: workdir and upperdir must reside under the same mount\n");
			goto out_put_workpath;
		}
		if (!ovl_workdir_ok(workpath.dentry, upperpath.dentry)) {
			pr_err("overlayfs: workdir and upperdir must be separate subtrees\n");
			goto out_put_workpath;
		}
		sb->s_stack_depth = upperpath.mnt->mnt_sb->s_stack_depth;
	}
	err = -ENOMEM;
	lowertmp = kstrdup(ufs->config.lowerdir, GFP_KERNEL);
	if (!lowertmp)
		goto out_put_workpath;

	err = -EINVAL;
	stacklen = ovl_split_lowerdirs(lowertmp);
	if (stacklen > OVL_MAX_STACK) {
		pr_err("overlayfs: too many lower directries, limit is %d\n",
		       OVL_MAX_STACK);
		goto out_free_lowertmp;
	} else if (!ufs->config.upperdir && stacklen == 1) {
		pr_err("overlayfs: at least 2 lowerdir are needed while upperdir nonexistent\n");
		goto out_free_lowertmp;
	}

	stack = kcalloc(stacklen, sizeof(struct path), GFP_KERNEL);
	if (!stack)
		goto out_free_lowertmp;

	lower = lowertmp;
	for (numlower = 0; numlower < stacklen; numlower++) {
		err = ovl_lower_dir(lower, &stack[numlower],
				    &ufs->lower_namelen, &sb->s_stack_depth,
				    &remote);
		if (err)
			goto out_put_lowerpath;

		lower = strchr(lower, '\0') + 1;
	}

	err = -EINVAL;
	sb->s_stack_depth++;
	if (sb->s_stack_depth > FILESYSTEM_MAX_STACK_DEPTH) {
		pr_err("overlayfs: maximum fs stacking depth exceeded\n");
		goto out_put_lowerpath;
	}

	if (ufs->config.upperdir) {
		ufs->upper_mnt = clone_private_mount(&upperpath);
		err = PTR_ERR(ufs->upper_mnt);
		if (IS_ERR(ufs->upper_mnt)) {
			pr_err("overlayfs: failed to clone upperpath\n");
			goto out_put_lowerpath;
		}

		ufs->workdir = ovl_workdir_create(ufs->upper_mnt, workpath.dentry);
		err = PTR_ERR(ufs->workdir);
		if (IS_ERR(ufs->workdir)) {
			pr_warn("overlayfs: failed to create directory %s/%s (errno: %i); mounting read-only\n",
				ufs->config.workdir, OVL_WORKDIR_NAME, -err);
			sb->s_flags |= MS_RDONLY;
			ufs->workdir = NULL;
		}

		/*
		 * Upper should support d_type, else whiteouts are visible.
		 * Given workdir and upper are on same fs, we can do
		 * iterate_dir() on workdir.
		 */
		err = ovl_check_d_type_supported(&workpath);
		if (err < 0)
			goto out_put_workdir;

		if (!err) {
			pr_err("overlayfs: upper fs needs to support d_type.\n");
			err = -EINVAL;
			goto out_put_workdir;
		}
	}

	err = -ENOMEM;
	ufs->lower_mnt = kcalloc(numlower, sizeof(struct vfsmount *), GFP_KERNEL);
	if (ufs->lower_mnt == NULL)
		goto out_put_workdir;
	for (i = 0; i < numlower; i++) {
		struct vfsmount *mnt = clone_private_mount(&stack[i]);

		err = PTR_ERR(mnt);
		if (IS_ERR(mnt)) {
			pr_err("overlayfs: failed to clone lowerpath\n");
			goto out_put_lower_mnt;
		}
		/*
		 * Make lower_mnt R/O.  That way fchmod/fchown on lower file
		 * will fail instead of modifying lower fs.
		 */
		mnt->mnt_flags |= MNT_READONLY;

		ufs->lower_mnt[ufs->numlower] = mnt;
		ufs->numlower++;
	}

	/* If the upper fs is nonexistent, we mark overlayfs r/o too */
	if (!ufs->upper_mnt)
		sb->s_flags |= MS_RDONLY;

	if (remote)
		sb->s_d_op = &ovl_reval_dentry_operations;
	else
		sb->s_d_op = &ovl_dentry_operations;

	err = -ENOMEM;
	oe = ovl_alloc_entry(numlower);
	if (!oe)
		goto out_put_lower_mnt;

	root_dentry = d_make_root(ovl_new_inode(sb, S_IFDIR, oe));
	if (!root_dentry)
		goto out_free_oe;

	mntput(upperpath.mnt);
	for (i = 0; i < numlower; i++)
		mntput(stack[i].mnt);
	path_put(&workpath);
	kfree(lowertmp);

	oe->__upperdentry = upperpath.dentry;
	for (i = 0; i < numlower; i++) {
		oe->lowerstack[i].dentry = stack[i].dentry;
		oe->lowerstack[i].mnt = ufs->lower_mnt[i];
	}
	kfree(stack);

	root_dentry->d_fsdata = oe;

	ovl_copyattr(ovl_dentry_real(root_dentry)->d_inode,
		     root_dentry->d_inode);

	sb->s_magic = OVERLAYFS_SUPER_MAGIC;
	sb->s_op = &ovl_super_operations;
	sb->s_root = root_dentry;
	sb->s_fs_info = ufs;

	return 0;

out_free_oe:
	kfree(oe);
out_put_lower_mnt:
	for (i = 0; i < ufs->numlower; i++)
		mntput(ufs->lower_mnt[i]);
	kfree(ufs->lower_mnt);
out_put_workdir:
	dput(ufs->workdir);
	mntput(ufs->upper_mnt);
out_put_lowerpath:
	for (i = 0; i < numlower; i++)
		path_put(&stack[i]);
	kfree(stack);
out_free_lowertmp:
	kfree(lowertmp);
out_put_workpath:
	path_put(&workpath);
out_put_upperpath:
	path_put(&upperpath);
out_free_config:
	kfree(ufs->config.lowerdir);
	kfree(ufs->config.upperdir);
	kfree(ufs->config.workdir);
	kfree(ufs);
out:
	return err;
}

static struct dentry *ovl_mount(struct file_system_type *fs_type, int flags,
				const char *dev_name, void *raw_data)
{
	return mount_nodev(fs_type, flags, raw_data, ovl_fill_super);
}

static struct file_system_type ovl_fs_type = {
	.owner		= THIS_MODULE,
	.name		= "overlay",
	.mount		= ovl_mount,
	.kill_sb	= kill_anon_super,
};
MODULE_ALIAS_FS("overlay");

static int __init ovl_init(void)
{
	return register_filesystem(&ovl_fs_type);
}

static void __exit ovl_exit(void)
{
	unregister_filesystem(&ovl_fs_type);
}

module_init(ovl_init);
module_exit(ovl_exit);<|MERGE_RESOLUTION|>--- conflicted
+++ resolved
@@ -358,11 +358,8 @@
 
 static const struct dentry_operations ovl_reval_dentry_operations = {
 	.d_release = ovl_dentry_release,
-<<<<<<< HEAD
 	.d_select_inode = ovl_d_select_inode,
-=======
 	.d_native_dentry = ovl_d_native_dentry,
->>>>>>> ff2ea405
 	.d_revalidate = ovl_dentry_revalidate,
 	.d_weak_revalidate = ovl_dentry_weak_revalidate,
 };
