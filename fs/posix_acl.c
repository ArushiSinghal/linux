/*
 * Copyright (C) 2002,2003 by Andreas Gruenbacher <a.gruenbacher@computer.org>
 *
 * Fixes from William Schumacher incorporated on 15 March 2001.
 *    (Reported by Charles Bertsch, <CBertsch@microtest.com>).
 */

/*
 *  This file contains generic functions for manipulating
 *  POSIX 1003.1e draft standard 17 ACLs.
 */

#include <linux/kernel.h>
#include <linux/slab.h>
#include <linux/atomic.h>
#include <linux/fs.h>
#include <linux/sched.h>
#include <linux/posix_acl.h>
#include <linux/posix_acl_xattr.h>
#include <linux/xattr.h>
#include <linux/export.h>
#include <linux/user_namespace.h>

static struct posix_acl **acl_by_type(struct inode *inode, int type)
{
	switch (type) {
	case ACL_TYPE_ACCESS:
		return &inode->i_acl;
	case ACL_TYPE_DEFAULT:
		return &inode->i_default_acl;
	default:
		BUG();
	}
}

struct posix_acl *get_cached_acl(struct inode *inode, int type)
{
	struct posix_acl **p = acl_by_type(inode, type);
	struct posix_acl *acl;

	for (;;) {
		rcu_read_lock();
		acl = rcu_dereference(*p);
		if (!acl || is_uncached_acl(acl) ||
		    atomic_inc_not_zero(&acl->a_refcount))
			break;
		rcu_read_unlock();
		cpu_relax();
	}
	rcu_read_unlock();
	return acl;
}
EXPORT_SYMBOL(get_cached_acl);

struct posix_acl *get_cached_acl_rcu(struct inode *inode, int type)
{
	return rcu_dereference(*acl_by_type(inode, type));
}
EXPORT_SYMBOL(get_cached_acl_rcu);

void set_cached_acl(struct inode *inode, int type, struct posix_acl *acl)
{
	struct posix_acl **p = acl_by_type(inode, type);
	struct posix_acl *old;

	old = xchg(p, posix_acl_dup(acl));
	if (!is_uncached_acl(old))
		posix_acl_release(old);
}
EXPORT_SYMBOL(set_cached_acl);

static void __forget_cached_acl(struct posix_acl **p)
{
	struct posix_acl *old;

	old = xchg(p, ACL_NOT_CACHED);
	if (!is_uncached_acl(old))
		posix_acl_release(old);
}

void forget_cached_acl(struct inode *inode, int type)
{
	__forget_cached_acl(acl_by_type(inode, type));
}
EXPORT_SYMBOL(forget_cached_acl);

void forget_all_cached_acls(struct inode *inode)
{
	__forget_cached_acl(&inode->i_acl);
	__forget_cached_acl(&inode->i_default_acl);
}
EXPORT_SYMBOL(forget_all_cached_acls);

struct posix_acl *get_acl(struct inode *inode, int type)
{
	void *sentinel;
	struct posix_acl **p;
	struct posix_acl *acl;

	/*
	 * The sentinel is used to detect when another operation like
	 * set_cached_acl() or forget_cached_acl() races with get_acl().
	 * It is guaranteed that is_uncached_acl(sentinel) is true.
	 */

	acl = get_cached_acl(inode, type);
	if (!is_uncached_acl(acl))
		return acl;

	if (!IS_POSIXACL(inode))
		return NULL;

	sentinel = uncached_acl_sentinel(current);
	p = acl_by_type(inode, type);

	/*
	 * If the ACL isn't being read yet, set our sentinel.  Otherwise, the
	 * current value of the ACL will not be ACL_NOT_CACHED and so our own
	 * sentinel will not be set; another task will update the cache.  We
	 * could wait for that other task to complete its job, but it's easier
	 * to just call ->get_acl to fetch the ACL ourself.  (This is going to
	 * be an unlikely race.)
	 */
	if (cmpxchg(p, ACL_NOT_CACHED, sentinel) != ACL_NOT_CACHED)
		/* fall through */ ;

	/*
	 * Normally, the ACL returned by ->get_acl will be cached.
	 * A filesystem can prevent that by calling
	 * forget_cached_acl(inode, type) in ->get_acl.
	 *
	 * If the filesystem doesn't have a get_acl() function at all, we'll
	 * just create the negative cache entry.
	 */
	if (!inode->i_op->get_acl) {
		set_cached_acl(inode, type, NULL);
		return NULL;
	}
	acl = inode->i_op->get_acl(inode, type);

	if (IS_ERR(acl)) {
		/*
		 * Remove our sentinel so that we don't block future attempts
		 * to cache the ACL.
		 */
		cmpxchg(p, sentinel, ACL_NOT_CACHED);
		return acl;
	}

	/*
	 * Cache the result, but only if our sentinel is still in place.
	 */
	posix_acl_dup(acl);
	if (unlikely(cmpxchg(p, sentinel, acl) != sentinel))
		posix_acl_release(acl);
	return acl;
}
EXPORT_SYMBOL(get_acl);

/*
 * Init a fresh posix_acl
 */
void
posix_acl_init(struct posix_acl *acl, int count)
{
	atomic_set(&acl->a_refcount, 1);
	acl->a_count = count;
}
EXPORT_SYMBOL(posix_acl_init);

/*
 * Allocate a new ACL with the specified number of entries.
 */
struct posix_acl *
posix_acl_alloc(int count, gfp_t flags)
{
	const size_t size = sizeof(struct posix_acl) +
	                    count * sizeof(struct posix_acl_entry);
	struct posix_acl *acl = kmalloc(size, flags);
	if (acl)
		posix_acl_init(acl, count);
	return acl;
}
EXPORT_SYMBOL(posix_acl_alloc);

/*
 * Clone an ACL.
 */
static struct posix_acl *
posix_acl_clone(const struct posix_acl *acl, gfp_t flags)
{
	struct posix_acl *clone = NULL;

	if (acl) {
		int size = sizeof(struct posix_acl) + acl->a_count *
		           sizeof(struct posix_acl_entry);
		clone = kmemdup(acl, size, flags);
		if (clone)
			atomic_set(&clone->a_refcount, 1);
	}
	return clone;
}

/*
 * Check if an acl is valid. Returns 0 if it is, or -E... otherwise.
 */
int
posix_acl_valid(const struct posix_acl *acl)
{
	const struct posix_acl_entry *pa, *pe;
	int state = ACL_USER_OBJ;
	int needs_mask = 0;

	FOREACH_ACL_ENTRY(pa, acl, pe) {
		if (pa->e_perm & ~(ACL_READ|ACL_WRITE|ACL_EXECUTE))
			return -EINVAL;
		switch (pa->e_tag) {
			case ACL_USER_OBJ:
				if (state == ACL_USER_OBJ) {
					state = ACL_USER;
					break;
				}
				return -EINVAL;

			case ACL_USER:
				if (state != ACL_USER)
					return -EINVAL;
				if (!uid_valid(pa->e_uid))
					return -EINVAL;
				needs_mask = 1;
				break;

			case ACL_GROUP_OBJ:
				if (state == ACL_USER) {
					state = ACL_GROUP;
					break;
				}
				return -EINVAL;

			case ACL_GROUP:
				if (state != ACL_GROUP)
					return -EINVAL;
				if (!gid_valid(pa->e_gid))
					return -EINVAL;
				needs_mask = 1;
				break;

			case ACL_MASK:
				if (state != ACL_GROUP)
					return -EINVAL;
				state = ACL_OTHER;
				break;

			case ACL_OTHER:
				if (state == ACL_OTHER ||
				    (state == ACL_GROUP && !needs_mask)) {
					state = 0;
					break;
				}
				return -EINVAL;

			default:
				return -EINVAL;
		}
	}
	if (state == 0)
		return 0;
	return -EINVAL;
}
EXPORT_SYMBOL(posix_acl_valid);

/*
 * Returns 0 if the acl can be exactly represented in the traditional
 * file mode permission bits, or else 1. Returns -E... on error.
 */
int
posix_acl_equiv_mode(const struct posix_acl *acl, umode_t *mode_p)
{
	const struct posix_acl_entry *pa, *pe;
	umode_t mode = 0;
	int not_equiv = 0;

	/*
	 * A null ACL can always be presented as mode bits.
	 */
	if (!acl)
		return 0;

	FOREACH_ACL_ENTRY(pa, acl, pe) {
		switch (pa->e_tag) {
			case ACL_USER_OBJ:
				mode |= (pa->e_perm & S_IRWXO) << 6;
				break;
			case ACL_GROUP_OBJ:
				mode |= (pa->e_perm & S_IRWXO) << 3;
				break;
			case ACL_OTHER:
				mode |= pa->e_perm & S_IRWXO;
				break;
			case ACL_MASK:
				mode = (mode & ~S_IRWXG) |
				       ((pa->e_perm & S_IRWXO) << 3);
				not_equiv = 1;
				break;
			case ACL_USER:
			case ACL_GROUP:
				not_equiv = 1;
				break;
			default:
				return -EINVAL;
		}
	}
        if (mode_p)
                *mode_p = (*mode_p & ~S_IRWXUGO) | mode;
        return not_equiv;
}
EXPORT_SYMBOL(posix_acl_equiv_mode);

/*
 * Create an ACL representing the file mode permission bits of an inode.
 */
struct posix_acl *
posix_acl_from_mode(umode_t mode, gfp_t flags)
{
	struct posix_acl *acl = posix_acl_alloc(3, flags);
	if (!acl)
		return ERR_PTR(-ENOMEM);

	acl->a_entries[0].e_tag  = ACL_USER_OBJ;
	acl->a_entries[0].e_perm = (mode & S_IRWXU) >> 6;

	acl->a_entries[1].e_tag  = ACL_GROUP_OBJ;
	acl->a_entries[1].e_perm = (mode & S_IRWXG) >> 3;

	acl->a_entries[2].e_tag  = ACL_OTHER;
	acl->a_entries[2].e_perm = (mode & S_IRWXO);
	return acl;
}
EXPORT_SYMBOL(posix_acl_from_mode);

/*
 * Return 0 if current is granted want access to the inode
 * by the acl. Returns -E... otherwise.
 */
int
posix_acl_permission(struct inode *inode, const struct posix_acl *acl, int want)
{
	const struct posix_acl_entry *pa, *pe, *mask_obj;
	int found = 0;

	want &= MAY_READ | MAY_WRITE | MAY_EXEC | MAY_NOT_BLOCK;

	FOREACH_ACL_ENTRY(pa, acl, pe) {
                switch(pa->e_tag) {
                        case ACL_USER_OBJ:
				/* (May have been checked already) */
				if (uid_eq(inode->i_uid, current_fsuid()))
                                        goto check_perm;
                                break;
                        case ACL_USER:
				if (uid_eq(pa->e_uid, current_fsuid()))
                                        goto mask;
				break;
                        case ACL_GROUP_OBJ:
                                if (in_group_p(inode->i_gid)) {
					found = 1;
					if ((pa->e_perm & want) == want)
						goto mask;
                                }
				break;
                        case ACL_GROUP:
				if (in_group_p(pa->e_gid)) {
					found = 1;
					if ((pa->e_perm & want) == want)
						goto mask;
                                }
                                break;
                        case ACL_MASK:
                                break;
                        case ACL_OTHER:
				if (found)
					return -EACCES;
				else
					goto check_perm;
			default:
				return -EIO;
                }
        }
	return -EIO;

mask:
	for (mask_obj = pa+1; mask_obj != pe; mask_obj++) {
		if (mask_obj->e_tag == ACL_MASK) {
			if ((pa->e_perm & mask_obj->e_perm & want) == want)
				return 0;
			return -EACCES;
		}
	}

check_perm:
	if ((pa->e_perm & want) == want)
		return 0;
	return -EACCES;
}

/*
 * Modify acl when creating a new inode. The caller must ensure the acl is
 * only referenced once.
 *
 * mode_p initially must contain the mode parameter to the open() / creat()
 * system calls. All permissions that are not granted by the acl are removed.
 * The permissions in the acl are changed to reflect the mode_p parameter.
 */
static int posix_acl_create_masq(struct posix_acl *acl, umode_t *mode_p)
{
	struct posix_acl_entry *pa, *pe;
	struct posix_acl_entry *group_obj = NULL, *mask_obj = NULL;
	umode_t mode = *mode_p;
	int not_equiv = 0;

	/* assert(atomic_read(acl->a_refcount) == 1); */

	FOREACH_ACL_ENTRY(pa, acl, pe) {
                switch(pa->e_tag) {
                        case ACL_USER_OBJ:
				pa->e_perm &= (mode >> 6) | ~S_IRWXO;
				mode &= (pa->e_perm << 6) | ~S_IRWXU;
				break;

			case ACL_USER:
			case ACL_GROUP:
				not_equiv = 1;
				break;

                        case ACL_GROUP_OBJ:
				group_obj = pa;
                                break;

                        case ACL_OTHER:
				pa->e_perm &= mode | ~S_IRWXO;
				mode &= pa->e_perm | ~S_IRWXO;
                                break;

                        case ACL_MASK:
				mask_obj = pa;
				not_equiv = 1;
                                break;

			default:
				return -EIO;
                }
        }

	if (mask_obj) {
		mask_obj->e_perm &= (mode >> 3) | ~S_IRWXO;
		mode &= (mask_obj->e_perm << 3) | ~S_IRWXG;
	} else {
		if (!group_obj)
			return -EIO;
		group_obj->e_perm &= (mode >> 3) | ~S_IRWXO;
		mode &= (group_obj->e_perm << 3) | ~S_IRWXG;
	}

	*mode_p = (*mode_p & ~S_IRWXUGO) | mode;
        return not_equiv;
}

/*
 * Modify the ACL for the chmod syscall.
 */
static int __posix_acl_chmod_masq(struct posix_acl *acl, umode_t mode)
{
	struct posix_acl_entry *group_obj = NULL, *mask_obj = NULL;
	struct posix_acl_entry *pa, *pe;

	/* assert(atomic_read(acl->a_refcount) == 1); */

	FOREACH_ACL_ENTRY(pa, acl, pe) {
		switch(pa->e_tag) {
			case ACL_USER_OBJ:
				pa->e_perm = (mode & S_IRWXU) >> 6;
				break;

			case ACL_USER:
			case ACL_GROUP:
				break;

			case ACL_GROUP_OBJ:
				group_obj = pa;
				break;

			case ACL_MASK:
				mask_obj = pa;
				break;

			case ACL_OTHER:
				pa->e_perm = (mode & S_IRWXO);
				break;

			default:
				return -EIO;
		}
	}

	if (mask_obj) {
		mask_obj->e_perm = (mode & S_IRWXG) >> 3;
	} else {
		if (!group_obj)
			return -EIO;
		group_obj->e_perm = (mode & S_IRWXG) >> 3;
	}

	return 0;
}

int
__posix_acl_create(struct posix_acl **acl, gfp_t gfp, umode_t *mode_p)
{
	struct posix_acl *clone = posix_acl_clone(*acl, gfp);
	int err = -ENOMEM;
	if (clone) {
		err = posix_acl_create_masq(clone, mode_p);
		if (err < 0) {
			posix_acl_release(clone);
			clone = NULL;
		}
	}
	posix_acl_release(*acl);
	*acl = clone;
	return err;
}
EXPORT_SYMBOL(__posix_acl_create);

int
__posix_acl_chmod(struct posix_acl **acl, gfp_t gfp, umode_t mode)
{
	struct posix_acl *clone = posix_acl_clone(*acl, gfp);
	int err = -ENOMEM;
	if (clone) {
		err = __posix_acl_chmod_masq(clone, mode);
		if (err) {
			posix_acl_release(clone);
			clone = NULL;
		}
	}
	posix_acl_release(*acl);
	*acl = clone;
	return err;
}
EXPORT_SYMBOL(__posix_acl_chmod);

int
posix_acl_chmod(struct inode *inode, umode_t mode)
{
	struct posix_acl *acl;
	int ret = 0;

	if (!IS_POSIXACL(inode))
		return 0;
	if (!inode->i_op->set_acl)
		return -EOPNOTSUPP;

	acl = get_acl(inode, ACL_TYPE_ACCESS);
	if (IS_ERR_OR_NULL(acl)) {
		if (acl == ERR_PTR(-EOPNOTSUPP))
			return 0;
		return PTR_ERR(acl);
	}

	ret = __posix_acl_chmod(&acl, GFP_KERNEL, mode);
	if (ret)
		return ret;
	ret = inode->i_op->set_acl(inode, acl, ACL_TYPE_ACCESS);
	posix_acl_release(acl);
	return ret;
}
EXPORT_SYMBOL(posix_acl_chmod);

int
posix_acl_create(struct inode *dir, umode_t *mode,
		struct posix_acl **default_acl, struct posix_acl **acl)
{
	struct posix_acl *p;
	struct posix_acl *clone;
	int ret;

	*acl = NULL;
	*default_acl = NULL;

	if (S_ISLNK(*mode) || !IS_POSIXACL(dir))
		return 0;

	p = get_acl(dir, ACL_TYPE_DEFAULT);
	if (!p || p == ERR_PTR(-EOPNOTSUPP)) {
		*mode &= ~current_umask();
		return 0;
	}
	if (IS_ERR(p))
		return PTR_ERR(p);

	clone = posix_acl_clone(p, GFP_NOFS);
	if (!clone)
		goto no_mem;

	ret = posix_acl_create_masq(clone, mode);
	if (ret < 0)
		goto no_mem_clone;

	if (ret == 0)
		posix_acl_release(clone);
	else
		*acl = clone;

	if (!S_ISDIR(*mode))
		posix_acl_release(p);
	else
		*default_acl = p;

	return 0;

no_mem_clone:
	posix_acl_release(clone);
no_mem:
	posix_acl_release(p);
	return -ENOMEM;
}
EXPORT_SYMBOL_GPL(posix_acl_create);

/*
 * Fix up the uids and gids in posix acl extended attributes in place.
 */
static void posix_acl_fix_xattr_userns(
	struct user_namespace *to, struct user_namespace *from,
	void *value, size_t size)
{
	posix_acl_xattr_header *header = (posix_acl_xattr_header *)value;
	posix_acl_xattr_entry *entry = (posix_acl_xattr_entry *)(header+1), *end;
	int count;
	kuid_t uid;
	kgid_t gid;

	if (!value)
		return;
	if (size < sizeof(posix_acl_xattr_header))
		return;
	if (header->a_version != cpu_to_le32(POSIX_ACL_XATTR_VERSION))
		return;

	count = posix_acl_xattr_count(size);
	if (count < 0)
		return;
	if (count == 0)
		return;

	for (end = entry + count; entry != end; entry++) {
		switch(le16_to_cpu(entry->e_tag)) {
		case ACL_USER:
			uid = make_kuid(from, le32_to_cpu(entry->e_id));
			entry->e_id = cpu_to_le32(from_kuid(to, uid));
			break;
		case ACL_GROUP:
			gid = make_kgid(from, le32_to_cpu(entry->e_id));
			entry->e_id = cpu_to_le32(from_kgid(to, gid));
			break;
		default:
			break;
		}
	}
}

void posix_acl_fix_xattr_from_user(void *value, size_t size)
{
	struct user_namespace *user_ns = current_user_ns();
	if (user_ns == &init_user_ns)
		return;
	posix_acl_fix_xattr_userns(&init_user_ns, user_ns, value, size);
}

void posix_acl_fix_xattr_to_user(void *value, size_t size)
{
	struct user_namespace *user_ns = current_user_ns();
	if (user_ns == &init_user_ns)
		return;
	posix_acl_fix_xattr_userns(user_ns, &init_user_ns, value, size);
}

/*
 * Convert from extended attribute to in-memory representation.
 */
struct posix_acl *
posix_acl_from_xattr(struct user_namespace *user_ns,
		     const void *value, size_t size)
{
	posix_acl_xattr_header *header = (posix_acl_xattr_header *)value;
	posix_acl_xattr_entry *entry = (posix_acl_xattr_entry *)(header+1), *end;
	int count;
	struct posix_acl *acl;
	struct posix_acl_entry *acl_e;

	if (!value)
		return NULL;
	if (size < sizeof(posix_acl_xattr_header))
		 return ERR_PTR(-EINVAL);
	if (header->a_version != cpu_to_le32(POSIX_ACL_XATTR_VERSION))
		return ERR_PTR(-EOPNOTSUPP);

	count = posix_acl_xattr_count(size);
	if (count < 0)
		return ERR_PTR(-EINVAL);
	if (count == 0)
		return NULL;
	
	acl = posix_acl_alloc(count, GFP_NOFS);
	if (!acl)
		return ERR_PTR(-ENOMEM);
	acl_e = acl->a_entries;
	
	for (end = entry + count; entry != end; acl_e++, entry++) {
		acl_e->e_tag  = le16_to_cpu(entry->e_tag);
		acl_e->e_perm = le16_to_cpu(entry->e_perm);

		switch(acl_e->e_tag) {
			case ACL_USER_OBJ:
			case ACL_GROUP_OBJ:
			case ACL_MASK:
			case ACL_OTHER:
				break;

			case ACL_USER:
				acl_e->e_uid =
					make_kuid(user_ns,
						  le32_to_cpu(entry->e_id));
				if (!uid_valid(acl_e->e_uid))
					goto fail;
				break;
			case ACL_GROUP:
				acl_e->e_gid =
					make_kgid(user_ns,
						  le32_to_cpu(entry->e_id));
				if (!gid_valid(acl_e->e_gid))
					goto fail;
				break;

			default:
				goto fail;
		}
	}
	return acl;

fail:
	posix_acl_release(acl);
	return ERR_PTR(-EINVAL);
}
EXPORT_SYMBOL (posix_acl_from_xattr);

/*
 * Convert from in-memory to extended attribute representation.
 */
int
posix_acl_to_xattr(struct user_namespace *user_ns, const struct posix_acl *acl,
		   void *buffer, size_t size)
{
	posix_acl_xattr_header *ext_acl = (posix_acl_xattr_header *)buffer;
	posix_acl_xattr_entry *ext_entry;
	int real_size, n;

	real_size = posix_acl_xattr_size(acl->a_count);
	if (!buffer)
		return real_size;
	if (real_size > size)
		return -ERANGE;

	ext_entry = ext_acl->a_entries;
	ext_acl->a_version = cpu_to_le32(POSIX_ACL_XATTR_VERSION);

	for (n=0; n < acl->a_count; n++, ext_entry++) {
		const struct posix_acl_entry *acl_e = &acl->a_entries[n];
		ext_entry->e_tag  = cpu_to_le16(acl_e->e_tag);
		ext_entry->e_perm = cpu_to_le16(acl_e->e_perm);
		switch(acl_e->e_tag) {
		case ACL_USER:
			ext_entry->e_id =
				cpu_to_le32(from_kuid(user_ns, acl_e->e_uid));
			break;
		case ACL_GROUP:
			ext_entry->e_id =
				cpu_to_le32(from_kgid(user_ns, acl_e->e_gid));
			break;
		default:
			ext_entry->e_id = cpu_to_le32(ACL_UNDEFINED_ID);
			break;
		}
	}
	return real_size;
}
EXPORT_SYMBOL (posix_acl_to_xattr);

static int
posix_acl_xattr_get(const struct xattr_handler *handler,
		    struct dentry *unused, struct inode *inode,
		    const char *name, void *value, size_t size)
{
	struct posix_acl *acl;
	int error;

	if (!IS_POSIXACL(inode))
		return -EOPNOTSUPP;
	if (S_ISLNK(inode->i_mode))
		return -EOPNOTSUPP;

	acl = get_acl(inode, handler->flags);
	if (IS_ERR(acl))
		return PTR_ERR(acl);
	if (acl == NULL)
		return -ENODATA;

	error = posix_acl_to_xattr(&init_user_ns, acl, value, size);
	posix_acl_release(acl);

	return error;
}

<<<<<<< HEAD
static int
posix_acl_xattr_set(const struct xattr_handler *handler,
		    struct dentry *unused, struct inode *inode,
		    const char *name, const void *value,
		    size_t size, int flags)
{
	struct posix_acl *acl = NULL;
	int ret;

=======
int
set_posix_acl(struct inode *inode, int type, struct posix_acl *acl)
{
>>>>>>> 6bd4e65d
	if (!IS_POSIXACL(inode))
		return -EOPNOTSUPP;
	if (!inode->i_op->set_acl)
		return -EOPNOTSUPP;

	if (type == ACL_TYPE_DEFAULT && !S_ISDIR(inode->i_mode))
		return acl ? -EACCES : 0;
	if (!inode_owner_or_capable(inode))
		return -EPERM;

	if (acl) {
		int ret = posix_acl_valid(acl);
		if (ret)
			return ret;
	}
	return inode->i_op->set_acl(inode, acl, type);
}
EXPORT_SYMBOL(set_posix_acl);

static int
posix_acl_xattr_set(const struct xattr_handler *handler,
		    struct dentry *unused, struct inode *inode,
		    const char *name, const void *value,
		    size_t size, int flags)
{
	struct posix_acl *acl = NULL;
	int ret;

	if (value) {
		acl = posix_acl_from_xattr(&init_user_ns, value, size);
		if (IS_ERR(acl))
			return PTR_ERR(acl);
	}
	ret = set_posix_acl(inode, handler->flags, acl);
	posix_acl_release(acl);
	return ret;
}

static bool
posix_acl_xattr_list(struct dentry *dentry)
{
	return IS_POSIXACL(d_backing_inode(dentry));
}

const struct xattr_handler posix_acl_access_xattr_handler = {
	.name = XATTR_NAME_POSIX_ACL_ACCESS,
	.flags = ACL_TYPE_ACCESS,
	.list = posix_acl_xattr_list,
	.get = posix_acl_xattr_get,
	.set = posix_acl_xattr_set,
};
EXPORT_SYMBOL_GPL(posix_acl_access_xattr_handler);

const struct xattr_handler posix_acl_default_xattr_handler = {
	.name = XATTR_NAME_POSIX_ACL_DEFAULT,
	.flags = ACL_TYPE_DEFAULT,
	.list = posix_acl_xattr_list,
	.get = posix_acl_xattr_get,
	.set = posix_acl_xattr_set,
};
EXPORT_SYMBOL_GPL(posix_acl_default_xattr_handler);

int simple_set_acl(struct inode *inode, struct posix_acl *acl, int type)
{
	int error;

	if (type == ACL_TYPE_ACCESS) {
		error = posix_acl_equiv_mode(acl, &inode->i_mode);
		if (error < 0)
			return 0;
		if (error == 0)
			acl = NULL;
	}

	inode->i_ctime = CURRENT_TIME;
	set_cached_acl(inode, type, acl);
	return 0;
}

int simple_acl_create(struct inode *dir, struct inode *inode)
{
	struct posix_acl *default_acl, *acl;
	int error;

	error = posix_acl_create(dir, &inode->i_mode, &default_acl, &acl);
	if (error)
		return error;

	set_cached_acl(inode, ACL_TYPE_DEFAULT, default_acl);
	set_cached_acl(inode, ACL_TYPE_ACCESS, acl);

	if (default_acl)
		posix_acl_release(default_acl);
	if (acl)
		posix_acl_release(acl);
	return 0;
}<|MERGE_RESOLUTION|>--- conflicted
+++ resolved
@@ -820,21 +820,9 @@
 	return error;
 }
 
-<<<<<<< HEAD
-static int
-posix_acl_xattr_set(const struct xattr_handler *handler,
-		    struct dentry *unused, struct inode *inode,
-		    const char *name, const void *value,
-		    size_t size, int flags)
-{
-	struct posix_acl *acl = NULL;
-	int ret;
-
-=======
 int
 set_posix_acl(struct inode *inode, int type, struct posix_acl *acl)
 {
->>>>>>> 6bd4e65d
 	if (!IS_POSIXACL(inode))
 		return -EOPNOTSUPP;
 	if (!inode->i_op->set_acl)
