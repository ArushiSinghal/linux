/*
 * fs/kernfs/dir.c - kernfs directory implementation
 *
 * Copyright (c) 2001-3 Patrick Mochel
 * Copyright (c) 2007 SUSE Linux Products GmbH
 * Copyright (c) 2007, 2013 Tejun Heo <tj@kernel.org>
 *
 * This file is released under the GPLv2.
 */

#include <linux/sched.h>
#include <linux/fs.h>
#include <linux/namei.h>
#include <linux/idr.h>
#include <linux/slab.h>
#include <linux/security.h>
#include <linux/hash.h>

#include "kernfs-internal.h"

DEFINE_MUTEX(kernfs_mutex);
static DEFINE_SPINLOCK(kernfs_rename_lock);	/* kn->parent and ->name */
static char kernfs_pr_cont_buf[PATH_MAX];	/* protected by rename_lock */

#define rb_to_kn(X) rb_entry((X), struct kernfs_node, rb)

static bool kernfs_active(struct kernfs_node *kn)
{
	lockdep_assert_held(&kernfs_mutex);
	return atomic_read(&kn->active) >= 0;
}

static bool kernfs_lockdep(struct kernfs_node *kn)
{
#ifdef CONFIG_DEBUG_LOCK_ALLOC
	return kn->flags & KERNFS_LOCKDEP;
#else
	return false;
#endif
}

static int kernfs_name_locked(struct kernfs_node *kn, char *buf, size_t buflen)
{
	return strlcpy(buf, kn->parent ? kn->name : "/", buflen);
}

/* kernfs_node_depth - compute depth from @from to @to */
static size_t kernfs_depth(struct kernfs_node *from, struct kernfs_node *to)
{
	size_t depth = 0;

	while (to->parent && to != from) {
		depth++;
		to = to->parent;
	}
	return depth;
}

static struct kernfs_node *kernfs_common_ancestor(struct kernfs_node *a,
						  struct kernfs_node *b)
{
	size_t da, db;
	struct kernfs_root *ra = kernfs_root(a), *rb = kernfs_root(b);
<<<<<<< HEAD

	if (ra != rb)
		return NULL;

=======

	if (ra != rb)
		return NULL;

>>>>>>> ed596a4a
	da = kernfs_depth(ra->kn, a);
	db = kernfs_depth(rb->kn, b);

	while (da > db) {
		a = a->parent;
		da--;
	}
	while (db > da) {
		b = b->parent;
		db--;
	}

	/* worst case b and a will be the same at root */
	while (b != a) {
		b = b->parent;
		a = a->parent;
	}

	return a;
}

/**
 * kernfs_path_from_node_locked - find a pseudo-absolute path to @kn_to,
 * where kn_from is treated as root of the path.
 * @kn_from: kernfs node which should be treated as root for the path
 * @kn_to: kernfs node to which path is needed
 * @buf: buffer to copy the path into
 * @buflen: size of @buf
 *
 * We need to handle couple of scenarios here:
 * [1] when @kn_from is an ancestor of @kn_to at some level
 * kn_from: /n1/n2/n3
 * kn_to:   /n1/n2/n3/n4/n5
 * result:  /n4/n5
 *
 * [2] when @kn_from is on a different hierarchy and we need to find common
 * ancestor between @kn_from and @kn_to.
 * kn_from: /n1/n2/n3/n4
 * kn_to:   /n1/n2/n5
 * result:  /../../n5
 * OR
 * kn_from: /n1/n2/n3/n4/n5   [depth=5]
 * kn_to:   /n1/n2/n3         [depth=3]
 * result:  /../..
 *
 * return value: length of the string.  If greater than buflen,
 * then contents of buf are undefined.  On error, -1 is returned.
 */
static int kernfs_path_from_node_locked(struct kernfs_node *kn_to,
					struct kernfs_node *kn_from,
					char *buf, size_t buflen)
{
	struct kernfs_node *kn, *common;
	const char parent_str[] = "/..";
	size_t depth_from, depth_to, len = 0, nlen = 0;
	char *p;
	int i;

	if (!kn_from)
		kn_from = kernfs_root(kn_to)->kn;

	if (kn_from == kn_to)
		return strlcpy(buf, "/", buflen);

	common = kernfs_common_ancestor(kn_from, kn_to);
	if (WARN_ON(!common))
		return -1;

	depth_to = kernfs_depth(common, kn_to);
	depth_from = kernfs_depth(common, kn_from);

	if (buf)
		buf[0] = '\0';

	for (i = 0; i < depth_from; i++)
		len += strlcpy(buf + len, parent_str,
			       len < buflen ? buflen - len : 0);

	/* Calculate how many bytes we need for the rest */
	for (kn = kn_to; kn != common; kn = kn->parent)
		nlen += strlen(kn->name) + 1;

	if (len + nlen >= buflen)
		return len + nlen;

	p = buf + len + nlen;
	*p = '\0';
	for (kn = kn_to; kn != common; kn = kn->parent) {
<<<<<<< HEAD
		nlen = strlen(kn->name);
		p -= nlen;
		memcpy(p, kn->name, nlen);
=======
		size_t tmp = strlen(kn->name);
		p -= tmp;
		memcpy(p, kn->name, tmp);
>>>>>>> ed596a4a
		*(--p) = '/';
	}

	return len + nlen;
}

/**
 * kernfs_name - obtain the name of a given node
 * @kn: kernfs_node of interest
 * @buf: buffer to copy @kn's name into
 * @buflen: size of @buf
 *
 * Copies the name of @kn into @buf of @buflen bytes.  The behavior is
 * similar to strlcpy().  It returns the length of @kn's name and if @buf
 * isn't long enough, it's filled upto @buflen-1 and nul terminated.
 *
 * This function can be called from any context.
 */
int kernfs_name(struct kernfs_node *kn, char *buf, size_t buflen)
{
	unsigned long flags;
	int ret;

	spin_lock_irqsave(&kernfs_rename_lock, flags);
	ret = kernfs_name_locked(kn, buf, buflen);
	spin_unlock_irqrestore(&kernfs_rename_lock, flags);
	return ret;
}

/**
 * kernfs_path_len - determine the length of the full path of a given node
 * @kn: kernfs_node of interest
 *
 * The returned length doesn't include the space for the terminating '\0'.
 */
size_t kernfs_path_len(struct kernfs_node *kn)
{
	size_t len = 0;
	unsigned long flags;

	spin_lock_irqsave(&kernfs_rename_lock, flags);

	do {
		len += strlen(kn->name) + 1;
		kn = kn->parent;
	} while (kn && kn->parent);

	spin_unlock_irqrestore(&kernfs_rename_lock, flags);

	return len;
}

/**
 * kernfs_path_from_node - build path of node @to relative to @from.
 * @from: parent kernfs_node relative to which we need to build the path
 * @to: kernfs_node of interest
 * @buf: buffer to copy @to's path into
 * @buflen: size of @buf
 *
 * Builds @to's path relative to @from in @buf. @from and @to must
 * be on the same kernfs-root. If @from is not parent of @to, then a relative
 * path (which includes '..'s) as needed to reach from @from to @to is
 * returned.
 *
 * If @buf isn't long enough, the return value will be greater than @buflen
 * and @buf contents are undefined.
 */
int kernfs_path_from_node(struct kernfs_node *to, struct kernfs_node *from,
			  char *buf, size_t buflen)
{
	unsigned long flags;
	int ret;

	spin_lock_irqsave(&kernfs_rename_lock, flags);
	ret = kernfs_path_from_node_locked(to, from, buf, buflen);
	spin_unlock_irqrestore(&kernfs_rename_lock, flags);
	return ret;
}
EXPORT_SYMBOL_GPL(kernfs_path_from_node);

/**
 * kernfs_path - build full path of a given node
 * @kn: kernfs_node of interest
 * @buf: buffer to copy @kn's name into
 * @buflen: size of @buf
 *
 * Builds and returns the full path of @kn in @buf of @buflen bytes.  The
 * path is built from the end of @buf so the returned pointer usually
 * doesn't match @buf.  If @buf isn't long enough, @buf is nul terminated
 * and %NULL is returned.
 */
char *kernfs_path(struct kernfs_node *kn, char *buf, size_t buflen)
{
	int ret;

	ret = kernfs_path_from_node(kn, NULL, buf, buflen);
	if (ret < 0 || ret >= buflen)
		return NULL;
	return buf;
}
EXPORT_SYMBOL_GPL(kernfs_path);

/**
 * pr_cont_kernfs_name - pr_cont name of a kernfs_node
 * @kn: kernfs_node of interest
 *
 * This function can be called from any context.
 */
void pr_cont_kernfs_name(struct kernfs_node *kn)
{
	unsigned long flags;

	spin_lock_irqsave(&kernfs_rename_lock, flags);

	kernfs_name_locked(kn, kernfs_pr_cont_buf, sizeof(kernfs_pr_cont_buf));
	pr_cont("%s", kernfs_pr_cont_buf);

	spin_unlock_irqrestore(&kernfs_rename_lock, flags);
}

/**
 * pr_cont_kernfs_path - pr_cont path of a kernfs_node
 * @kn: kernfs_node of interest
 *
 * This function can be called from any context.
 */
void pr_cont_kernfs_path(struct kernfs_node *kn)
{
	unsigned long flags;
	int sz;

	spin_lock_irqsave(&kernfs_rename_lock, flags);

	sz = kernfs_path_from_node_locked(kn, NULL, kernfs_pr_cont_buf,
					  sizeof(kernfs_pr_cont_buf));
	if (sz < 0) {
		pr_cont("(error)");
		goto out;
	}

	if (sz >= sizeof(kernfs_pr_cont_buf)) {
		pr_cont("(name too long)");
		goto out;
	}

	pr_cont("%s", kernfs_pr_cont_buf);

out:
	spin_unlock_irqrestore(&kernfs_rename_lock, flags);
}

/**
 * kernfs_get_parent - determine the parent node and pin it
 * @kn: kernfs_node of interest
 *
 * Determines @kn's parent, pins and returns it.  This function can be
 * called from any context.
 */
struct kernfs_node *kernfs_get_parent(struct kernfs_node *kn)
{
	struct kernfs_node *parent;
	unsigned long flags;

	spin_lock_irqsave(&kernfs_rename_lock, flags);
	parent = kn->parent;
	kernfs_get(parent);
	spin_unlock_irqrestore(&kernfs_rename_lock, flags);

	return parent;
}

/**
 *	kernfs_name_hash
 *	@name: Null terminated string to hash
 *	@ns:   Namespace tag to hash
 *
 *	Returns 31 bit hash of ns + name (so it fits in an off_t )
 */
static unsigned int kernfs_name_hash(const char *name, const void *ns)
{
	unsigned long hash = init_name_hash();
	unsigned int len = strlen(name);
	while (len--)
		hash = partial_name_hash(*name++, hash);
	hash = (end_name_hash(hash) ^ hash_ptr((void *)ns, 31));
	hash &= 0x7fffffffU;
	/* Reserve hash numbers 0, 1 and INT_MAX for magic directory entries */
	if (hash < 2)
		hash += 2;
	if (hash >= INT_MAX)
		hash = INT_MAX - 1;
	return hash;
}

static int kernfs_name_compare(unsigned int hash, const char *name,
			       const void *ns, const struct kernfs_node *kn)
{
	if (hash < kn->hash)
		return -1;
	if (hash > kn->hash)
		return 1;
	if (ns < kn->ns)
		return -1;
	if (ns > kn->ns)
		return 1;
	return strcmp(name, kn->name);
}

static int kernfs_sd_compare(const struct kernfs_node *left,
			     const struct kernfs_node *right)
{
	return kernfs_name_compare(left->hash, left->name, left->ns, right);
}

/**
 *	kernfs_link_sibling - link kernfs_node into sibling rbtree
 *	@kn: kernfs_node of interest
 *
 *	Link @kn into its sibling rbtree which starts from
 *	@kn->parent->dir.children.
 *
 *	Locking:
 *	mutex_lock(kernfs_mutex)
 *
 *	RETURNS:
 *	0 on susccess -EEXIST on failure.
 */
static int kernfs_link_sibling(struct kernfs_node *kn)
{
	struct rb_node **node = &kn->parent->dir.children.rb_node;
	struct rb_node *parent = NULL;

	while (*node) {
		struct kernfs_node *pos;
		int result;

		pos = rb_to_kn(*node);
		parent = *node;
		result = kernfs_sd_compare(kn, pos);
		if (result < 0)
			node = &pos->rb.rb_left;
		else if (result > 0)
			node = &pos->rb.rb_right;
		else
			return -EEXIST;
	}

	/* add new node and rebalance the tree */
	rb_link_node(&kn->rb, parent, node);
	rb_insert_color(&kn->rb, &kn->parent->dir.children);

	/* successfully added, account subdir number */
	if (kernfs_type(kn) == KERNFS_DIR)
		kn->parent->dir.subdirs++;

	return 0;
}

/**
 *	kernfs_unlink_sibling - unlink kernfs_node from sibling rbtree
 *	@kn: kernfs_node of interest
 *
 *	Try to unlink @kn from its sibling rbtree which starts from
 *	kn->parent->dir.children.  Returns %true if @kn was actually
 *	removed, %false if @kn wasn't on the rbtree.
 *
 *	Locking:
 *	mutex_lock(kernfs_mutex)
 */
static bool kernfs_unlink_sibling(struct kernfs_node *kn)
{
	if (RB_EMPTY_NODE(&kn->rb))
		return false;

	if (kernfs_type(kn) == KERNFS_DIR)
		kn->parent->dir.subdirs--;

	rb_erase(&kn->rb, &kn->parent->dir.children);
	RB_CLEAR_NODE(&kn->rb);
	return true;
}

/**
 *	kernfs_get_active - get an active reference to kernfs_node
 *	@kn: kernfs_node to get an active reference to
 *
 *	Get an active reference of @kn.  This function is noop if @kn
 *	is NULL.
 *
 *	RETURNS:
 *	Pointer to @kn on success, NULL on failure.
 */
struct kernfs_node *kernfs_get_active(struct kernfs_node *kn)
{
	if (unlikely(!kn))
		return NULL;

	if (!atomic_inc_unless_negative(&kn->active))
		return NULL;

	if (kernfs_lockdep(kn))
		rwsem_acquire_read(&kn->dep_map, 0, 1, _RET_IP_);
	return kn;
}

/**
 *	kernfs_put_active - put an active reference to kernfs_node
 *	@kn: kernfs_node to put an active reference to
 *
 *	Put an active reference to @kn.  This function is noop if @kn
 *	is NULL.
 */
void kernfs_put_active(struct kernfs_node *kn)
{
	struct kernfs_root *root = kernfs_root(kn);
	int v;

	if (unlikely(!kn))
		return;

	if (kernfs_lockdep(kn))
		rwsem_release(&kn->dep_map, 1, _RET_IP_);
	v = atomic_dec_return(&kn->active);
	if (likely(v != KN_DEACTIVATED_BIAS))
		return;

	wake_up_all(&root->deactivate_waitq);
}

/**
 * kernfs_drain - drain kernfs_node
 * @kn: kernfs_node to drain
 *
 * Drain existing usages and nuke all existing mmaps of @kn.  Mutiple
 * removers may invoke this function concurrently on @kn and all will
 * return after draining is complete.
 */
static void kernfs_drain(struct kernfs_node *kn)
	__releases(&kernfs_mutex) __acquires(&kernfs_mutex)
{
	struct kernfs_root *root = kernfs_root(kn);

	lockdep_assert_held(&kernfs_mutex);
	WARN_ON_ONCE(kernfs_active(kn));

	mutex_unlock(&kernfs_mutex);

	if (kernfs_lockdep(kn)) {
		rwsem_acquire(&kn->dep_map, 0, 0, _RET_IP_);
		if (atomic_read(&kn->active) != KN_DEACTIVATED_BIAS)
			lock_contended(&kn->dep_map, _RET_IP_);
	}

	/* but everyone should wait for draining */
	wait_event(root->deactivate_waitq,
		   atomic_read(&kn->active) == KN_DEACTIVATED_BIAS);

	if (kernfs_lockdep(kn)) {
		lock_acquired(&kn->dep_map, _RET_IP_);
		rwsem_release(&kn->dep_map, 1, _RET_IP_);
	}

	kernfs_unmap_bin_file(kn);

	mutex_lock(&kernfs_mutex);
}

/**
 * kernfs_get - get a reference count on a kernfs_node
 * @kn: the target kernfs_node
 */
void kernfs_get(struct kernfs_node *kn)
{
	if (kn) {
		WARN_ON(!atomic_read(&kn->count));
		atomic_inc(&kn->count);
	}
}
EXPORT_SYMBOL_GPL(kernfs_get);

/**
 * kernfs_put - put a reference count on a kernfs_node
 * @kn: the target kernfs_node
 *
 * Put a reference count of @kn and destroy it if it reached zero.
 */
void kernfs_put(struct kernfs_node *kn)
{
	struct kernfs_node *parent;
	struct kernfs_root *root;

	if (!kn || !atomic_dec_and_test(&kn->count))
		return;
	root = kernfs_root(kn);
 repeat:
	/*
	 * Moving/renaming is always done while holding reference.
	 * kn->parent won't change beneath us.
	 */
	parent = kn->parent;

	WARN_ONCE(atomic_read(&kn->active) != KN_DEACTIVATED_BIAS,
		  "kernfs_put: %s/%s: released with incorrect active_ref %d\n",
		  parent ? parent->name : "", kn->name, atomic_read(&kn->active));

	if (kernfs_type(kn) == KERNFS_LINK)
		kernfs_put(kn->symlink.target_kn);

	kfree_const(kn->name);

	if (kn->iattr) {
		if (kn->iattr->ia_secdata)
			security_release_secctx(kn->iattr->ia_secdata,
						kn->iattr->ia_secdata_len);
		simple_xattrs_free(&kn->iattr->xattrs);
	}
	kfree(kn->iattr);
	ida_simple_remove(&root->ino_ida, kn->ino);
	kmem_cache_free(kernfs_node_cache, kn);

	kn = parent;
	if (kn) {
		if (atomic_dec_and_test(&kn->count))
			goto repeat;
	} else {
		/* just released the root kn, free @root too */
		ida_destroy(&root->ino_ida);
		kfree(root);
	}
}
EXPORT_SYMBOL_GPL(kernfs_put);

static int kernfs_dop_revalidate(struct dentry *dentry, unsigned int flags)
{
	struct kernfs_node *kn;

	if (flags & LOOKUP_RCU)
		return -ECHILD;

	/* Always perform fresh lookup for negatives */
	if (d_really_is_negative(dentry))
		goto out_bad_unlocked;

	kn = dentry->d_fsdata;
	mutex_lock(&kernfs_mutex);

	/* The kernfs node has been deactivated */
	if (!kernfs_active(kn))
		goto out_bad;

	/* The kernfs node has been moved? */
	if (dentry->d_parent->d_fsdata != kn->parent)
		goto out_bad;

	/* The kernfs node has been renamed */
	if (strcmp(dentry->d_name.name, kn->name) != 0)
		goto out_bad;

	/* The kernfs node has been moved to a different namespace */
	if (kn->parent && kernfs_ns_enabled(kn->parent) &&
	    kernfs_info(dentry->d_sb)->ns != kn->ns)
		goto out_bad;

	mutex_unlock(&kernfs_mutex);
	return 1;
out_bad:
	mutex_unlock(&kernfs_mutex);
out_bad_unlocked:
	return 0;
}

static void kernfs_dop_release(struct dentry *dentry)
{
	kernfs_put(dentry->d_fsdata);
}

const struct dentry_operations kernfs_dops = {
	.d_revalidate	= kernfs_dop_revalidate,
	.d_release	= kernfs_dop_release,
};

/**
 * kernfs_node_from_dentry - determine kernfs_node associated with a dentry
 * @dentry: the dentry in question
 *
 * Return the kernfs_node associated with @dentry.  If @dentry is not a
 * kernfs one, %NULL is returned.
 *
 * While the returned kernfs_node will stay accessible as long as @dentry
 * is accessible, the returned node can be in any state and the caller is
 * fully responsible for determining what's accessible.
 */
struct kernfs_node *kernfs_node_from_dentry(struct dentry *dentry)
{
	if (dentry->d_sb->s_op == &kernfs_sops)
		return dentry->d_fsdata;
	return NULL;
}

static struct kernfs_node *__kernfs_new_node(struct kernfs_root *root,
					     const char *name, umode_t mode,
					     unsigned flags)
{
	struct kernfs_node *kn;
	int ret;

	name = kstrdup_const(name, GFP_KERNEL);
	if (!name)
		return NULL;

	kn = kmem_cache_zalloc(kernfs_node_cache, GFP_KERNEL);
	if (!kn)
		goto err_out1;

	ret = ida_simple_get(&root->ino_ida, 1, 0, GFP_KERNEL);
	if (ret < 0)
		goto err_out2;
	kn->ino = ret;

	atomic_set(&kn->count, 1);
	atomic_set(&kn->active, KN_DEACTIVATED_BIAS);
	RB_CLEAR_NODE(&kn->rb);

	kn->name = name;
	kn->mode = mode;
	kn->flags = flags;

	return kn;

 err_out2:
	kmem_cache_free(kernfs_node_cache, kn);
 err_out1:
	kfree_const(name);
	return NULL;
}

struct kernfs_node *kernfs_new_node(struct kernfs_node *parent,
				    const char *name, umode_t mode,
				    unsigned flags)
{
	struct kernfs_node *kn;

	kn = __kernfs_new_node(kernfs_root(parent), name, mode, flags);
	if (kn) {
		kernfs_get(parent);
		kn->parent = parent;
	}
	return kn;
}

/**
 *	kernfs_add_one - add kernfs_node to parent without warning
 *	@kn: kernfs_node to be added
 *
 *	The caller must already have initialized @kn->parent.  This
 *	function increments nlink of the parent's inode if @kn is a
 *	directory and link into the children list of the parent.
 *
 *	RETURNS:
 *	0 on success, -EEXIST if entry with the given name already
 *	exists.
 */
int kernfs_add_one(struct kernfs_node *kn)
{
	struct kernfs_node *parent = kn->parent;
	struct kernfs_iattrs *ps_iattr;
	bool has_ns;
	int ret;

	mutex_lock(&kernfs_mutex);

	ret = -EINVAL;
	has_ns = kernfs_ns_enabled(parent);
	if (WARN(has_ns != (bool)kn->ns, KERN_WARNING "kernfs: ns %s in '%s' for '%s'\n",
		 has_ns ? "required" : "invalid", parent->name, kn->name))
		goto out_unlock;

	if (kernfs_type(parent) != KERNFS_DIR)
		goto out_unlock;

	ret = -ENOENT;
	if (parent->flags & KERNFS_EMPTY_DIR)
		goto out_unlock;

	if ((parent->flags & KERNFS_ACTIVATED) && !kernfs_active(parent))
		goto out_unlock;

	kn->hash = kernfs_name_hash(kn->name, kn->ns);

	ret = kernfs_link_sibling(kn);
	if (ret)
		goto out_unlock;

	/* Update timestamps on the parent */
	ps_iattr = parent->iattr;
	if (ps_iattr) {
		struct iattr *ps_iattrs = &ps_iattr->ia_iattr;
		ps_iattrs->ia_ctime = ps_iattrs->ia_mtime = CURRENT_TIME;
	}

	mutex_unlock(&kernfs_mutex);

	/*
	 * Activate the new node unless CREATE_DEACTIVATED is requested.
	 * If not activated here, the kernfs user is responsible for
	 * activating the node with kernfs_activate().  A node which hasn't
	 * been activated is not visible to userland and its removal won't
	 * trigger deactivation.
	 */
	if (!(kernfs_root(kn)->flags & KERNFS_ROOT_CREATE_DEACTIVATED))
		kernfs_activate(kn);
	return 0;

out_unlock:
	mutex_unlock(&kernfs_mutex);
	return ret;
}

/**
 * kernfs_find_ns - find kernfs_node with the given name
 * @parent: kernfs_node to search under
 * @name: name to look for
 * @ns: the namespace tag to use
 *
 * Look for kernfs_node with name @name under @parent.  Returns pointer to
 * the found kernfs_node on success, %NULL on failure.
 */
static struct kernfs_node *kernfs_find_ns(struct kernfs_node *parent,
					  const unsigned char *name,
					  const void *ns)
{
	struct rb_node *node = parent->dir.children.rb_node;
	bool has_ns = kernfs_ns_enabled(parent);
	unsigned int hash;

	lockdep_assert_held(&kernfs_mutex);

	if (has_ns != (bool)ns) {
		WARN(1, KERN_WARNING "kernfs: ns %s in '%s' for '%s'\n",
		     has_ns ? "required" : "invalid", parent->name, name);
		return NULL;
	}

	hash = kernfs_name_hash(name, ns);
	while (node) {
		struct kernfs_node *kn;
		int result;

		kn = rb_to_kn(node);
		result = kernfs_name_compare(hash, name, ns, kn);
		if (result < 0)
			node = node->rb_left;
		else if (result > 0)
			node = node->rb_right;
		else
			return kn;
	}
	return NULL;
}

static struct kernfs_node *kernfs_walk_ns(struct kernfs_node *parent,
					  const unsigned char *path,
					  const void *ns)
{
	size_t len;
	char *p, *name;

	lockdep_assert_held(&kernfs_mutex);

	/* grab kernfs_rename_lock to piggy back on kernfs_pr_cont_buf */
	spin_lock_irq(&kernfs_rename_lock);

	len = strlcpy(kernfs_pr_cont_buf, path, sizeof(kernfs_pr_cont_buf));

	if (len >= sizeof(kernfs_pr_cont_buf)) {
		spin_unlock_irq(&kernfs_rename_lock);
		return NULL;
	}

	p = kernfs_pr_cont_buf;

	while ((name = strsep(&p, "/")) && parent) {
		if (*name == '\0')
			continue;
		parent = kernfs_find_ns(parent, name, ns);
	}

	spin_unlock_irq(&kernfs_rename_lock);

	return parent;
}

/**
 * kernfs_find_and_get_ns - find and get kernfs_node with the given name
 * @parent: kernfs_node to search under
 * @name: name to look for
 * @ns: the namespace tag to use
 *
 * Look for kernfs_node with name @name under @parent and get a reference
 * if found.  This function may sleep and returns pointer to the found
 * kernfs_node on success, %NULL on failure.
 */
struct kernfs_node *kernfs_find_and_get_ns(struct kernfs_node *parent,
					   const char *name, const void *ns)
{
	struct kernfs_node *kn;

	mutex_lock(&kernfs_mutex);
	kn = kernfs_find_ns(parent, name, ns);
	kernfs_get(kn);
	mutex_unlock(&kernfs_mutex);

	return kn;
}
EXPORT_SYMBOL_GPL(kernfs_find_and_get_ns);

/**
 * kernfs_walk_and_get_ns - find and get kernfs_node with the given path
 * @parent: kernfs_node to search under
 * @path: path to look for
 * @ns: the namespace tag to use
 *
 * Look for kernfs_node with path @path under @parent and get a reference
 * if found.  This function may sleep and returns pointer to the found
 * kernfs_node on success, %NULL on failure.
 */
struct kernfs_node *kernfs_walk_and_get_ns(struct kernfs_node *parent,
					   const char *path, const void *ns)
{
	struct kernfs_node *kn;

	mutex_lock(&kernfs_mutex);
	kn = kernfs_walk_ns(parent, path, ns);
	kernfs_get(kn);
	mutex_unlock(&kernfs_mutex);

	return kn;
}

/**
 * kernfs_create_root - create a new kernfs hierarchy
 * @scops: optional syscall operations for the hierarchy
 * @flags: KERNFS_ROOT_* flags
 * @priv: opaque data associated with the new directory
 *
 * Returns the root of the new hierarchy on success, ERR_PTR() value on
 * failure.
 */
struct kernfs_root *kernfs_create_root(struct kernfs_syscall_ops *scops,
				       unsigned int flags, void *priv)
{
	struct kernfs_root *root;
	struct kernfs_node *kn;

	root = kzalloc(sizeof(*root), GFP_KERNEL);
	if (!root)
		return ERR_PTR(-ENOMEM);

	ida_init(&root->ino_ida);
	INIT_LIST_HEAD(&root->supers);

	kn = __kernfs_new_node(root, "", S_IFDIR | S_IRUGO | S_IXUGO,
			       KERNFS_DIR);
	if (!kn) {
		ida_destroy(&root->ino_ida);
		kfree(root);
		return ERR_PTR(-ENOMEM);
	}

	kn->priv = priv;
	kn->dir.root = root;

	root->syscall_ops = scops;
	root->flags = flags;
	root->kn = kn;
	init_waitqueue_head(&root->deactivate_waitq);

	if (!(root->flags & KERNFS_ROOT_CREATE_DEACTIVATED))
		kernfs_activate(kn);

	return root;
}

/**
 * kernfs_destroy_root - destroy a kernfs hierarchy
 * @root: root of the hierarchy to destroy
 *
 * Destroy the hierarchy anchored at @root by removing all existing
 * directories and destroying @root.
 */
void kernfs_destroy_root(struct kernfs_root *root)
{
	kernfs_remove(root->kn);	/* will also free @root */
}

/**
 * kernfs_create_dir_ns - create a directory
 * @parent: parent in which to create a new directory
 * @name: name of the new directory
 * @mode: mode of the new directory
 * @priv: opaque data associated with the new directory
 * @ns: optional namespace tag of the directory
 *
 * Returns the created node on success, ERR_PTR() value on failure.
 */
struct kernfs_node *kernfs_create_dir_ns(struct kernfs_node *parent,
					 const char *name, umode_t mode,
					 void *priv, const void *ns)
{
	struct kernfs_node *kn;
	int rc;

	/* allocate */
	kn = kernfs_new_node(parent, name, mode | S_IFDIR, KERNFS_DIR);
	if (!kn)
		return ERR_PTR(-ENOMEM);

	kn->dir.root = parent->dir.root;
	kn->ns = ns;
	kn->priv = priv;

	/* link in */
	rc = kernfs_add_one(kn);
	if (!rc)
		return kn;

	kernfs_put(kn);
	return ERR_PTR(rc);
}

/**
 * kernfs_create_empty_dir - create an always empty directory
 * @parent: parent in which to create a new directory
 * @name: name of the new directory
 *
 * Returns the created node on success, ERR_PTR() value on failure.
 */
struct kernfs_node *kernfs_create_empty_dir(struct kernfs_node *parent,
					    const char *name)
{
	struct kernfs_node *kn;
	int rc;

	/* allocate */
	kn = kernfs_new_node(parent, name, S_IRUGO|S_IXUGO|S_IFDIR, KERNFS_DIR);
	if (!kn)
		return ERR_PTR(-ENOMEM);

	kn->flags |= KERNFS_EMPTY_DIR;
	kn->dir.root = parent->dir.root;
	kn->ns = NULL;
	kn->priv = NULL;

	/* link in */
	rc = kernfs_add_one(kn);
	if (!rc)
		return kn;

	kernfs_put(kn);
	return ERR_PTR(rc);
}

static struct dentry *kernfs_iop_lookup(struct inode *dir,
					struct dentry *dentry,
					unsigned int flags)
{
	struct dentry *ret;
	struct kernfs_node *parent = dentry->d_parent->d_fsdata;
	struct kernfs_node *kn;
	struct inode *inode;
	const void *ns = NULL;

	mutex_lock(&kernfs_mutex);

	if (kernfs_ns_enabled(parent))
		ns = kernfs_info(dir->i_sb)->ns;

	kn = kernfs_find_ns(parent, dentry->d_name.name, ns);

	/* no such entry */
	if (!kn || !kernfs_active(kn)) {
		ret = NULL;
		goto out_unlock;
	}
	kernfs_get(kn);
	dentry->d_fsdata = kn;

	/* attach dentry and inode */
	inode = kernfs_get_inode(dir->i_sb, kn);
	if (!inode) {
		ret = ERR_PTR(-ENOMEM);
		goto out_unlock;
	}

	/* instantiate and hash dentry */
	ret = d_splice_alias(inode, dentry);
 out_unlock:
	mutex_unlock(&kernfs_mutex);
	return ret;
}

static int kernfs_iop_mkdir(struct inode *dir, struct dentry *dentry,
			    umode_t mode)
{
	struct kernfs_node *parent = dir->i_private;
	struct kernfs_syscall_ops *scops = kernfs_root(parent)->syscall_ops;
	int ret;

	if (!scops || !scops->mkdir)
		return -EPERM;

	if (!kernfs_get_active(parent))
		return -ENODEV;

	ret = scops->mkdir(parent, dentry->d_name.name, mode);

	kernfs_put_active(parent);
	return ret;
}

static int kernfs_iop_rmdir(struct inode *dir, struct dentry *dentry)
{
	struct kernfs_node *kn  = dentry->d_fsdata;
	struct kernfs_syscall_ops *scops = kernfs_root(kn)->syscall_ops;
	int ret;

	if (!scops || !scops->rmdir)
		return -EPERM;

	if (!kernfs_get_active(kn))
		return -ENODEV;

	ret = scops->rmdir(kn);

	kernfs_put_active(kn);
	return ret;
}

static int kernfs_iop_rename(struct inode *old_dir, struct dentry *old_dentry,
			     struct inode *new_dir, struct dentry *new_dentry)
{
	struct kernfs_node *kn  = old_dentry->d_fsdata;
	struct kernfs_node *new_parent = new_dir->i_private;
	struct kernfs_syscall_ops *scops = kernfs_root(kn)->syscall_ops;
	int ret;

	if (!scops || !scops->rename)
		return -EPERM;

	if (!kernfs_get_active(kn))
		return -ENODEV;

	if (!kernfs_get_active(new_parent)) {
		kernfs_put_active(kn);
		return -ENODEV;
	}

	ret = scops->rename(kn, new_parent, new_dentry->d_name.name);

	kernfs_put_active(new_parent);
	kernfs_put_active(kn);
	return ret;
}

const struct inode_operations kernfs_dir_iops = {
	.lookup		= kernfs_iop_lookup,
	.permission	= kernfs_iop_permission,
	.setattr	= kernfs_iop_setattr,
	.getattr	= kernfs_iop_getattr,
	.setxattr	= kernfs_iop_setxattr,
	.removexattr	= kernfs_iop_removexattr,
	.getxattr	= kernfs_iop_getxattr,
	.listxattr	= kernfs_iop_listxattr,

	.mkdir		= kernfs_iop_mkdir,
	.rmdir		= kernfs_iop_rmdir,
	.rename		= kernfs_iop_rename,
};

static struct kernfs_node *kernfs_leftmost_descendant(struct kernfs_node *pos)
{
	struct kernfs_node *last;

	while (true) {
		struct rb_node *rbn;

		last = pos;

		if (kernfs_type(pos) != KERNFS_DIR)
			break;

		rbn = rb_first(&pos->dir.children);
		if (!rbn)
			break;

		pos = rb_to_kn(rbn);
	}

	return last;
}

/**
 * kernfs_next_descendant_post - find the next descendant for post-order walk
 * @pos: the current position (%NULL to initiate traversal)
 * @root: kernfs_node whose descendants to walk
 *
 * Find the next descendant to visit for post-order traversal of @root's
 * descendants.  @root is included in the iteration and the last node to be
 * visited.
 */
static struct kernfs_node *kernfs_next_descendant_post(struct kernfs_node *pos,
						       struct kernfs_node *root)
{
	struct rb_node *rbn;

	lockdep_assert_held(&kernfs_mutex);

	/* if first iteration, visit leftmost descendant which may be root */
	if (!pos)
		return kernfs_leftmost_descendant(root);

	/* if we visited @root, we're done */
	if (pos == root)
		return NULL;

	/* if there's an unvisited sibling, visit its leftmost descendant */
	rbn = rb_next(&pos->rb);
	if (rbn)
		return kernfs_leftmost_descendant(rb_to_kn(rbn));

	/* no sibling left, visit parent */
	return pos->parent;
}

/**
 * kernfs_activate - activate a node which started deactivated
 * @kn: kernfs_node whose subtree is to be activated
 *
 * If the root has KERNFS_ROOT_CREATE_DEACTIVATED set, a newly created node
 * needs to be explicitly activated.  A node which hasn't been activated
 * isn't visible to userland and deactivation is skipped during its
 * removal.  This is useful to construct atomic init sequences where
 * creation of multiple nodes should either succeed or fail atomically.
 *
 * The caller is responsible for ensuring that this function is not called
 * after kernfs_remove*() is invoked on @kn.
 */
void kernfs_activate(struct kernfs_node *kn)
{
	struct kernfs_node *pos;

	mutex_lock(&kernfs_mutex);

	pos = NULL;
	while ((pos = kernfs_next_descendant_post(pos, kn))) {
		if (!pos || (pos->flags & KERNFS_ACTIVATED))
			continue;

		WARN_ON_ONCE(pos->parent && RB_EMPTY_NODE(&pos->rb));
		WARN_ON_ONCE(atomic_read(&pos->active) != KN_DEACTIVATED_BIAS);

		atomic_sub(KN_DEACTIVATED_BIAS, &pos->active);
		pos->flags |= KERNFS_ACTIVATED;
	}

	mutex_unlock(&kernfs_mutex);
}

static void __kernfs_remove(struct kernfs_node *kn)
{
	struct kernfs_node *pos;

	lockdep_assert_held(&kernfs_mutex);

	/*
	 * Short-circuit if non-root @kn has already finished removal.
	 * This is for kernfs_remove_self() which plays with active ref
	 * after removal.
	 */
	if (!kn || (kn->parent && RB_EMPTY_NODE(&kn->rb)))
		return;

	pr_debug("kernfs %s: removing\n", kn->name);

	/* prevent any new usage under @kn by deactivating all nodes */
	pos = NULL;
	while ((pos = kernfs_next_descendant_post(pos, kn)))
		if (kernfs_active(pos))
			atomic_add(KN_DEACTIVATED_BIAS, &pos->active);

	/* deactivate and unlink the subtree node-by-node */
	do {
		pos = kernfs_leftmost_descendant(kn);

		/*
		 * kernfs_drain() drops kernfs_mutex temporarily and @pos's
		 * base ref could have been put by someone else by the time
		 * the function returns.  Make sure it doesn't go away
		 * underneath us.
		 */
		kernfs_get(pos);

		/*
		 * Drain iff @kn was activated.  This avoids draining and
		 * its lockdep annotations for nodes which have never been
		 * activated and allows embedding kernfs_remove() in create
		 * error paths without worrying about draining.
		 */
		if (kn->flags & KERNFS_ACTIVATED)
			kernfs_drain(pos);
		else
			WARN_ON_ONCE(atomic_read(&kn->active) != KN_DEACTIVATED_BIAS);

		/*
		 * kernfs_unlink_sibling() succeeds once per node.  Use it
		 * to decide who's responsible for cleanups.
		 */
		if (!pos->parent || kernfs_unlink_sibling(pos)) {
			struct kernfs_iattrs *ps_iattr =
				pos->parent ? pos->parent->iattr : NULL;

			/* update timestamps on the parent */
			if (ps_iattr) {
				ps_iattr->ia_iattr.ia_ctime = CURRENT_TIME;
				ps_iattr->ia_iattr.ia_mtime = CURRENT_TIME;
			}

			kernfs_put(pos);
		}

		kernfs_put(pos);
	} while (pos != kn);
}

/**
 * kernfs_remove - remove a kernfs_node recursively
 * @kn: the kernfs_node to remove
 *
 * Remove @kn along with all its subdirectories and files.
 */
void kernfs_remove(struct kernfs_node *kn)
{
	mutex_lock(&kernfs_mutex);
	__kernfs_remove(kn);
	mutex_unlock(&kernfs_mutex);
}

/**
 * kernfs_break_active_protection - break out of active protection
 * @kn: the self kernfs_node
 *
 * The caller must be running off of a kernfs operation which is invoked
 * with an active reference - e.g. one of kernfs_ops.  Each invocation of
 * this function must also be matched with an invocation of
 * kernfs_unbreak_active_protection().
 *
 * This function releases the active reference of @kn the caller is
 * holding.  Once this function is called, @kn may be removed at any point
 * and the caller is solely responsible for ensuring that the objects it
 * dereferences are accessible.
 */
void kernfs_break_active_protection(struct kernfs_node *kn)
{
	/*
	 * Take out ourself out of the active ref dependency chain.  If
	 * we're called without an active ref, lockdep will complain.
	 */
	kernfs_put_active(kn);
}

/**
 * kernfs_unbreak_active_protection - undo kernfs_break_active_protection()
 * @kn: the self kernfs_node
 *
 * If kernfs_break_active_protection() was called, this function must be
 * invoked before finishing the kernfs operation.  Note that while this
 * function restores the active reference, it doesn't and can't actually
 * restore the active protection - @kn may already or be in the process of
 * being removed.  Once kernfs_break_active_protection() is invoked, that
 * protection is irreversibly gone for the kernfs operation instance.
 *
 * While this function may be called at any point after
 * kernfs_break_active_protection() is invoked, its most useful location
 * would be right before the enclosing kernfs operation returns.
 */
void kernfs_unbreak_active_protection(struct kernfs_node *kn)
{
	/*
	 * @kn->active could be in any state; however, the increment we do
	 * here will be undone as soon as the enclosing kernfs operation
	 * finishes and this temporary bump can't break anything.  If @kn
	 * is alive, nothing changes.  If @kn is being deactivated, the
	 * soon-to-follow put will either finish deactivation or restore
	 * deactivated state.  If @kn is already removed, the temporary
	 * bump is guaranteed to be gone before @kn is released.
	 */
	atomic_inc(&kn->active);
	if (kernfs_lockdep(kn))
		rwsem_acquire(&kn->dep_map, 0, 1, _RET_IP_);
}

/**
 * kernfs_remove_self - remove a kernfs_node from its own method
 * @kn: the self kernfs_node to remove
 *
 * The caller must be running off of a kernfs operation which is invoked
 * with an active reference - e.g. one of kernfs_ops.  This can be used to
 * implement a file operation which deletes itself.
 *
 * For example, the "delete" file for a sysfs device directory can be
 * implemented by invoking kernfs_remove_self() on the "delete" file
 * itself.  This function breaks the circular dependency of trying to
 * deactivate self while holding an active ref itself.  It isn't necessary
 * to modify the usual removal path to use kernfs_remove_self().  The
 * "delete" implementation can simply invoke kernfs_remove_self() on self
 * before proceeding with the usual removal path.  kernfs will ignore later
 * kernfs_remove() on self.
 *
 * kernfs_remove_self() can be called multiple times concurrently on the
 * same kernfs_node.  Only the first one actually performs removal and
 * returns %true.  All others will wait until the kernfs operation which
 * won self-removal finishes and return %false.  Note that the losers wait
 * for the completion of not only the winning kernfs_remove_self() but also
 * the whole kernfs_ops which won the arbitration.  This can be used to
 * guarantee, for example, all concurrent writes to a "delete" file to
 * finish only after the whole operation is complete.
 */
bool kernfs_remove_self(struct kernfs_node *kn)
{
	bool ret;

	mutex_lock(&kernfs_mutex);
	kernfs_break_active_protection(kn);

	/*
	 * SUICIDAL is used to arbitrate among competing invocations.  Only
	 * the first one will actually perform removal.  When the removal
	 * is complete, SUICIDED is set and the active ref is restored
	 * while holding kernfs_mutex.  The ones which lost arbitration
	 * waits for SUICDED && drained which can happen only after the
	 * enclosing kernfs operation which executed the winning instance
	 * of kernfs_remove_self() finished.
	 */
	if (!(kn->flags & KERNFS_SUICIDAL)) {
		kn->flags |= KERNFS_SUICIDAL;
		__kernfs_remove(kn);
		kn->flags |= KERNFS_SUICIDED;
		ret = true;
	} else {
		wait_queue_head_t *waitq = &kernfs_root(kn)->deactivate_waitq;
		DEFINE_WAIT(wait);

		while (true) {
			prepare_to_wait(waitq, &wait, TASK_UNINTERRUPTIBLE);

			if ((kn->flags & KERNFS_SUICIDED) &&
			    atomic_read(&kn->active) == KN_DEACTIVATED_BIAS)
				break;

			mutex_unlock(&kernfs_mutex);
			schedule();
			mutex_lock(&kernfs_mutex);
		}
		finish_wait(waitq, &wait);
		WARN_ON_ONCE(!RB_EMPTY_NODE(&kn->rb));
		ret = false;
	}

	/*
	 * This must be done while holding kernfs_mutex; otherwise, waiting
	 * for SUICIDED && deactivated could finish prematurely.
	 */
	kernfs_unbreak_active_protection(kn);

	mutex_unlock(&kernfs_mutex);
	return ret;
}

/**
 * kernfs_remove_by_name_ns - find a kernfs_node by name and remove it
 * @parent: parent of the target
 * @name: name of the kernfs_node to remove
 * @ns: namespace tag of the kernfs_node to remove
 *
 * Look for the kernfs_node with @name and @ns under @parent and remove it.
 * Returns 0 on success, -ENOENT if such entry doesn't exist.
 */
int kernfs_remove_by_name_ns(struct kernfs_node *parent, const char *name,
			     const void *ns)
{
	struct kernfs_node *kn;

	if (!parent) {
		WARN(1, KERN_WARNING "kernfs: can not remove '%s', no directory\n",
			name);
		return -ENOENT;
	}

	mutex_lock(&kernfs_mutex);

	kn = kernfs_find_ns(parent, name, ns);
	if (kn)
		__kernfs_remove(kn);

	mutex_unlock(&kernfs_mutex);

	if (kn)
		return 0;
	else
		return -ENOENT;
}

/**
 * kernfs_rename_ns - move and rename a kernfs_node
 * @kn: target node
 * @new_parent: new parent to put @sd under
 * @new_name: new name
 * @new_ns: new namespace tag
 */
int kernfs_rename_ns(struct kernfs_node *kn, struct kernfs_node *new_parent,
		     const char *new_name, const void *new_ns)
{
	struct kernfs_node *old_parent;
	const char *old_name = NULL;
	int error;

	/* can't move or rename root */
	if (!kn->parent)
		return -EINVAL;

	mutex_lock(&kernfs_mutex);

	error = -ENOENT;
	if (!kernfs_active(kn) || !kernfs_active(new_parent) ||
	    (new_parent->flags & KERNFS_EMPTY_DIR))
		goto out;

	error = 0;
	if ((kn->parent == new_parent) && (kn->ns == new_ns) &&
	    (strcmp(kn->name, new_name) == 0))
		goto out;	/* nothing to rename */

	error = -EEXIST;
	if (kernfs_find_ns(new_parent, new_name, new_ns))
		goto out;

	/* rename kernfs_node */
	if (strcmp(kn->name, new_name) != 0) {
		error = -ENOMEM;
		new_name = kstrdup_const(new_name, GFP_KERNEL);
		if (!new_name)
			goto out;
	} else {
		new_name = NULL;
	}

	/*
	 * Move to the appropriate place in the appropriate directories rbtree.
	 */
	kernfs_unlink_sibling(kn);
	kernfs_get(new_parent);

	/* rename_lock protects ->parent and ->name accessors */
	spin_lock_irq(&kernfs_rename_lock);

	old_parent = kn->parent;
	kn->parent = new_parent;

	kn->ns = new_ns;
	if (new_name) {
		old_name = kn->name;
		kn->name = new_name;
	}

	spin_unlock_irq(&kernfs_rename_lock);

	kn->hash = kernfs_name_hash(kn->name, kn->ns);
	kernfs_link_sibling(kn);

	kernfs_put(old_parent);
	kfree_const(old_name);

	error = 0;
 out:
	mutex_unlock(&kernfs_mutex);
	return error;
}

/* Relationship between s_mode and the DT_xxx types */
static inline unsigned char dt_type(struct kernfs_node *kn)
{
	return (kn->mode >> 12) & 15;
}

static int kernfs_dir_fop_release(struct inode *inode, struct file *filp)
{
	kernfs_put(filp->private_data);
	return 0;
}

static struct kernfs_node *kernfs_dir_pos(const void *ns,
	struct kernfs_node *parent, loff_t hash, struct kernfs_node *pos)
{
	if (pos) {
		int valid = kernfs_active(pos) &&
			pos->parent == parent && hash == pos->hash;
		kernfs_put(pos);
		if (!valid)
			pos = NULL;
	}
	if (!pos && (hash > 1) && (hash < INT_MAX)) {
		struct rb_node *node = parent->dir.children.rb_node;
		while (node) {
			pos = rb_to_kn(node);

			if (hash < pos->hash)
				node = node->rb_left;
			else if (hash > pos->hash)
				node = node->rb_right;
			else
				break;
		}
	}
	/* Skip over entries which are dying/dead or in the wrong namespace */
	while (pos && (!kernfs_active(pos) || pos->ns != ns)) {
		struct rb_node *node = rb_next(&pos->rb);
		if (!node)
			pos = NULL;
		else
			pos = rb_to_kn(node);
	}
	return pos;
}

static struct kernfs_node *kernfs_dir_next_pos(const void *ns,
	struct kernfs_node *parent, ino_t ino, struct kernfs_node *pos)
{
	pos = kernfs_dir_pos(ns, parent, ino, pos);
	if (pos) {
		do {
			struct rb_node *node = rb_next(&pos->rb);
			if (!node)
				pos = NULL;
			else
				pos = rb_to_kn(node);
		} while (pos && (!kernfs_active(pos) || pos->ns != ns));
	}
	return pos;
}

static int kernfs_fop_readdir(struct file *file, struct dir_context *ctx)
{
	struct dentry *dentry = file->f_path.dentry;
	struct kernfs_node *parent = dentry->d_fsdata;
	struct kernfs_node *pos = file->private_data;
	const void *ns = NULL;

	if (!dir_emit_dots(file, ctx))
		return 0;
	mutex_lock(&kernfs_mutex);

	if (kernfs_ns_enabled(parent))
		ns = kernfs_info(dentry->d_sb)->ns;

	for (pos = kernfs_dir_pos(ns, parent, ctx->pos, pos);
	     pos;
	     pos = kernfs_dir_next_pos(ns, parent, ctx->pos, pos)) {
		const char *name = pos->name;
		unsigned int type = dt_type(pos);
		int len = strlen(name);
		ino_t ino = pos->ino;

		ctx->pos = pos->hash;
		file->private_data = pos;
		kernfs_get(pos);

		mutex_unlock(&kernfs_mutex);
		if (!dir_emit(ctx, name, len, ino, type))
			return 0;
		mutex_lock(&kernfs_mutex);
	}
	mutex_unlock(&kernfs_mutex);
	file->private_data = NULL;
	ctx->pos = INT_MAX;
	return 0;
}

const struct file_operations kernfs_dir_fops = {
	.read		= generic_read_dir,
	.iterate_shared	= kernfs_fop_readdir,
	.release	= kernfs_dir_fop_release,
	.llseek		= generic_file_llseek,
};<|MERGE_RESOLUTION|>--- conflicted
+++ resolved
@@ -61,17 +61,10 @@
 {
 	size_t da, db;
 	struct kernfs_root *ra = kernfs_root(a), *rb = kernfs_root(b);
-<<<<<<< HEAD
 
 	if (ra != rb)
 		return NULL;
 
-=======
-
-	if (ra != rb)
-		return NULL;
-
->>>>>>> ed596a4a
 	da = kernfs_depth(ra->kn, a);
 	db = kernfs_depth(rb->kn, b);
 
@@ -160,15 +153,9 @@
 	p = buf + len + nlen;
 	*p = '\0';
 	for (kn = kn_to; kn != common; kn = kn->parent) {
-<<<<<<< HEAD
-		nlen = strlen(kn->name);
-		p -= nlen;
-		memcpy(p, kn->name, nlen);
-=======
 		size_t tmp = strlen(kn->name);
 		p -= tmp;
 		memcpy(p, kn->name, tmp);
->>>>>>> ed596a4a
 		*(--p) = '/';
 	}
 
