/*
 * Copyright (C) 2008 Oracle.  All rights reserved.
 *
 * This program is free software; you can redistribute it and/or
 * modify it under the terms of the GNU General Public
 * License v2 as published by the Free Software Foundation.
 *
 * This program is distributed in the hope that it will be useful,
 * but WITHOUT ANY WARRANTY; without even the implied warranty of
 * MERCHANTABILITY or FITNESS FOR A PARTICULAR PURPOSE.  See the GNU
 * General Public License for more details.
 *
 * You should have received a copy of the GNU General Public
 * License along with this program; if not, write to the
 * Free Software Foundation, Inc., 59 Temple Place - Suite 330,
 * Boston, MA 021110-1307, USA.
 */

#include <linux/kernel.h>
#include <linux/bio.h>
#include <linux/buffer_head.h>
#include <linux/file.h>
#include <linux/fs.h>
#include <linux/pagemap.h>
#include <linux/highmem.h>
#include <linux/time.h>
#include <linux/init.h>
#include <linux/string.h>
#include <linux/backing-dev.h>
#include <linux/mpage.h>
#include <linux/swap.h>
#include <linux/writeback.h>
#include <linux/bit_spinlock.h>
#include <linux/slab.h>
#include "ctree.h"
#include "disk-io.h"
#include "transaction.h"
#include "btrfs_inode.h"
#include "volumes.h"
#include "ordered-data.h"
#include "compression.h"
#include "extent_io.h"
#include "extent_map.h"

struct compressed_bio {
	/* number of bios pending for this compressed extent */
	atomic_t pending_bios;

	/* the pages with the compressed data on them */
	struct page **compressed_pages;

	/* inode that owns this data */
	struct inode *inode;

	/* starting offset in the inode for our pages */
	u64 start;

	/* number of bytes in the inode we're working on */
	unsigned long len;

	/* number of bytes on disk */
	unsigned long compressed_len;

	/* the compression algorithm for this bio */
	int compress_type;

	/* number of compressed pages in the array */
	unsigned long nr_pages;

	/* IO errors */
	int errors;
	int mirror_num;

	/* for reads, this is the bio we are copying the data into */
	struct bio *orig_bio;

	/*
	 * the start of a variable length array of checksums only
	 * used by reads
	 */
	u32 sums;
};

static int btrfs_decompress_biovec(int type, struct page **pages_in,
				   u64 disk_start, struct bio_vec *bvec,
				   int vcnt, size_t srclen);

static inline int compressed_bio_size(struct btrfs_fs_info *fs_info,
				      unsigned long disk_size)
{
	u16 csum_size = btrfs_super_csum_size(fs_info->super_copy);

	return sizeof(struct compressed_bio) +
		(DIV_ROUND_UP(disk_size, fs_info->sectorsize)) * csum_size;
}

static struct bio *compressed_bio_alloc(struct block_device *bdev,
					u64 first_byte, gfp_t gfp_flags)
{
	return btrfs_bio_alloc(bdev, first_byte >> 9, BIO_MAX_PAGES, gfp_flags);
}

static int check_compressed_csum(struct inode *inode,
				 struct compressed_bio *cb,
				 u64 disk_start)
{
	int ret;
	struct page *page;
	unsigned long i;
	char *kaddr;
	u32 csum;
	u32 *cb_sum = &cb->sums;

	if (BTRFS_I(inode)->flags & BTRFS_INODE_NODATASUM)
		return 0;

	for (i = 0; i < cb->nr_pages; i++) {
		page = cb->compressed_pages[i];
		csum = ~(u32)0;

		kaddr = kmap_atomic(page);
		csum = btrfs_csum_data(kaddr, csum, PAGE_SIZE);
		btrfs_csum_final(csum, (char *)&csum);
		kunmap_atomic(kaddr);

		if (csum != *cb_sum) {
			btrfs_info(BTRFS_I(inode)->root->fs_info,
			   "csum failed ino %llu extent %llu csum %u wanted %u mirror %d",
			   btrfs_ino(inode), disk_start, csum, *cb_sum,
			   cb->mirror_num);
			ret = -EIO;
			goto fail;
		}
		cb_sum++;

	}
	ret = 0;
fail:
	return ret;
}

/* when we finish reading compressed pages from the disk, we
 * decompress them and then run the bio end_io routines on the
 * decompressed pages (in the inode address space).
 *
 * This allows the checksumming and other IO error handling routines
 * to work normally
 *
 * The compressed pages are freed here, and it must be run
 * in process context
 */
static void end_compressed_bio_read(struct bio *bio)
{
	struct compressed_bio *cb = bio->bi_private;
	struct inode *inode;
	struct page *page;
	unsigned long index;
	int ret;

	if (bio->bi_error)
		cb->errors = 1;

	/* if there are more bios still pending for this compressed
	 * extent, just exit
	 */
	if (!atomic_dec_and_test(&cb->pending_bios))
		goto out;

	inode = cb->inode;
	ret = check_compressed_csum(inode, cb,
				    (u64)bio->bi_iter.bi_sector << 9);
	if (ret)
		goto csum_failed;

	/* ok, we're the last bio for this extent, lets start
	 * the decompression.
	 */
	ret = btrfs_decompress_biovec(cb->compress_type,
				      cb->compressed_pages,
				      cb->start,
				      cb->orig_bio->bi_io_vec,
				      cb->orig_bio->bi_vcnt,
				      cb->compressed_len);
csum_failed:
	if (ret)
		cb->errors = 1;

	/* release the compressed pages */
	index = 0;
	for (index = 0; index < cb->nr_pages; index++) {
		page = cb->compressed_pages[index];
		page->mapping = NULL;
		put_page(page);
	}

	/* do io completion on the original bio */
	if (cb->errors) {
		bio_io_error(cb->orig_bio);
	} else {
		int i;
		struct bio_vec *bvec;

		/*
		 * we have verified the checksum already, set page
		 * checked so the end_io handlers know about it
		 */
		bio_for_each_segment_all(bvec, cb->orig_bio, i)
			SetPageChecked(bvec->bv_page);

		bio_endio(cb->orig_bio);
	}

	/* finally free the cb struct */
	kfree(cb->compressed_pages);
	kfree(cb);
out:
	bio_put(bio);
}

/*
 * Clear the writeback bits on all of the file
 * pages for a compressed write
 */
static noinline void end_compressed_writeback(struct inode *inode,
					      const struct compressed_bio *cb)
{
	unsigned long index = cb->start >> PAGE_SHIFT;
	unsigned long end_index = (cb->start + cb->len - 1) >> PAGE_SHIFT;
	struct page *pages[16];
	unsigned long nr_pages = end_index - index + 1;
	int i;
	int ret;

	if (cb->errors)
		mapping_set_error(inode->i_mapping, -EIO);

	while (nr_pages > 0) {
		ret = find_get_pages_contig(inode->i_mapping, index,
				     min_t(unsigned long,
				     nr_pages, ARRAY_SIZE(pages)), pages);
		if (ret == 0) {
			nr_pages -= 1;
			index += 1;
			continue;
		}
		for (i = 0; i < ret; i++) {
			if (cb->errors)
				SetPageError(pages[i]);
			end_page_writeback(pages[i]);
			put_page(pages[i]);
		}
		nr_pages -= ret;
		index += ret;
	}
	/* the inode may be gone now */
}

/*
 * do the cleanup once all the compressed pages hit the disk.
 * This will clear writeback on the file pages and free the compressed
 * pages.
 *
 * This also calls the writeback end hooks for the file pages so that
 * metadata and checksums can be updated in the file.
 */
static void end_compressed_bio_write(struct bio *bio)
{
	struct extent_io_tree *tree;
	struct compressed_bio *cb = bio->bi_private;
	struct inode *inode;
	struct page *page;
	unsigned long index;

	if (bio->bi_error)
		cb->errors = 1;

	/* if there are more bios still pending for this compressed
	 * extent, just exit
	 */
	if (!atomic_dec_and_test(&cb->pending_bios))
		goto out;

	/* ok, we're the last bio for this extent, step one is to
	 * call back into the FS and do all the end_io operations
	 */
	inode = cb->inode;
	tree = &BTRFS_I(inode)->io_tree;
	cb->compressed_pages[0]->mapping = cb->inode->i_mapping;
	tree->ops->writepage_end_io_hook(cb->compressed_pages[0],
					 cb->start,
					 cb->start + cb->len - 1,
					 NULL,
					 bio->bi_error ? 0 : 1);
	cb->compressed_pages[0]->mapping = NULL;

	end_compressed_writeback(inode, cb);
	/* note, our inode could be gone now */

	/*
	 * release the compressed pages, these came from alloc_page and
	 * are not attached to the inode at all
	 */
	index = 0;
	for (index = 0; index < cb->nr_pages; index++) {
		page = cb->compressed_pages[index];
		page->mapping = NULL;
		put_page(page);
	}

	/* finally free the cb struct */
	kfree(cb->compressed_pages);
	kfree(cb);
out:
	bio_put(bio);
}

/*
 * worker function to build and submit bios for previously compressed pages.
 * The corresponding pages in the inode should be marked for writeback
 * and the compressed pages should have a reference on them for dropping
 * when the IO is complete.
 *
 * This also checksums the file bytes and gets things ready for
 * the end io hooks.
 */
int btrfs_submit_compressed_write(struct inode *inode, u64 start,
				 unsigned long len, u64 disk_start,
				 unsigned long compressed_len,
				 struct page **compressed_pages,
				 unsigned long nr_pages)
{
	struct btrfs_fs_info *fs_info = btrfs_sb(inode->i_sb);
	struct bio *bio = NULL;
	struct compressed_bio *cb;
	unsigned long bytes_left;
	struct extent_io_tree *io_tree = &BTRFS_I(inode)->io_tree;
	int pg_index = 0;
	struct page *page;
	u64 first_byte = disk_start;
	struct block_device *bdev;
	int ret;
	int skip_sum = BTRFS_I(inode)->flags & BTRFS_INODE_NODATASUM;

	WARN_ON(start & ((u64)PAGE_SIZE - 1));
	cb = kmalloc(compressed_bio_size(fs_info, compressed_len), GFP_NOFS);
	if (!cb)
		return -ENOMEM;
	atomic_set(&cb->pending_bios, 0);
	cb->errors = 0;
	cb->inode = inode;
	cb->start = start;
	cb->len = len;
	cb->mirror_num = 0;
	cb->compressed_pages = compressed_pages;
	cb->compressed_len = compressed_len;
	cb->orig_bio = NULL;
	cb->nr_pages = nr_pages;

	bdev = fs_info->fs_devices->latest_bdev;

	bio = compressed_bio_alloc(bdev, first_byte, GFP_NOFS);
	if (!bio) {
		kfree(cb);
		return -ENOMEM;
	}
	bio_set_op_attrs(bio, REQ_OP_WRITE, 0);
	bio->bi_private = cb;
	bio->bi_end_io = end_compressed_bio_write;
	atomic_inc(&cb->pending_bios);

	/* create and submit bios for the compressed pages */
	bytes_left = compressed_len;
	for (pg_index = 0; pg_index < cb->nr_pages; pg_index++) {
		page = compressed_pages[pg_index];
		page->mapping = inode->i_mapping;
		if (bio->bi_iter.bi_size)
			ret = io_tree->ops->merge_bio_hook(page, 0,
							   PAGE_SIZE,
							   bio, 0);
		else
			ret = 0;

		page->mapping = NULL;
		if (ret || bio_add_page(bio, page, PAGE_SIZE, 0) <
		    PAGE_SIZE) {
			bio_get(bio);

			/*
			 * inc the count before we submit the bio so
			 * we know the end IO handler won't happen before
			 * we inc the count.  Otherwise, the cb might get
			 * freed before we're done setting it up
			 */
			atomic_inc(&cb->pending_bios);
			ret = btrfs_bio_wq_end_io(fs_info, bio,
						  BTRFS_WQ_ENDIO_DATA);
			BUG_ON(ret); /* -ENOMEM */

			if (!skip_sum) {
				ret = btrfs_csum_one_bio(inode, bio, start, 1);
				BUG_ON(ret); /* -ENOMEM */
			}

<<<<<<< HEAD
			ret = btrfs_map_bio(fs_info, WRITE, bio, 0, 1);
			if (ret) {
				bio->bi_error = ret;
				bio_endio(bio);
			}
=======
			ret = btrfs_map_bio(root, bio, 0, 1);
			BUG_ON(ret); /* -ENOMEM */
>>>>>>> 191d684c

			bio_put(bio);

			bio = compressed_bio_alloc(bdev, first_byte, GFP_NOFS);
			BUG_ON(!bio);
			bio_set_op_attrs(bio, REQ_OP_WRITE, 0);
			bio->bi_private = cb;
			bio->bi_end_io = end_compressed_bio_write;
			bio_add_page(bio, page, PAGE_SIZE, 0);
		}
		if (bytes_left < PAGE_SIZE) {
			btrfs_info(fs_info,
					"bytes left %lu compress len %lu nr %lu",
			       bytes_left, cb->compressed_len, cb->nr_pages);
		}
		bytes_left -= PAGE_SIZE;
		first_byte += PAGE_SIZE;
		cond_resched();
	}
	bio_get(bio);

	ret = btrfs_bio_wq_end_io(fs_info, bio, BTRFS_WQ_ENDIO_DATA);
	BUG_ON(ret); /* -ENOMEM */

	if (!skip_sum) {
		ret = btrfs_csum_one_bio(inode, bio, start, 1);
		BUG_ON(ret); /* -ENOMEM */
	}

<<<<<<< HEAD
	ret = btrfs_map_bio(fs_info, WRITE, bio, 0, 1);
	if (ret) {
		bio->bi_error = ret;
		bio_endio(bio);
	}
=======
	ret = btrfs_map_bio(root, bio, 0, 1);
	BUG_ON(ret); /* -ENOMEM */
>>>>>>> 191d684c

	bio_put(bio);
	return 0;
}

static noinline int add_ra_bio_pages(struct inode *inode,
				     u64 compressed_end,
				     struct compressed_bio *cb)
{
	unsigned long end_index;
	unsigned long pg_index;
	u64 last_offset;
	u64 isize = i_size_read(inode);
	int ret;
	struct page *page;
	unsigned long nr_pages = 0;
	struct extent_map *em;
	struct address_space *mapping = inode->i_mapping;
	struct extent_map_tree *em_tree;
	struct extent_io_tree *tree;
	u64 end;
	int misses = 0;

	page = cb->orig_bio->bi_io_vec[cb->orig_bio->bi_vcnt - 1].bv_page;
	last_offset = (page_offset(page) + PAGE_SIZE);
	em_tree = &BTRFS_I(inode)->extent_tree;
	tree = &BTRFS_I(inode)->io_tree;

	if (isize == 0)
		return 0;

	end_index = (i_size_read(inode) - 1) >> PAGE_SHIFT;

	while (last_offset < compressed_end) {
		pg_index = last_offset >> PAGE_SHIFT;

		if (pg_index > end_index)
			break;

		rcu_read_lock();
		page = radix_tree_lookup(&mapping->page_tree, pg_index);
		rcu_read_unlock();
		if (page && !radix_tree_exceptional_entry(page)) {
			misses++;
			if (misses > 4)
				break;
			goto next;
		}

		page = __page_cache_alloc(mapping_gfp_constraint(mapping,
								 ~__GFP_FS));
		if (!page)
			break;

		if (add_to_page_cache_lru(page, mapping, pg_index, GFP_NOFS)) {
			put_page(page);
			goto next;
		}

		end = last_offset + PAGE_SIZE - 1;
		/*
		 * at this point, we have a locked page in the page cache
		 * for these bytes in the file.  But, we have to make
		 * sure they map to this compressed extent on disk.
		 */
		set_page_extent_mapped(page);
		lock_extent(tree, last_offset, end);
		read_lock(&em_tree->lock);
		em = lookup_extent_mapping(em_tree, last_offset,
					   PAGE_SIZE);
		read_unlock(&em_tree->lock);

		if (!em || last_offset < em->start ||
		    (last_offset + PAGE_SIZE > extent_map_end(em)) ||
		    (em->block_start >> 9) != cb->orig_bio->bi_iter.bi_sector) {
			free_extent_map(em);
			unlock_extent(tree, last_offset, end);
			unlock_page(page);
			put_page(page);
			break;
		}
		free_extent_map(em);

		if (page->index == end_index) {
			char *userpage;
			size_t zero_offset = isize & (PAGE_SIZE - 1);

			if (zero_offset) {
				int zeros;
				zeros = PAGE_SIZE - zero_offset;
				userpage = kmap_atomic(page);
				memset(userpage + zero_offset, 0, zeros);
				flush_dcache_page(page);
				kunmap_atomic(userpage);
			}
		}

		ret = bio_add_page(cb->orig_bio, page,
				   PAGE_SIZE, 0);

		if (ret == PAGE_SIZE) {
			nr_pages++;
			put_page(page);
		} else {
			unlock_extent(tree, last_offset, end);
			unlock_page(page);
			put_page(page);
			break;
		}
next:
		last_offset += PAGE_SIZE;
	}
	return 0;
}

/*
 * for a compressed read, the bio we get passed has all the inode pages
 * in it.  We don't actually do IO on those pages but allocate new ones
 * to hold the compressed pages on disk.
 *
 * bio->bi_iter.bi_sector points to the compressed extent on disk
 * bio->bi_io_vec points to all of the inode pages
 * bio->bi_vcnt is a count of pages
 *
 * After the compressed pages are read, we copy the bytes into the
 * bio we were passed and then call the bio end_io calls
 */
int btrfs_submit_compressed_read(struct inode *inode, struct bio *bio,
				 int mirror_num, unsigned long bio_flags)
{
	struct btrfs_fs_info *fs_info = btrfs_sb(inode->i_sb);
	struct extent_io_tree *tree;
	struct extent_map_tree *em_tree;
	struct compressed_bio *cb;
	unsigned long uncompressed_len = bio->bi_vcnt * PAGE_SIZE;
	unsigned long compressed_len;
	unsigned long nr_pages;
	unsigned long pg_index;
	struct page *page;
	struct block_device *bdev;
	struct bio *comp_bio;
	u64 cur_disk_byte = (u64)bio->bi_iter.bi_sector << 9;
	u64 em_len;
	u64 em_start;
	struct extent_map *em;
	int ret = -ENOMEM;
	int faili = 0;
	u32 *sums;

	tree = &BTRFS_I(inode)->io_tree;
	em_tree = &BTRFS_I(inode)->extent_tree;

	/* we need the actual starting offset of this extent in the file */
	read_lock(&em_tree->lock);
	em = lookup_extent_mapping(em_tree,
				   page_offset(bio->bi_io_vec->bv_page),
				   PAGE_SIZE);
	read_unlock(&em_tree->lock);
	if (!em)
		return -EIO;

	compressed_len = em->block_len;
	cb = kmalloc(compressed_bio_size(fs_info, compressed_len), GFP_NOFS);
	if (!cb)
		goto out;

	atomic_set(&cb->pending_bios, 0);
	cb->errors = 0;
	cb->inode = inode;
	cb->mirror_num = mirror_num;
	sums = &cb->sums;

	cb->start = em->orig_start;
	em_len = em->len;
	em_start = em->start;

	free_extent_map(em);
	em = NULL;

	cb->len = uncompressed_len;
	cb->compressed_len = compressed_len;
	cb->compress_type = extent_compress_type(bio_flags);
	cb->orig_bio = bio;

	nr_pages = DIV_ROUND_UP(compressed_len, PAGE_SIZE);
	cb->compressed_pages = kcalloc(nr_pages, sizeof(struct page *),
				       GFP_NOFS);
	if (!cb->compressed_pages)
		goto fail1;

	bdev = fs_info->fs_devices->latest_bdev;

	for (pg_index = 0; pg_index < nr_pages; pg_index++) {
		cb->compressed_pages[pg_index] = alloc_page(GFP_NOFS |
							      __GFP_HIGHMEM);
		if (!cb->compressed_pages[pg_index]) {
			faili = pg_index - 1;
			ret = -ENOMEM;
			goto fail2;
		}
	}
	faili = nr_pages - 1;
	cb->nr_pages = nr_pages;

	add_ra_bio_pages(inode, em_start + em_len, cb);

	/* include any pages we added in add_ra-bio_pages */
	uncompressed_len = bio->bi_vcnt * PAGE_SIZE;
	cb->len = uncompressed_len;

	comp_bio = compressed_bio_alloc(bdev, cur_disk_byte, GFP_NOFS);
	if (!comp_bio)
		goto fail2;
	bio_set_op_attrs (comp_bio, REQ_OP_READ, 0);
	comp_bio->bi_private = cb;
	comp_bio->bi_end_io = end_compressed_bio_read;
	atomic_inc(&cb->pending_bios);

	for (pg_index = 0; pg_index < nr_pages; pg_index++) {
		page = cb->compressed_pages[pg_index];
		page->mapping = inode->i_mapping;
		page->index = em_start >> PAGE_SHIFT;

		if (comp_bio->bi_iter.bi_size)
			ret = tree->ops->merge_bio_hook(page, 0,
							PAGE_SIZE,
							comp_bio, 0);
		else
			ret = 0;

		page->mapping = NULL;
		if (ret || bio_add_page(comp_bio, page, PAGE_SIZE, 0) <
		    PAGE_SIZE) {
			bio_get(comp_bio);

			ret = btrfs_bio_wq_end_io(fs_info, comp_bio,
						  BTRFS_WQ_ENDIO_DATA);
			BUG_ON(ret); /* -ENOMEM */

			/*
			 * inc the count before we submit the bio so
			 * we know the end IO handler won't happen before
			 * we inc the count.  Otherwise, the cb might get
			 * freed before we're done setting it up
			 */
			atomic_inc(&cb->pending_bios);

			if (!(BTRFS_I(inode)->flags & BTRFS_INODE_NODATASUM)) {
				ret = btrfs_lookup_bio_sums(inode, comp_bio,
							    sums);
				BUG_ON(ret); /* -ENOMEM */
			}
			sums += DIV_ROUND_UP(comp_bio->bi_iter.bi_size,
					     fs_info->sectorsize);

<<<<<<< HEAD
			ret = btrfs_map_bio(fs_info, READ, comp_bio,
					    mirror_num, 0);
=======
			ret = btrfs_map_bio(root, comp_bio, mirror_num, 0);
>>>>>>> 191d684c
			if (ret) {
				bio->bi_error = ret;
				bio_endio(comp_bio);
			}

			bio_put(comp_bio);

			comp_bio = compressed_bio_alloc(bdev, cur_disk_byte,
							GFP_NOFS);
			BUG_ON(!comp_bio);
			bio_set_op_attrs(comp_bio, REQ_OP_READ, 0);
			comp_bio->bi_private = cb;
			comp_bio->bi_end_io = end_compressed_bio_read;

			bio_add_page(comp_bio, page, PAGE_SIZE, 0);
		}
		cur_disk_byte += PAGE_SIZE;
	}
	bio_get(comp_bio);

	ret = btrfs_bio_wq_end_io(fs_info, comp_bio, BTRFS_WQ_ENDIO_DATA);
	BUG_ON(ret); /* -ENOMEM */

	if (!(BTRFS_I(inode)->flags & BTRFS_INODE_NODATASUM)) {
		ret = btrfs_lookup_bio_sums(inode, comp_bio, sums);
		BUG_ON(ret); /* -ENOMEM */
	}

<<<<<<< HEAD
	ret = btrfs_map_bio(fs_info, READ, comp_bio, mirror_num, 0);
=======
	ret = btrfs_map_bio(root, comp_bio, mirror_num, 0);
>>>>>>> 191d684c
	if (ret) {
		bio->bi_error = ret;
		bio_endio(comp_bio);
	}

	bio_put(comp_bio);
	return 0;

fail2:
	while (faili >= 0) {
		__free_page(cb->compressed_pages[faili]);
		faili--;
	}

	kfree(cb->compressed_pages);
fail1:
	kfree(cb);
out:
	free_extent_map(em);
	return ret;
}

static struct {
	struct list_head idle_ws;
	spinlock_t ws_lock;
	/* Number of free workspaces */
	int free_ws;
	/* Total number of allocated workspaces */
	atomic_t total_ws;
	/* Waiters for a free workspace */
	wait_queue_head_t ws_wait;
} btrfs_comp_ws[BTRFS_COMPRESS_TYPES];

static const struct btrfs_compress_op * const btrfs_compress_op[] = {
	&btrfs_zlib_compress,
	&btrfs_lzo_compress,
};

void __init btrfs_init_compress(void)
{
	int i;

	for (i = 0; i < BTRFS_COMPRESS_TYPES; i++) {
		struct list_head *workspace;

		INIT_LIST_HEAD(&btrfs_comp_ws[i].idle_ws);
		spin_lock_init(&btrfs_comp_ws[i].ws_lock);
		atomic_set(&btrfs_comp_ws[i].total_ws, 0);
		init_waitqueue_head(&btrfs_comp_ws[i].ws_wait);

		/*
		 * Preallocate one workspace for each compression type so
		 * we can guarantee forward progress in the worst case
		 */
		workspace = btrfs_compress_op[i]->alloc_workspace();
		if (IS_ERR(workspace)) {
			printk(KERN_WARNING
	"BTRFS: cannot preallocate compression workspace, will try later");
		} else {
			atomic_set(&btrfs_comp_ws[i].total_ws, 1);
			btrfs_comp_ws[i].free_ws = 1;
			list_add(workspace, &btrfs_comp_ws[i].idle_ws);
		}
	}
}

/*
 * This finds an available workspace or allocates a new one.
 * If it's not possible to allocate a new one, waits until there's one.
 * Preallocation makes a forward progress guarantees and we do not return
 * errors.
 */
static struct list_head *find_workspace(int type)
{
	struct list_head *workspace;
	int cpus = num_online_cpus();
	int idx = type - 1;

	struct list_head *idle_ws	= &btrfs_comp_ws[idx].idle_ws;
	spinlock_t *ws_lock		= &btrfs_comp_ws[idx].ws_lock;
	atomic_t *total_ws		= &btrfs_comp_ws[idx].total_ws;
	wait_queue_head_t *ws_wait	= &btrfs_comp_ws[idx].ws_wait;
	int *free_ws			= &btrfs_comp_ws[idx].free_ws;
again:
	spin_lock(ws_lock);
	if (!list_empty(idle_ws)) {
		workspace = idle_ws->next;
		list_del(workspace);
		(*free_ws)--;
		spin_unlock(ws_lock);
		return workspace;

	}
	if (atomic_read(total_ws) > cpus) {
		DEFINE_WAIT(wait);

		spin_unlock(ws_lock);
		prepare_to_wait(ws_wait, &wait, TASK_UNINTERRUPTIBLE);
		if (atomic_read(total_ws) > cpus && !*free_ws)
			schedule();
		finish_wait(ws_wait, &wait);
		goto again;
	}
	atomic_inc(total_ws);
	spin_unlock(ws_lock);

	workspace = btrfs_compress_op[idx]->alloc_workspace();
	if (IS_ERR(workspace)) {
		atomic_dec(total_ws);
		wake_up(ws_wait);

		/*
		 * Do not return the error but go back to waiting. There's a
		 * workspace preallocated for each type and the compression
		 * time is bounded so we get to a workspace eventually. This
		 * makes our caller's life easier.
		 *
		 * To prevent silent and low-probability deadlocks (when the
		 * initial preallocation fails), check if there are any
		 * workspaces at all.
		 */
		if (atomic_read(total_ws) == 0) {
			static DEFINE_RATELIMIT_STATE(_rs,
					/* once per minute */ 60 * HZ,
					/* no burst */ 1);

			if (__ratelimit(&_rs)) {
				printk(KERN_WARNING
			    "no compression workspaces, low memory, retrying");
			}
		}
		goto again;
	}
	return workspace;
}

/*
 * put a workspace struct back on the list or free it if we have enough
 * idle ones sitting around
 */
static void free_workspace(int type, struct list_head *workspace)
{
	int idx = type - 1;
	struct list_head *idle_ws	= &btrfs_comp_ws[idx].idle_ws;
	spinlock_t *ws_lock		= &btrfs_comp_ws[idx].ws_lock;
	atomic_t *total_ws		= &btrfs_comp_ws[idx].total_ws;
	wait_queue_head_t *ws_wait	= &btrfs_comp_ws[idx].ws_wait;
	int *free_ws			= &btrfs_comp_ws[idx].free_ws;

	spin_lock(ws_lock);
	if (*free_ws < num_online_cpus()) {
		list_add(workspace, idle_ws);
		(*free_ws)++;
		spin_unlock(ws_lock);
		goto wake;
	}
	spin_unlock(ws_lock);

	btrfs_compress_op[idx]->free_workspace(workspace);
	atomic_dec(total_ws);
wake:
	/*
	 * Make sure counter is updated before we wake up waiters.
	 */
	smp_mb();
	if (waitqueue_active(ws_wait))
		wake_up(ws_wait);
}

/*
 * cleanup function for module exit
 */
static void free_workspaces(void)
{
	struct list_head *workspace;
	int i;

	for (i = 0; i < BTRFS_COMPRESS_TYPES; i++) {
		while (!list_empty(&btrfs_comp_ws[i].idle_ws)) {
			workspace = btrfs_comp_ws[i].idle_ws.next;
			list_del(workspace);
			btrfs_compress_op[i]->free_workspace(workspace);
			atomic_dec(&btrfs_comp_ws[i].total_ws);
		}
	}
}

/*
 * given an address space and start/len, compress the bytes.
 *
 * pages are allocated to hold the compressed result and stored
 * in 'pages'
 *
 * out_pages is used to return the number of pages allocated.  There
 * may be pages allocated even if we return an error
 *
 * total_in is used to return the number of bytes actually read.  It
 * may be smaller then len if we had to exit early because we
 * ran out of room in the pages array or because we cross the
 * max_out threshold.
 *
 * total_out is used to return the total number of compressed bytes
 *
 * max_out tells us the max number of bytes that we're allowed to
 * stuff into pages
 */
int btrfs_compress_pages(int type, struct address_space *mapping,
			 u64 start, unsigned long len,
			 struct page **pages,
			 unsigned long nr_dest_pages,
			 unsigned long *out_pages,
			 unsigned long *total_in,
			 unsigned long *total_out,
			 unsigned long max_out)
{
	struct list_head *workspace;
	int ret;

	workspace = find_workspace(type);

	ret = btrfs_compress_op[type-1]->compress_pages(workspace, mapping,
						      start, len, pages,
						      nr_dest_pages, out_pages,
						      total_in, total_out,
						      max_out);
	free_workspace(type, workspace);
	return ret;
}

/*
 * pages_in is an array of pages with compressed data.
 *
 * disk_start is the starting logical offset of this array in the file
 *
 * bvec is a bio_vec of pages from the file that we want to decompress into
 *
 * vcnt is the count of pages in the biovec
 *
 * srclen is the number of bytes in pages_in
 *
 * The basic idea is that we have a bio that was created by readpages.
 * The pages in the bio are for the uncompressed data, and they may not
 * be contiguous.  They all correspond to the range of bytes covered by
 * the compressed extent.
 */
static int btrfs_decompress_biovec(int type, struct page **pages_in,
				   u64 disk_start, struct bio_vec *bvec,
				   int vcnt, size_t srclen)
{
	struct list_head *workspace;
	int ret;

	workspace = find_workspace(type);

	ret = btrfs_compress_op[type-1]->decompress_biovec(workspace, pages_in,
							 disk_start,
							 bvec, vcnt, srclen);
	free_workspace(type, workspace);
	return ret;
}

/*
 * a less complex decompression routine.  Our compressed data fits in a
 * single page, and we want to read a single page out of it.
 * start_byte tells us the offset into the compressed data we're interested in
 */
int btrfs_decompress(int type, unsigned char *data_in, struct page *dest_page,
		     unsigned long start_byte, size_t srclen, size_t destlen)
{
	struct list_head *workspace;
	int ret;

	workspace = find_workspace(type);

	ret = btrfs_compress_op[type-1]->decompress(workspace, data_in,
						  dest_page, start_byte,
						  srclen, destlen);

	free_workspace(type, workspace);
	return ret;
}

void btrfs_exit_compress(void)
{
	free_workspaces();
}

/*
 * Copy uncompressed data from working buffer to pages.
 *
 * buf_start is the byte offset we're of the start of our workspace buffer.
 *
 * total_out is the last byte of the buffer
 */
int btrfs_decompress_buf2page(char *buf, unsigned long buf_start,
			      unsigned long total_out, u64 disk_start,
			      struct bio_vec *bvec, int vcnt,
			      unsigned long *pg_index,
			      unsigned long *pg_offset)
{
	unsigned long buf_offset;
	unsigned long current_buf_start;
	unsigned long start_byte;
	unsigned long working_bytes = total_out - buf_start;
	unsigned long bytes;
	char *kaddr;
	struct page *page_out = bvec[*pg_index].bv_page;

	/*
	 * start byte is the first byte of the page we're currently
	 * copying into relative to the start of the compressed data.
	 */
	start_byte = page_offset(page_out) - disk_start;

	/* we haven't yet hit data corresponding to this page */
	if (total_out <= start_byte)
		return 1;

	/*
	 * the start of the data we care about is offset into
	 * the middle of our working buffer
	 */
	if (total_out > start_byte && buf_start < start_byte) {
		buf_offset = start_byte - buf_start;
		working_bytes -= buf_offset;
	} else {
		buf_offset = 0;
	}
	current_buf_start = buf_start;

	/* copy bytes from the working buffer into the pages */
	while (working_bytes > 0) {
		bytes = min(PAGE_SIZE - *pg_offset,
			    PAGE_SIZE - buf_offset);
		bytes = min(bytes, working_bytes);
		kaddr = kmap_atomic(page_out);
		memcpy(kaddr + *pg_offset, buf + buf_offset, bytes);
		kunmap_atomic(kaddr);
		flush_dcache_page(page_out);

		*pg_offset += bytes;
		buf_offset += bytes;
		working_bytes -= bytes;
		current_buf_start += bytes;

		/* check if we need to pick another page */
		if (*pg_offset == PAGE_SIZE) {
			(*pg_index)++;
			if (*pg_index >= vcnt)
				return 0;

			page_out = bvec[*pg_index].bv_page;
			*pg_offset = 0;
			start_byte = page_offset(page_out) - disk_start;

			/*
			 * make sure our new page is covered by this
			 * working buffer
			 */
			if (total_out <= start_byte)
				return 1;

			/*
			 * the next page in the biovec might not be adjacent
			 * to the last page, but it might still be found
			 * inside this working buffer. bump our offset pointer
			 */
			if (total_out > start_byte &&
			    current_buf_start < start_byte) {
				buf_offset = start_byte - buf_start;
				working_bytes = total_out - start_byte;
				current_buf_start = buf_start + buf_offset;
			}
		}
	}

	return 1;
}

/*
 * When uncompressing data, we need to make sure and zero any parts of
 * the biovec that were not filled in by the decompression code.  pg_index
 * and pg_offset indicate the last page and the last offset of that page
 * that have been filled in.  This will zero everything remaining in the
 * biovec.
 */
void btrfs_clear_biovec_end(struct bio_vec *bvec, int vcnt,
				   unsigned long pg_index,
				   unsigned long pg_offset)
{
	while (pg_index < vcnt) {
		struct page *page = bvec[pg_index].bv_page;
		unsigned long off = bvec[pg_index].bv_offset;
		unsigned long len = bvec[pg_index].bv_len;

		if (pg_offset < off)
			pg_offset = off;
		if (pg_offset < off + len) {
			unsigned long bytes = off + len - pg_offset;
			char *kaddr;

			kaddr = kmap_atomic(page);
			memset(kaddr + pg_offset, 0, bytes);
			kunmap_atomic(kaddr);
		}
		pg_index++;
		pg_offset = 0;
	}
}<|MERGE_RESOLUTION|>--- conflicted
+++ resolved
@@ -401,16 +401,11 @@
 				BUG_ON(ret); /* -ENOMEM */
 			}
 
-<<<<<<< HEAD
-			ret = btrfs_map_bio(fs_info, WRITE, bio, 0, 1);
+			ret = btrfs_map_bio(fs_info, bio, 0, 1);
 			if (ret) {
 				bio->bi_error = ret;
 				bio_endio(bio);
 			}
-=======
-			ret = btrfs_map_bio(root, bio, 0, 1);
-			BUG_ON(ret); /* -ENOMEM */
->>>>>>> 191d684c
 
 			bio_put(bio);
 
@@ -440,16 +435,11 @@
 		BUG_ON(ret); /* -ENOMEM */
 	}
 
-<<<<<<< HEAD
-	ret = btrfs_map_bio(fs_info, WRITE, bio, 0, 1);
+	ret = btrfs_map_bio(fs_info, bio, 0, 1);
 	if (ret) {
 		bio->bi_error = ret;
 		bio_endio(bio);
 	}
-=======
-	ret = btrfs_map_bio(root, bio, 0, 1);
-	BUG_ON(ret); /* -ENOMEM */
->>>>>>> 191d684c
 
 	bio_put(bio);
 	return 0;
@@ -705,12 +695,7 @@
 			sums += DIV_ROUND_UP(comp_bio->bi_iter.bi_size,
 					     fs_info->sectorsize);
 
-<<<<<<< HEAD
-			ret = btrfs_map_bio(fs_info, READ, comp_bio,
-					    mirror_num, 0);
-=======
-			ret = btrfs_map_bio(root, comp_bio, mirror_num, 0);
->>>>>>> 191d684c
+			ret = btrfs_map_bio(fs_info, comp_bio, mirror_num, 0);
 			if (ret) {
 				bio->bi_error = ret;
 				bio_endio(comp_bio);
@@ -739,11 +724,7 @@
 		BUG_ON(ret); /* -ENOMEM */
 	}
 
-<<<<<<< HEAD
-	ret = btrfs_map_bio(fs_info, READ, comp_bio, mirror_num, 0);
-=======
-	ret = btrfs_map_bio(root, comp_bio, mirror_num, 0);
->>>>>>> 191d684c
+	ret = btrfs_map_bio(fs_info, comp_bio, mirror_num, 0);
 	if (ret) {
 		bio->bi_error = ret;
 		bio_endio(comp_bio);
