--- conflicted
+++ resolved
@@ -400,16 +400,11 @@
 				BUG_ON(ret); /* -ENOMEM */
 			}
 
-<<<<<<< HEAD
 			ret = btrfs_map_bio(fs_info, WRITE, bio, 0, 1);
-			BUG_ON(ret); /* -ENOMEM */
-=======
-			ret = btrfs_map_bio(root, WRITE, bio, 0, 1);
 			if (ret) {
 				bio->bi_error = ret;
 				bio_endio(bio);
 			}
->>>>>>> 15d2900f
 
 			bio_put(bio);
 
@@ -438,16 +433,11 @@
 		BUG_ON(ret); /* -ENOMEM */
 	}
 
-<<<<<<< HEAD
 	ret = btrfs_map_bio(fs_info, WRITE, bio, 0, 1);
-	BUG_ON(ret); /* -ENOMEM */
-=======
-	ret = btrfs_map_bio(root, WRITE, bio, 0, 1);
 	if (ret) {
 		bio->bi_error = ret;
 		bio_endio(bio);
 	}
->>>>>>> 15d2900f
 
 	bio_put(bio);
 	return 0;
