--- conflicted
+++ resolved
@@ -377,23 +377,15 @@
 	dev_replace->cursor_right = 0;
 	dev_replace->is_valid = 1;
 	dev_replace->item_needs_writeback = 1;
-<<<<<<< HEAD
 	atomic64_set(&dev_replace->num_write_errors, 0);
 	atomic64_set(&dev_replace->num_uncorrectable_read_errors, 0);
-	args->result = BTRFS_IOCTL_DEV_REPLACE_RESULT_NO_ERROR;
-=======
->>>>>>> 004cf9df
 	btrfs_dev_replace_unlock(dev_replace, 1);
 
 	ret = btrfs_sysfs_add_device_link(tgt_device->fs_devices, tgt_device);
 	if (ret)
 		btrfs_err(fs_info, "kobj add dev failed %d\n", ret);
 
-<<<<<<< HEAD
-	btrfs_wait_ordered_roots(root->fs_info, -1, 0, (u64)-1);
-=======
-	btrfs_wait_ordered_roots(fs_info, -1);
->>>>>>> 004cf9df
+	btrfs_wait_ordered_roots(fs_info, -1, 0, (u64)-1);
 
 	/* force writing the updated state information to disk */
 	trans = btrfs_start_transaction(root, 0);
