--- conflicted
+++ resolved
@@ -2200,21 +2200,12 @@
  *
  * - balance status item
  *   (BTRFS_BALANCE_OBJECTID, BTRFS_TEMPORARY_ITEM_KEY, 0)
-<<<<<<< HEAD
  */
 #define BTRFS_TEMPORARY_ITEM_KEY	248
 
 /*
  * Obsolete name, see BTRFS_PERSISTENT_ITEM_KEY
  */
-=======
- */
-#define BTRFS_TEMPORARY_ITEM_KEY	248
-
-/*
- * Obsolete name, see BTRFS_PERSISTENT_ITEM_KEY
- */
->>>>>>> ba8d6e80
 #define BTRFS_DEV_STATS_KEY		249
 
 /*
