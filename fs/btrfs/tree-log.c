--- conflicted
+++ resolved
@@ -4762,7 +4762,6 @@
 				err = ret;
 				goto out_unlock;
 			} else if (ret > 0) {
-<<<<<<< HEAD
 				struct btrfs_key inode_key;
 				struct inode *other_inode;
 
@@ -4785,7 +4784,7 @@
 				inode_key.objectid = other_ino;
 				inode_key.type = BTRFS_INODE_ITEM_KEY;
 				inode_key.offset = 0;
-				other_inode = btrfs_iget(root->fs_info->sb,
+				other_inode = btrfs_iget(fs_info->sb,
 							 &inode_key, root,
 							 NULL);
 				/*
@@ -4818,11 +4817,6 @@
 					goto out_unlock;
 				else
 					goto next_key;
-=======
-				err = 1;
-				btrfs_set_log_full_commit(fs_info, trans);
-				goto out_unlock;
->>>>>>> 19c14334
 			}
 		}
 
