/*
 * Copyright (C) 2007 Oracle.  All rights reserved.
 *
 * This program is free software; you can redistribute it and/or
 * modify it under the terms of the GNU General Public
 * License v2 as published by the Free Software Foundation.
 *
 * This program is distributed in the hope that it will be useful,
 * but WITHOUT ANY WARRANTY; without even the implied warranty of
 * MERCHANTABILITY or FITNESS FOR A PARTICULAR PURPOSE.  See the GNU
 * General Public License for more details.
 *
 * You should have received a copy of the GNU General Public
 * License along with this program; if not, write to the
 * Free Software Foundation, Inc., 59 Temple Place - Suite 330,
 * Boston, MA 021110-1307, USA.
 */
#include <linux/sched.h>
#include <linux/bio.h>
#include <linux/slab.h>
#include <linux/buffer_head.h>
#include <linux/blkdev.h>
#include <linux/iocontext.h>
#include <linux/capability.h>
#include <linux/ratelimit.h>
#include <linux/kthread.h>
#include <linux/raid/pq.h>
#include <linux/semaphore.h>
#include <linux/uuid.h>
#include <asm/div64.h>
#include "ctree.h"
#include "extent_map.h"
#include "disk-io.h"
#include "transaction.h"
#include "print-tree.h"
#include "volumes.h"
#include "raid56.h"
#include "async-thread.h"
#include "check-integrity.h"
#include "rcu-string.h"
#include "math.h"
#include "dev-replace.h"
#include "sysfs.h"

const struct btrfs_raid_attr btrfs_raid_array[BTRFS_NR_RAID_TYPES] = {
	[BTRFS_RAID_RAID10] = {
		.sub_stripes	= 2,
		.dev_stripes	= 1,
		.devs_max	= 0,	/* 0 == as many as possible */
		.devs_min	= 4,
		.tolerated_failures = 1,
		.devs_increment	= 2,
		.ncopies	= 2,
	},
	[BTRFS_RAID_RAID1] = {
		.sub_stripes	= 1,
		.dev_stripes	= 1,
		.devs_max	= 2,
		.devs_min	= 2,
		.tolerated_failures = 1,
		.devs_increment	= 2,
		.ncopies	= 2,
	},
	[BTRFS_RAID_DUP] = {
		.sub_stripes	= 1,
		.dev_stripes	= 2,
		.devs_max	= 1,
		.devs_min	= 1,
		.tolerated_failures = 0,
		.devs_increment	= 1,
		.ncopies	= 2,
	},
	[BTRFS_RAID_RAID0] = {
		.sub_stripes	= 1,
		.dev_stripes	= 1,
		.devs_max	= 0,
		.devs_min	= 2,
		.tolerated_failures = 0,
		.devs_increment	= 1,
		.ncopies	= 1,
	},
	[BTRFS_RAID_SINGLE] = {
		.sub_stripes	= 1,
		.dev_stripes	= 1,
		.devs_max	= 1,
		.devs_min	= 1,
		.tolerated_failures = 0,
		.devs_increment	= 1,
		.ncopies	= 1,
	},
	[BTRFS_RAID_RAID5] = {
		.sub_stripes	= 1,
		.dev_stripes	= 1,
		.devs_max	= 0,
		.devs_min	= 2,
		.tolerated_failures = 1,
		.devs_increment	= 1,
		.ncopies	= 2,
	},
	[BTRFS_RAID_RAID6] = {
		.sub_stripes	= 1,
		.dev_stripes	= 1,
		.devs_max	= 0,
		.devs_min	= 3,
		.tolerated_failures = 2,
		.devs_increment	= 1,
		.ncopies	= 3,
	},
};

const u64 btrfs_raid_group[BTRFS_NR_RAID_TYPES] = {
	[BTRFS_RAID_RAID10] = BTRFS_BLOCK_GROUP_RAID10,
	[BTRFS_RAID_RAID1]  = BTRFS_BLOCK_GROUP_RAID1,
	[BTRFS_RAID_DUP]    = BTRFS_BLOCK_GROUP_DUP,
	[BTRFS_RAID_RAID0]  = BTRFS_BLOCK_GROUP_RAID0,
	[BTRFS_RAID_SINGLE] = 0,
	[BTRFS_RAID_RAID5]  = BTRFS_BLOCK_GROUP_RAID5,
	[BTRFS_RAID_RAID6]  = BTRFS_BLOCK_GROUP_RAID6,
};

/*
 * Table to convert BTRFS_RAID_* to the error code if minimum number of devices
 * condition is not met. Zero means there's no corresponding
 * BTRFS_ERROR_DEV_*_NOT_MET value.
 */
const int btrfs_raid_mindev_error[BTRFS_NR_RAID_TYPES] = {
	[BTRFS_RAID_RAID10] = BTRFS_ERROR_DEV_RAID10_MIN_NOT_MET,
	[BTRFS_RAID_RAID1]  = BTRFS_ERROR_DEV_RAID1_MIN_NOT_MET,
	[BTRFS_RAID_DUP]    = 0,
	[BTRFS_RAID_RAID0]  = 0,
	[BTRFS_RAID_SINGLE] = 0,
	[BTRFS_RAID_RAID5]  = BTRFS_ERROR_DEV_RAID5_MIN_NOT_MET,
	[BTRFS_RAID_RAID6]  = BTRFS_ERROR_DEV_RAID6_MIN_NOT_MET,
};

static int init_first_rw_device(struct btrfs_trans_handle *trans,
				struct btrfs_fs_info *fs_info,
				struct btrfs_device *device);
static int btrfs_relocate_sys_chunks(struct btrfs_fs_info *fs_info);
static void __btrfs_reset_dev_stats(struct btrfs_device *dev);
static void btrfs_dev_stat_print_on_error(struct btrfs_device *dev);
static void btrfs_dev_stat_print_on_load(struct btrfs_device *device);
static void btrfs_close_one_device(struct btrfs_device *device);

DEFINE_MUTEX(uuid_mutex);
static LIST_HEAD(fs_uuids);
struct list_head *btrfs_get_fs_uuids(void)
{
	return &fs_uuids;
}

static struct btrfs_fs_devices *__alloc_fs_devices(void)
{
	struct btrfs_fs_devices *fs_devs;

	fs_devs = kzalloc(sizeof(*fs_devs), GFP_KERNEL);
	if (!fs_devs)
		return ERR_PTR(-ENOMEM);

	mutex_init(&fs_devs->device_list_mutex);

	INIT_LIST_HEAD(&fs_devs->devices);
	INIT_LIST_HEAD(&fs_devs->resized_devices);
	INIT_LIST_HEAD(&fs_devs->alloc_list);
	INIT_LIST_HEAD(&fs_devs->list);

	return fs_devs;
}

/**
 * alloc_fs_devices - allocate struct btrfs_fs_devices
 * @fsid:	a pointer to UUID for this FS.  If NULL a new UUID is
 *		generated.
 *
 * Return: a pointer to a new &struct btrfs_fs_devices on success;
 * ERR_PTR() on error.  Returned struct is not linked onto any lists and
 * can be destroyed with kfree() right away.
 */
static struct btrfs_fs_devices *alloc_fs_devices(const u8 *fsid)
{
	struct btrfs_fs_devices *fs_devs;

	fs_devs = __alloc_fs_devices();
	if (IS_ERR(fs_devs))
		return fs_devs;

	if (fsid)
		memcpy(fs_devs->fsid, fsid, BTRFS_FSID_SIZE);
	else
		generate_random_uuid(fs_devs->fsid);

	return fs_devs;
}

static void free_fs_devices(struct btrfs_fs_devices *fs_devices)
{
	struct btrfs_device *device;
	WARN_ON(fs_devices->opened);
	while (!list_empty(&fs_devices->devices)) {
		device = list_entry(fs_devices->devices.next,
				    struct btrfs_device, dev_list);
		list_del(&device->dev_list);
		rcu_string_free(device->name);
		kfree(device);
	}
	kfree(fs_devices);
}

static void btrfs_kobject_uevent(struct block_device *bdev,
				 enum kobject_action action)
{
	int ret;

	ret = kobject_uevent(&disk_to_dev(bdev->bd_disk)->kobj, action);
	if (ret)
		pr_warn("BTRFS: Sending event '%d' to kobject: '%s' (%p): failed\n",
			action,
			kobject_name(&disk_to_dev(bdev->bd_disk)->kobj),
			&disk_to_dev(bdev->bd_disk)->kobj);
}

void btrfs_cleanup_fs_uuids(void)
{
	struct btrfs_fs_devices *fs_devices;

	while (!list_empty(&fs_uuids)) {
		fs_devices = list_entry(fs_uuids.next,
					struct btrfs_fs_devices, list);
		list_del(&fs_devices->list);
		free_fs_devices(fs_devices);
	}
}

static struct btrfs_device *__alloc_device(void)
{
	struct btrfs_device *dev;

	dev = kzalloc(sizeof(*dev), GFP_KERNEL);
	if (!dev)
		return ERR_PTR(-ENOMEM);

	INIT_LIST_HEAD(&dev->dev_list);
	INIT_LIST_HEAD(&dev->dev_alloc_list);
	INIT_LIST_HEAD(&dev->resized_list);

	spin_lock_init(&dev->io_lock);

	spin_lock_init(&dev->reada_lock);
	atomic_set(&dev->reada_in_flight, 0);
	atomic_set(&dev->dev_stats_ccnt, 0);
	btrfs_device_data_ordered_init(dev);
	INIT_RADIX_TREE(&dev->reada_zones, GFP_NOFS & ~__GFP_DIRECT_RECLAIM);
	INIT_RADIX_TREE(&dev->reada_extents, GFP_NOFS & ~__GFP_DIRECT_RECLAIM);

	return dev;
}

static noinline struct btrfs_device *__find_device(struct list_head *head,
						   u64 devid, u8 *uuid)
{
	struct btrfs_device *dev;

	list_for_each_entry(dev, head, dev_list) {
		if (dev->devid == devid &&
		    (!uuid || !memcmp(dev->uuid, uuid, BTRFS_UUID_SIZE))) {
			return dev;
		}
	}
	return NULL;
}

static noinline struct btrfs_fs_devices *find_fsid(u8 *fsid)
{
	struct btrfs_fs_devices *fs_devices;

	list_for_each_entry(fs_devices, &fs_uuids, list) {
		if (memcmp(fsid, fs_devices->fsid, BTRFS_FSID_SIZE) == 0)
			return fs_devices;
	}
	return NULL;
}

static int
btrfs_get_bdev_and_sb(const char *device_path, fmode_t flags, void *holder,
		      int flush, struct block_device **bdev,
		      struct buffer_head **bh)
{
	int ret;

	*bdev = blkdev_get_by_path(device_path, flags, holder);

	if (IS_ERR(*bdev)) {
		ret = PTR_ERR(*bdev);
		goto error;
	}

	if (flush)
		filemap_write_and_wait((*bdev)->bd_inode->i_mapping);
	ret = set_blocksize(*bdev, 4096);
	if (ret) {
		blkdev_put(*bdev, flags);
		goto error;
	}
	invalidate_bdev(*bdev);
	*bh = btrfs_read_dev_super(*bdev);
	if (IS_ERR(*bh)) {
		ret = PTR_ERR(*bh);
		blkdev_put(*bdev, flags);
		goto error;
	}

	return 0;

error:
	*bdev = NULL;
	*bh = NULL;
	return ret;
}

static void requeue_list(struct btrfs_pending_bios *pending_bios,
			struct bio *head, struct bio *tail)
{

	struct bio *old_head;

	old_head = pending_bios->head;
	pending_bios->head = head;
	if (pending_bios->tail)
		tail->bi_next = old_head;
	else
		pending_bios->tail = tail;
}

/*
 * we try to collect pending bios for a device so we don't get a large
 * number of procs sending bios down to the same device.  This greatly
 * improves the schedulers ability to collect and merge the bios.
 *
 * But, it also turns into a long list of bios to process and that is sure
 * to eventually make the worker thread block.  The solution here is to
 * make some progress and then put this work struct back at the end of
 * the list if the block device is congested.  This way, multiple devices
 * can make progress from a single worker thread.
 */
static noinline void run_scheduled_bios(struct btrfs_device *device)
{
	struct btrfs_fs_info *fs_info = device->fs_info;
	struct bio *pending;
	struct backing_dev_info *bdi;
	struct btrfs_pending_bios *pending_bios;
	struct bio *tail;
	struct bio *cur;
	int again = 0;
	unsigned long num_run;
	unsigned long batch_run = 0;
	unsigned long limit;
	unsigned long last_waited = 0;
	int force_reg = 0;
	int sync_pending = 0;
	struct blk_plug plug;

	/*
	 * this function runs all the bios we've collected for
	 * a particular device.  We don't want to wander off to
	 * another device without first sending all of these down.
	 * So, setup a plug here and finish it off before we return
	 */
	blk_start_plug(&plug);

	bdi = blk_get_backing_dev_info(device->bdev);
	limit = btrfs_async_submit_limit(fs_info);
	limit = limit * 2 / 3;

loop:
	spin_lock(&device->io_lock);

loop_lock:
	num_run = 0;

	/* take all the bios off the list at once and process them
	 * later on (without the lock held).  But, remember the
	 * tail and other pointers so the bios can be properly reinserted
	 * into the list if we hit congestion
	 */
	if (!force_reg && device->pending_sync_bios.head) {
		pending_bios = &device->pending_sync_bios;
		force_reg = 1;
	} else {
		pending_bios = &device->pending_bios;
		force_reg = 0;
	}

	pending = pending_bios->head;
	tail = pending_bios->tail;
	WARN_ON(pending && !tail);

	/*
	 * if pending was null this time around, no bios need processing
	 * at all and we can stop.  Otherwise it'll loop back up again
	 * and do an additional check so no bios are missed.
	 *
	 * device->running_pending is used to synchronize with the
	 * schedule_bio code.
	 */
	if (device->pending_sync_bios.head == NULL &&
	    device->pending_bios.head == NULL) {
		again = 0;
		device->running_pending = 0;
	} else {
		again = 1;
		device->running_pending = 1;
	}

	pending_bios->head = NULL;
	pending_bios->tail = NULL;

	spin_unlock(&device->io_lock);

	while (pending) {

		rmb();
		/* we want to work on both lists, but do more bios on the
		 * sync list than the regular list
		 */
		if ((num_run > 32 &&
		    pending_bios != &device->pending_sync_bios &&
		    device->pending_sync_bios.head) ||
		   (num_run > 64 && pending_bios == &device->pending_sync_bios &&
		    device->pending_bios.head)) {
			spin_lock(&device->io_lock);
			requeue_list(pending_bios, pending, tail);
			goto loop_lock;
		}

		cur = pending;
		pending = pending->bi_next;
		cur->bi_next = NULL;

		/*
		 * atomic_dec_return implies a barrier for waitqueue_active
		 */
		if (atomic_dec_return(&fs_info->nr_async_bios) < limit &&
		    waitqueue_active(&fs_info->async_submit_wait))
			wake_up(&fs_info->async_submit_wait);

		BUG_ON(atomic_read(&cur->__bi_cnt) == 0);

		/*
		 * if we're doing the sync list, record that our
		 * plug has some sync requests on it
		 *
		 * If we're doing the regular list and there are
		 * sync requests sitting around, unplug before
		 * we add more
		 */
		if (pending_bios == &device->pending_sync_bios) {
			sync_pending = 1;
		} else if (sync_pending) {
			blk_finish_plug(&plug);
			blk_start_plug(&plug);
			sync_pending = 0;
		}

		btrfsic_submit_bio(cur);
		num_run++;
		batch_run++;

		cond_resched();

		/*
		 * we made progress, there is more work to do and the bdi
		 * is now congested.  Back off and let other work structs
		 * run instead
		 */
		if (pending && bdi_write_congested(bdi) && batch_run > 8 &&
		    fs_info->fs_devices->open_devices > 1) {
			struct io_context *ioc;

			ioc = current->io_context;

			/*
			 * the main goal here is that we don't want to
			 * block if we're going to be able to submit
			 * more requests without blocking.
			 *
			 * This code does two great things, it pokes into
			 * the elevator code from a filesystem _and_
			 * it makes assumptions about how batching works.
			 */
			if (ioc && ioc->nr_batch_requests > 0 &&
			    time_before(jiffies, ioc->last_waited + HZ/50UL) &&
			    (last_waited == 0 ||
			     ioc->last_waited == last_waited)) {
				/*
				 * we want to go through our batch of
				 * requests and stop.  So, we copy out
				 * the ioc->last_waited time and test
				 * against it before looping
				 */
				last_waited = ioc->last_waited;
				cond_resched();
				continue;
			}
			spin_lock(&device->io_lock);
			requeue_list(pending_bios, pending, tail);
			device->running_pending = 1;

			spin_unlock(&device->io_lock);
			btrfs_queue_work(fs_info->submit_workers,
					 &device->work);
			goto done;
		}
		/* unplug every 64 requests just for good measure */
		if (batch_run % 64 == 0) {
			blk_finish_plug(&plug);
			blk_start_plug(&plug);
			sync_pending = 0;
		}
	}

	cond_resched();
	if (again)
		goto loop;

	spin_lock(&device->io_lock);
	if (device->pending_bios.head || device->pending_sync_bios.head)
		goto loop_lock;
	spin_unlock(&device->io_lock);

done:
	blk_finish_plug(&plug);
}

static void pending_bios_fn(struct btrfs_work *work)
{
	struct btrfs_device *device;

	device = container_of(work, struct btrfs_device, work);
	run_scheduled_bios(device);
}


void btrfs_free_stale_device(struct btrfs_device *cur_dev)
{
	struct btrfs_fs_devices *fs_devs;
	struct btrfs_device *dev;

	if (!cur_dev->name)
		return;

	list_for_each_entry(fs_devs, &fs_uuids, list) {
		int del = 1;

		if (fs_devs->opened)
			continue;
		if (fs_devs->seeding)
			continue;

		list_for_each_entry(dev, &fs_devs->devices, dev_list) {

			if (dev == cur_dev)
				continue;
			if (!dev->name)
				continue;

			/*
			 * Todo: This won't be enough. What if the same device
			 * comes back (with new uuid and) with its mapper path?
			 * But for now, this does help as mostly an admin will
			 * either use mapper or non mapper path throughout.
			 */
			rcu_read_lock();
			del = strcmp(rcu_str_deref(dev->name),
						rcu_str_deref(cur_dev->name));
			rcu_read_unlock();
			if (!del)
				break;
		}

		if (!del) {
			/* delete the stale device */
			if (fs_devs->num_devices == 1) {
				btrfs_sysfs_remove_fsid(fs_devs);
				list_del(&fs_devs->list);
				free_fs_devices(fs_devs);
			} else {
				fs_devs->num_devices--;
				list_del(&dev->dev_list);
				rcu_string_free(dev->name);
				kfree(dev);
			}
			break;
		}
	}
}

/*
 * Add new device to list of registered devices
 *
 * Returns:
 * 1   - first time device is seen
 * 0   - device already known
 * < 0 - error
 */
static noinline int device_list_add(const char *path,
			   struct btrfs_super_block *disk_super,
			   u64 devid, struct btrfs_fs_devices **fs_devices_ret)
{
	struct btrfs_device *device;
	struct btrfs_fs_devices *fs_devices;
	struct rcu_string *name;
	int ret = 0;
	u64 found_transid = btrfs_super_generation(disk_super);

	fs_devices = find_fsid(disk_super->fsid);
	if (!fs_devices) {
		fs_devices = alloc_fs_devices(disk_super->fsid);
		if (IS_ERR(fs_devices))
			return PTR_ERR(fs_devices);

		list_add(&fs_devices->list, &fs_uuids);

		device = NULL;
	} else {
		device = __find_device(&fs_devices->devices, devid,
				       disk_super->dev_item.uuid);
	}

	if (!device) {
		if (fs_devices->opened)
			return -EBUSY;

		device = btrfs_alloc_device(NULL, &devid,
					    disk_super->dev_item.uuid);
		if (IS_ERR(device)) {
			/* we can safely leave the fs_devices entry around */
			return PTR_ERR(device);
		}

		name = rcu_string_strdup(path, GFP_NOFS);
		if (!name) {
			kfree(device);
			return -ENOMEM;
		}
		rcu_assign_pointer(device->name, name);

		mutex_lock(&fs_devices->device_list_mutex);
		list_add_rcu(&device->dev_list, &fs_devices->devices);
		fs_devices->num_devices++;
		mutex_unlock(&fs_devices->device_list_mutex);

		ret = 1;
		device->fs_devices = fs_devices;
	} else if (!device->name || strcmp(device->name->str, path)) {
		/*
		 * When FS is already mounted.
		 * 1. If you are here and if the device->name is NULL that
		 *    means this device was missing at time of FS mount.
		 * 2. If you are here and if the device->name is different
		 *    from 'path' that means either
		 *      a. The same device disappeared and reappeared with
		 *         different name. or
		 *      b. The missing-disk-which-was-replaced, has
		 *         reappeared now.
		 *
		 * We must allow 1 and 2a above. But 2b would be a spurious
		 * and unintentional.
		 *
		 * Further in case of 1 and 2a above, the disk at 'path'
		 * would have missed some transaction when it was away and
		 * in case of 2a the stale bdev has to be updated as well.
		 * 2b must not be allowed at all time.
		 */

		/*
		 * For now, we do allow update to btrfs_fs_device through the
		 * btrfs dev scan cli after FS has been mounted.  We're still
		 * tracking a problem where systems fail mount by subvolume id
		 * when we reject replacement on a mounted FS.
		 */
		if (!fs_devices->opened && found_transid < device->generation) {
			/*
			 * That is if the FS is _not_ mounted and if you
			 * are here, that means there is more than one
			 * disk with same uuid and devid.We keep the one
			 * with larger generation number or the last-in if
			 * generation are equal.
			 */
			return -EEXIST;
		}

		name = rcu_string_strdup(path, GFP_NOFS);
		if (!name)
			return -ENOMEM;
		rcu_string_free(device->name);
		rcu_assign_pointer(device->name, name);
		if (device->missing) {
			fs_devices->missing_devices--;
			device->missing = 0;
		}
	}

	/*
	 * Unmount does not free the btrfs_device struct but would zero
	 * generation along with most of the other members. So just update
	 * it back. We need it to pick the disk with largest generation
	 * (as above).
	 */
	if (!fs_devices->opened)
		device->generation = found_transid;

	/*
	 * if there is new btrfs on an already registered device,
	 * then remove the stale device entry.
	 */
	if (ret > 0)
		btrfs_free_stale_device(device);

	*fs_devices_ret = fs_devices;

	return ret;
}

static struct btrfs_fs_devices *clone_fs_devices(struct btrfs_fs_devices *orig)
{
	struct btrfs_fs_devices *fs_devices;
	struct btrfs_device *device;
	struct btrfs_device *orig_dev;

	fs_devices = alloc_fs_devices(orig->fsid);
	if (IS_ERR(fs_devices))
		return fs_devices;

	mutex_lock(&orig->device_list_mutex);
	fs_devices->total_devices = orig->total_devices;

	/* We have held the volume lock, it is safe to get the devices. */
	list_for_each_entry(orig_dev, &orig->devices, dev_list) {
		struct rcu_string *name;

		device = btrfs_alloc_device(NULL, &orig_dev->devid,
					    orig_dev->uuid);
		if (IS_ERR(device))
			goto error;

		/*
		 * This is ok to do without rcu read locked because we hold the
		 * uuid mutex so nothing we touch in here is going to disappear.
		 */
		if (orig_dev->name) {
			name = rcu_string_strdup(orig_dev->name->str,
					GFP_KERNEL);
			if (!name) {
				kfree(device);
				goto error;
			}
			rcu_assign_pointer(device->name, name);
		}

		list_add(&device->dev_list, &fs_devices->devices);
		device->fs_devices = fs_devices;
		fs_devices->num_devices++;
	}
	mutex_unlock(&orig->device_list_mutex);
	return fs_devices;
error:
	mutex_unlock(&orig->device_list_mutex);
	free_fs_devices(fs_devices);
	return ERR_PTR(-ENOMEM);
}

void btrfs_close_extra_devices(struct btrfs_fs_devices *fs_devices, int step)
{
	struct btrfs_device *device, *next;
	struct btrfs_device *latest_dev = NULL;

	mutex_lock(&uuid_mutex);
again:
	/* This is the initialized path, it is safe to release the devices. */
	list_for_each_entry_safe(device, next, &fs_devices->devices, dev_list) {
		if (device->in_fs_metadata) {
			if (!device->is_tgtdev_for_dev_replace &&
			    (!latest_dev ||
			     device->generation > latest_dev->generation)) {
				latest_dev = device;
			}
			continue;
		}

		if (device->devid == BTRFS_DEV_REPLACE_DEVID) {
			/*
			 * In the first step, keep the device which has
			 * the correct fsid and the devid that is used
			 * for the dev_replace procedure.
			 * In the second step, the dev_replace state is
			 * read from the device tree and it is known
			 * whether the procedure is really active or
			 * not, which means whether this device is
			 * used or whether it should be removed.
			 */
			if (step == 0 || device->is_tgtdev_for_dev_replace) {
				continue;
			}
		}
		if (device->bdev) {
			blkdev_put(device->bdev, device->mode);
			device->bdev = NULL;
			fs_devices->open_devices--;
		}
		if (device->writeable) {
			list_del_init(&device->dev_alloc_list);
			device->writeable = 0;
			if (!device->is_tgtdev_for_dev_replace)
				fs_devices->rw_devices--;
		}
		list_del_init(&device->dev_list);
		fs_devices->num_devices--;
		rcu_string_free(device->name);
		kfree(device);
	}

	if (fs_devices->seed) {
		fs_devices = fs_devices->seed;
		goto again;
	}

	fs_devices->latest_bdev = latest_dev->bdev;

	mutex_unlock(&uuid_mutex);
}

static void __free_device(struct work_struct *work)
{
	struct btrfs_device *device;

	device = container_of(work, struct btrfs_device, rcu_work);

	if (device->bdev)
		blkdev_put(device->bdev, device->mode);

	rcu_string_free(device->name);
	kfree(device);
}

static void free_device(struct rcu_head *head)
{
	struct btrfs_device *device;

	device = container_of(head, struct btrfs_device, rcu);

	INIT_WORK(&device->rcu_work, __free_device);
	schedule_work(&device->rcu_work);
}

static int __btrfs_close_devices(struct btrfs_fs_devices *fs_devices)
{
	struct btrfs_device *device, *tmp;

	if (--fs_devices->opened > 0)
		return 0;

	mutex_lock(&fs_devices->device_list_mutex);
	list_for_each_entry_safe(device, tmp, &fs_devices->devices, dev_list) {
		btrfs_close_one_device(device);
	}
	mutex_unlock(&fs_devices->device_list_mutex);

	WARN_ON(fs_devices->open_devices);
	WARN_ON(fs_devices->rw_devices);
	fs_devices->opened = 0;
	fs_devices->seeding = 0;

	return 0;
}

int btrfs_close_devices(struct btrfs_fs_devices *fs_devices)
{
	struct btrfs_fs_devices *seed_devices = NULL;
	int ret;

	mutex_lock(&uuid_mutex);
	ret = __btrfs_close_devices(fs_devices);
	if (!fs_devices->opened) {
		seed_devices = fs_devices->seed;
		fs_devices->seed = NULL;
	}
	mutex_unlock(&uuid_mutex);

	while (seed_devices) {
		fs_devices = seed_devices;
		seed_devices = fs_devices->seed;
		__btrfs_close_devices(fs_devices);
		free_fs_devices(fs_devices);
	}
	/*
	 * Wait for rcu kworkers under __btrfs_close_devices
	 * to finish all blkdev_puts so device is really
	 * free when umount is done.
	 */
	rcu_barrier();
	return ret;
}

static int __btrfs_open_devices(struct btrfs_fs_devices *fs_devices,
				fmode_t flags, void *holder)
{
	struct request_queue *q;
	struct block_device *bdev;
	struct list_head *head = &fs_devices->devices;
	struct btrfs_device *device;
	struct btrfs_device *latest_dev = NULL;
	struct buffer_head *bh;
	struct btrfs_super_block *disk_super;
	u64 devid;
	int seeding = 1;
	int ret = 0;

	flags |= FMODE_EXCL;

	list_for_each_entry(device, head, dev_list) {
		if (device->bdev)
			continue;
		if (!device->name)
			continue;

		/* Just open everything we can; ignore failures here */
		if (btrfs_get_bdev_and_sb(device->name->str, flags, holder, 1,
					    &bdev, &bh))
			continue;

		disk_super = (struct btrfs_super_block *)bh->b_data;
		devid = btrfs_stack_device_id(&disk_super->dev_item);
		if (devid != device->devid)
			goto error_brelse;

		if (memcmp(device->uuid, disk_super->dev_item.uuid,
			   BTRFS_UUID_SIZE))
			goto error_brelse;

		device->generation = btrfs_super_generation(disk_super);
		if (!latest_dev ||
		    device->generation > latest_dev->generation)
			latest_dev = device;

		if (btrfs_super_flags(disk_super) & BTRFS_SUPER_FLAG_SEEDING) {
			device->writeable = 0;
		} else {
			device->writeable = !bdev_read_only(bdev);
			seeding = 0;
		}

		q = bdev_get_queue(bdev);
		if (blk_queue_discard(q))
			device->can_discard = 1;

		device->bdev = bdev;
		device->in_fs_metadata = 0;
		device->mode = flags;

		if (!blk_queue_nonrot(bdev_get_queue(bdev)))
			fs_devices->rotating = 1;

		fs_devices->open_devices++;
		if (device->writeable &&
		    device->devid != BTRFS_DEV_REPLACE_DEVID) {
			fs_devices->rw_devices++;
			list_add(&device->dev_alloc_list,
				 &fs_devices->alloc_list);
		}
		brelse(bh);
		continue;

error_brelse:
		brelse(bh);
		blkdev_put(bdev, flags);
		continue;
	}
	if (fs_devices->open_devices == 0) {
		ret = -EINVAL;
		goto out;
	}
	fs_devices->seeding = seeding;
	fs_devices->opened = 1;
	fs_devices->latest_bdev = latest_dev->bdev;
	fs_devices->total_rw_bytes = 0;
out:
	return ret;
}

int btrfs_open_devices(struct btrfs_fs_devices *fs_devices,
		       fmode_t flags, void *holder)
{
	int ret;

	mutex_lock(&uuid_mutex);
	if (fs_devices->opened) {
		fs_devices->opened++;
		ret = 0;
	} else {
		ret = __btrfs_open_devices(fs_devices, flags, holder);
	}
	mutex_unlock(&uuid_mutex);
	return ret;
}

void btrfs_release_disk_super(struct page *page)
{
	kunmap(page);
	put_page(page);
}

int btrfs_read_disk_super(struct block_device *bdev, u64 bytenr,
		struct page **page, struct btrfs_super_block **disk_super)
{
	void *p;
	pgoff_t index;

	/* make sure our super fits in the device */
	if (bytenr + PAGE_SIZE >= i_size_read(bdev->bd_inode))
		return 1;

	/* make sure our super fits in the page */
	if (sizeof(**disk_super) > PAGE_SIZE)
		return 1;

	/* make sure our super doesn't straddle pages on disk */
	index = bytenr >> PAGE_SHIFT;
	if ((bytenr + sizeof(**disk_super) - 1) >> PAGE_SHIFT != index)
		return 1;

	/* pull in the page with our super */
	*page = read_cache_page_gfp(bdev->bd_inode->i_mapping,
				   index, GFP_KERNEL);

	if (IS_ERR_OR_NULL(*page))
		return 1;

	p = kmap(*page);

	/* align our pointer to the offset of the super block */
	*disk_super = p + (bytenr & ~PAGE_MASK);

	if (btrfs_super_bytenr(*disk_super) != bytenr ||
	    btrfs_super_magic(*disk_super) != BTRFS_MAGIC) {
		btrfs_release_disk_super(*page);
		return 1;
	}

	if ((*disk_super)->label[0] &&
		(*disk_super)->label[BTRFS_LABEL_SIZE - 1])
		(*disk_super)->label[BTRFS_LABEL_SIZE - 1] = '\0';

	return 0;
}

/*
 * Look for a btrfs signature on a device. This may be called out of the mount path
 * and we are not allowed to call set_blocksize during the scan. The superblock
 * is read via pagecache
 */
int btrfs_scan_one_device(const char *path, fmode_t flags, void *holder,
			  struct btrfs_fs_devices **fs_devices_ret)
{
	struct btrfs_super_block *disk_super;
	struct block_device *bdev;
	struct page *page;
	int ret = -EINVAL;
	u64 devid;
	u64 transid;
	u64 total_devices;
	u64 bytenr;

	/*
	 * we would like to check all the supers, but that would make
	 * a btrfs mount succeed after a mkfs from a different FS.
	 * So, we need to add a special mount option to scan for
	 * later supers, using BTRFS_SUPER_MIRROR_MAX instead
	 */
	bytenr = btrfs_sb_offset(0);
	flags |= FMODE_EXCL;
	mutex_lock(&uuid_mutex);

	bdev = blkdev_get_by_path(path, flags, holder);
	if (IS_ERR(bdev)) {
		ret = PTR_ERR(bdev);
		goto error;
	}

	if (btrfs_read_disk_super(bdev, bytenr, &page, &disk_super))
		goto error_bdev_put;

	devid = btrfs_stack_device_id(&disk_super->dev_item);
	transid = btrfs_super_generation(disk_super);
	total_devices = btrfs_super_num_devices(disk_super);

	ret = device_list_add(path, disk_super, devid, fs_devices_ret);
	if (ret > 0) {
		if (disk_super->label[0]) {
			printk(KERN_INFO "BTRFS: device label %s ", disk_super->label);
		} else {
			printk(KERN_INFO "BTRFS: device fsid %pU ", disk_super->fsid);
		}

		printk(KERN_CONT "devid %llu transid %llu %s\n", devid, transid, path);
		ret = 0;
	}
	if (!ret && fs_devices_ret)
		(*fs_devices_ret)->total_devices = total_devices;

	btrfs_release_disk_super(page);

error_bdev_put:
	blkdev_put(bdev, flags);
error:
	mutex_unlock(&uuid_mutex);
	return ret;
}

/* helper to account the used device space in the range */
int btrfs_account_dev_extents_size(struct btrfs_device *device, u64 start,
				   u64 end, u64 *length)
{
	struct btrfs_key key;
	struct btrfs_root *root = device->fs_info->dev_root;
	struct btrfs_dev_extent *dev_extent;
	struct btrfs_path *path;
	u64 extent_end;
	int ret;
	int slot;
	struct extent_buffer *l;

	*length = 0;

	if (start >= device->total_bytes || device->is_tgtdev_for_dev_replace)
		return 0;

	path = btrfs_alloc_path();
	if (!path)
		return -ENOMEM;
	path->reada = READA_FORWARD;

	key.objectid = device->devid;
	key.offset = start;
	key.type = BTRFS_DEV_EXTENT_KEY;

	ret = btrfs_search_slot(NULL, root, &key, path, 0, 0);
	if (ret < 0)
		goto out;
	if (ret > 0) {
		ret = btrfs_previous_item(root, path, key.objectid, key.type);
		if (ret < 0)
			goto out;
	}

	while (1) {
		l = path->nodes[0];
		slot = path->slots[0];
		if (slot >= btrfs_header_nritems(l)) {
			ret = btrfs_next_leaf(root, path);
			if (ret == 0)
				continue;
			if (ret < 0)
				goto out;

			break;
		}
		btrfs_item_key_to_cpu(l, &key, slot);

		if (key.objectid < device->devid)
			goto next;

		if (key.objectid > device->devid)
			break;

		if (key.type != BTRFS_DEV_EXTENT_KEY)
			goto next;

		dev_extent = btrfs_item_ptr(l, slot, struct btrfs_dev_extent);
		extent_end = key.offset + btrfs_dev_extent_length(l,
								  dev_extent);
		if (key.offset <= start && extent_end > end) {
			*length = end - start + 1;
			break;
		} else if (key.offset <= start && extent_end > start)
			*length += extent_end - start;
		else if (key.offset > start && extent_end <= end)
			*length += extent_end - key.offset;
		else if (key.offset > start && key.offset <= end) {
			*length += end - key.offset + 1;
			break;
		} else if (key.offset > end)
			break;

next:
		path->slots[0]++;
	}
	ret = 0;
out:
	btrfs_free_path(path);
	return ret;
}

static int contains_pending_extent(struct btrfs_transaction *transaction,
				   struct btrfs_device *device,
				   u64 *start, u64 len)
{
	struct btrfs_fs_info *fs_info = device->fs_info;
	struct extent_map *em;
	struct list_head *search_list = &fs_info->pinned_chunks;
	int ret = 0;
	u64 physical_start = *start;

	if (transaction)
		search_list = &transaction->pending_chunks;
again:
	list_for_each_entry(em, search_list, list) {
		struct map_lookup *map;
		int i;

		map = em->map_lookup;
		for (i = 0; i < map->num_stripes; i++) {
			u64 end;

			if (map->stripes[i].dev != device)
				continue;
			if (map->stripes[i].physical >= physical_start + len ||
			    map->stripes[i].physical + em->orig_block_len <=
			    physical_start)
				continue;
			/*
			 * Make sure that while processing the pinned list we do
			 * not override our *start with a lower value, because
			 * we can have pinned chunks that fall within this
			 * device hole and that have lower physical addresses
			 * than the pending chunks we processed before. If we
			 * do not take this special care we can end up getting
			 * 2 pending chunks that start at the same physical
			 * device offsets because the end offset of a pinned
			 * chunk can be equal to the start offset of some
			 * pending chunk.
			 */
			end = map->stripes[i].physical + em->orig_block_len;
			if (end > *start) {
				*start = end;
				ret = 1;
			}
		}
	}
	if (search_list != &fs_info->pinned_chunks) {
		search_list = &fs_info->pinned_chunks;
		goto again;
	}

	return ret;
}


/*
 * find_free_dev_extent_start - find free space in the specified device
 * @device:	  the device which we search the free space in
 * @num_bytes:	  the size of the free space that we need
 * @search_start: the position from which to begin the search
 * @start:	  store the start of the free space.
 * @len:	  the size of the free space. that we find, or the size
 *		  of the max free space if we don't find suitable free space
 *
 * this uses a pretty simple search, the expectation is that it is
 * called very infrequently and that a given device has a small number
 * of extents
 *
 * @start is used to store the start of the free space if we find. But if we
 * don't find suitable free space, it will be used to store the start position
 * of the max free space.
 *
 * @len is used to store the size of the free space that we find.
 * But if we don't find suitable free space, it is used to store the size of
 * the max free space.
 */
int find_free_dev_extent_start(struct btrfs_transaction *transaction,
			       struct btrfs_device *device, u64 num_bytes,
			       u64 search_start, u64 *start, u64 *len)
{
	struct btrfs_fs_info *fs_info = device->fs_info;
	struct btrfs_root *root = fs_info->dev_root;
	struct btrfs_key key;
	struct btrfs_dev_extent *dev_extent;
	struct btrfs_path *path;
	u64 hole_size;
	u64 max_hole_start;
	u64 max_hole_size;
	u64 extent_end;
	u64 search_end = device->total_bytes;
	int ret;
	int slot;
	struct extent_buffer *l;
	u64 min_search_start;

	/*
	 * We don't want to overwrite the superblock on the drive nor any area
	 * used by the boot loader (grub for example), so we make sure to start
	 * at an offset of at least 1MB.
	 */
	min_search_start = max(fs_info->alloc_start, 1024ull * 1024);
	search_start = max(search_start, min_search_start);

	path = btrfs_alloc_path();
	if (!path)
		return -ENOMEM;

	max_hole_start = search_start;
	max_hole_size = 0;

again:
	if (search_start >= search_end || device->is_tgtdev_for_dev_replace) {
		ret = -ENOSPC;
		goto out;
	}

	path->reada = READA_FORWARD;
	path->search_commit_root = 1;
	path->skip_locking = 1;

	key.objectid = device->devid;
	key.offset = search_start;
	key.type = BTRFS_DEV_EXTENT_KEY;

	ret = btrfs_search_slot(NULL, root, &key, path, 0, 0);
	if (ret < 0)
		goto out;
	if (ret > 0) {
		ret = btrfs_previous_item(root, path, key.objectid, key.type);
		if (ret < 0)
			goto out;
	}

	while (1) {
		l = path->nodes[0];
		slot = path->slots[0];
		if (slot >= btrfs_header_nritems(l)) {
			ret = btrfs_next_leaf(root, path);
			if (ret == 0)
				continue;
			if (ret < 0)
				goto out;

			break;
		}
		btrfs_item_key_to_cpu(l, &key, slot);

		if (key.objectid < device->devid)
			goto next;

		if (key.objectid > device->devid)
			break;

		if (key.type != BTRFS_DEV_EXTENT_KEY)
			goto next;

		if (key.offset > search_start) {
			hole_size = key.offset - search_start;

			/*
			 * Have to check before we set max_hole_start, otherwise
			 * we could end up sending back this offset anyway.
			 */
			if (contains_pending_extent(transaction, device,
						    &search_start,
						    hole_size)) {
				if (key.offset >= search_start) {
					hole_size = key.offset - search_start;
				} else {
					WARN_ON_ONCE(1);
					hole_size = 0;
				}
			}

			if (hole_size > max_hole_size) {
				max_hole_start = search_start;
				max_hole_size = hole_size;
			}

			/*
			 * If this free space is greater than which we need,
			 * it must be the max free space that we have found
			 * until now, so max_hole_start must point to the start
			 * of this free space and the length of this free space
			 * is stored in max_hole_size. Thus, we return
			 * max_hole_start and max_hole_size and go back to the
			 * caller.
			 */
			if (hole_size >= num_bytes) {
				ret = 0;
				goto out;
			}
		}

		dev_extent = btrfs_item_ptr(l, slot, struct btrfs_dev_extent);
		extent_end = key.offset + btrfs_dev_extent_length(l,
								  dev_extent);
		if (extent_end > search_start)
			search_start = extent_end;
next:
		path->slots[0]++;
		cond_resched();
	}

	/*
	 * At this point, search_start should be the end of
	 * allocated dev extents, and when shrinking the device,
	 * search_end may be smaller than search_start.
	 */
	if (search_end > search_start) {
		hole_size = search_end - search_start;

		if (contains_pending_extent(transaction, device, &search_start,
					    hole_size)) {
			btrfs_release_path(path);
			goto again;
		}

		if (hole_size > max_hole_size) {
			max_hole_start = search_start;
			max_hole_size = hole_size;
		}
	}

	/* See above. */
	if (max_hole_size < num_bytes)
		ret = -ENOSPC;
	else
		ret = 0;

out:
	btrfs_free_path(path);
	*start = max_hole_start;
	if (len)
		*len = max_hole_size;
	return ret;
}

int find_free_dev_extent(struct btrfs_trans_handle *trans,
			 struct btrfs_device *device, u64 num_bytes,
			 u64 *start, u64 *len)
{
	/* FIXME use last free of some kind */
	return find_free_dev_extent_start(trans->transaction, device,
					  num_bytes, 0, start, len);
}

static int btrfs_free_dev_extent(struct btrfs_trans_handle *trans,
			  struct btrfs_device *device,
			  u64 start, u64 *dev_extent_len)
{
	struct btrfs_fs_info *fs_info = device->fs_info;
	struct btrfs_root *root = fs_info->dev_root;
	int ret;
	struct btrfs_path *path;
	struct btrfs_key key;
	struct btrfs_key found_key;
	struct extent_buffer *leaf = NULL;
	struct btrfs_dev_extent *extent = NULL;

	path = btrfs_alloc_path();
	if (!path)
		return -ENOMEM;

	key.objectid = device->devid;
	key.offset = start;
	key.type = BTRFS_DEV_EXTENT_KEY;
again:
	ret = btrfs_search_slot(trans, root, &key, path, -1, 1);
	if (ret > 0) {
		ret = btrfs_previous_item(root, path, key.objectid,
					  BTRFS_DEV_EXTENT_KEY);
		if (ret)
			goto out;
		leaf = path->nodes[0];
		btrfs_item_key_to_cpu(leaf, &found_key, path->slots[0]);
		extent = btrfs_item_ptr(leaf, path->slots[0],
					struct btrfs_dev_extent);
		BUG_ON(found_key.offset > start || found_key.offset +
		       btrfs_dev_extent_length(leaf, extent) < start);
		key = found_key;
		btrfs_release_path(path);
		goto again;
	} else if (ret == 0) {
		leaf = path->nodes[0];
		extent = btrfs_item_ptr(leaf, path->slots[0],
					struct btrfs_dev_extent);
	} else {
		btrfs_handle_fs_error(fs_info, ret, "Slot search failed");
		goto out;
	}

	*dev_extent_len = btrfs_dev_extent_length(leaf, extent);

	ret = btrfs_del_item(trans, root, path);
	if (ret) {
		btrfs_handle_fs_error(fs_info, ret,
				      "Failed to remove dev extent item");
	} else {
		set_bit(BTRFS_TRANS_HAVE_FREE_BGS, &trans->transaction->flags);
	}
out:
	btrfs_free_path(path);
	return ret;
}

static int btrfs_alloc_dev_extent(struct btrfs_trans_handle *trans,
				  struct btrfs_device *device,
				  u64 chunk_tree, u64 chunk_objectid,
				  u64 chunk_offset, u64 start, u64 num_bytes)
{
	int ret;
	struct btrfs_path *path;
	struct btrfs_root *root = device->fs_info->dev_root;
	struct btrfs_dev_extent *extent;
	struct extent_buffer *leaf;
	struct btrfs_key key;

	WARN_ON(!device->in_fs_metadata);
	WARN_ON(device->is_tgtdev_for_dev_replace);
	path = btrfs_alloc_path();
	if (!path)
		return -ENOMEM;

	key.objectid = device->devid;
	key.offset = start;
	key.type = BTRFS_DEV_EXTENT_KEY;
	ret = btrfs_insert_empty_item(trans, root, path, &key,
				      sizeof(*extent));
	if (ret)
		goto out;

	leaf = path->nodes[0];
	extent = btrfs_item_ptr(leaf, path->slots[0],
				struct btrfs_dev_extent);
	btrfs_set_dev_extent_chunk_tree(leaf, extent, chunk_tree);
	btrfs_set_dev_extent_chunk_objectid(leaf, extent, chunk_objectid);
	btrfs_set_dev_extent_chunk_offset(leaf, extent, chunk_offset);

	write_extent_buffer(leaf, root->fs_info->chunk_tree_uuid,
			    btrfs_dev_extent_chunk_tree_uuid(extent),
			    BTRFS_UUID_SIZE);

	btrfs_set_dev_extent_length(leaf, extent, num_bytes);
	btrfs_mark_buffer_dirty(leaf);
out:
	btrfs_free_path(path);
	return ret;
}

static u64 find_next_chunk(struct btrfs_fs_info *fs_info)
{
	struct extent_map_tree *em_tree;
	struct extent_map *em;
	struct rb_node *n;
	u64 ret = 0;

	em_tree = &fs_info->mapping_tree.map_tree;
	read_lock(&em_tree->lock);
	n = rb_last(&em_tree->map);
	if (n) {
		em = rb_entry(n, struct extent_map, rb_node);
		ret = em->start + em->len;
	}
	read_unlock(&em_tree->lock);

	return ret;
}

static noinline int find_next_devid(struct btrfs_fs_info *fs_info,
				    u64 *devid_ret)
{
	int ret;
	struct btrfs_key key;
	struct btrfs_key found_key;
	struct btrfs_path *path;

	path = btrfs_alloc_path();
	if (!path)
		return -ENOMEM;

	key.objectid = BTRFS_DEV_ITEMS_OBJECTID;
	key.type = BTRFS_DEV_ITEM_KEY;
	key.offset = (u64)-1;

	ret = btrfs_search_slot(NULL, fs_info->chunk_root, &key, path, 0, 0);
	if (ret < 0)
		goto error;

	BUG_ON(ret == 0); /* Corruption */

	ret = btrfs_previous_item(fs_info->chunk_root, path,
				  BTRFS_DEV_ITEMS_OBJECTID,
				  BTRFS_DEV_ITEM_KEY);
	if (ret) {
		*devid_ret = 1;
	} else {
		btrfs_item_key_to_cpu(path->nodes[0], &found_key,
				      path->slots[0]);
		*devid_ret = found_key.offset + 1;
	}
	ret = 0;
error:
	btrfs_free_path(path);
	return ret;
}

/*
 * the device information is stored in the chunk root
 * the btrfs_device struct should be fully filled in
 */
static int btrfs_add_device(struct btrfs_trans_handle *trans,
			    struct btrfs_fs_info *fs_info,
			    struct btrfs_device *device)
{
	struct btrfs_root *root = fs_info->chunk_root;
	int ret;
	struct btrfs_path *path;
	struct btrfs_dev_item *dev_item;
	struct extent_buffer *leaf;
	struct btrfs_key key;
	unsigned long ptr;

	path = btrfs_alloc_path();
	if (!path)
		return -ENOMEM;

	key.objectid = BTRFS_DEV_ITEMS_OBJECTID;
	key.type = BTRFS_DEV_ITEM_KEY;
	key.offset = device->devid;

	ret = btrfs_insert_empty_item(trans, root, path, &key,
				      sizeof(*dev_item));
	if (ret)
		goto out;

	leaf = path->nodes[0];
	dev_item = btrfs_item_ptr(leaf, path->slots[0], struct btrfs_dev_item);

	btrfs_set_device_id(leaf, dev_item, device->devid);
	btrfs_set_device_generation(leaf, dev_item, 0);
	btrfs_set_device_type(leaf, dev_item, device->type);
	btrfs_set_device_io_align(leaf, dev_item, device->io_align);
	btrfs_set_device_io_width(leaf, dev_item, device->io_width);
	btrfs_set_device_sector_size(leaf, dev_item, device->sector_size);
	btrfs_set_device_total_bytes(leaf, dev_item,
				     btrfs_device_get_disk_total_bytes(device));
	btrfs_set_device_bytes_used(leaf, dev_item,
				    btrfs_device_get_bytes_used(device));
	btrfs_set_device_group(leaf, dev_item, 0);
	btrfs_set_device_seek_speed(leaf, dev_item, 0);
	btrfs_set_device_bandwidth(leaf, dev_item, 0);
	btrfs_set_device_start_offset(leaf, dev_item, 0);

	ptr = btrfs_device_uuid(dev_item);
	write_extent_buffer(leaf, device->uuid, ptr, BTRFS_UUID_SIZE);
	ptr = btrfs_device_fsid(dev_item);
	write_extent_buffer(leaf, fs_info->fsid, ptr, BTRFS_UUID_SIZE);
	btrfs_mark_buffer_dirty(leaf);

	ret = 0;
out:
	btrfs_free_path(path);
	return ret;
}

/*
 * Function to update ctime/mtime for a given device path.
 * Mainly used for ctime/mtime based probe like libblkid.
 */
static void update_dev_time(char *path_name)
{
	struct file *filp;

	filp = filp_open(path_name, O_RDWR, 0);
	if (IS_ERR(filp))
		return;
	file_update_time(filp);
	filp_close(filp, NULL);
}

static int btrfs_rm_dev_item(struct btrfs_fs_info *fs_info,
			     struct btrfs_device *device)
{
	struct btrfs_root *root = fs_info->chunk_root;
	int ret;
	struct btrfs_path *path;
	struct btrfs_key key;
	struct btrfs_trans_handle *trans;

	path = btrfs_alloc_path();
	if (!path)
		return -ENOMEM;

	trans = btrfs_start_transaction(root, 0);
	if (IS_ERR(trans)) {
		btrfs_free_path(path);
		return PTR_ERR(trans);
	}
	key.objectid = BTRFS_DEV_ITEMS_OBJECTID;
	key.type = BTRFS_DEV_ITEM_KEY;
	key.offset = device->devid;

	ret = btrfs_search_slot(trans, root, &key, path, -1, 1);
	if (ret < 0)
		goto out;

	if (ret > 0) {
		ret = -ENOENT;
		goto out;
	}

	ret = btrfs_del_item(trans, root, path);
	if (ret)
		goto out;
out:
	btrfs_free_path(path);
	btrfs_commit_transaction(trans);
	return ret;
}

/*
 * Verify that @num_devices satisfies the RAID profile constraints in the whole
 * filesystem. It's up to the caller to adjust that number regarding eg. device
 * replace.
 */
static int btrfs_check_raid_min_devices(struct btrfs_fs_info *fs_info,
		u64 num_devices)
{
	u64 all_avail;
	unsigned seq;
	int i;

	do {
		seq = read_seqbegin(&fs_info->profiles_lock);

		all_avail = fs_info->avail_data_alloc_bits |
			    fs_info->avail_system_alloc_bits |
			    fs_info->avail_metadata_alloc_bits;
	} while (read_seqretry(&fs_info->profiles_lock, seq));

	for (i = 0; i < BTRFS_NR_RAID_TYPES; i++) {
		if (!(all_avail & btrfs_raid_group[i]))
			continue;

		if (num_devices < btrfs_raid_array[i].devs_min) {
			int ret = btrfs_raid_mindev_error[i];

			if (ret)
				return ret;
		}
	}

	return 0;
}

struct btrfs_device *btrfs_find_next_active_device(struct btrfs_fs_devices *fs_devs,
					struct btrfs_device *device)
{
	struct btrfs_device *next_device;

	list_for_each_entry(next_device, &fs_devs->devices, dev_list) {
		if (next_device != device &&
			!next_device->missing && next_device->bdev)
			return next_device;
	}

	return NULL;
}

/*
 * Helper function to check if the given device is part of s_bdev / latest_bdev
 * and replace it with the provided or the next active device, in the context
 * where this function called, there should be always be another device (or
 * this_dev) which is active.
 */
void btrfs_assign_next_active_device(struct btrfs_fs_info *fs_info,
		struct btrfs_device *device, struct btrfs_device *this_dev)
{
	struct btrfs_device *next_device;

	if (this_dev)
		next_device = this_dev;
	else
		next_device = btrfs_find_next_active_device(fs_info->fs_devices,
								device);
	ASSERT(next_device);

	if (fs_info->sb->s_bdev &&
			(fs_info->sb->s_bdev == device->bdev))
		fs_info->sb->s_bdev = next_device->bdev;

	if (fs_info->fs_devices->latest_bdev == device->bdev)
		fs_info->fs_devices->latest_bdev = next_device->bdev;
}

int btrfs_rm_device(struct btrfs_fs_info *fs_info, char *device_path, u64 devid)
{
	struct btrfs_device *device;
	struct btrfs_fs_devices *cur_devices;
	u64 num_devices;
	int ret = 0;
	bool clear_super = false;
	char *dev_name = NULL;

	mutex_lock(&uuid_mutex);

	num_devices = fs_info->fs_devices->num_devices;
	btrfs_dev_replace_lock(&fs_info->dev_replace, 0);
	if (btrfs_dev_replace_is_ongoing(&fs_info->dev_replace)) {
		WARN_ON(num_devices < 1);
		num_devices--;
	}
	btrfs_dev_replace_unlock(&fs_info->dev_replace, 0);

	ret = btrfs_check_raid_min_devices(fs_info, num_devices - 1);
	if (ret)
		goto out;

	ret = btrfs_find_device_by_devspec(fs_info, devid, device_path,
					   &device);
	if (ret)
		goto out;

	if (device->is_tgtdev_for_dev_replace) {
		ret = BTRFS_ERROR_DEV_TGT_REPLACE;
		goto out;
	}

	if (device->writeable && fs_info->fs_devices->rw_devices == 1) {
		ret = BTRFS_ERROR_DEV_ONLY_WRITABLE;
		goto out;
	}

	if (device->writeable) {
		lock_chunks(fs_info);
		list_del_init(&device->dev_alloc_list);
		device->fs_devices->rw_devices--;
		unlock_chunks(fs_info);
		dev_name = kstrdup(device->name->str, GFP_KERNEL);
		if (!dev_name) {
			ret = -ENOMEM;
			goto error_undo;
		}
		clear_super = true;
	}

	mutex_unlock(&uuid_mutex);
	ret = btrfs_shrink_device(device, 0);
	mutex_lock(&uuid_mutex);
	if (ret)
		goto error_undo;

	/*
	 * TODO: the superblock still includes this device in its num_devices
	 * counter although write_all_supers() is not locked out. This
	 * could give a filesystem state which requires a degraded mount.
	 */
	ret = btrfs_rm_dev_item(fs_info, device);
	if (ret)
		goto error_undo;

	device->in_fs_metadata = 0;
	btrfs_scrub_cancel_dev(fs_info, device);

	/*
	 * the device list mutex makes sure that we don't change
	 * the device list while someone else is writing out all
	 * the device supers. Whoever is writing all supers, should
	 * lock the device list mutex before getting the number of
	 * devices in the super block (super_copy). Conversely,
	 * whoever updates the number of devices in the super block
	 * (super_copy) should hold the device list mutex.
	 */

	cur_devices = device->fs_devices;
	mutex_lock(&fs_info->fs_devices->device_list_mutex);
	list_del_rcu(&device->dev_list);

	device->fs_devices->num_devices--;
	device->fs_devices->total_devices--;

	if (device->missing)
		device->fs_devices->missing_devices--;

	btrfs_assign_next_active_device(fs_info, device, NULL);

	if (device->bdev) {
		device->fs_devices->open_devices--;
		/* remove sysfs entry */
		btrfs_sysfs_rm_device_link(fs_info->fs_devices, device);
	}

	call_rcu(&device->rcu, free_device);

	num_devices = btrfs_super_num_devices(fs_info->super_copy) - 1;
	btrfs_set_super_num_devices(fs_info->super_copy, num_devices);
	mutex_unlock(&fs_info->fs_devices->device_list_mutex);

	if (cur_devices->open_devices == 0) {
		struct btrfs_fs_devices *fs_devices;
		fs_devices = fs_info->fs_devices;
		while (fs_devices) {
			if (fs_devices->seed == cur_devices) {
				fs_devices->seed = cur_devices->seed;
				break;
			}
			fs_devices = fs_devices->seed;
		}
		cur_devices->seed = NULL;
		__btrfs_close_devices(cur_devices);
		free_fs_devices(cur_devices);
	}

	fs_info->num_tolerated_disk_barrier_failures =
		btrfs_calc_num_tolerated_disk_barrier_failures(fs_info);

	/*
	 * at this point, the device is zero sized.  We want to
	 * remove it from the devices list and zero out the old super
	 */
	if (clear_super) {
		struct block_device *bdev;

		bdev = blkdev_get_by_path(dev_name, FMODE_READ | FMODE_EXCL,
						fs_info->bdev_holder);
		if (!IS_ERR(bdev)) {
			btrfs_scratch_superblocks(bdev, dev_name);
			blkdev_put(bdev, FMODE_READ | FMODE_EXCL);
		}
	}

out:
	kfree(dev_name);

	mutex_unlock(&uuid_mutex);
	return ret;

error_undo:
	if (device->writeable) {
		lock_chunks(fs_info);
		list_add(&device->dev_alloc_list,
			 &fs_info->fs_devices->alloc_list);
		device->fs_devices->rw_devices++;
		unlock_chunks(fs_info);
	}
	goto out;
}

void btrfs_rm_dev_replace_remove_srcdev(struct btrfs_fs_info *fs_info,
					struct btrfs_device *srcdev)
{
	struct btrfs_fs_devices *fs_devices;

	WARN_ON(!mutex_is_locked(&fs_info->fs_devices->device_list_mutex));

	/*
	 * in case of fs with no seed, srcdev->fs_devices will point
	 * to fs_devices of fs_info. However when the dev being replaced is
	 * a seed dev it will point to the seed's local fs_devices. In short
	 * srcdev will have its correct fs_devices in both the cases.
	 */
	fs_devices = srcdev->fs_devices;

	list_del_rcu(&srcdev->dev_list);
	list_del_rcu(&srcdev->dev_alloc_list);
	fs_devices->num_devices--;
	if (srcdev->missing)
		fs_devices->missing_devices--;

	if (srcdev->writeable)
		fs_devices->rw_devices--;

	if (srcdev->bdev)
		fs_devices->open_devices--;
}

void btrfs_rm_dev_replace_free_srcdev(struct btrfs_fs_info *fs_info,
				      struct btrfs_device *srcdev)
{
	struct btrfs_fs_devices *fs_devices = srcdev->fs_devices;

	if (srcdev->writeable) {
		/* zero out the old super if it is writable */
		btrfs_scratch_superblocks(srcdev->bdev, srcdev->name->str);
	}
	call_rcu(&srcdev->rcu, free_device);

	/*
	 * unless fs_devices is seed fs, num_devices shouldn't go
	 * zero
	 */
	BUG_ON(!fs_devices->num_devices && !fs_devices->seeding);

	/* if this is no devs we rather delete the fs_devices */
	if (!fs_devices->num_devices) {
		struct btrfs_fs_devices *tmp_fs_devices;

		tmp_fs_devices = fs_info->fs_devices;
		while (tmp_fs_devices) {
			if (tmp_fs_devices->seed == fs_devices) {
				tmp_fs_devices->seed = fs_devices->seed;
				break;
			}
			tmp_fs_devices = tmp_fs_devices->seed;
		}
		fs_devices->seed = NULL;
		__btrfs_close_devices(fs_devices);
		free_fs_devices(fs_devices);
	}
}

void btrfs_destroy_dev_replace_tgtdev(struct btrfs_fs_info *fs_info,
				      struct btrfs_device *tgtdev)
{
	mutex_lock(&uuid_mutex);
	WARN_ON(!tgtdev);
	mutex_lock(&fs_info->fs_devices->device_list_mutex);

	btrfs_sysfs_rm_device_link(fs_info->fs_devices, tgtdev);

	if (tgtdev->bdev)
		fs_info->fs_devices->open_devices--;

	fs_info->fs_devices->num_devices--;

	btrfs_assign_next_active_device(fs_info, tgtdev, NULL);

	list_del_rcu(&tgtdev->dev_list);

	mutex_unlock(&fs_info->fs_devices->device_list_mutex);
	mutex_unlock(&uuid_mutex);

	/*
	 * The update_dev_time() with in btrfs_scratch_superblocks()
	 * may lead to a call to btrfs_show_devname() which will try
	 * to hold device_list_mutex. And here this device
	 * is already out of device list, so we don't have to hold
	 * the device_list_mutex lock.
	 */
	btrfs_scratch_superblocks(tgtdev->bdev, tgtdev->name->str);
	call_rcu(&tgtdev->rcu, free_device);
}

static int btrfs_find_device_by_path(struct btrfs_fs_info *fs_info,
				     char *device_path,
				     struct btrfs_device **device)
{
	int ret = 0;
	struct btrfs_super_block *disk_super;
	u64 devid;
	u8 *dev_uuid;
	struct block_device *bdev;
	struct buffer_head *bh;

	*device = NULL;
	ret = btrfs_get_bdev_and_sb(device_path, FMODE_READ,
				    fs_info->bdev_holder, 0, &bdev, &bh);
	if (ret)
		return ret;
	disk_super = (struct btrfs_super_block *)bh->b_data;
	devid = btrfs_stack_device_id(&disk_super->dev_item);
	dev_uuid = disk_super->dev_item.uuid;
	*device = btrfs_find_device(fs_info, devid, dev_uuid, disk_super->fsid);
	brelse(bh);
	if (!*device)
		ret = -ENOENT;
	blkdev_put(bdev, FMODE_READ);
	return ret;
}

int btrfs_find_device_missing_or_by_path(struct btrfs_fs_info *fs_info,
					 char *device_path,
					 struct btrfs_device **device)
{
	*device = NULL;
	if (strcmp(device_path, "missing") == 0) {
		struct list_head *devices;
		struct btrfs_device *tmp;

		devices = &fs_info->fs_devices->devices;
		/*
		 * It is safe to read the devices since the volume_mutex
		 * is held by the caller.
		 */
		list_for_each_entry(tmp, devices, dev_list) {
			if (tmp->in_fs_metadata && !tmp->bdev) {
				*device = tmp;
				break;
			}
		}

		if (!*device)
			return BTRFS_ERROR_DEV_MISSING_NOT_FOUND;

		return 0;
	} else {
		return btrfs_find_device_by_path(fs_info, device_path, device);
	}
}

/*
 * Lookup a device given by device id, or the path if the id is 0.
 */
int btrfs_find_device_by_devspec(struct btrfs_fs_info *fs_info, u64 devid,
				 char *devpath, struct btrfs_device **device)
{
	int ret;

	if (devid) {
		ret = 0;
		*device = btrfs_find_device(fs_info, devid, NULL, NULL);
		if (!*device)
			ret = -ENOENT;
	} else {
		if (!devpath || !devpath[0])
			return -EINVAL;

		ret = btrfs_find_device_missing_or_by_path(fs_info, devpath,
							   device);
	}
	return ret;
}

/*
 * does all the dirty work required for changing file system's UUID.
 */
static int btrfs_prepare_sprout(struct btrfs_fs_info *fs_info)
{
	struct btrfs_fs_devices *fs_devices = fs_info->fs_devices;
	struct btrfs_fs_devices *old_devices;
	struct btrfs_fs_devices *seed_devices;
	struct btrfs_super_block *disk_super = fs_info->super_copy;
	struct btrfs_device *device;
	u64 super_flags;

	BUG_ON(!mutex_is_locked(&uuid_mutex));
	if (!fs_devices->seeding)
		return -EINVAL;

	seed_devices = __alloc_fs_devices();
	if (IS_ERR(seed_devices))
		return PTR_ERR(seed_devices);

	old_devices = clone_fs_devices(fs_devices);
	if (IS_ERR(old_devices)) {
		kfree(seed_devices);
		return PTR_ERR(old_devices);
	}

	list_add(&old_devices->list, &fs_uuids);

	memcpy(seed_devices, fs_devices, sizeof(*seed_devices));
	seed_devices->opened = 1;
	INIT_LIST_HEAD(&seed_devices->devices);
	INIT_LIST_HEAD(&seed_devices->alloc_list);
	mutex_init(&seed_devices->device_list_mutex);

	mutex_lock(&fs_info->fs_devices->device_list_mutex);
	list_splice_init_rcu(&fs_devices->devices, &seed_devices->devices,
			      synchronize_rcu);
	list_for_each_entry(device, &seed_devices->devices, dev_list)
		device->fs_devices = seed_devices;

	lock_chunks(fs_info);
	list_splice_init(&fs_devices->alloc_list, &seed_devices->alloc_list);
	unlock_chunks(fs_info);

	fs_devices->seeding = 0;
	fs_devices->num_devices = 0;
	fs_devices->open_devices = 0;
	fs_devices->missing_devices = 0;
	fs_devices->rotating = 0;
	fs_devices->seed = seed_devices;

	generate_random_uuid(fs_devices->fsid);
	memcpy(fs_info->fsid, fs_devices->fsid, BTRFS_FSID_SIZE);
	memcpy(disk_super->fsid, fs_devices->fsid, BTRFS_FSID_SIZE);
	mutex_unlock(&fs_info->fs_devices->device_list_mutex);

	super_flags = btrfs_super_flags(disk_super) &
		      ~BTRFS_SUPER_FLAG_SEEDING;
	btrfs_set_super_flags(disk_super, super_flags);

	return 0;
}

/*
 * Store the expected generation for seed devices in device items.
 */
static int btrfs_finish_sprout(struct btrfs_trans_handle *trans,
			       struct btrfs_fs_info *fs_info)
{
	struct btrfs_root *root = fs_info->chunk_root;
	struct btrfs_path *path;
	struct extent_buffer *leaf;
	struct btrfs_dev_item *dev_item;
	struct btrfs_device *device;
	struct btrfs_key key;
	u8 fs_uuid[BTRFS_UUID_SIZE];
	u8 dev_uuid[BTRFS_UUID_SIZE];
	u64 devid;
	int ret;

	path = btrfs_alloc_path();
	if (!path)
		return -ENOMEM;

	key.objectid = BTRFS_DEV_ITEMS_OBJECTID;
	key.offset = 0;
	key.type = BTRFS_DEV_ITEM_KEY;

	while (1) {
		ret = btrfs_search_slot(trans, root, &key, path, 0, 1);
		if (ret < 0)
			goto error;

		leaf = path->nodes[0];
next_slot:
		if (path->slots[0] >= btrfs_header_nritems(leaf)) {
			ret = btrfs_next_leaf(root, path);
			if (ret > 0)
				break;
			if (ret < 0)
				goto error;
			leaf = path->nodes[0];
			btrfs_item_key_to_cpu(leaf, &key, path->slots[0]);
			btrfs_release_path(path);
			continue;
		}

		btrfs_item_key_to_cpu(leaf, &key, path->slots[0]);
		if (key.objectid != BTRFS_DEV_ITEMS_OBJECTID ||
		    key.type != BTRFS_DEV_ITEM_KEY)
			break;

		dev_item = btrfs_item_ptr(leaf, path->slots[0],
					  struct btrfs_dev_item);
		devid = btrfs_device_id(leaf, dev_item);
		read_extent_buffer(leaf, dev_uuid, btrfs_device_uuid(dev_item),
				   BTRFS_UUID_SIZE);
		read_extent_buffer(leaf, fs_uuid, btrfs_device_fsid(dev_item),
				   BTRFS_UUID_SIZE);
		device = btrfs_find_device(fs_info, devid, dev_uuid, fs_uuid);
		BUG_ON(!device); /* Logic error */

		if (device->fs_devices->seeding) {
			btrfs_set_device_generation(leaf, dev_item,
						    device->generation);
			btrfs_mark_buffer_dirty(leaf);
		}

		path->slots[0]++;
		goto next_slot;
	}
	ret = 0;
error:
	btrfs_free_path(path);
	return ret;
}

int btrfs_init_new_device(struct btrfs_fs_info *fs_info, char *device_path)
{
	struct btrfs_root *root = fs_info->dev_root;
	struct request_queue *q;
	struct btrfs_trans_handle *trans;
	struct btrfs_device *device;
	struct block_device *bdev;
	struct list_head *devices;
	struct super_block *sb = fs_info->sb;
	struct rcu_string *name;
	u64 tmp;
	int seeding_dev = 0;
	int ret = 0;

	if ((sb->s_flags & MS_RDONLY) && !fs_info->fs_devices->seeding)
		return -EROFS;

	bdev = blkdev_get_by_path(device_path, FMODE_WRITE | FMODE_EXCL,
				  fs_info->bdev_holder);
	if (IS_ERR(bdev))
		return PTR_ERR(bdev);

	if (fs_info->fs_devices->seeding) {
		seeding_dev = 1;
		down_write(&sb->s_umount);
		mutex_lock(&uuid_mutex);
	}

	filemap_write_and_wait(bdev->bd_inode->i_mapping);

	devices = &fs_info->fs_devices->devices;

	mutex_lock(&fs_info->fs_devices->device_list_mutex);
	list_for_each_entry(device, devices, dev_list) {
		if (device->bdev == bdev) {
			ret = -EEXIST;
			mutex_unlock(
				&fs_info->fs_devices->device_list_mutex);
			goto error;
		}
	}
	mutex_unlock(&fs_info->fs_devices->device_list_mutex);

	device = btrfs_alloc_device(fs_info, NULL, NULL);
	if (IS_ERR(device)) {
		/* we can safely leave the fs_devices entry around */
		ret = PTR_ERR(device);
		goto error;
	}

	name = rcu_string_strdup(device_path, GFP_KERNEL);
	if (!name) {
		kfree(device);
		ret = -ENOMEM;
		goto error;
	}
	rcu_assign_pointer(device->name, name);

	trans = btrfs_start_transaction(root, 0);
	if (IS_ERR(trans)) {
		rcu_string_free(device->name);
		kfree(device);
		ret = PTR_ERR(trans);
		goto error;
	}

	q = bdev_get_queue(bdev);
	if (blk_queue_discard(q))
		device->can_discard = 1;
	device->writeable = 1;
	device->generation = trans->transid;
	device->io_width = fs_info->sectorsize;
	device->io_align = fs_info->sectorsize;
	device->sector_size = fs_info->sectorsize;
	device->total_bytes = i_size_read(bdev->bd_inode);
	device->disk_total_bytes = device->total_bytes;
	device->commit_total_bytes = device->total_bytes;
	device->fs_info = fs_info;
	device->bdev = bdev;
	device->in_fs_metadata = 1;
	device->is_tgtdev_for_dev_replace = 0;
	device->mode = FMODE_EXCL;
	device->dev_stats_valid = 1;
	set_blocksize(device->bdev, 4096);

	if (seeding_dev) {
		sb->s_flags &= ~MS_RDONLY;
		ret = btrfs_prepare_sprout(fs_info);
		BUG_ON(ret); /* -ENOMEM */
	}

	device->fs_devices = fs_info->fs_devices;

	mutex_lock(&fs_info->fs_devices->device_list_mutex);
	lock_chunks(fs_info);
	list_add_rcu(&device->dev_list, &fs_info->fs_devices->devices);
	list_add(&device->dev_alloc_list,
		 &fs_info->fs_devices->alloc_list);
	fs_info->fs_devices->num_devices++;
	fs_info->fs_devices->open_devices++;
	fs_info->fs_devices->rw_devices++;
	fs_info->fs_devices->total_devices++;
	fs_info->fs_devices->total_rw_bytes += device->total_bytes;

	spin_lock(&fs_info->free_chunk_lock);
	fs_info->free_chunk_space += device->total_bytes;
	spin_unlock(&fs_info->free_chunk_lock);

	if (!blk_queue_nonrot(bdev_get_queue(bdev)))
		fs_info->fs_devices->rotating = 1;

	tmp = btrfs_super_total_bytes(fs_info->super_copy);
	btrfs_set_super_total_bytes(fs_info->super_copy,
				    tmp + device->total_bytes);

	tmp = btrfs_super_num_devices(fs_info->super_copy);
	btrfs_set_super_num_devices(fs_info->super_copy, tmp + 1);

	/* add sysfs device entry */
	btrfs_sysfs_add_device_link(fs_info->fs_devices, device);

	/*
	 * we've got more storage, clear any full flags on the space
	 * infos
	 */
	btrfs_clear_space_info_full(fs_info);

	unlock_chunks(fs_info);
	mutex_unlock(&fs_info->fs_devices->device_list_mutex);

	if (seeding_dev) {
		lock_chunks(fs_info);
		ret = init_first_rw_device(trans, fs_info, device);
		unlock_chunks(fs_info);
		if (ret) {
			btrfs_abort_transaction(trans, ret);
			goto error_trans;
		}
	}

	ret = btrfs_add_device(trans, fs_info, device);
	if (ret) {
		btrfs_abort_transaction(trans, ret);
		goto error_trans;
	}

	if (seeding_dev) {
		char fsid_buf[BTRFS_UUID_UNPARSED_SIZE];

		ret = btrfs_finish_sprout(trans, fs_info);
		if (ret) {
			btrfs_abort_transaction(trans, ret);
			goto error_trans;
		}

		/* Sprouting would change fsid of the mounted root,
		 * so rename the fsid on the sysfs
		 */
		snprintf(fsid_buf, BTRFS_UUID_UNPARSED_SIZE, "%pU",
						fs_info->fsid);
		if (kobject_rename(&fs_info->fs_devices->fsid_kobj, fsid_buf))
			btrfs_warn(fs_info,
				   "sysfs: failed to create fsid for sprout");
	}

	fs_info->num_tolerated_disk_barrier_failures =
		btrfs_calc_num_tolerated_disk_barrier_failures(fs_info);
	ret = btrfs_commit_transaction(trans);

	if (seeding_dev) {
		mutex_unlock(&uuid_mutex);
		up_write(&sb->s_umount);

		if (ret) /* transaction commit */
			return ret;

		ret = btrfs_relocate_sys_chunks(fs_info);
		if (ret < 0)
			btrfs_handle_fs_error(fs_info, ret,
					      "Failed to relocate sys chunks after "
					      "device initialization. This can be fixed "
					      "using the \"btrfs balance\" command.");
		trans = btrfs_attach_transaction(root);
		if (IS_ERR(trans)) {
			if (PTR_ERR(trans) == -ENOENT)
				return 0;
			return PTR_ERR(trans);
		}
		ret = btrfs_commit_transaction(trans);
	}

	/* Update ctime/mtime for libblkid */
	update_dev_time(device_path);
	return ret;

error_trans:
	btrfs_end_transaction(trans);
	rcu_string_free(device->name);
	btrfs_sysfs_rm_device_link(fs_info->fs_devices, device);
	kfree(device);
error:
	blkdev_put(bdev, FMODE_EXCL);
	if (seeding_dev) {
		mutex_unlock(&uuid_mutex);
		up_write(&sb->s_umount);
	}
	return ret;
}

int btrfs_init_dev_replace_tgtdev(struct btrfs_fs_info *fs_info,
				  char *device_path,
				  struct btrfs_device *srcdev,
				  struct btrfs_device **device_out)
{
	struct request_queue *q;
	struct btrfs_device *device;
	struct block_device *bdev;
	struct list_head *devices;
	struct rcu_string *name;
	u64 devid = BTRFS_DEV_REPLACE_DEVID;
	int ret = 0;

	*device_out = NULL;
	if (fs_info->fs_devices->seeding) {
		btrfs_err(fs_info, "the filesystem is a seed filesystem!");
		return -EINVAL;
	}

	bdev = blkdev_get_by_path(device_path, FMODE_WRITE | FMODE_EXCL,
				  fs_info->bdev_holder);
	if (IS_ERR(bdev)) {
		btrfs_err(fs_info, "target device %s is invalid!", device_path);
		return PTR_ERR(bdev);
	}

	filemap_write_and_wait(bdev->bd_inode->i_mapping);

	devices = &fs_info->fs_devices->devices;
	list_for_each_entry(device, devices, dev_list) {
		if (device->bdev == bdev) {
			btrfs_err(fs_info, "target device is in the filesystem!");
			ret = -EEXIST;
			goto error;
		}
	}


	if (i_size_read(bdev->bd_inode) <
	    btrfs_device_get_total_bytes(srcdev)) {
		btrfs_err(fs_info, "target device is smaller than source device!");
		ret = -EINVAL;
		goto error;
	}


	device = btrfs_alloc_device(NULL, &devid, NULL);
	if (IS_ERR(device)) {
		ret = PTR_ERR(device);
		goto error;
	}

	name = rcu_string_strdup(device_path, GFP_NOFS);
	if (!name) {
		kfree(device);
		ret = -ENOMEM;
		goto error;
	}
	rcu_assign_pointer(device->name, name);

	q = bdev_get_queue(bdev);
	if (blk_queue_discard(q))
		device->can_discard = 1;
	mutex_lock(&fs_info->fs_devices->device_list_mutex);
	device->writeable = 1;
	device->generation = 0;
	device->io_width = fs_info->sectorsize;
	device->io_align = fs_info->sectorsize;
	device->sector_size = fs_info->sectorsize;
	device->total_bytes = btrfs_device_get_total_bytes(srcdev);
	device->disk_total_bytes = btrfs_device_get_disk_total_bytes(srcdev);
	device->bytes_used = btrfs_device_get_bytes_used(srcdev);
	ASSERT(list_empty(&srcdev->resized_list));
	device->commit_total_bytes = srcdev->commit_total_bytes;
	device->commit_bytes_used = device->bytes_used;
	device->fs_info = fs_info;
	device->bdev = bdev;
	device->in_fs_metadata = 1;
	device->is_tgtdev_for_dev_replace = 1;
	device->mode = FMODE_EXCL;
	device->dev_stats_valid = 1;
	set_blocksize(device->bdev, 4096);
	device->fs_devices = fs_info->fs_devices;
	list_add(&device->dev_list, &fs_info->fs_devices->devices);
	fs_info->fs_devices->num_devices++;
	fs_info->fs_devices->open_devices++;
	mutex_unlock(&fs_info->fs_devices->device_list_mutex);

	*device_out = device;
	return ret;

error:
	blkdev_put(bdev, FMODE_EXCL);
	return ret;
}

void btrfs_init_dev_replace_tgtdev_for_resume(struct btrfs_fs_info *fs_info,
					      struct btrfs_device *tgtdev)
{
	u32 sectorsize = fs_info->sectorsize;

	WARN_ON(fs_info->fs_devices->rw_devices == 0);
	tgtdev->io_width = sectorsize;
	tgtdev->io_align = sectorsize;
	tgtdev->sector_size = sectorsize;
	tgtdev->fs_info = fs_info;
	tgtdev->in_fs_metadata = 1;
}

static noinline int btrfs_update_device(struct btrfs_trans_handle *trans,
					struct btrfs_device *device)
{
	int ret;
	struct btrfs_path *path;
	struct btrfs_root *root;
	struct btrfs_dev_item *dev_item;
	struct extent_buffer *leaf;
	struct btrfs_key key;

	root = device->fs_info->chunk_root;

	path = btrfs_alloc_path();
	if (!path)
		return -ENOMEM;

	key.objectid = BTRFS_DEV_ITEMS_OBJECTID;
	key.type = BTRFS_DEV_ITEM_KEY;
	key.offset = device->devid;

	ret = btrfs_search_slot(trans, root, &key, path, 0, 1);
	if (ret < 0)
		goto out;

	if (ret > 0) {
		ret = -ENOENT;
		goto out;
	}

	leaf = path->nodes[0];
	dev_item = btrfs_item_ptr(leaf, path->slots[0], struct btrfs_dev_item);

	btrfs_set_device_id(leaf, dev_item, device->devid);
	btrfs_set_device_type(leaf, dev_item, device->type);
	btrfs_set_device_io_align(leaf, dev_item, device->io_align);
	btrfs_set_device_io_width(leaf, dev_item, device->io_width);
	btrfs_set_device_sector_size(leaf, dev_item, device->sector_size);
	btrfs_set_device_total_bytes(leaf, dev_item,
				     btrfs_device_get_disk_total_bytes(device));
	btrfs_set_device_bytes_used(leaf, dev_item,
				    btrfs_device_get_bytes_used(device));
	btrfs_mark_buffer_dirty(leaf);

out:
	btrfs_free_path(path);
	return ret;
}

int btrfs_grow_device(struct btrfs_trans_handle *trans,
		      struct btrfs_device *device, u64 new_size)
{
	struct btrfs_fs_info *fs_info = device->fs_info;
	struct btrfs_super_block *super_copy = fs_info->super_copy;
	struct btrfs_fs_devices *fs_devices;
	u64 old_total;
	u64 diff;

	if (!device->writeable)
		return -EACCES;

	lock_chunks(fs_info);
	old_total = btrfs_super_total_bytes(super_copy);
	diff = new_size - device->total_bytes;

	if (new_size <= device->total_bytes ||
	    device->is_tgtdev_for_dev_replace) {
		unlock_chunks(fs_info);
		return -EINVAL;
	}

	fs_devices = fs_info->fs_devices;

	btrfs_set_super_total_bytes(super_copy, old_total + diff);
	device->fs_devices->total_rw_bytes += diff;

	btrfs_device_set_total_bytes(device, new_size);
	btrfs_device_set_disk_total_bytes(device, new_size);
	btrfs_clear_space_info_full(device->fs_info);
	if (list_empty(&device->resized_list))
		list_add_tail(&device->resized_list,
			      &fs_devices->resized_devices);
	unlock_chunks(fs_info);

	return btrfs_update_device(trans, device);
}

static int btrfs_free_chunk(struct btrfs_trans_handle *trans,
			    struct btrfs_fs_info *fs_info, u64 chunk_objectid,
			    u64 chunk_offset)
{
	struct btrfs_root *root = fs_info->chunk_root;
	int ret;
	struct btrfs_path *path;
	struct btrfs_key key;

	path = btrfs_alloc_path();
	if (!path)
		return -ENOMEM;

	key.objectid = chunk_objectid;
	key.offset = chunk_offset;
	key.type = BTRFS_CHUNK_ITEM_KEY;

	ret = btrfs_search_slot(trans, root, &key, path, -1, 1);
	if (ret < 0)
		goto out;
	else if (ret > 0) { /* Logic error or corruption */
		btrfs_handle_fs_error(fs_info, -ENOENT,
				      "Failed lookup while freeing chunk.");
		ret = -ENOENT;
		goto out;
	}

	ret = btrfs_del_item(trans, root, path);
	if (ret < 0)
		btrfs_handle_fs_error(fs_info, ret,
				      "Failed to delete chunk item.");
out:
	btrfs_free_path(path);
	return ret;
}

static int btrfs_del_sys_chunk(struct btrfs_fs_info *fs_info,
			       u64 chunk_objectid, u64 chunk_offset)
{
	struct btrfs_super_block *super_copy = fs_info->super_copy;
	struct btrfs_disk_key *disk_key;
	struct btrfs_chunk *chunk;
	u8 *ptr;
	int ret = 0;
	u32 num_stripes;
	u32 array_size;
	u32 len = 0;
	u32 cur;
	struct btrfs_key key;

	lock_chunks(fs_info);
	array_size = btrfs_super_sys_array_size(super_copy);

	ptr = super_copy->sys_chunk_array;
	cur = 0;

	while (cur < array_size) {
		disk_key = (struct btrfs_disk_key *)ptr;
		btrfs_disk_key_to_cpu(&key, disk_key);

		len = sizeof(*disk_key);

		if (key.type == BTRFS_CHUNK_ITEM_KEY) {
			chunk = (struct btrfs_chunk *)(ptr + len);
			num_stripes = btrfs_stack_chunk_num_stripes(chunk);
			len += btrfs_chunk_item_size(num_stripes);
		} else {
			ret = -EIO;
			break;
		}
		if (key.objectid == chunk_objectid &&
		    key.offset == chunk_offset) {
			memmove(ptr, ptr + len, array_size - (cur + len));
			array_size -= len;
			btrfs_set_super_sys_array_size(super_copy, array_size);
		} else {
			ptr += len;
			cur += len;
		}
	}
	unlock_chunks(fs_info);
	return ret;
}

int btrfs_remove_chunk(struct btrfs_trans_handle *trans,
		       struct btrfs_fs_info *fs_info, u64 chunk_offset)
{
	struct extent_map_tree *em_tree;
	struct extent_map *em;
	struct map_lookup *map;
	u64 dev_extent_len = 0;
	u64 chunk_objectid = BTRFS_FIRST_CHUNK_TREE_OBJECTID;
	int i, ret = 0;
	struct btrfs_fs_devices *fs_devices = fs_info->fs_devices;

	/* Just in case */
	em_tree = &fs_info->mapping_tree.map_tree;

	read_lock(&em_tree->lock);
	em = lookup_extent_mapping(em_tree, chunk_offset, 1);
	read_unlock(&em_tree->lock);

	if (!em || em->start > chunk_offset ||
	    em->start + em->len < chunk_offset) {
		/*
		 * This is a logic error, but we don't want to just rely on the
		 * user having built with ASSERT enabled, so if ASSERT doesn't
		 * do anything we still error out.
		 */
		ASSERT(0);
		if (em)
			free_extent_map(em);
		return -EINVAL;
	}
	map = em->map_lookup;
	lock_chunks(fs_info);
	check_system_chunk(trans, fs_info, map->type);
	unlock_chunks(fs_info);

	/*
	 * Take the device list mutex to prevent races with the final phase of
	 * a device replace operation that replaces the device object associated
	 * with map stripes (dev-replace.c:btrfs_dev_replace_finishing()).
	 */
	mutex_lock(&fs_devices->device_list_mutex);
	for (i = 0; i < map->num_stripes; i++) {
		struct btrfs_device *device = map->stripes[i].dev;
		ret = btrfs_free_dev_extent(trans, device,
					    map->stripes[i].physical,
					    &dev_extent_len);
		if (ret) {
			mutex_unlock(&fs_devices->device_list_mutex);
			btrfs_abort_transaction(trans, ret);
			goto out;
		}

		if (device->bytes_used > 0) {
			lock_chunks(fs_info);
			btrfs_device_set_bytes_used(device,
					device->bytes_used - dev_extent_len);
			spin_lock(&fs_info->free_chunk_lock);
			fs_info->free_chunk_space += dev_extent_len;
			spin_unlock(&fs_info->free_chunk_lock);
			btrfs_clear_space_info_full(fs_info);
			unlock_chunks(fs_info);
		}

		if (map->stripes[i].dev) {
			ret = btrfs_update_device(trans, map->stripes[i].dev);
			if (ret) {
				mutex_unlock(&fs_devices->device_list_mutex);
				btrfs_abort_transaction(trans, ret);
				goto out;
			}
		}
	}
	mutex_unlock(&fs_devices->device_list_mutex);

	ret = btrfs_free_chunk(trans, fs_info, chunk_objectid, chunk_offset);
	if (ret) {
		btrfs_abort_transaction(trans, ret);
		goto out;
	}

	trace_btrfs_chunk_free(fs_info, map, chunk_offset, em->len);

	if (map->type & BTRFS_BLOCK_GROUP_SYSTEM) {
		ret = btrfs_del_sys_chunk(fs_info, chunk_objectid,
					  chunk_offset);
		if (ret) {
			btrfs_abort_transaction(trans, ret);
			goto out;
		}
	}

	ret = btrfs_remove_block_group(trans, fs_info, chunk_offset, em);
	if (ret) {
		btrfs_abort_transaction(trans, ret);
		goto out;
	}

out:
	/* once for us */
	free_extent_map(em);
	return ret;
}

static int btrfs_relocate_chunk(struct btrfs_fs_info *fs_info, u64 chunk_offset)
{
	struct btrfs_trans_handle *trans;
	int ret;

	/*
	 * Prevent races with automatic removal of unused block groups.
	 * After we relocate and before we remove the chunk with offset
	 * chunk_offset, automatic removal of the block group can kick in,
	 * resulting in a failure when calling btrfs_remove_chunk() below.
	 *
	 * Make sure to acquire this mutex before doing a tree search (dev
	 * or chunk trees) to find chunks. Otherwise the cleaner kthread might
	 * call btrfs_remove_chunk() (through btrfs_delete_unused_bgs()) after
	 * we release the path used to search the chunk/dev tree and before
	 * the current task acquires this mutex and calls us.
	 */
	ASSERT(mutex_is_locked(&fs_info->delete_unused_bgs_mutex));

	ret = btrfs_can_relocate(fs_info, chunk_offset);
	if (ret)
		return -ENOSPC;

	/* step one, relocate all the extents inside this chunk */
	btrfs_scrub_pause(fs_info);
	ret = btrfs_relocate_block_group(fs_info, chunk_offset);
	btrfs_scrub_continue(fs_info);
	if (ret)
		return ret;

	trans = btrfs_start_trans_remove_block_group(fs_info, chunk_offset);
	if (IS_ERR(trans)) {
		ret = PTR_ERR(trans);
		btrfs_handle_fs_error(fs_info, ret, NULL);
		return ret;
	}

	/*
	 * step two, delete the device extents and the
	 * chunk tree entries
	 */
	ret = btrfs_remove_chunk(trans, fs_info, chunk_offset);
	btrfs_end_transaction(trans);
	return ret;
}

static int btrfs_relocate_sys_chunks(struct btrfs_fs_info *fs_info)
{
	struct btrfs_root *chunk_root = fs_info->chunk_root;
	struct btrfs_path *path;
	struct extent_buffer *leaf;
	struct btrfs_chunk *chunk;
	struct btrfs_key key;
	struct btrfs_key found_key;
	u64 chunk_type;
	bool retried = false;
	int failed = 0;
	int ret;

	path = btrfs_alloc_path();
	if (!path)
		return -ENOMEM;

again:
	key.objectid = BTRFS_FIRST_CHUNK_TREE_OBJECTID;
	key.offset = (u64)-1;
	key.type = BTRFS_CHUNK_ITEM_KEY;

	while (1) {
		mutex_lock(&fs_info->delete_unused_bgs_mutex);
		ret = btrfs_search_slot(NULL, chunk_root, &key, path, 0, 0);
		if (ret < 0) {
			mutex_unlock(&fs_info->delete_unused_bgs_mutex);
			goto error;
		}
		BUG_ON(ret == 0); /* Corruption */

		ret = btrfs_previous_item(chunk_root, path, key.objectid,
					  key.type);
		if (ret)
			mutex_unlock(&fs_info->delete_unused_bgs_mutex);
		if (ret < 0)
			goto error;
		if (ret > 0)
			break;

		leaf = path->nodes[0];
		btrfs_item_key_to_cpu(leaf, &found_key, path->slots[0]);

		chunk = btrfs_item_ptr(leaf, path->slots[0],
				       struct btrfs_chunk);
		chunk_type = btrfs_chunk_type(leaf, chunk);
		btrfs_release_path(path);

		if (chunk_type & BTRFS_BLOCK_GROUP_SYSTEM) {
			ret = btrfs_relocate_chunk(fs_info, found_key.offset);
			if (ret == -ENOSPC)
				failed++;
			else
				BUG_ON(ret);
		}
		mutex_unlock(&fs_info->delete_unused_bgs_mutex);

		if (found_key.offset == 0)
			break;
		key.offset = found_key.offset - 1;
	}
	ret = 0;
	if (failed && !retried) {
		failed = 0;
		retried = true;
		goto again;
	} else if (WARN_ON(failed && retried)) {
		ret = -ENOSPC;
	}
error:
	btrfs_free_path(path);
	return ret;
}

static int insert_balance_item(struct btrfs_fs_info *fs_info,
			       struct btrfs_balance_control *bctl)
{
	struct btrfs_root *root = fs_info->tree_root;
	struct btrfs_trans_handle *trans;
	struct btrfs_balance_item *item;
	struct btrfs_disk_balance_args disk_bargs;
	struct btrfs_path *path;
	struct extent_buffer *leaf;
	struct btrfs_key key;
	int ret, err;

	path = btrfs_alloc_path();
	if (!path)
		return -ENOMEM;

	trans = btrfs_start_transaction(root, 0);
	if (IS_ERR(trans)) {
		btrfs_free_path(path);
		return PTR_ERR(trans);
	}

	key.objectid = BTRFS_BALANCE_OBJECTID;
	key.type = BTRFS_TEMPORARY_ITEM_KEY;
	key.offset = 0;

	ret = btrfs_insert_empty_item(trans, root, path, &key,
				      sizeof(*item));
	if (ret)
		goto out;

	leaf = path->nodes[0];
	item = btrfs_item_ptr(leaf, path->slots[0], struct btrfs_balance_item);

	memset_extent_buffer(leaf, 0, (unsigned long)item, sizeof(*item));

	btrfs_cpu_balance_args_to_disk(&disk_bargs, &bctl->data);
	btrfs_set_balance_data(leaf, item, &disk_bargs);
	btrfs_cpu_balance_args_to_disk(&disk_bargs, &bctl->meta);
	btrfs_set_balance_meta(leaf, item, &disk_bargs);
	btrfs_cpu_balance_args_to_disk(&disk_bargs, &bctl->sys);
	btrfs_set_balance_sys(leaf, item, &disk_bargs);

	btrfs_set_balance_flags(leaf, item, bctl->flags);

	btrfs_mark_buffer_dirty(leaf);
out:
	btrfs_free_path(path);
	err = btrfs_commit_transaction(trans);
	if (err && !ret)
		ret = err;
	return ret;
}

static int del_balance_item(struct btrfs_fs_info *fs_info)
{
	struct btrfs_root *root = fs_info->tree_root;
	struct btrfs_trans_handle *trans;
	struct btrfs_path *path;
	struct btrfs_key key;
	int ret, err;

	path = btrfs_alloc_path();
	if (!path)
		return -ENOMEM;

	trans = btrfs_start_transaction(root, 0);
	if (IS_ERR(trans)) {
		btrfs_free_path(path);
		return PTR_ERR(trans);
	}

	key.objectid = BTRFS_BALANCE_OBJECTID;
	key.type = BTRFS_TEMPORARY_ITEM_KEY;
	key.offset = 0;

	ret = btrfs_search_slot(trans, root, &key, path, -1, 1);
	if (ret < 0)
		goto out;
	if (ret > 0) {
		ret = -ENOENT;
		goto out;
	}

	ret = btrfs_del_item(trans, root, path);
out:
	btrfs_free_path(path);
	err = btrfs_commit_transaction(trans);
	if (err && !ret)
		ret = err;
	return ret;
}

/*
 * This is a heuristic used to reduce the number of chunks balanced on
 * resume after balance was interrupted.
 */
static void update_balance_args(struct btrfs_balance_control *bctl)
{
	/*
	 * Turn on soft mode for chunk types that were being converted.
	 */
	if (bctl->data.flags & BTRFS_BALANCE_ARGS_CONVERT)
		bctl->data.flags |= BTRFS_BALANCE_ARGS_SOFT;
	if (bctl->sys.flags & BTRFS_BALANCE_ARGS_CONVERT)
		bctl->sys.flags |= BTRFS_BALANCE_ARGS_SOFT;
	if (bctl->meta.flags & BTRFS_BALANCE_ARGS_CONVERT)
		bctl->meta.flags |= BTRFS_BALANCE_ARGS_SOFT;

	/*
	 * Turn on usage filter if is not already used.  The idea is
	 * that chunks that we have already balanced should be
	 * reasonably full.  Don't do it for chunks that are being
	 * converted - that will keep us from relocating unconverted
	 * (albeit full) chunks.
	 */
	if (!(bctl->data.flags & BTRFS_BALANCE_ARGS_USAGE) &&
	    !(bctl->data.flags & BTRFS_BALANCE_ARGS_USAGE_RANGE) &&
	    !(bctl->data.flags & BTRFS_BALANCE_ARGS_CONVERT)) {
		bctl->data.flags |= BTRFS_BALANCE_ARGS_USAGE;
		bctl->data.usage = 90;
	}
	if (!(bctl->sys.flags & BTRFS_BALANCE_ARGS_USAGE) &&
	    !(bctl->sys.flags & BTRFS_BALANCE_ARGS_USAGE_RANGE) &&
	    !(bctl->sys.flags & BTRFS_BALANCE_ARGS_CONVERT)) {
		bctl->sys.flags |= BTRFS_BALANCE_ARGS_USAGE;
		bctl->sys.usage = 90;
	}
	if (!(bctl->meta.flags & BTRFS_BALANCE_ARGS_USAGE) &&
	    !(bctl->meta.flags & BTRFS_BALANCE_ARGS_USAGE_RANGE) &&
	    !(bctl->meta.flags & BTRFS_BALANCE_ARGS_CONVERT)) {
		bctl->meta.flags |= BTRFS_BALANCE_ARGS_USAGE;
		bctl->meta.usage = 90;
	}
}

/*
 * Should be called with both balance and volume mutexes held to
 * serialize other volume operations (add_dev/rm_dev/resize) with
 * restriper.  Same goes for unset_balance_control.
 */
static void set_balance_control(struct btrfs_balance_control *bctl)
{
	struct btrfs_fs_info *fs_info = bctl->fs_info;

	BUG_ON(fs_info->balance_ctl);

	spin_lock(&fs_info->balance_lock);
	fs_info->balance_ctl = bctl;
	spin_unlock(&fs_info->balance_lock);
}

static void unset_balance_control(struct btrfs_fs_info *fs_info)
{
	struct btrfs_balance_control *bctl = fs_info->balance_ctl;

	BUG_ON(!fs_info->balance_ctl);

	spin_lock(&fs_info->balance_lock);
	fs_info->balance_ctl = NULL;
	spin_unlock(&fs_info->balance_lock);

	kfree(bctl);
}

/*
 * Balance filters.  Return 1 if chunk should be filtered out
 * (should not be balanced).
 */
static int chunk_profiles_filter(u64 chunk_type,
				 struct btrfs_balance_args *bargs)
{
	chunk_type = chunk_to_extended(chunk_type) &
				BTRFS_EXTENDED_PROFILE_MASK;

	if (bargs->profiles & chunk_type)
		return 0;

	return 1;
}

static int chunk_usage_range_filter(struct btrfs_fs_info *fs_info, u64 chunk_offset,
			      struct btrfs_balance_args *bargs)
{
	struct btrfs_block_group_cache *cache;
	u64 chunk_used;
	u64 user_thresh_min;
	u64 user_thresh_max;
	int ret = 1;

	cache = btrfs_lookup_block_group(fs_info, chunk_offset);
	chunk_used = btrfs_block_group_used(&cache->item);

	if (bargs->usage_min == 0)
		user_thresh_min = 0;
	else
		user_thresh_min = div_factor_fine(cache->key.offset,
					bargs->usage_min);

	if (bargs->usage_max == 0)
		user_thresh_max = 1;
	else if (bargs->usage_max > 100)
		user_thresh_max = cache->key.offset;
	else
		user_thresh_max = div_factor_fine(cache->key.offset,
					bargs->usage_max);

	if (user_thresh_min <= chunk_used && chunk_used < user_thresh_max)
		ret = 0;

	btrfs_put_block_group(cache);
	return ret;
}

static int chunk_usage_filter(struct btrfs_fs_info *fs_info,
		u64 chunk_offset, struct btrfs_balance_args *bargs)
{
	struct btrfs_block_group_cache *cache;
	u64 chunk_used, user_thresh;
	int ret = 1;

	cache = btrfs_lookup_block_group(fs_info, chunk_offset);
	chunk_used = btrfs_block_group_used(&cache->item);

	if (bargs->usage_min == 0)
		user_thresh = 1;
	else if (bargs->usage > 100)
		user_thresh = cache->key.offset;
	else
		user_thresh = div_factor_fine(cache->key.offset,
					      bargs->usage);

	if (chunk_used < user_thresh)
		ret = 0;

	btrfs_put_block_group(cache);
	return ret;
}

static int chunk_devid_filter(struct extent_buffer *leaf,
			      struct btrfs_chunk *chunk,
			      struct btrfs_balance_args *bargs)
{
	struct btrfs_stripe *stripe;
	int num_stripes = btrfs_chunk_num_stripes(leaf, chunk);
	int i;

	for (i = 0; i < num_stripes; i++) {
		stripe = btrfs_stripe_nr(chunk, i);
		if (btrfs_stripe_devid(leaf, stripe) == bargs->devid)
			return 0;
	}

	return 1;
}

/* [pstart, pend) */
static int chunk_drange_filter(struct extent_buffer *leaf,
			       struct btrfs_chunk *chunk,
			       u64 chunk_offset,
			       struct btrfs_balance_args *bargs)
{
	struct btrfs_stripe *stripe;
	int num_stripes = btrfs_chunk_num_stripes(leaf, chunk);
	u64 stripe_offset;
	u64 stripe_length;
	int factor;
	int i;

	if (!(bargs->flags & BTRFS_BALANCE_ARGS_DEVID))
		return 0;

	if (btrfs_chunk_type(leaf, chunk) & (BTRFS_BLOCK_GROUP_DUP |
	     BTRFS_BLOCK_GROUP_RAID1 | BTRFS_BLOCK_GROUP_RAID10)) {
		factor = num_stripes / 2;
	} else if (btrfs_chunk_type(leaf, chunk) & BTRFS_BLOCK_GROUP_RAID5) {
		factor = num_stripes - 1;
	} else if (btrfs_chunk_type(leaf, chunk) & BTRFS_BLOCK_GROUP_RAID6) {
		factor = num_stripes - 2;
	} else {
		factor = num_stripes;
	}

	for (i = 0; i < num_stripes; i++) {
		stripe = btrfs_stripe_nr(chunk, i);
		if (btrfs_stripe_devid(leaf, stripe) != bargs->devid)
			continue;

		stripe_offset = btrfs_stripe_offset(leaf, stripe);
		stripe_length = btrfs_chunk_length(leaf, chunk);
		stripe_length = div_u64(stripe_length, factor);

		if (stripe_offset < bargs->pend &&
		    stripe_offset + stripe_length > bargs->pstart)
			return 0;
	}

	return 1;
}

/* [vstart, vend) */
static int chunk_vrange_filter(struct extent_buffer *leaf,
			       struct btrfs_chunk *chunk,
			       u64 chunk_offset,
			       struct btrfs_balance_args *bargs)
{
	if (chunk_offset < bargs->vend &&
	    chunk_offset + btrfs_chunk_length(leaf, chunk) > bargs->vstart)
		/* at least part of the chunk is inside this vrange */
		return 0;

	return 1;
}

static int chunk_stripes_range_filter(struct extent_buffer *leaf,
			       struct btrfs_chunk *chunk,
			       struct btrfs_balance_args *bargs)
{
	int num_stripes = btrfs_chunk_num_stripes(leaf, chunk);

	if (bargs->stripes_min <= num_stripes
			&& num_stripes <= bargs->stripes_max)
		return 0;

	return 1;
}

static int chunk_soft_convert_filter(u64 chunk_type,
				     struct btrfs_balance_args *bargs)
{
	if (!(bargs->flags & BTRFS_BALANCE_ARGS_CONVERT))
		return 0;

	chunk_type = chunk_to_extended(chunk_type) &
				BTRFS_EXTENDED_PROFILE_MASK;

	if (bargs->target == chunk_type)
		return 1;

	return 0;
}

static int should_balance_chunk(struct btrfs_fs_info *fs_info,
				struct extent_buffer *leaf,
				struct btrfs_chunk *chunk, u64 chunk_offset)
{
	struct btrfs_balance_control *bctl = fs_info->balance_ctl;
	struct btrfs_balance_args *bargs = NULL;
	u64 chunk_type = btrfs_chunk_type(leaf, chunk);

	/* type filter */
	if (!((chunk_type & BTRFS_BLOCK_GROUP_TYPE_MASK) &
	      (bctl->flags & BTRFS_BALANCE_TYPE_MASK))) {
		return 0;
	}

	if (chunk_type & BTRFS_BLOCK_GROUP_DATA)
		bargs = &bctl->data;
	else if (chunk_type & BTRFS_BLOCK_GROUP_SYSTEM)
		bargs = &bctl->sys;
	else if (chunk_type & BTRFS_BLOCK_GROUP_METADATA)
		bargs = &bctl->meta;

	/* profiles filter */
	if ((bargs->flags & BTRFS_BALANCE_ARGS_PROFILES) &&
	    chunk_profiles_filter(chunk_type, bargs)) {
		return 0;
	}

	/* usage filter */
	if ((bargs->flags & BTRFS_BALANCE_ARGS_USAGE) &&
	    chunk_usage_filter(fs_info, chunk_offset, bargs)) {
		return 0;
	} else if ((bargs->flags & BTRFS_BALANCE_ARGS_USAGE_RANGE) &&
	    chunk_usage_range_filter(fs_info, chunk_offset, bargs)) {
		return 0;
	}

	/* devid filter */
	if ((bargs->flags & BTRFS_BALANCE_ARGS_DEVID) &&
	    chunk_devid_filter(leaf, chunk, bargs)) {
		return 0;
	}

	/* drange filter, makes sense only with devid filter */
	if ((bargs->flags & BTRFS_BALANCE_ARGS_DRANGE) &&
	    chunk_drange_filter(leaf, chunk, chunk_offset, bargs)) {
		return 0;
	}

	/* vrange filter */
	if ((bargs->flags & BTRFS_BALANCE_ARGS_VRANGE) &&
	    chunk_vrange_filter(leaf, chunk, chunk_offset, bargs)) {
		return 0;
	}

	/* stripes filter */
	if ((bargs->flags & BTRFS_BALANCE_ARGS_STRIPES_RANGE) &&
	    chunk_stripes_range_filter(leaf, chunk, bargs)) {
		return 0;
	}

	/* soft profile changing mode */
	if ((bargs->flags & BTRFS_BALANCE_ARGS_SOFT) &&
	    chunk_soft_convert_filter(chunk_type, bargs)) {
		return 0;
	}

	/*
	 * limited by count, must be the last filter
	 */
	if ((bargs->flags & BTRFS_BALANCE_ARGS_LIMIT)) {
		if (bargs->limit == 0)
			return 0;
		else
			bargs->limit--;
	} else if ((bargs->flags & BTRFS_BALANCE_ARGS_LIMIT_RANGE)) {
		/*
		 * Same logic as the 'limit' filter; the minimum cannot be
		 * determined here because we do not have the global information
		 * about the count of all chunks that satisfy the filters.
		 */
		if (bargs->limit_max == 0)
			return 0;
		else
			bargs->limit_max--;
	}

	return 1;
}

static int __btrfs_balance(struct btrfs_fs_info *fs_info)
{
	struct btrfs_balance_control *bctl = fs_info->balance_ctl;
	struct btrfs_root *chunk_root = fs_info->chunk_root;
	struct btrfs_root *dev_root = fs_info->dev_root;
	struct list_head *devices;
	struct btrfs_device *device;
	u64 old_size;
	u64 size_to_free;
	u64 chunk_type;
	struct btrfs_chunk *chunk;
	struct btrfs_path *path;
	struct btrfs_key key;
	struct btrfs_key found_key;
	struct btrfs_trans_handle *trans;
	struct extent_buffer *leaf;
	int slot;
	int ret;
	int enospc_errors = 0;
	bool counting = true;
	/* The single value limit and min/max limits use the same bytes in the */
	u64 limit_data = bctl->data.limit;
	u64 limit_meta = bctl->meta.limit;
	u64 limit_sys = bctl->sys.limit;
	u32 count_data = 0;
	u32 count_meta = 0;
	u32 count_sys = 0;
	int chunk_reserved = 0;
	u64 bytes_used = 0;

	/* step one make some room on all the devices */
	devices = &fs_info->fs_devices->devices;
	list_for_each_entry(device, devices, dev_list) {
		old_size = btrfs_device_get_total_bytes(device);
		size_to_free = div_factor(old_size, 1);
		size_to_free = min_t(u64, size_to_free, SZ_1M);
		if (!device->writeable ||
		    btrfs_device_get_total_bytes(device) -
		    btrfs_device_get_bytes_used(device) > size_to_free ||
		    device->is_tgtdev_for_dev_replace)
			continue;

		ret = btrfs_shrink_device(device, old_size - size_to_free);
		if (ret == -ENOSPC)
			break;
		BUG_ON(ret);

		trans = btrfs_start_transaction(dev_root, 0);
		BUG_ON(IS_ERR(trans));

		ret = btrfs_grow_device(trans, device, old_size);
		BUG_ON(ret);

		btrfs_end_transaction(trans);
	}

	/* step two, relocate all the chunks */
	path = btrfs_alloc_path();
	if (!path) {
		ret = -ENOMEM;
		goto error;
	}

	/* zero out stat counters */
	spin_lock(&fs_info->balance_lock);
	memset(&bctl->stat, 0, sizeof(bctl->stat));
	spin_unlock(&fs_info->balance_lock);
again:
	if (!counting) {
		/*
		 * The single value limit and min/max limits use the same bytes
		 * in the
		 */
		bctl->data.limit = limit_data;
		bctl->meta.limit = limit_meta;
		bctl->sys.limit = limit_sys;
	}
	key.objectid = BTRFS_FIRST_CHUNK_TREE_OBJECTID;
	key.offset = (u64)-1;
	key.type = BTRFS_CHUNK_ITEM_KEY;

	while (1) {
		if ((!counting && atomic_read(&fs_info->balance_pause_req)) ||
		    atomic_read(&fs_info->balance_cancel_req)) {
			ret = -ECANCELED;
			goto error;
		}

		mutex_lock(&fs_info->delete_unused_bgs_mutex);
		ret = btrfs_search_slot(NULL, chunk_root, &key, path, 0, 0);
		if (ret < 0) {
			mutex_unlock(&fs_info->delete_unused_bgs_mutex);
			goto error;
		}

		/*
		 * this shouldn't happen, it means the last relocate
		 * failed
		 */
		if (ret == 0)
			BUG(); /* FIXME break ? */

		ret = btrfs_previous_item(chunk_root, path, 0,
					  BTRFS_CHUNK_ITEM_KEY);
		if (ret) {
			mutex_unlock(&fs_info->delete_unused_bgs_mutex);
			ret = 0;
			break;
		}

		leaf = path->nodes[0];
		slot = path->slots[0];
		btrfs_item_key_to_cpu(leaf, &found_key, slot);

		if (found_key.objectid != key.objectid) {
			mutex_unlock(&fs_info->delete_unused_bgs_mutex);
			break;
		}

		chunk = btrfs_item_ptr(leaf, slot, struct btrfs_chunk);
		chunk_type = btrfs_chunk_type(leaf, chunk);

		if (!counting) {
			spin_lock(&fs_info->balance_lock);
			bctl->stat.considered++;
			spin_unlock(&fs_info->balance_lock);
		}

		ret = should_balance_chunk(fs_info, leaf, chunk,
					   found_key.offset);

		btrfs_release_path(path);
		if (!ret) {
			mutex_unlock(&fs_info->delete_unused_bgs_mutex);
			goto loop;
		}

		if (counting) {
			mutex_unlock(&fs_info->delete_unused_bgs_mutex);
			spin_lock(&fs_info->balance_lock);
			bctl->stat.expected++;
			spin_unlock(&fs_info->balance_lock);

			if (chunk_type & BTRFS_BLOCK_GROUP_DATA)
				count_data++;
			else if (chunk_type & BTRFS_BLOCK_GROUP_SYSTEM)
				count_sys++;
			else if (chunk_type & BTRFS_BLOCK_GROUP_METADATA)
				count_meta++;

			goto loop;
		}

		/*
		 * Apply limit_min filter, no need to check if the LIMITS
		 * filter is used, limit_min is 0 by default
		 */
		if (((chunk_type & BTRFS_BLOCK_GROUP_DATA) &&
					count_data < bctl->data.limit_min)
				|| ((chunk_type & BTRFS_BLOCK_GROUP_METADATA) &&
					count_meta < bctl->meta.limit_min)
				|| ((chunk_type & BTRFS_BLOCK_GROUP_SYSTEM) &&
					count_sys < bctl->sys.limit_min)) {
			mutex_unlock(&fs_info->delete_unused_bgs_mutex);
			goto loop;
		}

		ASSERT(fs_info->data_sinfo);
		spin_lock(&fs_info->data_sinfo->lock);
		bytes_used = fs_info->data_sinfo->bytes_used;
		spin_unlock(&fs_info->data_sinfo->lock);

		if ((chunk_type & BTRFS_BLOCK_GROUP_DATA) &&
		    !chunk_reserved && !bytes_used) {
			trans = btrfs_start_transaction(chunk_root, 0);
			if (IS_ERR(trans)) {
				mutex_unlock(&fs_info->delete_unused_bgs_mutex);
				ret = PTR_ERR(trans);
				goto error;
			}

			ret = btrfs_force_chunk_alloc(trans, fs_info,
						      BTRFS_BLOCK_GROUP_DATA);
			btrfs_end_transaction(trans);
			if (ret < 0) {
				mutex_unlock(&fs_info->delete_unused_bgs_mutex);
				goto error;
			}
			chunk_reserved = 1;
		}

		ret = btrfs_relocate_chunk(fs_info, found_key.offset);
		mutex_unlock(&fs_info->delete_unused_bgs_mutex);
		if (ret && ret != -ENOSPC)
			goto error;
		if (ret == -ENOSPC) {
			enospc_errors++;
		} else {
			spin_lock(&fs_info->balance_lock);
			bctl->stat.completed++;
			spin_unlock(&fs_info->balance_lock);
		}
loop:
		if (found_key.offset == 0)
			break;
		key.offset = found_key.offset - 1;
	}

	if (counting) {
		btrfs_release_path(path);
		counting = false;
		goto again;
	}
error:
	btrfs_free_path(path);
	if (enospc_errors) {
		btrfs_info(fs_info, "%d enospc errors during balance",
		       enospc_errors);
		if (!ret)
			ret = -ENOSPC;
	}

	return ret;
}

/**
 * alloc_profile_is_valid - see if a given profile is valid and reduced
 * @flags: profile to validate
 * @extended: if true @flags is treated as an extended profile
 */
static int alloc_profile_is_valid(u64 flags, int extended)
{
	u64 mask = (extended ? BTRFS_EXTENDED_PROFILE_MASK :
			       BTRFS_BLOCK_GROUP_PROFILE_MASK);

	flags &= ~BTRFS_BLOCK_GROUP_TYPE_MASK;

	/* 1) check that all other bits are zeroed */
	if (flags & ~mask)
		return 0;

	/* 2) see if profile is reduced */
	if (flags == 0)
		return !extended; /* "0" is valid for usual profiles */

	/* true if exactly one bit set */
	return (flags & (flags - 1)) == 0;
}

static inline int balance_need_close(struct btrfs_fs_info *fs_info)
{
	/* cancel requested || normal exit path */
	return atomic_read(&fs_info->balance_cancel_req) ||
		(atomic_read(&fs_info->balance_pause_req) == 0 &&
		 atomic_read(&fs_info->balance_cancel_req) == 0);
}

static void __cancel_balance(struct btrfs_fs_info *fs_info)
{
	int ret;

	unset_balance_control(fs_info);
	ret = del_balance_item(fs_info);
	if (ret)
		btrfs_handle_fs_error(fs_info, ret, NULL);

	atomic_set(&fs_info->mutually_exclusive_operation_running, 0);
}

/* Non-zero return value signifies invalidity */
static inline int validate_convert_profile(struct btrfs_balance_args *bctl_arg,
		u64 allowed)
{
	return ((bctl_arg->flags & BTRFS_BALANCE_ARGS_CONVERT) &&
		(!alloc_profile_is_valid(bctl_arg->target, 1) ||
		 (bctl_arg->target & ~allowed)));
}

/*
 * Should be called with both balance and volume mutexes held
 */
int btrfs_balance(struct btrfs_balance_control *bctl,
		  struct btrfs_ioctl_balance_args *bargs)
{
	struct btrfs_fs_info *fs_info = bctl->fs_info;
	u64 allowed;
	int mixed = 0;
	int ret;
	u64 num_devices;
	unsigned seq;

	if (btrfs_fs_closing(fs_info) ||
	    atomic_read(&fs_info->balance_pause_req) ||
	    atomic_read(&fs_info->balance_cancel_req)) {
		ret = -EINVAL;
		goto out;
	}

	allowed = btrfs_super_incompat_flags(fs_info->super_copy);
	if (allowed & BTRFS_FEATURE_INCOMPAT_MIXED_GROUPS)
		mixed = 1;

	/*
	 * In case of mixed groups both data and meta should be picked,
	 * and identical options should be given for both of them.
	 */
	allowed = BTRFS_BALANCE_DATA | BTRFS_BALANCE_METADATA;
	if (mixed && (bctl->flags & allowed)) {
		if (!(bctl->flags & BTRFS_BALANCE_DATA) ||
		    !(bctl->flags & BTRFS_BALANCE_METADATA) ||
		    memcmp(&bctl->data, &bctl->meta, sizeof(bctl->data))) {
			btrfs_err(fs_info, "with mixed groups data and "
				   "metadata balance options must be the same");
			ret = -EINVAL;
			goto out;
		}
	}

	num_devices = fs_info->fs_devices->num_devices;
	btrfs_dev_replace_lock(&fs_info->dev_replace, 0);
	if (btrfs_dev_replace_is_ongoing(&fs_info->dev_replace)) {
		BUG_ON(num_devices < 1);
		num_devices--;
	}
	btrfs_dev_replace_unlock(&fs_info->dev_replace, 0);
	allowed = BTRFS_AVAIL_ALLOC_BIT_SINGLE | BTRFS_BLOCK_GROUP_DUP;
	if (num_devices > 1)
		allowed |= (BTRFS_BLOCK_GROUP_RAID0 | BTRFS_BLOCK_GROUP_RAID1);
	if (num_devices > 2)
		allowed |= BTRFS_BLOCK_GROUP_RAID5;
	if (num_devices > 3)
		allowed |= (BTRFS_BLOCK_GROUP_RAID10 |
			    BTRFS_BLOCK_GROUP_RAID6);
	if (validate_convert_profile(&bctl->data, allowed)) {
		btrfs_err(fs_info, "unable to start balance with target "
			   "data profile %llu",
		       bctl->data.target);
		ret = -EINVAL;
		goto out;
	}
	if (validate_convert_profile(&bctl->meta, allowed)) {
		btrfs_err(fs_info,
			   "unable to start balance with target metadata profile %llu",
		       bctl->meta.target);
		ret = -EINVAL;
		goto out;
	}
	if (validate_convert_profile(&bctl->sys, allowed)) {
		btrfs_err(fs_info,
			   "unable to start balance with target system profile %llu",
		       bctl->sys.target);
		ret = -EINVAL;
		goto out;
	}

	/* allow to reduce meta or sys integrity only if force set */
	allowed = BTRFS_BLOCK_GROUP_DUP | BTRFS_BLOCK_GROUP_RAID1 |
			BTRFS_BLOCK_GROUP_RAID10 |
			BTRFS_BLOCK_GROUP_RAID5 |
			BTRFS_BLOCK_GROUP_RAID6;
	do {
		seq = read_seqbegin(&fs_info->profiles_lock);

		if (((bctl->sys.flags & BTRFS_BALANCE_ARGS_CONVERT) &&
		     (fs_info->avail_system_alloc_bits & allowed) &&
		     !(bctl->sys.target & allowed)) ||
		    ((bctl->meta.flags & BTRFS_BALANCE_ARGS_CONVERT) &&
		     (fs_info->avail_metadata_alloc_bits & allowed) &&
		     !(bctl->meta.target & allowed))) {
			if (bctl->flags & BTRFS_BALANCE_FORCE) {
				btrfs_info(fs_info, "force reducing metadata integrity");
			} else {
				btrfs_err(fs_info, "balance will reduce metadata "
					   "integrity, use force if you want this");
				ret = -EINVAL;
				goto out;
			}
		}
	} while (read_seqretry(&fs_info->profiles_lock, seq));

	if (btrfs_get_num_tolerated_disk_barrier_failures(bctl->meta.target) <
		btrfs_get_num_tolerated_disk_barrier_failures(bctl->data.target)) {
		btrfs_warn(fs_info,
	"metadata profile 0x%llx has lower redundancy than data profile 0x%llx",
			bctl->meta.target, bctl->data.target);
	}

	if (bctl->sys.flags & BTRFS_BALANCE_ARGS_CONVERT) {
		fs_info->num_tolerated_disk_barrier_failures = min(
			btrfs_calc_num_tolerated_disk_barrier_failures(fs_info),
			btrfs_get_num_tolerated_disk_barrier_failures(
				bctl->sys.target));
	}

	ret = insert_balance_item(fs_info, bctl);
	if (ret && ret != -EEXIST)
		goto out;

	if (!(bctl->flags & BTRFS_BALANCE_RESUME)) {
		BUG_ON(ret == -EEXIST);
		set_balance_control(bctl);
	} else {
		BUG_ON(ret != -EEXIST);
		spin_lock(&fs_info->balance_lock);
		update_balance_args(bctl);
		spin_unlock(&fs_info->balance_lock);
	}

	atomic_inc(&fs_info->balance_running);
	mutex_unlock(&fs_info->balance_mutex);

	ret = __btrfs_balance(fs_info);

	mutex_lock(&fs_info->balance_mutex);
	atomic_dec(&fs_info->balance_running);

	if (bctl->sys.flags & BTRFS_BALANCE_ARGS_CONVERT) {
		fs_info->num_tolerated_disk_barrier_failures =
			btrfs_calc_num_tolerated_disk_barrier_failures(fs_info);
	}

	if (bargs) {
		memset(bargs, 0, sizeof(*bargs));
		update_ioctl_balance_args(fs_info, 0, bargs);
	}

	if ((ret && ret != -ECANCELED && ret != -ENOSPC) ||
	    balance_need_close(fs_info)) {
		__cancel_balance(fs_info);
	}

	wake_up(&fs_info->balance_wait_q);

	return ret;
out:
	if (bctl->flags & BTRFS_BALANCE_RESUME)
		__cancel_balance(fs_info);
	else {
		kfree(bctl);
		atomic_set(&fs_info->mutually_exclusive_operation_running, 0);
	}
	return ret;
}

static int balance_kthread(void *data)
{
	struct btrfs_fs_info *fs_info = data;
	int ret = 0;

	mutex_lock(&fs_info->volume_mutex);
	mutex_lock(&fs_info->balance_mutex);

	if (fs_info->balance_ctl) {
		btrfs_info(fs_info, "continuing balance");
		ret = btrfs_balance(fs_info->balance_ctl, NULL);
	}

	mutex_unlock(&fs_info->balance_mutex);
	mutex_unlock(&fs_info->volume_mutex);

	return ret;
}

int btrfs_resume_balance_async(struct btrfs_fs_info *fs_info)
{
	struct task_struct *tsk;

	spin_lock(&fs_info->balance_lock);
	if (!fs_info->balance_ctl) {
		spin_unlock(&fs_info->balance_lock);
		return 0;
	}
	spin_unlock(&fs_info->balance_lock);

	if (btrfs_test_opt(fs_info, SKIP_BALANCE)) {
		btrfs_info(fs_info, "force skipping balance");
		return 0;
	}

	tsk = kthread_run(balance_kthread, fs_info, "btrfs-balance");
	return PTR_ERR_OR_ZERO(tsk);
}

int btrfs_recover_balance(struct btrfs_fs_info *fs_info)
{
	struct btrfs_balance_control *bctl;
	struct btrfs_balance_item *item;
	struct btrfs_disk_balance_args disk_bargs;
	struct btrfs_path *path;
	struct extent_buffer *leaf;
	struct btrfs_key key;
	int ret;

	path = btrfs_alloc_path();
	if (!path)
		return -ENOMEM;

	key.objectid = BTRFS_BALANCE_OBJECTID;
	key.type = BTRFS_TEMPORARY_ITEM_KEY;
	key.offset = 0;

	ret = btrfs_search_slot(NULL, fs_info->tree_root, &key, path, 0, 0);
	if (ret < 0)
		goto out;
	if (ret > 0) { /* ret = -ENOENT; */
		ret = 0;
		goto out;
	}

	bctl = kzalloc(sizeof(*bctl), GFP_NOFS);
	if (!bctl) {
		ret = -ENOMEM;
		goto out;
	}

	leaf = path->nodes[0];
	item = btrfs_item_ptr(leaf, path->slots[0], struct btrfs_balance_item);

	bctl->fs_info = fs_info;
	bctl->flags = btrfs_balance_flags(leaf, item);
	bctl->flags |= BTRFS_BALANCE_RESUME;

	btrfs_balance_data(leaf, item, &disk_bargs);
	btrfs_disk_balance_args_to_cpu(&bctl->data, &disk_bargs);
	btrfs_balance_meta(leaf, item, &disk_bargs);
	btrfs_disk_balance_args_to_cpu(&bctl->meta, &disk_bargs);
	btrfs_balance_sys(leaf, item, &disk_bargs);
	btrfs_disk_balance_args_to_cpu(&bctl->sys, &disk_bargs);

	WARN_ON(atomic_xchg(&fs_info->mutually_exclusive_operation_running, 1));

	mutex_lock(&fs_info->volume_mutex);
	mutex_lock(&fs_info->balance_mutex);

	set_balance_control(bctl);

	mutex_unlock(&fs_info->balance_mutex);
	mutex_unlock(&fs_info->volume_mutex);
out:
	btrfs_free_path(path);
	return ret;
}

int btrfs_pause_balance(struct btrfs_fs_info *fs_info)
{
	int ret = 0;

	mutex_lock(&fs_info->balance_mutex);
	if (!fs_info->balance_ctl) {
		mutex_unlock(&fs_info->balance_mutex);
		return -ENOTCONN;
	}

	if (atomic_read(&fs_info->balance_running)) {
		atomic_inc(&fs_info->balance_pause_req);
		mutex_unlock(&fs_info->balance_mutex);

		wait_event(fs_info->balance_wait_q,
			   atomic_read(&fs_info->balance_running) == 0);

		mutex_lock(&fs_info->balance_mutex);
		/* we are good with balance_ctl ripped off from under us */
		BUG_ON(atomic_read(&fs_info->balance_running));
		atomic_dec(&fs_info->balance_pause_req);
	} else {
		ret = -ENOTCONN;
	}

	mutex_unlock(&fs_info->balance_mutex);
	return ret;
}

int btrfs_cancel_balance(struct btrfs_fs_info *fs_info)
{
	if (fs_info->sb->s_flags & MS_RDONLY)
		return -EROFS;

	mutex_lock(&fs_info->balance_mutex);
	if (!fs_info->balance_ctl) {
		mutex_unlock(&fs_info->balance_mutex);
		return -ENOTCONN;
	}

	atomic_inc(&fs_info->balance_cancel_req);
	/*
	 * if we are running just wait and return, balance item is
	 * deleted in btrfs_balance in this case
	 */
	if (atomic_read(&fs_info->balance_running)) {
		mutex_unlock(&fs_info->balance_mutex);
		wait_event(fs_info->balance_wait_q,
			   atomic_read(&fs_info->balance_running) == 0);
		mutex_lock(&fs_info->balance_mutex);
	} else {
		/* __cancel_balance needs volume_mutex */
		mutex_unlock(&fs_info->balance_mutex);
		mutex_lock(&fs_info->volume_mutex);
		mutex_lock(&fs_info->balance_mutex);

		if (fs_info->balance_ctl)
			__cancel_balance(fs_info);

		mutex_unlock(&fs_info->volume_mutex);
	}

	BUG_ON(fs_info->balance_ctl || atomic_read(&fs_info->balance_running));
	atomic_dec(&fs_info->balance_cancel_req);
	mutex_unlock(&fs_info->balance_mutex);
	return 0;
}

static int btrfs_uuid_scan_kthread(void *data)
{
	struct btrfs_fs_info *fs_info = data;
	struct btrfs_root *root = fs_info->tree_root;
	struct btrfs_key key;
	struct btrfs_key max_key;
	struct btrfs_path *path = NULL;
	int ret = 0;
	struct extent_buffer *eb;
	int slot;
	struct btrfs_root_item root_item;
	u32 item_size;
	struct btrfs_trans_handle *trans = NULL;

	path = btrfs_alloc_path();
	if (!path) {
		ret = -ENOMEM;
		goto out;
	}

	key.objectid = 0;
	key.type = BTRFS_ROOT_ITEM_KEY;
	key.offset = 0;

	max_key.objectid = (u64)-1;
	max_key.type = BTRFS_ROOT_ITEM_KEY;
	max_key.offset = (u64)-1;

	while (1) {
		ret = btrfs_search_forward(root, &key, path, 0);
		if (ret) {
			if (ret > 0)
				ret = 0;
			break;
		}

		if (key.type != BTRFS_ROOT_ITEM_KEY ||
		    (key.objectid < BTRFS_FIRST_FREE_OBJECTID &&
		     key.objectid != BTRFS_FS_TREE_OBJECTID) ||
		    key.objectid > BTRFS_LAST_FREE_OBJECTID)
			goto skip;

		eb = path->nodes[0];
		slot = path->slots[0];
		item_size = btrfs_item_size_nr(eb, slot);
		if (item_size < sizeof(root_item))
			goto skip;

		read_extent_buffer(eb, &root_item,
				   btrfs_item_ptr_offset(eb, slot),
				   (int)sizeof(root_item));
		if (btrfs_root_refs(&root_item) == 0)
			goto skip;

		if (!btrfs_is_empty_uuid(root_item.uuid) ||
		    !btrfs_is_empty_uuid(root_item.received_uuid)) {
			if (trans)
				goto update_tree;

			btrfs_release_path(path);
			/*
			 * 1 - subvol uuid item
			 * 1 - received_subvol uuid item
			 */
			trans = btrfs_start_transaction(fs_info->uuid_root, 2);
			if (IS_ERR(trans)) {
				ret = PTR_ERR(trans);
				break;
			}
			continue;
		} else {
			goto skip;
		}
update_tree:
		if (!btrfs_is_empty_uuid(root_item.uuid)) {
			ret = btrfs_uuid_tree_add(trans, fs_info,
						  root_item.uuid,
						  BTRFS_UUID_KEY_SUBVOL,
						  key.objectid);
			if (ret < 0) {
				btrfs_warn(fs_info, "uuid_tree_add failed %d",
					ret);
				break;
			}
		}

		if (!btrfs_is_empty_uuid(root_item.received_uuid)) {
			ret = btrfs_uuid_tree_add(trans, fs_info,
						  root_item.received_uuid,
						 BTRFS_UUID_KEY_RECEIVED_SUBVOL,
						  key.objectid);
			if (ret < 0) {
				btrfs_warn(fs_info, "uuid_tree_add failed %d",
					ret);
				break;
			}
		}

skip:
		if (trans) {
			ret = btrfs_end_transaction(trans);
			trans = NULL;
			if (ret)
				break;
		}

		btrfs_release_path(path);
		if (key.offset < (u64)-1) {
			key.offset++;
		} else if (key.type < BTRFS_ROOT_ITEM_KEY) {
			key.offset = 0;
			key.type = BTRFS_ROOT_ITEM_KEY;
		} else if (key.objectid < (u64)-1) {
			key.offset = 0;
			key.type = BTRFS_ROOT_ITEM_KEY;
			key.objectid++;
		} else {
			break;
		}
		cond_resched();
	}

out:
	btrfs_free_path(path);
	if (trans && !IS_ERR(trans))
		btrfs_end_transaction(trans);
	if (ret)
		btrfs_warn(fs_info, "btrfs_uuid_scan_kthread failed %d", ret);
	else
		fs_info->update_uuid_tree_gen = 1;
	up(&fs_info->uuid_tree_rescan_sem);
	return 0;
}

/*
 * Callback for btrfs_uuid_tree_iterate().
 * returns:
 * 0	check succeeded, the entry is not outdated.
 * < 0	if an error occurred.
 * > 0	if the check failed, which means the caller shall remove the entry.
 */
static int btrfs_check_uuid_tree_entry(struct btrfs_fs_info *fs_info,
				       u8 *uuid, u8 type, u64 subid)
{
	struct btrfs_key key;
	int ret = 0;
	struct btrfs_root *subvol_root;

	if (type != BTRFS_UUID_KEY_SUBVOL &&
	    type != BTRFS_UUID_KEY_RECEIVED_SUBVOL)
		goto out;

	key.objectid = subid;
	key.type = BTRFS_ROOT_ITEM_KEY;
	key.offset = (u64)-1;
	subvol_root = btrfs_read_fs_root_no_name(fs_info, &key);
	if (IS_ERR(subvol_root)) {
		ret = PTR_ERR(subvol_root);
		if (ret == -ENOENT)
			ret = 1;
		goto out;
	}

	switch (type) {
	case BTRFS_UUID_KEY_SUBVOL:
		if (memcmp(uuid, subvol_root->root_item.uuid, BTRFS_UUID_SIZE))
			ret = 1;
		break;
	case BTRFS_UUID_KEY_RECEIVED_SUBVOL:
		if (memcmp(uuid, subvol_root->root_item.received_uuid,
			   BTRFS_UUID_SIZE))
			ret = 1;
		break;
	}

out:
	return ret;
}

static int btrfs_uuid_rescan_kthread(void *data)
{
	struct btrfs_fs_info *fs_info = (struct btrfs_fs_info *)data;
	int ret;

	/*
	 * 1st step is to iterate through the existing UUID tree and
	 * to delete all entries that contain outdated data.
	 * 2nd step is to add all missing entries to the UUID tree.
	 */
	ret = btrfs_uuid_tree_iterate(fs_info, btrfs_check_uuid_tree_entry);
	if (ret < 0) {
		btrfs_warn(fs_info, "iterating uuid_tree failed %d", ret);
		up(&fs_info->uuid_tree_rescan_sem);
		return ret;
	}
	return btrfs_uuid_scan_kthread(data);
}

int btrfs_create_uuid_tree(struct btrfs_fs_info *fs_info)
{
	struct btrfs_trans_handle *trans;
	struct btrfs_root *tree_root = fs_info->tree_root;
	struct btrfs_root *uuid_root;
	struct task_struct *task;
	int ret;

	/*
	 * 1 - root node
	 * 1 - root item
	 */
	trans = btrfs_start_transaction(tree_root, 2);
	if (IS_ERR(trans))
		return PTR_ERR(trans);

	uuid_root = btrfs_create_tree(trans, fs_info,
				      BTRFS_UUID_TREE_OBJECTID);
	if (IS_ERR(uuid_root)) {
		ret = PTR_ERR(uuid_root);
		btrfs_abort_transaction(trans, ret);
		btrfs_end_transaction(trans);
		return ret;
	}

	fs_info->uuid_root = uuid_root;

	ret = btrfs_commit_transaction(trans);
	if (ret)
		return ret;

	down(&fs_info->uuid_tree_rescan_sem);
	task = kthread_run(btrfs_uuid_scan_kthread, fs_info, "btrfs-uuid");
	if (IS_ERR(task)) {
		/* fs_info->update_uuid_tree_gen remains 0 in all error case */
		btrfs_warn(fs_info, "failed to start uuid_scan task");
		up(&fs_info->uuid_tree_rescan_sem);
		return PTR_ERR(task);
	}

	return 0;
}

int btrfs_check_uuid_tree(struct btrfs_fs_info *fs_info)
{
	struct task_struct *task;

	down(&fs_info->uuid_tree_rescan_sem);
	task = kthread_run(btrfs_uuid_rescan_kthread, fs_info, "btrfs-uuid");
	if (IS_ERR(task)) {
		/* fs_info->update_uuid_tree_gen remains 0 in all error case */
		btrfs_warn(fs_info, "failed to start uuid_rescan task");
		up(&fs_info->uuid_tree_rescan_sem);
		return PTR_ERR(task);
	}

	return 0;
}

/*
 * shrinking a device means finding all of the device extents past
 * the new size, and then following the back refs to the chunks.
 * The chunk relocation code actually frees the device extent
 */
int btrfs_shrink_device(struct btrfs_device *device, u64 new_size)
{
	struct btrfs_fs_info *fs_info = device->fs_info;
	struct btrfs_root *root = fs_info->dev_root;
	struct btrfs_trans_handle *trans;
	struct btrfs_dev_extent *dev_extent = NULL;
	struct btrfs_path *path;
	u64 length;
	u64 chunk_offset;
	int ret;
	int slot;
	int failed = 0;
	bool retried = false;
	bool checked_pending_chunks = false;
	struct extent_buffer *l;
	struct btrfs_key key;
	struct btrfs_super_block *super_copy = fs_info->super_copy;
	u64 old_total = btrfs_super_total_bytes(super_copy);
	u64 old_size = btrfs_device_get_total_bytes(device);
	u64 diff = old_size - new_size;

	if (device->is_tgtdev_for_dev_replace)
		return -EINVAL;

	path = btrfs_alloc_path();
	if (!path)
		return -ENOMEM;

	path->reada = READA_FORWARD;

	lock_chunks(fs_info);

	btrfs_device_set_total_bytes(device, new_size);
	if (device->writeable) {
		device->fs_devices->total_rw_bytes -= diff;
		spin_lock(&fs_info->free_chunk_lock);
		fs_info->free_chunk_space -= diff;
		spin_unlock(&fs_info->free_chunk_lock);
	}
	unlock_chunks(fs_info);

again:
	key.objectid = device->devid;
	key.offset = (u64)-1;
	key.type = BTRFS_DEV_EXTENT_KEY;

	do {
		mutex_lock(&fs_info->delete_unused_bgs_mutex);
		ret = btrfs_search_slot(NULL, root, &key, path, 0, 0);
		if (ret < 0) {
			mutex_unlock(&fs_info->delete_unused_bgs_mutex);
			goto done;
		}

		ret = btrfs_previous_item(root, path, 0, key.type);
		if (ret)
			mutex_unlock(&fs_info->delete_unused_bgs_mutex);
		if (ret < 0)
			goto done;
		if (ret) {
			ret = 0;
			btrfs_release_path(path);
			break;
		}

		l = path->nodes[0];
		slot = path->slots[0];
		btrfs_item_key_to_cpu(l, &key, path->slots[0]);

		if (key.objectid != device->devid) {
			mutex_unlock(&fs_info->delete_unused_bgs_mutex);
			btrfs_release_path(path);
			break;
		}

		dev_extent = btrfs_item_ptr(l, slot, struct btrfs_dev_extent);
		length = btrfs_dev_extent_length(l, dev_extent);

		if (key.offset + length <= new_size) {
			mutex_unlock(&fs_info->delete_unused_bgs_mutex);
			btrfs_release_path(path);
			break;
		}

		chunk_offset = btrfs_dev_extent_chunk_offset(l, dev_extent);
		btrfs_release_path(path);

		ret = btrfs_relocate_chunk(fs_info, chunk_offset);
		mutex_unlock(&fs_info->delete_unused_bgs_mutex);
		if (ret && ret != -ENOSPC)
			goto done;
		if (ret == -ENOSPC)
			failed++;
	} while (key.offset-- > 0);

	if (failed && !retried) {
		failed = 0;
		retried = true;
		goto again;
	} else if (failed && retried) {
		ret = -ENOSPC;
		goto done;
	}

	/* Shrinking succeeded, else we would be at "done". */
	trans = btrfs_start_transaction(root, 0);
	if (IS_ERR(trans)) {
		ret = PTR_ERR(trans);
		goto done;
	}

	lock_chunks(fs_info);

	/*
	 * We checked in the above loop all device extents that were already in
	 * the device tree. However before we have updated the device's
	 * total_bytes to the new size, we might have had chunk allocations that
	 * have not complete yet (new block groups attached to transaction
	 * handles), and therefore their device extents were not yet in the
	 * device tree and we missed them in the loop above. So if we have any
	 * pending chunk using a device extent that overlaps the device range
	 * that we can not use anymore, commit the current transaction and
	 * repeat the search on the device tree - this way we guarantee we will
	 * not have chunks using device extents that end beyond 'new_size'.
	 */
	if (!checked_pending_chunks) {
		u64 start = new_size;
		u64 len = old_size - new_size;

		if (contains_pending_extent(trans->transaction, device,
					    &start, len)) {
			unlock_chunks(fs_info);
			checked_pending_chunks = true;
			failed = 0;
			retried = false;
			ret = btrfs_commit_transaction(trans);
			if (ret)
				goto done;
			goto again;
		}
	}

	btrfs_device_set_disk_total_bytes(device, new_size);
	if (list_empty(&device->resized_list))
		list_add_tail(&device->resized_list,
			      &fs_info->fs_devices->resized_devices);

	WARN_ON(diff > old_total);
	btrfs_set_super_total_bytes(super_copy, old_total - diff);
	unlock_chunks(fs_info);

	/* Now btrfs_update_device() will change the on-disk size. */
	ret = btrfs_update_device(trans, device);
	btrfs_end_transaction(trans);
done:
	btrfs_free_path(path);
	if (ret) {
		lock_chunks(fs_info);
		btrfs_device_set_total_bytes(device, old_size);
		if (device->writeable)
			device->fs_devices->total_rw_bytes += diff;
		spin_lock(&fs_info->free_chunk_lock);
		fs_info->free_chunk_space += diff;
		spin_unlock(&fs_info->free_chunk_lock);
		unlock_chunks(fs_info);
	}
	return ret;
}

static int btrfs_add_system_chunk(struct btrfs_fs_info *fs_info,
			   struct btrfs_key *key,
			   struct btrfs_chunk *chunk, int item_size)
{
	struct btrfs_super_block *super_copy = fs_info->super_copy;
	struct btrfs_disk_key disk_key;
	u32 array_size;
	u8 *ptr;

	lock_chunks(fs_info);
	array_size = btrfs_super_sys_array_size(super_copy);
	if (array_size + item_size + sizeof(disk_key)
			> BTRFS_SYSTEM_CHUNK_ARRAY_SIZE) {
		unlock_chunks(fs_info);
		return -EFBIG;
	}

	ptr = super_copy->sys_chunk_array + array_size;
	btrfs_cpu_key_to_disk(&disk_key, key);
	memcpy(ptr, &disk_key, sizeof(disk_key));
	ptr += sizeof(disk_key);
	memcpy(ptr, chunk, item_size);
	item_size += sizeof(disk_key);
	btrfs_set_super_sys_array_size(super_copy, array_size + item_size);
	unlock_chunks(fs_info);

	return 0;
}

/*
 * sort the devices in descending order by max_avail, total_avail
 */
static int btrfs_cmp_device_info(const void *a, const void *b)
{
	const struct btrfs_device_info *di_a = a;
	const struct btrfs_device_info *di_b = b;

	if (di_a->max_avail > di_b->max_avail)
		return -1;
	if (di_a->max_avail < di_b->max_avail)
		return 1;
	if (di_a->total_avail > di_b->total_avail)
		return -1;
	if (di_a->total_avail < di_b->total_avail)
		return 1;
	return 0;
}

static u32 find_raid56_stripe_len(u32 data_devices, u32 dev_stripe_target)
{
	/* TODO allow them to set a preferred stripe size */
	return SZ_64K;
}

static void check_raid56_incompat_flag(struct btrfs_fs_info *info, u64 type)
{
	if (!(type & BTRFS_BLOCK_GROUP_RAID56_MASK))
		return;

	btrfs_set_fs_incompat(info, RAID56);
}

#define BTRFS_MAX_DEVS(r) ((BTRFS_MAX_ITEM_SIZE(r->fs_info)		\
			- sizeof(struct btrfs_chunk))		\
			/ sizeof(struct btrfs_stripe) + 1)

#define BTRFS_MAX_DEVS_SYS_CHUNK ((BTRFS_SYSTEM_CHUNK_ARRAY_SIZE	\
				- 2 * sizeof(struct btrfs_disk_key)	\
				- 2 * sizeof(struct btrfs_chunk))	\
				/ sizeof(struct btrfs_stripe) + 1)

static int __btrfs_alloc_chunk(struct btrfs_trans_handle *trans,
			       struct btrfs_fs_info *fs_info, u64 start,
			       u64 type)
{
	struct btrfs_fs_info *info = trans->fs_info;
	struct btrfs_fs_devices *fs_devices = info->fs_devices;
	struct list_head *cur;
	struct map_lookup *map = NULL;
	struct extent_map_tree *em_tree;
	struct extent_map *em;
	struct btrfs_device_info *devices_info = NULL;
	u64 total_avail;
	int num_stripes;	/* total number of stripes to allocate */
	int data_stripes;	/* number of stripes that count for
				   block group size */
	int sub_stripes;	/* sub_stripes info for map */
	int dev_stripes;	/* stripes per dev */
	int devs_max;		/* max devs to use */
	int devs_min;		/* min devs needed */
	int devs_increment;	/* ndevs has to be a multiple of this */
	int ncopies;		/* how many copies to data has */
	int ret;
	u64 max_stripe_size;
	u64 max_chunk_size;
	u64 stripe_size;
	u64 num_bytes;
	u64 raid_stripe_len = BTRFS_STRIPE_LEN;
	int ndevs;
	int i;
	int j;
	int index;

	BUG_ON(!alloc_profile_is_valid(type, 0));

	if (list_empty(&fs_devices->alloc_list))
		return -ENOSPC;

	index = __get_raid_index(type);

	sub_stripes = btrfs_raid_array[index].sub_stripes;
	dev_stripes = btrfs_raid_array[index].dev_stripes;
	devs_max = btrfs_raid_array[index].devs_max;
	devs_min = btrfs_raid_array[index].devs_min;
	devs_increment = btrfs_raid_array[index].devs_increment;
	ncopies = btrfs_raid_array[index].ncopies;

	if (type & BTRFS_BLOCK_GROUP_DATA) {
		max_stripe_size = SZ_1G;
		max_chunk_size = 10 * max_stripe_size;
		if (!devs_max)
			devs_max = BTRFS_MAX_DEVS(info->chunk_root);
	} else if (type & BTRFS_BLOCK_GROUP_METADATA) {
		/* for larger filesystems, use larger metadata chunks */
		if (fs_devices->total_rw_bytes > 50ULL * SZ_1G)
			max_stripe_size = SZ_1G;
		else
			max_stripe_size = SZ_256M;
		max_chunk_size = max_stripe_size;
		if (!devs_max)
			devs_max = BTRFS_MAX_DEVS(info->chunk_root);
	} else if (type & BTRFS_BLOCK_GROUP_SYSTEM) {
		max_stripe_size = SZ_32M;
		max_chunk_size = 2 * max_stripe_size;
		if (!devs_max)
			devs_max = BTRFS_MAX_DEVS_SYS_CHUNK;
	} else {
		btrfs_err(info, "invalid chunk type 0x%llx requested",
		       type);
		BUG_ON(1);
	}

	/* we don't want a chunk larger than 10% of writeable space */
	max_chunk_size = min(div_factor(fs_devices->total_rw_bytes, 1),
			     max_chunk_size);

	devices_info = kcalloc(fs_devices->rw_devices, sizeof(*devices_info),
			       GFP_NOFS);
	if (!devices_info)
		return -ENOMEM;

	cur = fs_devices->alloc_list.next;

	/*
	 * in the first pass through the devices list, we gather information
	 * about the available holes on each device.
	 */
	ndevs = 0;
	while (cur != &fs_devices->alloc_list) {
		struct btrfs_device *device;
		u64 max_avail;
		u64 dev_offset;

		device = list_entry(cur, struct btrfs_device, dev_alloc_list);

		cur = cur->next;

		if (!device->writeable) {
			WARN(1, KERN_ERR
			       "BTRFS: read-only device in alloc_list\n");
			continue;
		}

		if (!device->in_fs_metadata ||
		    device->is_tgtdev_for_dev_replace)
			continue;

		if (device->total_bytes > device->bytes_used)
			total_avail = device->total_bytes - device->bytes_used;
		else
			total_avail = 0;

		/* If there is no space on this device, skip it. */
		if (total_avail == 0)
			continue;

		ret = find_free_dev_extent(trans, device,
					   max_stripe_size * dev_stripes,
					   &dev_offset, &max_avail);
		if (ret && ret != -ENOSPC)
			goto error;

		if (ret == 0)
			max_avail = max_stripe_size * dev_stripes;

		if (max_avail < BTRFS_STRIPE_LEN * dev_stripes)
			continue;

		if (ndevs == fs_devices->rw_devices) {
			WARN(1, "%s: found more than %llu devices\n",
			     __func__, fs_devices->rw_devices);
			break;
		}
		devices_info[ndevs].dev_offset = dev_offset;
		devices_info[ndevs].max_avail = max_avail;
		devices_info[ndevs].total_avail = total_avail;
		devices_info[ndevs].dev = device;
		++ndevs;
	}

	/*
	 * now sort the devices by hole size / available space
	 */
	sort(devices_info, ndevs, sizeof(struct btrfs_device_info),
	     btrfs_cmp_device_info, NULL);

	/* round down to number of usable stripes */
	ndevs -= ndevs % devs_increment;

	if (ndevs < devs_increment * sub_stripes || ndevs < devs_min) {
		ret = -ENOSPC;
		goto error;
	}

	if (devs_max && ndevs > devs_max)
		ndevs = devs_max;
	/*
	 * the primary goal is to maximize the number of stripes, so use as many
	 * devices as possible, even if the stripes are not maximum sized.
	 */
	stripe_size = devices_info[ndevs-1].max_avail;
	num_stripes = ndevs * dev_stripes;

	/*
	 * this will have to be fixed for RAID1 and RAID10 over
	 * more drives
	 */
	data_stripes = num_stripes / ncopies;

	if (type & BTRFS_BLOCK_GROUP_RAID5) {
		raid_stripe_len = find_raid56_stripe_len(ndevs - 1,
						info->stripesize);
		data_stripes = num_stripes - 1;
	}
	if (type & BTRFS_BLOCK_GROUP_RAID6) {
		raid_stripe_len = find_raid56_stripe_len(ndevs - 2,
						info->stripesize);
		data_stripes = num_stripes - 2;
	}

	/*
	 * Use the number of data stripes to figure out how big this chunk
	 * is really going to be in terms of logical address space,
	 * and compare that answer with the max chunk size
	 */
	if (stripe_size * data_stripes > max_chunk_size) {
		u64 mask = (1ULL << 24) - 1;

		stripe_size = div_u64(max_chunk_size, data_stripes);

		/* bump the answer up to a 16MB boundary */
		stripe_size = (stripe_size + mask) & ~mask;

		/* but don't go higher than the limits we found
		 * while searching for free extents
		 */
		if (stripe_size > devices_info[ndevs-1].max_avail)
			stripe_size = devices_info[ndevs-1].max_avail;
	}

	stripe_size = div_u64(stripe_size, dev_stripes);

	/* align to BTRFS_STRIPE_LEN */
	stripe_size = div_u64(stripe_size, raid_stripe_len);
	stripe_size *= raid_stripe_len;

	map = kmalloc(map_lookup_size(num_stripes), GFP_NOFS);
	if (!map) {
		ret = -ENOMEM;
		goto error;
	}
	map->num_stripes = num_stripes;

	for (i = 0; i < ndevs; ++i) {
		for (j = 0; j < dev_stripes; ++j) {
			int s = i * dev_stripes + j;
			map->stripes[s].dev = devices_info[i].dev;
			map->stripes[s].physical = devices_info[i].dev_offset +
						   j * stripe_size;
		}
	}
	map->sector_size = info->sectorsize;
	map->stripe_len = raid_stripe_len;
	map->io_align = raid_stripe_len;
	map->io_width = raid_stripe_len;
	map->type = type;
	map->sub_stripes = sub_stripes;

	num_bytes = stripe_size * data_stripes;

	trace_btrfs_chunk_alloc(info, map, start, num_bytes);

	em = alloc_extent_map();
	if (!em) {
		kfree(map);
		ret = -ENOMEM;
		goto error;
	}
	set_bit(EXTENT_FLAG_FS_MAPPING, &em->flags);
	em->map_lookup = map;
	em->start = start;
	em->len = num_bytes;
	em->block_start = 0;
	em->block_len = em->len;
	em->orig_block_len = stripe_size;

	em_tree = &info->mapping_tree.map_tree;
	write_lock(&em_tree->lock);
	ret = add_extent_mapping(em_tree, em, 0);
	if (!ret) {
		list_add_tail(&em->list, &trans->transaction->pending_chunks);
		atomic_inc(&em->refs);
	}
	write_unlock(&em_tree->lock);
	if (ret) {
		free_extent_map(em);
		goto error;
	}

	ret = btrfs_make_block_group(trans, info, 0, type,
				     BTRFS_FIRST_CHUNK_TREE_OBJECTID,
				     start, num_bytes);
	if (ret)
		goto error_del_extent;

	for (i = 0; i < map->num_stripes; i++) {
		num_bytes = map->stripes[i].dev->bytes_used + stripe_size;
		btrfs_device_set_bytes_used(map->stripes[i].dev, num_bytes);
	}

	spin_lock(&info->free_chunk_lock);
	info->free_chunk_space -= (stripe_size * map->num_stripes);
	spin_unlock(&info->free_chunk_lock);

	free_extent_map(em);
	check_raid56_incompat_flag(info, type);

	kfree(devices_info);
	return 0;

error_del_extent:
	write_lock(&em_tree->lock);
	remove_extent_mapping(em_tree, em);
	write_unlock(&em_tree->lock);

	/* One for our allocation */
	free_extent_map(em);
	/* One for the tree reference */
	free_extent_map(em);
	/* One for the pending_chunks list reference */
	free_extent_map(em);
error:
	kfree(devices_info);
	return ret;
}

int btrfs_finish_chunk_alloc(struct btrfs_trans_handle *trans,
				struct btrfs_fs_info *fs_info,
				u64 chunk_offset, u64 chunk_size)
{
	struct btrfs_root *extent_root = fs_info->extent_root;
	struct btrfs_root *chunk_root = fs_info->chunk_root;
	struct btrfs_key key;
	struct btrfs_device *device;
	struct btrfs_chunk *chunk;
	struct btrfs_stripe *stripe;
	struct extent_map_tree *em_tree;
	struct extent_map *em;
	struct map_lookup *map;
	size_t item_size;
	u64 dev_offset;
	u64 stripe_size;
	int i = 0;
	int ret = 0;

	em_tree = &fs_info->mapping_tree.map_tree;
	read_lock(&em_tree->lock);
	em = lookup_extent_mapping(em_tree, chunk_offset, chunk_size);
	read_unlock(&em_tree->lock);

	if (!em) {
		btrfs_crit(fs_info, "unable to find logical "
			   "%Lu len %Lu", chunk_offset, chunk_size);
		return -EINVAL;
	}

	if (em->start != chunk_offset || em->len != chunk_size) {
		btrfs_crit(fs_info, "found a bad mapping, wanted"
			  " %Lu-%Lu, found %Lu-%Lu", chunk_offset,
			  chunk_size, em->start, em->len);
		free_extent_map(em);
		return -EINVAL;
	}

	map = em->map_lookup;
	item_size = btrfs_chunk_item_size(map->num_stripes);
	stripe_size = em->orig_block_len;

	chunk = kzalloc(item_size, GFP_NOFS);
	if (!chunk) {
		ret = -ENOMEM;
		goto out;
	}

	/*
	 * Take the device list mutex to prevent races with the final phase of
	 * a device replace operation that replaces the device object associated
	 * with the map's stripes, because the device object's id can change
	 * at any time during that final phase of the device replace operation
	 * (dev-replace.c:btrfs_dev_replace_finishing()).
	 */
	mutex_lock(&fs_info->fs_devices->device_list_mutex);
	for (i = 0; i < map->num_stripes; i++) {
		device = map->stripes[i].dev;
		dev_offset = map->stripes[i].physical;

		ret = btrfs_update_device(trans, device);
		if (ret)
			break;
		ret = btrfs_alloc_dev_extent(trans, device,
					     chunk_root->root_key.objectid,
					     BTRFS_FIRST_CHUNK_TREE_OBJECTID,
					     chunk_offset, dev_offset,
					     stripe_size);
		if (ret)
			break;
	}
	if (ret) {
		mutex_unlock(&fs_info->fs_devices->device_list_mutex);
		goto out;
	}

	stripe = &chunk->stripe;
	for (i = 0; i < map->num_stripes; i++) {
		device = map->stripes[i].dev;
		dev_offset = map->stripes[i].physical;

		btrfs_set_stack_stripe_devid(stripe, device->devid);
		btrfs_set_stack_stripe_offset(stripe, dev_offset);
		memcpy(stripe->dev_uuid, device->uuid, BTRFS_UUID_SIZE);
		stripe++;
	}
	mutex_unlock(&fs_info->fs_devices->device_list_mutex);

	btrfs_set_stack_chunk_length(chunk, chunk_size);
	btrfs_set_stack_chunk_owner(chunk, extent_root->root_key.objectid);
	btrfs_set_stack_chunk_stripe_len(chunk, map->stripe_len);
	btrfs_set_stack_chunk_type(chunk, map->type);
	btrfs_set_stack_chunk_num_stripes(chunk, map->num_stripes);
	btrfs_set_stack_chunk_io_align(chunk, map->stripe_len);
	btrfs_set_stack_chunk_io_width(chunk, map->stripe_len);
	btrfs_set_stack_chunk_sector_size(chunk, fs_info->sectorsize);
	btrfs_set_stack_chunk_sub_stripes(chunk, map->sub_stripes);

	key.objectid = BTRFS_FIRST_CHUNK_TREE_OBJECTID;
	key.type = BTRFS_CHUNK_ITEM_KEY;
	key.offset = chunk_offset;

	ret = btrfs_insert_item(trans, chunk_root, &key, chunk, item_size);
	if (ret == 0 && map->type & BTRFS_BLOCK_GROUP_SYSTEM) {
		/*
		 * TODO: Cleanup of inserted chunk root in case of
		 * failure.
		 */
		ret = btrfs_add_system_chunk(fs_info, &key, chunk, item_size);
	}

out:
	kfree(chunk);
	free_extent_map(em);
	return ret;
}

/*
 * Chunk allocation falls into two parts. The first part does works
 * that make the new allocated chunk useable, but not do any operation
 * that modifies the chunk tree. The second part does the works that
 * require modifying the chunk tree. This division is important for the
 * bootstrap process of adding storage to a seed btrfs.
 */
int btrfs_alloc_chunk(struct btrfs_trans_handle *trans,
		      struct btrfs_fs_info *fs_info, u64 type)
{
	u64 chunk_offset;

	ASSERT(mutex_is_locked(&fs_info->chunk_mutex));
	chunk_offset = find_next_chunk(fs_info);
	return __btrfs_alloc_chunk(trans, fs_info, chunk_offset, type);
}

static noinline int init_first_rw_device(struct btrfs_trans_handle *trans,
					 struct btrfs_fs_info *fs_info,
					 struct btrfs_device *device)
{
	struct btrfs_root *extent_root = fs_info->extent_root;
	u64 chunk_offset;
	u64 sys_chunk_offset;
	u64 alloc_profile;
	int ret;

	chunk_offset = find_next_chunk(fs_info);
	alloc_profile = btrfs_get_alloc_profile(extent_root, 0);
	ret = __btrfs_alloc_chunk(trans, fs_info, chunk_offset, alloc_profile);
	if (ret)
		return ret;

	sys_chunk_offset = find_next_chunk(fs_info);
	alloc_profile = btrfs_get_alloc_profile(fs_info->chunk_root, 0);
	ret = __btrfs_alloc_chunk(trans,fs_info,  sys_chunk_offset,
				  alloc_profile);
	return ret;
}

static inline int btrfs_chunk_max_errors(struct map_lookup *map)
{
	int max_errors;

	if (map->type & (BTRFS_BLOCK_GROUP_RAID1 |
			 BTRFS_BLOCK_GROUP_RAID10 |
			 BTRFS_BLOCK_GROUP_RAID5 |
			 BTRFS_BLOCK_GROUP_DUP)) {
		max_errors = 1;
	} else if (map->type & BTRFS_BLOCK_GROUP_RAID6) {
		max_errors = 2;
	} else {
		max_errors = 0;
	}

	return max_errors;
}

int btrfs_chunk_readonly(struct btrfs_fs_info *fs_info, u64 chunk_offset)
{
	struct extent_map *em;
	struct map_lookup *map;
	struct btrfs_mapping_tree *map_tree = &fs_info->mapping_tree;
	int readonly = 0;
	int miss_ndevs = 0;
	int i;

	read_lock(&map_tree->map_tree.lock);
	em = lookup_extent_mapping(&map_tree->map_tree, chunk_offset, 1);
	read_unlock(&map_tree->map_tree.lock);
	if (!em)
		return 1;

	map = em->map_lookup;
	for (i = 0; i < map->num_stripes; i++) {
		if (map->stripes[i].dev->missing) {
			miss_ndevs++;
			continue;
		}

		if (!map->stripes[i].dev->writeable) {
			readonly = 1;
			goto end;
		}
	}

	/*
	 * If the number of missing devices is larger than max errors,
	 * we can not write the data into that chunk successfully, so
	 * set it readonly.
	 */
	if (miss_ndevs > btrfs_chunk_max_errors(map))
		readonly = 1;
end:
	free_extent_map(em);
	return readonly;
}

void btrfs_mapping_init(struct btrfs_mapping_tree *tree)
{
	extent_map_tree_init(&tree->map_tree);
}

void btrfs_mapping_tree_free(struct btrfs_mapping_tree *tree)
{
	struct extent_map *em;

	while (1) {
		write_lock(&tree->map_tree.lock);
		em = lookup_extent_mapping(&tree->map_tree, 0, (u64)-1);
		if (em)
			remove_extent_mapping(&tree->map_tree, em);
		write_unlock(&tree->map_tree.lock);
		if (!em)
			break;
		/* once for us */
		free_extent_map(em);
		/* once for the tree */
		free_extent_map(em);
	}
}

int btrfs_num_copies(struct btrfs_fs_info *fs_info, u64 logical, u64 len)
{
	struct btrfs_mapping_tree *map_tree = &fs_info->mapping_tree;
	struct extent_map *em;
	struct map_lookup *map;
	struct extent_map_tree *em_tree = &map_tree->map_tree;
	int ret;

	read_lock(&em_tree->lock);
	em = lookup_extent_mapping(em_tree, logical, len);
	read_unlock(&em_tree->lock);

	/*
	 * We could return errors for these cases, but that could get ugly and
	 * we'd probably do the same thing which is just not do anything else
	 * and exit, so return 1 so the callers don't try to use other copies.
	 */
	if (!em) {
		btrfs_crit(fs_info, "No mapping for %Lu-%Lu", logical,
			    logical+len);
		return 1;
	}

	if (em->start > logical || em->start + em->len < logical) {
		btrfs_crit(fs_info, "Invalid mapping for %Lu-%Lu, got "
			    "%Lu-%Lu", logical, logical+len, em->start,
			    em->start + em->len);
		free_extent_map(em);
		return 1;
	}

	map = em->map_lookup;
	if (map->type & (BTRFS_BLOCK_GROUP_DUP | BTRFS_BLOCK_GROUP_RAID1))
		ret = map->num_stripes;
	else if (map->type & BTRFS_BLOCK_GROUP_RAID10)
		ret = map->sub_stripes;
	else if (map->type & BTRFS_BLOCK_GROUP_RAID5)
		ret = 2;
	else if (map->type & BTRFS_BLOCK_GROUP_RAID6)
		ret = 3;
	else
		ret = 1;
	free_extent_map(em);

	btrfs_dev_replace_lock(&fs_info->dev_replace, 0);
	if (btrfs_dev_replace_is_ongoing(&fs_info->dev_replace))
		ret++;
	btrfs_dev_replace_unlock(&fs_info->dev_replace, 0);

	return ret;
}

unsigned long btrfs_full_stripe_len(struct btrfs_fs_info *fs_info,
				    struct btrfs_mapping_tree *map_tree,
				    u64 logical)
{
	struct extent_map *em;
	struct map_lookup *map;
	struct extent_map_tree *em_tree = &map_tree->map_tree;
	unsigned long len = fs_info->sectorsize;

	read_lock(&em_tree->lock);
	em = lookup_extent_mapping(em_tree, logical, len);
	read_unlock(&em_tree->lock);
	BUG_ON(!em);

	BUG_ON(em->start > logical || em->start + em->len < logical);
	map = em->map_lookup;
	if (map->type & BTRFS_BLOCK_GROUP_RAID56_MASK)
		len = map->stripe_len * nr_data_stripes(map);
	free_extent_map(em);
	return len;
}

int btrfs_is_parity_mirror(struct btrfs_mapping_tree *map_tree,
			   u64 logical, u64 len, int mirror_num)
{
	struct extent_map *em;
	struct map_lookup *map;
	struct extent_map_tree *em_tree = &map_tree->map_tree;
	int ret = 0;

	read_lock(&em_tree->lock);
	em = lookup_extent_mapping(em_tree, logical, len);
	read_unlock(&em_tree->lock);
	BUG_ON(!em);

	BUG_ON(em->start > logical || em->start + em->len < logical);
	map = em->map_lookup;
	if (map->type & BTRFS_BLOCK_GROUP_RAID56_MASK)
		ret = 1;
	free_extent_map(em);
	return ret;
}

static int find_live_mirror(struct btrfs_fs_info *fs_info,
			    struct map_lookup *map, int first, int num,
			    int optimal, int dev_replace_is_ongoing)
{
	int i;
	int tolerance;
	struct btrfs_device *srcdev;

	if (dev_replace_is_ongoing &&
	    fs_info->dev_replace.cont_reading_from_srcdev_mode ==
	     BTRFS_DEV_REPLACE_ITEM_CONT_READING_FROM_SRCDEV_MODE_AVOID)
		srcdev = fs_info->dev_replace.srcdev;
	else
		srcdev = NULL;

	/*
	 * try to avoid the drive that is the source drive for a
	 * dev-replace procedure, only choose it if no other non-missing
	 * mirror is available
	 */
	for (tolerance = 0; tolerance < 2; tolerance++) {
		if (map->stripes[optimal].dev->bdev &&
		    (tolerance || map->stripes[optimal].dev != srcdev))
			return optimal;
		for (i = first; i < first + num; i++) {
			if (map->stripes[i].dev->bdev &&
			    (tolerance || map->stripes[i].dev != srcdev))
				return i;
		}
	}

	/* we couldn't find one that doesn't fail.  Just return something
	 * and the io error handling code will clean up eventually
	 */
	return optimal;
}

static inline int parity_smaller(u64 a, u64 b)
{
	return a > b;
}

/* Bubble-sort the stripe set to put the parity/syndrome stripes last */
static void sort_parity_stripes(struct btrfs_bio *bbio, int num_stripes)
{
	struct btrfs_bio_stripe s;
	int i;
	u64 l;
	int again = 1;

	while (again) {
		again = 0;
		for (i = 0; i < num_stripes - 1; i++) {
			if (parity_smaller(bbio->raid_map[i],
					   bbio->raid_map[i+1])) {
				s = bbio->stripes[i];
				l = bbio->raid_map[i];
				bbio->stripes[i] = bbio->stripes[i+1];
				bbio->raid_map[i] = bbio->raid_map[i+1];
				bbio->stripes[i+1] = s;
				bbio->raid_map[i+1] = l;

				again = 1;
			}
		}
	}
}

static struct btrfs_bio *alloc_btrfs_bio(int total_stripes, int real_stripes)
{
	struct btrfs_bio *bbio = kzalloc(
		 /* the size of the btrfs_bio */
		sizeof(struct btrfs_bio) +
		/* plus the variable array for the stripes */
		sizeof(struct btrfs_bio_stripe) * (total_stripes) +
		/* plus the variable array for the tgt dev */
		sizeof(int) * (real_stripes) +
		/*
		 * plus the raid_map, which includes both the tgt dev
		 * and the stripes
		 */
		sizeof(u64) * (total_stripes),
		GFP_NOFS|__GFP_NOFAIL);

	atomic_set(&bbio->error, 0);
	atomic_set(&bbio->refs, 1);

	return bbio;
}

void btrfs_get_bbio(struct btrfs_bio *bbio)
{
	WARN_ON(!atomic_read(&bbio->refs));
	atomic_inc(&bbio->refs);
}

void btrfs_put_bbio(struct btrfs_bio *bbio)
{
	if (!bbio)
		return;
	if (atomic_dec_and_test(&bbio->refs))
		kfree(bbio);
}

static int __btrfs_map_block(struct btrfs_fs_info *fs_info, int op,
			     u64 logical, u64 *length,
			     struct btrfs_bio **bbio_ret,
			     int mirror_num, int need_raid_map)
{
	struct extent_map *em;
	struct map_lookup *map;
	struct btrfs_mapping_tree *map_tree = &fs_info->mapping_tree;
	struct extent_map_tree *em_tree = &map_tree->map_tree;
	u64 offset;
	u64 stripe_offset;
	u64 stripe_end_offset;
	u64 stripe_nr;
	u64 stripe_nr_orig;
	u64 stripe_nr_end;
	u64 stripe_len;
	u32 stripe_index;
	int i;
	int ret = 0;
	int num_stripes;
	int max_errors = 0;
	int tgtdev_indexes = 0;
	struct btrfs_bio *bbio = NULL;
	struct btrfs_dev_replace *dev_replace = &fs_info->dev_replace;
	int dev_replace_is_ongoing = 0;
	int num_alloc_stripes;
	int patch_the_first_stripe_for_dev_replace = 0;
	u64 physical_to_patch_in_first_stripe = 0;
	u64 raid56_full_stripe_start = (u64)-1;

	read_lock(&em_tree->lock);
	em = lookup_extent_mapping(em_tree, logical, *length);
	read_unlock(&em_tree->lock);

	if (!em) {
		btrfs_crit(fs_info, "unable to find logical %llu len %llu",
			logical, *length);
		return -EINVAL;
	}

	if (em->start > logical || em->start + em->len < logical) {
		btrfs_crit(fs_info, "found a bad mapping, wanted %Lu, "
			   "found %Lu-%Lu", logical, em->start,
			   em->start + em->len);
		free_extent_map(em);
		return -EINVAL;
	}

	map = em->map_lookup;
	offset = logical - em->start;

	stripe_len = map->stripe_len;
	stripe_nr = offset;
	/*
	 * stripe_nr counts the total number of stripes we have to stride
	 * to get to this block
	 */
	stripe_nr = div64_u64(stripe_nr, stripe_len);

	stripe_offset = stripe_nr * stripe_len;
	if (offset < stripe_offset) {
		btrfs_crit(fs_info, "stripe math has gone wrong, "
			   "stripe_offset=%llu, offset=%llu, start=%llu, "
			   "logical=%llu, stripe_len=%llu",
			   stripe_offset, offset, em->start, logical,
			   stripe_len);
		free_extent_map(em);
		return -EINVAL;
	}

	/* stripe_offset is the offset of this block in its stripe*/
	stripe_offset = offset - stripe_offset;

	/* if we're here for raid56, we need to know the stripe aligned start */
	if (map->type & BTRFS_BLOCK_GROUP_RAID56_MASK) {
		unsigned long full_stripe_len = stripe_len * nr_data_stripes(map);
		raid56_full_stripe_start = offset;

		/* allow a write of a full stripe, but make sure we don't
		 * allow straddling of stripes
		 */
		raid56_full_stripe_start = div64_u64(raid56_full_stripe_start,
				full_stripe_len);
		raid56_full_stripe_start *= full_stripe_len;
	}

	if (op == REQ_OP_DISCARD) {
		/* we don't discard raid56 yet */
		if (map->type & BTRFS_BLOCK_GROUP_RAID56_MASK) {
			ret = -EOPNOTSUPP;
			goto out;
		}
		*length = min_t(u64, em->len - offset, *length);
	} else if (map->type & BTRFS_BLOCK_GROUP_PROFILE_MASK) {
		u64 max_len;
		/* For writes to RAID[56], allow a full stripeset across all disks.
		   For other RAID types and for RAID[56] reads, just allow a single
		   stripe (on a single disk). */
		if ((map->type & BTRFS_BLOCK_GROUP_RAID56_MASK) &&
		    (op == REQ_OP_WRITE)) {
			max_len = stripe_len * nr_data_stripes(map) -
				(offset - raid56_full_stripe_start);
		} else {
			/* we limit the length of each bio to what fits in a stripe */
			max_len = stripe_len - stripe_offset;
		}
		*length = min_t(u64, em->len - offset, max_len);
	} else {
		*length = em->len - offset;
	}

	/* This is for when we're called from btrfs_merge_bio_hook() and all
	   it cares about is the length */
	if (!bbio_ret)
		goto out;

	btrfs_dev_replace_lock(dev_replace, 0);
	dev_replace_is_ongoing = btrfs_dev_replace_is_ongoing(dev_replace);
	if (!dev_replace_is_ongoing)
		btrfs_dev_replace_unlock(dev_replace, 0);
	else
		btrfs_dev_replace_set_lock_blocking(dev_replace);

	if (dev_replace_is_ongoing && mirror_num == map->num_stripes + 1 &&
	    op != REQ_OP_WRITE && op != REQ_OP_DISCARD &&
	    op != REQ_GET_READ_MIRRORS && dev_replace->tgtdev != NULL) {
		/*
		 * in dev-replace case, for repair case (that's the only
		 * case where the mirror is selected explicitly when
		 * calling btrfs_map_block), blocks left of the left cursor
		 * can also be read from the target drive.
		 * For REQ_GET_READ_MIRRORS, the target drive is added as
		 * the last one to the array of stripes. For READ, it also
		 * needs to be supported using the same mirror number.
		 * If the requested block is not left of the left cursor,
		 * EIO is returned. This can happen because btrfs_num_copies()
		 * returns one more in the dev-replace case.
		 */
		u64 tmp_length = *length;
		struct btrfs_bio *tmp_bbio = NULL;
		int tmp_num_stripes;
		u64 srcdev_devid = dev_replace->srcdev->devid;
		int index_srcdev = 0;
		int found = 0;
		u64 physical_of_found = 0;

		ret = __btrfs_map_block(fs_info, REQ_GET_READ_MIRRORS,
			     logical, &tmp_length, &tmp_bbio, 0, 0);
		if (ret) {
			WARN_ON(tmp_bbio != NULL);
			goto out;
		}

		tmp_num_stripes = tmp_bbio->num_stripes;
		if (mirror_num > tmp_num_stripes) {
			/*
			 * REQ_GET_READ_MIRRORS does not contain this
			 * mirror, that means that the requested area
			 * is not left of the left cursor
			 */
			ret = -EIO;
			btrfs_put_bbio(tmp_bbio);
			goto out;
		}

		/*
		 * process the rest of the function using the mirror_num
		 * of the source drive. Therefore look it up first.
		 * At the end, patch the device pointer to the one of the
		 * target drive.
		 */
		for (i = 0; i < tmp_num_stripes; i++) {
			if (tmp_bbio->stripes[i].dev->devid != srcdev_devid)
				continue;

			/*
			 * In case of DUP, in order to keep it simple, only add
			 * the mirror with the lowest physical address
			 */
			if (found &&
			    physical_of_found <= tmp_bbio->stripes[i].physical)
				continue;

			index_srcdev = i;
			found = 1;
			physical_of_found = tmp_bbio->stripes[i].physical;
		}

		btrfs_put_bbio(tmp_bbio);

		if (!found) {
			WARN_ON(1);
			ret = -EIO;
			goto out;
		}

		mirror_num = index_srcdev + 1;
		patch_the_first_stripe_for_dev_replace = 1;
		physical_to_patch_in_first_stripe = physical_of_found;
	} else if (mirror_num > map->num_stripes) {
		mirror_num = 0;
	}

	num_stripes = 1;
	stripe_index = 0;
	stripe_nr_orig = stripe_nr;
	stripe_nr_end = ALIGN(offset + *length, map->stripe_len);
	stripe_nr_end = div_u64(stripe_nr_end, map->stripe_len);
	stripe_end_offset = stripe_nr_end * map->stripe_len -
			    (offset + *length);

	if (map->type & BTRFS_BLOCK_GROUP_RAID0) {
		if (op == REQ_OP_DISCARD)
			num_stripes = min_t(u64, map->num_stripes,
					    stripe_nr_end - stripe_nr_orig);
		stripe_nr = div_u64_rem(stripe_nr, map->num_stripes,
				&stripe_index);
		if (op != REQ_OP_WRITE && op != REQ_OP_DISCARD &&
		    op != REQ_GET_READ_MIRRORS)
			mirror_num = 1;
	} else if (map->type & BTRFS_BLOCK_GROUP_RAID1) {
		if (op == REQ_OP_WRITE || op == REQ_OP_DISCARD ||
		    op == REQ_GET_READ_MIRRORS)
			num_stripes = map->num_stripes;
		else if (mirror_num)
			stripe_index = mirror_num - 1;
		else {
			stripe_index = find_live_mirror(fs_info, map, 0,
					    map->num_stripes,
					    current->pid % map->num_stripes,
					    dev_replace_is_ongoing);
			mirror_num = stripe_index + 1;
		}

	} else if (map->type & BTRFS_BLOCK_GROUP_DUP) {
		if (op == REQ_OP_WRITE || REQ_OP_DISCARD ||
		    op == REQ_GET_READ_MIRRORS) {
			num_stripes = map->num_stripes;
		} else if (mirror_num) {
			stripe_index = mirror_num - 1;
		} else {
			mirror_num = 1;
		}

	} else if (map->type & BTRFS_BLOCK_GROUP_RAID10) {
		u32 factor = map->num_stripes / map->sub_stripes;

		stripe_nr = div_u64_rem(stripe_nr, factor, &stripe_index);
		stripe_index *= map->sub_stripes;

		if (op == REQ_OP_WRITE || op == REQ_GET_READ_MIRRORS)
			num_stripes = map->sub_stripes;
		else if (op == REQ_OP_DISCARD)
			num_stripes = min_t(u64, map->sub_stripes *
					    (stripe_nr_end - stripe_nr_orig),
					    map->num_stripes);
		else if (mirror_num)
			stripe_index += mirror_num - 1;
		else {
			int old_stripe_index = stripe_index;
			stripe_index = find_live_mirror(fs_info, map,
					      stripe_index,
					      map->sub_stripes, stripe_index +
					      current->pid % map->sub_stripes,
					      dev_replace_is_ongoing);
			mirror_num = stripe_index - old_stripe_index + 1;
		}

	} else if (map->type & BTRFS_BLOCK_GROUP_RAID56_MASK) {
		if (need_raid_map &&
		    (op == REQ_OP_WRITE || op == REQ_GET_READ_MIRRORS ||
		     mirror_num > 1)) {
			/* push stripe_nr back to the start of the full stripe */
			stripe_nr = div_u64(raid56_full_stripe_start,
					stripe_len * nr_data_stripes(map));

			/* RAID[56] write or recovery. Return all stripes */
			num_stripes = map->num_stripes;
			max_errors = nr_parity_stripes(map);

			*length = map->stripe_len;
			stripe_index = 0;
			stripe_offset = 0;
		} else {
			/*
			 * Mirror #0 or #1 means the original data block.
			 * Mirror #2 is RAID5 parity block.
			 * Mirror #3 is RAID6 Q block.
			 */
			stripe_nr = div_u64_rem(stripe_nr,
					nr_data_stripes(map), &stripe_index);
			if (mirror_num > 1)
				stripe_index = nr_data_stripes(map) +
						mirror_num - 2;

			/* We distribute the parity blocks across stripes */
			div_u64_rem(stripe_nr + stripe_index, map->num_stripes,
					&stripe_index);
			if ((op != REQ_OP_WRITE && op != REQ_OP_DISCARD &&
			    op != REQ_GET_READ_MIRRORS) && mirror_num <= 1)
				mirror_num = 1;
		}
	} else {
		/*
		 * after this, stripe_nr is the number of stripes on this
		 * device we have to walk to find the data, and stripe_index is
		 * the number of our device in the stripe array
		 */
		stripe_nr = div_u64_rem(stripe_nr, map->num_stripes,
				&stripe_index);
		mirror_num = stripe_index + 1;
	}
	if (stripe_index >= map->num_stripes) {
		btrfs_crit(fs_info, "stripe index math went horribly wrong, "
			   "got stripe_index=%u, num_stripes=%u",
			   stripe_index, map->num_stripes);
		ret = -EINVAL;
		goto out;
	}

	num_alloc_stripes = num_stripes;
	if (dev_replace_is_ongoing) {
		if (op == REQ_OP_WRITE || op == REQ_OP_DISCARD)
			num_alloc_stripes <<= 1;
		if (op == REQ_GET_READ_MIRRORS)
			num_alloc_stripes++;
		tgtdev_indexes = num_stripes;
	}

	bbio = alloc_btrfs_bio(num_alloc_stripes, tgtdev_indexes);
	if (!bbio) {
		ret = -ENOMEM;
		goto out;
	}
	if (dev_replace_is_ongoing)
		bbio->tgtdev_map = (int *)(bbio->stripes + num_alloc_stripes);

	/* build raid_map */
	if (map->type & BTRFS_BLOCK_GROUP_RAID56_MASK &&
	    need_raid_map &&
	    ((op == REQ_OP_WRITE || op == REQ_GET_READ_MIRRORS) ||
	    mirror_num > 1)) {
		u64 tmp;
		unsigned rot;

		bbio->raid_map = (u64 *)((void *)bbio->stripes +
				 sizeof(struct btrfs_bio_stripe) *
				 num_alloc_stripes +
				 sizeof(int) * tgtdev_indexes);

		/* Work out the disk rotation on this stripe-set */
		div_u64_rem(stripe_nr, num_stripes, &rot);

		/* Fill in the logical address of each stripe */
		tmp = stripe_nr * nr_data_stripes(map);
		for (i = 0; i < nr_data_stripes(map); i++)
			bbio->raid_map[(i+rot) % num_stripes] =
				em->start + (tmp + i) * map->stripe_len;

		bbio->raid_map[(i+rot) % map->num_stripes] = RAID5_P_STRIPE;
		if (map->type & BTRFS_BLOCK_GROUP_RAID6)
			bbio->raid_map[(i+rot+1) % num_stripes] =
				RAID6_Q_STRIPE;
	}

	if (op == REQ_OP_DISCARD) {
		u32 factor = 0;
		u32 sub_stripes = 0;
		u64 stripes_per_dev = 0;
		u32 remaining_stripes = 0;
		u32 last_stripe = 0;

		if (map->type &
		    (BTRFS_BLOCK_GROUP_RAID0 | BTRFS_BLOCK_GROUP_RAID10)) {
			if (map->type & BTRFS_BLOCK_GROUP_RAID0)
				sub_stripes = 1;
			else
				sub_stripes = map->sub_stripes;

			factor = map->num_stripes / sub_stripes;
			stripes_per_dev = div_u64_rem(stripe_nr_end -
						      stripe_nr_orig,
						      factor,
						      &remaining_stripes);
			div_u64_rem(stripe_nr_end - 1, factor, &last_stripe);
			last_stripe *= sub_stripes;
		}

		for (i = 0; i < num_stripes; i++) {
			bbio->stripes[i].physical =
				map->stripes[stripe_index].physical +
				stripe_offset + stripe_nr * map->stripe_len;
			bbio->stripes[i].dev = map->stripes[stripe_index].dev;

			if (map->type & (BTRFS_BLOCK_GROUP_RAID0 |
					 BTRFS_BLOCK_GROUP_RAID10)) {
				bbio->stripes[i].length = stripes_per_dev *
							  map->stripe_len;

				if (i / sub_stripes < remaining_stripes)
					bbio->stripes[i].length +=
						map->stripe_len;

				/*
				 * Special for the first stripe and
				 * the last stripe:
				 *
				 * |-------|...|-------|
				 *     |----------|
				 *    off     end_off
				 */
				if (i < sub_stripes)
					bbio->stripes[i].length -=
						stripe_offset;

				if (stripe_index >= last_stripe &&
				    stripe_index <= (last_stripe +
						     sub_stripes - 1))
					bbio->stripes[i].length -=
						stripe_end_offset;

				if (i == sub_stripes - 1)
					stripe_offset = 0;
			} else
				bbio->stripes[i].length = *length;

			stripe_index++;
			if (stripe_index == map->num_stripes) {
				/* This could only happen for RAID0/10 */
				stripe_index = 0;
				stripe_nr++;
			}
		}
	} else {
		for (i = 0; i < num_stripes; i++) {
			bbio->stripes[i].physical =
				map->stripes[stripe_index].physical +
				stripe_offset +
				stripe_nr * map->stripe_len;
			bbio->stripes[i].dev =
				map->stripes[stripe_index].dev;
			stripe_index++;
		}
	}

	if (op == REQ_OP_WRITE || op == REQ_GET_READ_MIRRORS)
		max_errors = btrfs_chunk_max_errors(map);

	if (bbio->raid_map)
		sort_parity_stripes(bbio, num_stripes);

	tgtdev_indexes = 0;
	if (dev_replace_is_ongoing &&
	   (op == REQ_OP_WRITE || op == REQ_OP_DISCARD) &&
	    dev_replace->tgtdev != NULL) {
		int index_where_to_add;
		u64 srcdev_devid = dev_replace->srcdev->devid;

		/*
		 * duplicate the write operations while the dev replace
		 * procedure is running. Since the copying of the old disk
		 * to the new disk takes place at run time while the
		 * filesystem is mounted writable, the regular write
		 * operations to the old disk have to be duplicated to go
		 * to the new disk as well.
		 * Note that device->missing is handled by the caller, and
		 * that the write to the old disk is already set up in the
		 * stripes array.
		 */
		index_where_to_add = num_stripes;
		for (i = 0; i < num_stripes; i++) {
			if (bbio->stripes[i].dev->devid == srcdev_devid) {
				/* write to new disk, too */
				struct btrfs_bio_stripe *new =
					bbio->stripes + index_where_to_add;
				struct btrfs_bio_stripe *old =
					bbio->stripes + i;

				new->physical = old->physical;
				new->length = old->length;
				new->dev = dev_replace->tgtdev;
				bbio->tgtdev_map[i] = index_where_to_add;
				index_where_to_add++;
				max_errors++;
				tgtdev_indexes++;
			}
		}
		num_stripes = index_where_to_add;
	} else if (dev_replace_is_ongoing && (op == REQ_GET_READ_MIRRORS) &&
		   dev_replace->tgtdev != NULL) {
		u64 srcdev_devid = dev_replace->srcdev->devid;
		int index_srcdev = 0;
		int found = 0;
		u64 physical_of_found = 0;

		/*
		 * During the dev-replace procedure, the target drive can
		 * also be used to read data in case it is needed to repair
		 * a corrupt block elsewhere. This is possible if the
		 * requested area is left of the left cursor. In this area,
		 * the target drive is a full copy of the source drive.
		 */
		for (i = 0; i < num_stripes; i++) {
			if (bbio->stripes[i].dev->devid == srcdev_devid) {
				/*
				 * In case of DUP, in order to keep it
				 * simple, only add the mirror with the
				 * lowest physical address
				 */
				if (found &&
				    physical_of_found <=
				     bbio->stripes[i].physical)
					continue;
				index_srcdev = i;
				found = 1;
				physical_of_found = bbio->stripes[i].physical;
			}
		}
		if (found) {
			struct btrfs_bio_stripe *tgtdev_stripe =
				bbio->stripes + num_stripes;

			tgtdev_stripe->physical = physical_of_found;
			tgtdev_stripe->length =
				bbio->stripes[index_srcdev].length;
			tgtdev_stripe->dev = dev_replace->tgtdev;
			bbio->tgtdev_map[index_srcdev] = num_stripes;

			tgtdev_indexes++;
			num_stripes++;
		}
	}

	*bbio_ret = bbio;
	bbio->map_type = map->type;
	bbio->num_stripes = num_stripes;
	bbio->max_errors = max_errors;
	bbio->mirror_num = mirror_num;
	bbio->num_tgtdevs = tgtdev_indexes;

	/*
	 * this is the case that REQ_READ && dev_replace_is_ongoing &&
	 * mirror_num == num_stripes + 1 && dev_replace target drive is
	 * available as a mirror
	 */
	if (patch_the_first_stripe_for_dev_replace && num_stripes > 0) {
		WARN_ON(num_stripes > 1);
		bbio->stripes[0].dev = dev_replace->tgtdev;
		bbio->stripes[0].physical = physical_to_patch_in_first_stripe;
		bbio->mirror_num = map->num_stripes + 1;
	}
out:
	if (dev_replace_is_ongoing) {
		btrfs_dev_replace_clear_lock_blocking(dev_replace);
		btrfs_dev_replace_unlock(dev_replace, 0);
	}
	free_extent_map(em);
	return ret;
}

int btrfs_map_block(struct btrfs_fs_info *fs_info, int op,
		      u64 logical, u64 *length,
		      struct btrfs_bio **bbio_ret, int mirror_num)
{
	return __btrfs_map_block(fs_info, op, logical, length, bbio_ret,
				 mirror_num, 0);
}

/* For Scrub/replace */
int btrfs_map_sblock(struct btrfs_fs_info *fs_info, int op,
		     u64 logical, u64 *length,
		     struct btrfs_bio **bbio_ret, int mirror_num,
		     int need_raid_map)
{
	return __btrfs_map_block(fs_info, op, logical, length, bbio_ret,
				 mirror_num, need_raid_map);
}

int btrfs_rmap_block(struct btrfs_mapping_tree *map_tree,
		     u64 chunk_start, u64 physical, u64 devid,
		     u64 **logical, int *naddrs, int *stripe_len)
{
	struct extent_map_tree *em_tree = &map_tree->map_tree;
	struct extent_map *em;
	struct map_lookup *map;
	u64 *buf;
	u64 bytenr;
	u64 length;
	u64 stripe_nr;
	u64 rmap_len;
	int i, j, nr = 0;

	read_lock(&em_tree->lock);
	em = lookup_extent_mapping(em_tree, chunk_start, 1);
	read_unlock(&em_tree->lock);

	if (!em) {
		printk(KERN_ERR "BTRFS: couldn't find em for chunk %Lu\n",
		       chunk_start);
		return -EIO;
	}

	if (em->start != chunk_start) {
		printk(KERN_ERR "BTRFS: bad chunk start, em=%Lu, wanted=%Lu\n",
		       em->start, chunk_start);
		free_extent_map(em);
		return -EIO;
	}
	map = em->map_lookup;

	length = em->len;
	rmap_len = map->stripe_len;

	if (map->type & BTRFS_BLOCK_GROUP_RAID10)
		length = div_u64(length, map->num_stripes / map->sub_stripes);
	else if (map->type & BTRFS_BLOCK_GROUP_RAID0)
		length = div_u64(length, map->num_stripes);
	else if (map->type & BTRFS_BLOCK_GROUP_RAID56_MASK) {
		length = div_u64(length, nr_data_stripes(map));
		rmap_len = map->stripe_len * nr_data_stripes(map);
	}

	buf = kcalloc(map->num_stripes, sizeof(u64), GFP_NOFS);
	BUG_ON(!buf); /* -ENOMEM */

	for (i = 0; i < map->num_stripes; i++) {
		if (devid && map->stripes[i].dev->devid != devid)
			continue;
		if (map->stripes[i].physical > physical ||
		    map->stripes[i].physical + length <= physical)
			continue;

		stripe_nr = physical - map->stripes[i].physical;
		stripe_nr = div_u64(stripe_nr, map->stripe_len);

		if (map->type & BTRFS_BLOCK_GROUP_RAID10) {
			stripe_nr = stripe_nr * map->num_stripes + i;
			stripe_nr = div_u64(stripe_nr, map->sub_stripes);
		} else if (map->type & BTRFS_BLOCK_GROUP_RAID0) {
			stripe_nr = stripe_nr * map->num_stripes + i;
		} /* else if RAID[56], multiply by nr_data_stripes().
		   * Alternatively, just use rmap_len below instead of
		   * map->stripe_len */

		bytenr = chunk_start + stripe_nr * rmap_len;
		WARN_ON(nr >= map->num_stripes);
		for (j = 0; j < nr; j++) {
			if (buf[j] == bytenr)
				break;
		}
		if (j == nr) {
			WARN_ON(nr >= map->num_stripes);
			buf[nr++] = bytenr;
		}
	}

	*logical = buf;
	*naddrs = nr;
	*stripe_len = rmap_len;

	free_extent_map(em);
	return 0;
}

static inline void btrfs_end_bbio(struct btrfs_bio *bbio, struct bio *bio)
{
	bio->bi_private = bbio->private;
	bio->bi_end_io = bbio->end_io;
	bio_endio(bio);

	btrfs_put_bbio(bbio);
}

static void btrfs_end_bio(struct bio *bio)
{
	struct btrfs_bio *bbio = bio->bi_private;
	int is_orig_bio = 0;

	if (bio->bi_error) {
		atomic_inc(&bbio->error);
		if (bio->bi_error == -EIO || bio->bi_error == -EREMOTEIO) {
			unsigned int stripe_index =
				btrfs_io_bio(bio)->stripe_index;
			struct btrfs_device *dev;

			BUG_ON(stripe_index >= bbio->num_stripes);
			dev = bbio->stripes[stripe_index].dev;
			if (dev->bdev) {
				if (bio_op(bio) == REQ_OP_WRITE)
					btrfs_dev_stat_inc(dev,
						BTRFS_DEV_STAT_WRITE_ERRS);
				else
					btrfs_dev_stat_inc(dev,
						BTRFS_DEV_STAT_READ_ERRS);
				if ((bio->bi_rw & WRITE_FLUSH) == WRITE_FLUSH)
					btrfs_dev_stat_inc(dev,
						BTRFS_DEV_STAT_FLUSH_ERRS);
				btrfs_dev_stat_print_on_error(dev);
			}
		}
	}

	if (bio == bbio->orig_bio)
		is_orig_bio = 1;

	btrfs_bio_counter_dec(bbio->fs_info);

	if (atomic_dec_and_test(&bbio->stripes_pending)) {
		if (!is_orig_bio) {
			bio_put(bio);
			bio = bbio->orig_bio;
		}

		btrfs_io_bio(bio)->mirror_num = bbio->mirror_num;
		/* only send an error to the higher layers if it is
		 * beyond the tolerance of the btrfs bio
		 */
		if (atomic_read(&bbio->error) > bbio->max_errors) {
			bio->bi_error = -EIO;
		} else {
			/*
			 * this bio is actually up to date, we didn't
			 * go over the max number of errors
			 */
			bio->bi_error = 0;
		}

		btrfs_end_bbio(bbio, bio);
	} else if (!is_orig_bio) {
		bio_put(bio);
	}
}

/*
 * see run_scheduled_bios for a description of why bios are collected for
 * async submit.
 *
 * This will add one bio to the pending list for a device and make sure
 * the work struct is scheduled.
 */
<<<<<<< HEAD
static noinline void btrfs_schedule_bio(struct btrfs_device *device,
					int rw, struct bio *bio)
=======
static noinline void btrfs_schedule_bio(struct btrfs_root *root,
					struct btrfs_device *device,
					struct bio *bio)
>>>>>>> 191d684c
{
	struct btrfs_fs_info *fs_info = device->fs_info;
	int should_queue = 1;
	struct btrfs_pending_bios *pending_bios;

	if (device->missing || !device->bdev) {
		bio_io_error(bio);
		return;
	}

	/* don't bother with additional async steps for reads, right now */
	if (bio_op(bio) == REQ_OP_READ) {
		bio_get(bio);
		btrfsic_submit_bio(bio);
		bio_put(bio);
		return;
	}

	/*
	 * nr_async_bios allows us to reliably return congestion to the
	 * higher layers.  Otherwise, the async bio makes it appear we have
	 * made progress against dirty pages when we've really just put it
	 * on a queue for later
	 */
	atomic_inc(&fs_info->nr_async_bios);
	WARN_ON(bio->bi_next);
	bio->bi_next = NULL;

	spin_lock(&device->io_lock);
	if (bio->bi_rw & REQ_SYNC)
		pending_bios = &device->pending_sync_bios;
	else
		pending_bios = &device->pending_bios;

	if (pending_bios->tail)
		pending_bios->tail->bi_next = bio;

	pending_bios->tail = bio;
	if (!pending_bios->head)
		pending_bios->head = bio;
	if (device->running_pending)
		should_queue = 0;

	spin_unlock(&device->io_lock);

	if (should_queue)
		btrfs_queue_work(fs_info->submit_workers, &device->work);
}

<<<<<<< HEAD
static void submit_stripe_bio(struct btrfs_bio *bbio, struct bio *bio,
			      u64 physical, int dev_nr, int rw, int async)
=======
static void submit_stripe_bio(struct btrfs_root *root, struct btrfs_bio *bbio,
			      struct bio *bio, u64 physical, int dev_nr,
			      int async)
>>>>>>> 191d684c
{
	struct btrfs_device *dev = bbio->stripes[dev_nr].dev;
	struct btrfs_fs_info *fs_info = bbio->fs_info;

	bio->bi_private = bbio;
	btrfs_io_bio(bio)->stripe_index = dev_nr;
	bio->bi_end_io = btrfs_end_bio;
	bio->bi_iter.bi_sector = physical >> 9;
#ifdef DEBUG
	{
		struct rcu_string *name;

		rcu_read_lock();
		name = rcu_dereference(dev->name);
		pr_debug("btrfs_map_bio: rw %d 0x%x, sector=%llu, dev=%lu "
			 "(%s id %llu), size=%u\n", bio_op(bio), bio->bi_rw,
			 (u64)bio->bi_iter.bi_sector, (u_long)dev->bdev->bd_dev,
			 name->str, dev->devid, bio->bi_iter.bi_size);
		rcu_read_unlock();
	}
#endif
	bio->bi_bdev = dev->bdev;

	btrfs_bio_counter_inc_noblocked(fs_info);

	if (async)
<<<<<<< HEAD
		btrfs_schedule_bio(dev, rw, bio);
=======
		btrfs_schedule_bio(root, dev, bio);
>>>>>>> 191d684c
	else
		btrfsic_submit_bio(bio);
}

static void bbio_error(struct btrfs_bio *bbio, struct bio *bio, u64 logical)
{
	atomic_inc(&bbio->error);
	if (atomic_dec_and_test(&bbio->stripes_pending)) {
		/* Should be the original bio. */
		WARN_ON(bio != bbio->orig_bio);

		btrfs_io_bio(bio)->mirror_num = bbio->mirror_num;
		bio->bi_iter.bi_sector = logical >> 9;
		bio->bi_error = -EIO;
		btrfs_end_bbio(bbio, bio);
	}
}

<<<<<<< HEAD
int btrfs_map_bio(struct btrfs_fs_info *fs_info, int rw, struct bio *bio,
=======
int btrfs_map_bio(struct btrfs_root *root, struct bio *bio,
>>>>>>> 191d684c
		  int mirror_num, int async_submit)
{
	struct btrfs_device *dev;
	struct bio *first_bio = bio;
	u64 logical = (u64)bio->bi_iter.bi_sector << 9;
	u64 length = 0;
	u64 map_length;
	int ret;
	int dev_nr;
	int total_devs;
	struct btrfs_bio *bbio = NULL;

	length = bio->bi_iter.bi_size;
	map_length = length;

<<<<<<< HEAD
	btrfs_bio_counter_inc_blocked(fs_info);
	ret = __btrfs_map_block(fs_info, rw, logical, &map_length, &bbio,
				mirror_num, 1);
=======
	btrfs_bio_counter_inc_blocked(root->fs_info);
	ret = __btrfs_map_block(root->fs_info, bio_op(bio), logical,
				&map_length, &bbio, mirror_num, 1);
>>>>>>> 191d684c
	if (ret) {
		btrfs_bio_counter_dec(fs_info);
		return ret;
	}

	total_devs = bbio->num_stripes;
	bbio->orig_bio = first_bio;
	bbio->private = first_bio->bi_private;
	bbio->end_io = first_bio->bi_end_io;
	bbio->fs_info = fs_info;
	atomic_set(&bbio->stripes_pending, bbio->num_stripes);

	if ((bbio->map_type & BTRFS_BLOCK_GROUP_RAID56_MASK) &&
	    ((bio_op(bio) == REQ_OP_WRITE) || (mirror_num > 1))) {
		/* In this case, map_length has been set to the length of
		   a single stripe; not the whole write */
<<<<<<< HEAD
		if (rw & WRITE) {
			ret = raid56_parity_write(fs_info, bio, bbio,
						  map_length);
=======
		if (bio_op(bio) == REQ_OP_WRITE) {
			ret = raid56_parity_write(root, bio, bbio, map_length);
>>>>>>> 191d684c
		} else {
			ret = raid56_parity_recover(fs_info, bio, bbio,
						    map_length, mirror_num, 1);
		}

		btrfs_bio_counter_dec(fs_info);
		return ret;
	}

	if (map_length < length) {
		btrfs_crit(fs_info,
			   "mapping failed logical %llu bio len %llu len %llu",
			   logical, length, map_length);
		BUG();
	}

	for (dev_nr = 0; dev_nr < total_devs; dev_nr++) {
		dev = bbio->stripes[dev_nr].dev;
		if (!dev || !dev->bdev ||
		    (bio_op(bio) == REQ_OP_WRITE && !dev->writeable)) {
			bbio_error(bbio, first_bio, logical);
			continue;
		}

		if (dev_nr < total_devs - 1) {
			bio = btrfs_bio_clone(first_bio, GFP_NOFS);
			BUG_ON(!bio); /* -ENOMEM */
		} else
			bio = first_bio;

<<<<<<< HEAD
		submit_stripe_bio(bbio, bio, bbio->stripes[dev_nr].physical,
				  dev_nr, rw, async_submit);
=======
		submit_stripe_bio(root, bbio, bio,
				  bbio->stripes[dev_nr].physical, dev_nr,
				  async_submit);
>>>>>>> 191d684c
	}
	btrfs_bio_counter_dec(fs_info);
	return 0;
}

struct btrfs_device *btrfs_find_device(struct btrfs_fs_info *fs_info, u64 devid,
				       u8 *uuid, u8 *fsid)
{
	struct btrfs_device *device;
	struct btrfs_fs_devices *cur_devices;

	cur_devices = fs_info->fs_devices;
	while (cur_devices) {
		if (!fsid ||
		    !memcmp(cur_devices->fsid, fsid, BTRFS_UUID_SIZE)) {
			device = __find_device(&cur_devices->devices,
					       devid, uuid);
			if (device)
				return device;
		}
		cur_devices = cur_devices->seed;
	}
	return NULL;
}

static struct btrfs_device *add_missing_dev(struct btrfs_fs_devices *fs_devices,
					    u64 devid, u8 *dev_uuid)
{
	struct btrfs_device *device;

	device = btrfs_alloc_device(NULL, &devid, dev_uuid);
	if (IS_ERR(device))
		return NULL;

	list_add(&device->dev_list, &fs_devices->devices);
	device->fs_devices = fs_devices;
	fs_devices->num_devices++;

	device->missing = 1;
	fs_devices->missing_devices++;

	return device;
}

/**
 * btrfs_alloc_device - allocate struct btrfs_device
 * @fs_info:	used only for generating a new devid, can be NULL if
 *		devid is provided (i.e. @devid != NULL).
 * @devid:	a pointer to devid for this device.  If NULL a new devid
 *		is generated.
 * @uuid:	a pointer to UUID for this device.  If NULL a new UUID
 *		is generated.
 *
 * Return: a pointer to a new &struct btrfs_device on success; ERR_PTR()
 * on error.  Returned struct is not linked onto any lists and can be
 * destroyed with kfree() right away.
 */
struct btrfs_device *btrfs_alloc_device(struct btrfs_fs_info *fs_info,
					const u64 *devid,
					const u8 *uuid)
{
	struct btrfs_device *dev;
	u64 tmp;

	if (WARN_ON(!devid && !fs_info))
		return ERR_PTR(-EINVAL);

	dev = __alloc_device();
	if (IS_ERR(dev))
		return dev;

	if (devid)
		tmp = *devid;
	else {
		int ret;

		ret = find_next_devid(fs_info, &tmp);
		if (ret) {
			kfree(dev);
			return ERR_PTR(ret);
		}
	}
	dev->devid = tmp;

	if (uuid)
		memcpy(dev->uuid, uuid, BTRFS_UUID_SIZE);
	else
		generate_random_uuid(dev->uuid);

	btrfs_init_work(&dev->work, btrfs_submit_helper,
			pending_bios_fn, NULL, NULL);

	return dev;
}

/* Return -EIO if any error, otherwise return 0. */
static int btrfs_check_chunk_valid(struct btrfs_fs_info *fs_info,
				   struct extent_buffer *leaf,
				   struct btrfs_chunk *chunk, u64 logical)
{
	u64 length;
	u64 stripe_len;
	u16 num_stripes;
	u16 sub_stripes;
	u64 type;

	length = btrfs_chunk_length(leaf, chunk);
	stripe_len = btrfs_chunk_stripe_len(leaf, chunk);
	num_stripes = btrfs_chunk_num_stripes(leaf, chunk);
	sub_stripes = btrfs_chunk_sub_stripes(leaf, chunk);
	type = btrfs_chunk_type(leaf, chunk);

	if (!num_stripes) {
		btrfs_err(fs_info, "invalid chunk num_stripes: %u",
			  num_stripes);
		return -EIO;
	}
	if (!IS_ALIGNED(logical, fs_info->sectorsize)) {
		btrfs_err(fs_info, "invalid chunk logical %llu", logical);
		return -EIO;
	}
	if (btrfs_chunk_sector_size(leaf, chunk) != fs_info->sectorsize) {
		btrfs_err(fs_info, "invalid chunk sectorsize %u",
			  btrfs_chunk_sector_size(leaf, chunk));
		return -EIO;
	}
	if (!length || !IS_ALIGNED(length, fs_info->sectorsize)) {
		btrfs_err(fs_info, "invalid chunk length %llu", length);
		return -EIO;
	}
	if (!is_power_of_2(stripe_len) || stripe_len != BTRFS_STRIPE_LEN) {
		btrfs_err(fs_info, "invalid chunk stripe length: %llu",
			  stripe_len);
		return -EIO;
	}
	if (~(BTRFS_BLOCK_GROUP_TYPE_MASK | BTRFS_BLOCK_GROUP_PROFILE_MASK) &
	    type) {
		btrfs_err(fs_info, "unrecognized chunk type: %llu",
			  ~(BTRFS_BLOCK_GROUP_TYPE_MASK |
			    BTRFS_BLOCK_GROUP_PROFILE_MASK) &
			  btrfs_chunk_type(leaf, chunk));
		return -EIO;
	}
	if ((type & BTRFS_BLOCK_GROUP_RAID10 && sub_stripes != 2) ||
	    (type & BTRFS_BLOCK_GROUP_RAID1 && num_stripes < 1) ||
	    (type & BTRFS_BLOCK_GROUP_RAID5 && num_stripes < 2) ||
	    (type & BTRFS_BLOCK_GROUP_RAID6 && num_stripes < 3) ||
	    (type & BTRFS_BLOCK_GROUP_DUP && num_stripes > 2) ||
	    ((type & BTRFS_BLOCK_GROUP_PROFILE_MASK) == 0 &&
	     num_stripes != 1)) {
		btrfs_err(fs_info,
			"invalid num_stripes:sub_stripes %u:%u for profile %llu",
			num_stripes, sub_stripes,
			type & BTRFS_BLOCK_GROUP_PROFILE_MASK);
		return -EIO;
	}

	return 0;
}

static int read_one_chunk(struct btrfs_fs_info *fs_info, struct btrfs_key *key,
			  struct extent_buffer *leaf,
			  struct btrfs_chunk *chunk)
{
	struct btrfs_mapping_tree *map_tree = &fs_info->mapping_tree;
	struct map_lookup *map;
	struct extent_map *em;
	u64 logical;
	u64 length;
	u64 stripe_len;
	u64 devid;
	u8 uuid[BTRFS_UUID_SIZE];
	int num_stripes;
	int ret;
	int i;

	logical = key->offset;
	length = btrfs_chunk_length(leaf, chunk);
	stripe_len = btrfs_chunk_stripe_len(leaf, chunk);
	num_stripes = btrfs_chunk_num_stripes(leaf, chunk);

	ret = btrfs_check_chunk_valid(fs_info, leaf, chunk, logical);
	if (ret)
		return ret;

	read_lock(&map_tree->map_tree.lock);
	em = lookup_extent_mapping(&map_tree->map_tree, logical, 1);
	read_unlock(&map_tree->map_tree.lock);

	/* already mapped? */
	if (em && em->start <= logical && em->start + em->len > logical) {
		free_extent_map(em);
		return 0;
	} else if (em) {
		free_extent_map(em);
	}

	em = alloc_extent_map();
	if (!em)
		return -ENOMEM;
	map = kmalloc(map_lookup_size(num_stripes), GFP_NOFS);
	if (!map) {
		free_extent_map(em);
		return -ENOMEM;
	}

	set_bit(EXTENT_FLAG_FS_MAPPING, &em->flags);
	em->map_lookup = map;
	em->start = logical;
	em->len = length;
	em->orig_start = 0;
	em->block_start = 0;
	em->block_len = em->len;

	map->num_stripes = num_stripes;
	map->io_width = btrfs_chunk_io_width(leaf, chunk);
	map->io_align = btrfs_chunk_io_align(leaf, chunk);
	map->sector_size = btrfs_chunk_sector_size(leaf, chunk);
	map->stripe_len = btrfs_chunk_stripe_len(leaf, chunk);
	map->type = btrfs_chunk_type(leaf, chunk);
	map->sub_stripes = btrfs_chunk_sub_stripes(leaf, chunk);
	for (i = 0; i < num_stripes; i++) {
		map->stripes[i].physical =
			btrfs_stripe_offset_nr(leaf, chunk, i);
		devid = btrfs_stripe_devid_nr(leaf, chunk, i);
		read_extent_buffer(leaf, uuid, (unsigned long)
				   btrfs_stripe_dev_uuid_nr(chunk, i),
				   BTRFS_UUID_SIZE);
		map->stripes[i].dev = btrfs_find_device(fs_info, devid,
							uuid, NULL);
		if (!map->stripes[i].dev &&
		    !btrfs_test_opt(fs_info, DEGRADED)) {
			free_extent_map(em);
			return -EIO;
		}
		if (!map->stripes[i].dev) {
			map->stripes[i].dev =
				add_missing_dev(fs_info->fs_devices, devid,
						uuid);
			if (!map->stripes[i].dev) {
				free_extent_map(em);
				return -EIO;
			}
			btrfs_warn(fs_info, "devid %llu uuid %pU is missing",
						devid, uuid);
		}
		map->stripes[i].dev->in_fs_metadata = 1;
	}

	write_lock(&map_tree->map_tree.lock);
	ret = add_extent_mapping(&map_tree->map_tree, em, 0);
	write_unlock(&map_tree->map_tree.lock);
	BUG_ON(ret); /* Tree corruption */
	free_extent_map(em);

	return 0;
}

static void fill_device_from_item(struct extent_buffer *leaf,
				 struct btrfs_dev_item *dev_item,
				 struct btrfs_device *device)
{
	unsigned long ptr;

	device->devid = btrfs_device_id(leaf, dev_item);
	device->disk_total_bytes = btrfs_device_total_bytes(leaf, dev_item);
	device->total_bytes = device->disk_total_bytes;
	device->commit_total_bytes = device->disk_total_bytes;
	device->bytes_used = btrfs_device_bytes_used(leaf, dev_item);
	device->commit_bytes_used = device->bytes_used;
	device->type = btrfs_device_type(leaf, dev_item);
	device->io_align = btrfs_device_io_align(leaf, dev_item);
	device->io_width = btrfs_device_io_width(leaf, dev_item);
	device->sector_size = btrfs_device_sector_size(leaf, dev_item);
	WARN_ON(device->devid == BTRFS_DEV_REPLACE_DEVID);
	device->is_tgtdev_for_dev_replace = 0;

	ptr = btrfs_device_uuid(dev_item);
	read_extent_buffer(leaf, device->uuid, ptr, BTRFS_UUID_SIZE);
}

static struct btrfs_fs_devices *open_seed_devices(struct btrfs_fs_info *fs_info,
						  u8 *fsid)
{
	struct btrfs_fs_devices *fs_devices;
	int ret;

	BUG_ON(!mutex_is_locked(&uuid_mutex));

	fs_devices = fs_info->fs_devices->seed;
	while (fs_devices) {
		if (!memcmp(fs_devices->fsid, fsid, BTRFS_UUID_SIZE))
			return fs_devices;

		fs_devices = fs_devices->seed;
	}

	fs_devices = find_fsid(fsid);
	if (!fs_devices) {
		if (!btrfs_test_opt(fs_info, DEGRADED))
			return ERR_PTR(-ENOENT);

		fs_devices = alloc_fs_devices(fsid);
		if (IS_ERR(fs_devices))
			return fs_devices;

		fs_devices->seeding = 1;
		fs_devices->opened = 1;
		return fs_devices;
	}

	fs_devices = clone_fs_devices(fs_devices);
	if (IS_ERR(fs_devices))
		return fs_devices;

	ret = __btrfs_open_devices(fs_devices, FMODE_READ,
				   fs_info->bdev_holder);
	if (ret) {
		free_fs_devices(fs_devices);
		fs_devices = ERR_PTR(ret);
		goto out;
	}

	if (!fs_devices->seeding) {
		__btrfs_close_devices(fs_devices);
		free_fs_devices(fs_devices);
		fs_devices = ERR_PTR(-EINVAL);
		goto out;
	}

	fs_devices->seed = fs_info->fs_devices->seed;
	fs_info->fs_devices->seed = fs_devices;
out:
	return fs_devices;
}

static int read_one_dev(struct btrfs_fs_info *fs_info,
			struct extent_buffer *leaf,
			struct btrfs_dev_item *dev_item)
{
	struct btrfs_fs_devices *fs_devices = fs_info->fs_devices;
	struct btrfs_device *device;
	u64 devid;
	int ret;
	u8 fs_uuid[BTRFS_UUID_SIZE];
	u8 dev_uuid[BTRFS_UUID_SIZE];

	devid = btrfs_device_id(leaf, dev_item);
	read_extent_buffer(leaf, dev_uuid, btrfs_device_uuid(dev_item),
			   BTRFS_UUID_SIZE);
	read_extent_buffer(leaf, fs_uuid, btrfs_device_fsid(dev_item),
			   BTRFS_UUID_SIZE);

	if (memcmp(fs_uuid, fs_info->fsid, BTRFS_UUID_SIZE)) {
		fs_devices = open_seed_devices(fs_info, fs_uuid);
		if (IS_ERR(fs_devices))
			return PTR_ERR(fs_devices);
	}

	device = btrfs_find_device(fs_info, devid, dev_uuid, fs_uuid);
	if (!device) {
		if (!btrfs_test_opt(fs_info, DEGRADED))
			return -EIO;

		device = add_missing_dev(fs_devices, devid, dev_uuid);
		if (!device)
			return -ENOMEM;
		btrfs_warn(fs_info, "devid %llu uuid %pU missing",
				devid, dev_uuid);
	} else {
		if (!device->bdev && !btrfs_test_opt(fs_info, DEGRADED))
			return -EIO;

		if(!device->bdev && !device->missing) {
			/*
			 * this happens when a device that was properly setup
			 * in the device info lists suddenly goes bad.
			 * device->bdev is NULL, and so we have to set
			 * device->missing to one here
			 */
			device->fs_devices->missing_devices++;
			device->missing = 1;
		}

		/* Move the device to its own fs_devices */
		if (device->fs_devices != fs_devices) {
			ASSERT(device->missing);

			list_move(&device->dev_list, &fs_devices->devices);
			device->fs_devices->num_devices--;
			fs_devices->num_devices++;

			device->fs_devices->missing_devices--;
			fs_devices->missing_devices++;

			device->fs_devices = fs_devices;
		}
	}

	if (device->fs_devices != fs_info->fs_devices) {
		BUG_ON(device->writeable);
		if (device->generation !=
		    btrfs_device_generation(leaf, dev_item))
			return -EINVAL;
	}

	fill_device_from_item(leaf, dev_item, device);
	device->in_fs_metadata = 1;
	if (device->writeable && !device->is_tgtdev_for_dev_replace) {
		device->fs_devices->total_rw_bytes += device->total_bytes;
		spin_lock(&fs_info->free_chunk_lock);
		fs_info->free_chunk_space += device->total_bytes -
			device->bytes_used;
		spin_unlock(&fs_info->free_chunk_lock);
	}
	ret = 0;
	return ret;
}

int btrfs_read_sys_array(struct btrfs_fs_info *fs_info)
{
	struct btrfs_root *root = fs_info->tree_root;
	struct btrfs_super_block *super_copy = fs_info->super_copy;
	struct extent_buffer *sb;
	struct btrfs_disk_key *disk_key;
	struct btrfs_chunk *chunk;
	u8 *array_ptr;
	unsigned long sb_array_offset;
	int ret = 0;
	u32 num_stripes;
	u32 array_size;
	u32 len = 0;
	u32 cur_offset;
	u64 type;
	struct btrfs_key key;

	ASSERT(BTRFS_SUPER_INFO_SIZE <= fs_info->nodesize);
	/*
	 * This will create extent buffer of nodesize, superblock size is
	 * fixed to BTRFS_SUPER_INFO_SIZE. If nodesize > sb size, this will
	 * overallocate but we can keep it as-is, only the first page is used.
	 */
	sb = btrfs_find_create_tree_block(fs_info, BTRFS_SUPER_INFO_OFFSET);
	if (IS_ERR(sb))
		return PTR_ERR(sb);
	set_extent_buffer_uptodate(sb);
	btrfs_set_buffer_lockdep_class(root->root_key.objectid, sb, 0);
	/*
	 * The sb extent buffer is artificial and just used to read the system array.
	 * set_extent_buffer_uptodate() call does not properly mark all it's
	 * pages up-to-date when the page is larger: extent does not cover the
	 * whole page and consequently check_page_uptodate does not find all
	 * the page's extents up-to-date (the hole beyond sb),
	 * write_extent_buffer then triggers a WARN_ON.
	 *
	 * Regular short extents go through mark_extent_buffer_dirty/writeback cycle,
	 * but sb spans only this function. Add an explicit SetPageUptodate call
	 * to silence the warning eg. on PowerPC 64.
	 */
	if (PAGE_SIZE > BTRFS_SUPER_INFO_SIZE)
		SetPageUptodate(sb->pages[0]);

	write_extent_buffer(sb, super_copy, 0, BTRFS_SUPER_INFO_SIZE);
	array_size = btrfs_super_sys_array_size(super_copy);

	array_ptr = super_copy->sys_chunk_array;
	sb_array_offset = offsetof(struct btrfs_super_block, sys_chunk_array);
	cur_offset = 0;

	while (cur_offset < array_size) {
		disk_key = (struct btrfs_disk_key *)array_ptr;
		len = sizeof(*disk_key);
		if (cur_offset + len > array_size)
			goto out_short_read;

		btrfs_disk_key_to_cpu(&key, disk_key);

		array_ptr += len;
		sb_array_offset += len;
		cur_offset += len;

		if (key.type == BTRFS_CHUNK_ITEM_KEY) {
			chunk = (struct btrfs_chunk *)sb_array_offset;
			/*
			 * At least one btrfs_chunk with one stripe must be
			 * present, exact stripe count check comes afterwards
			 */
			len = btrfs_chunk_item_size(1);
			if (cur_offset + len > array_size)
				goto out_short_read;

			num_stripes = btrfs_chunk_num_stripes(sb, chunk);
			if (!num_stripes) {
				printk(KERN_ERR
	    "BTRFS: invalid number of stripes %u in sys_array at offset %u\n",
					num_stripes, cur_offset);
				ret = -EIO;
				break;
			}

			type = btrfs_chunk_type(sb, chunk);
			if ((type & BTRFS_BLOCK_GROUP_SYSTEM) == 0) {
				btrfs_err(fs_info,
			    "invalid chunk type %llu in sys_array at offset %u",
					type, cur_offset);
				ret = -EIO;
				break;
			}

			len = btrfs_chunk_item_size(num_stripes);
			if (cur_offset + len > array_size)
				goto out_short_read;

			ret = read_one_chunk(fs_info, &key, sb, chunk);
			if (ret)
				break;
		} else {
			printk(KERN_ERR
		"BTRFS: unexpected item type %u in sys_array at offset %u\n",
				(u32)key.type, cur_offset);
			ret = -EIO;
			break;
		}
		array_ptr += len;
		sb_array_offset += len;
		cur_offset += len;
	}
	clear_extent_buffer_uptodate(sb);
	free_extent_buffer_stale(sb);
	return ret;

out_short_read:
	printk(KERN_ERR "BTRFS: sys_array too short to read %u bytes at offset %u\n",
			len, cur_offset);
	clear_extent_buffer_uptodate(sb);
	free_extent_buffer_stale(sb);
	return -EIO;
}

int btrfs_read_chunk_tree(struct btrfs_fs_info *fs_info)
{
	struct btrfs_root *root = fs_info->chunk_root;
	struct btrfs_path *path;
	struct extent_buffer *leaf;
	struct btrfs_key key;
	struct btrfs_key found_key;
	int ret;
	int slot;
	u64 total_dev = 0;

	path = btrfs_alloc_path();
	if (!path)
		return -ENOMEM;

	mutex_lock(&uuid_mutex);
	lock_chunks(fs_info);

	/*
	 * Read all device items, and then all the chunk items. All
	 * device items are found before any chunk item (their object id
	 * is smaller than the lowest possible object id for a chunk
	 * item - BTRFS_FIRST_CHUNK_TREE_OBJECTID).
	 */
	key.objectid = BTRFS_DEV_ITEMS_OBJECTID;
	key.offset = 0;
	key.type = 0;
	ret = btrfs_search_slot(NULL, root, &key, path, 0, 0);
	if (ret < 0)
		goto error;
	while (1) {
		leaf = path->nodes[0];
		slot = path->slots[0];
		if (slot >= btrfs_header_nritems(leaf)) {
			ret = btrfs_next_leaf(root, path);
			if (ret == 0)
				continue;
			if (ret < 0)
				goto error;
			break;
		}
		btrfs_item_key_to_cpu(leaf, &found_key, slot);
		if (found_key.type == BTRFS_DEV_ITEM_KEY) {
			struct btrfs_dev_item *dev_item;
			dev_item = btrfs_item_ptr(leaf, slot,
						  struct btrfs_dev_item);
			ret = read_one_dev(fs_info, leaf, dev_item);
			if (ret)
				goto error;
			total_dev++;
		} else if (found_key.type == BTRFS_CHUNK_ITEM_KEY) {
			struct btrfs_chunk *chunk;
			chunk = btrfs_item_ptr(leaf, slot, struct btrfs_chunk);
			ret = read_one_chunk(fs_info, &found_key, leaf, chunk);
			if (ret)
				goto error;
		}
		path->slots[0]++;
	}

	/*
	 * After loading chunk tree, we've got all device information,
	 * do another round of validation checks.
	 */
	if (total_dev != fs_info->fs_devices->total_devices) {
		btrfs_err(fs_info,
	   "super_num_devices %llu mismatch with num_devices %llu found here",
			  btrfs_super_num_devices(fs_info->super_copy),
			  total_dev);
		ret = -EINVAL;
		goto error;
	}
	if (btrfs_super_total_bytes(fs_info->super_copy) <
	    fs_info->fs_devices->total_rw_bytes) {
		btrfs_err(fs_info,
	"super_total_bytes %llu mismatch with fs_devices total_rw_bytes %llu",
			  btrfs_super_total_bytes(fs_info->super_copy),
			  fs_info->fs_devices->total_rw_bytes);
		ret = -EINVAL;
		goto error;
	}
	ret = 0;
error:
	unlock_chunks(fs_info);
	mutex_unlock(&uuid_mutex);

	btrfs_free_path(path);
	return ret;
}

void btrfs_init_devices_late(struct btrfs_fs_info *fs_info)
{
	struct btrfs_fs_devices *fs_devices = fs_info->fs_devices;
	struct btrfs_device *device;

	while (fs_devices) {
		mutex_lock(&fs_devices->device_list_mutex);
		list_for_each_entry(device, &fs_devices->devices, dev_list)
			device->fs_info = fs_info;
		mutex_unlock(&fs_devices->device_list_mutex);

		fs_devices = fs_devices->seed;
	}
}

static void __btrfs_reset_dev_stats(struct btrfs_device *dev)
{
	int i;

	for (i = 0; i < BTRFS_DEV_STAT_VALUES_MAX; i++)
		btrfs_dev_stat_reset(dev, i);
}

int btrfs_init_dev_stats(struct btrfs_fs_info *fs_info)
{
	struct btrfs_key key;
	struct btrfs_key found_key;
	struct btrfs_root *dev_root = fs_info->dev_root;
	struct btrfs_fs_devices *fs_devices = fs_info->fs_devices;
	struct extent_buffer *eb;
	int slot;
	int ret = 0;
	struct btrfs_device *device;
	struct btrfs_path *path = NULL;
	int i;

	path = btrfs_alloc_path();
	if (!path) {
		ret = -ENOMEM;
		goto out;
	}

	mutex_lock(&fs_devices->device_list_mutex);
	list_for_each_entry(device, &fs_devices->devices, dev_list) {
		int item_size;
		struct btrfs_dev_stats_item *ptr;

		key.objectid = BTRFS_DEV_STATS_OBJECTID;
		key.type = BTRFS_PERSISTENT_ITEM_KEY;
		key.offset = device->devid;
		ret = btrfs_search_slot(NULL, dev_root, &key, path, 0, 0);
		if (ret) {
			__btrfs_reset_dev_stats(device);
			device->dev_stats_valid = 1;
			btrfs_release_path(path);
			continue;
		}
		slot = path->slots[0];
		eb = path->nodes[0];
		btrfs_item_key_to_cpu(eb, &found_key, slot);
		item_size = btrfs_item_size_nr(eb, slot);

		ptr = btrfs_item_ptr(eb, slot,
				     struct btrfs_dev_stats_item);

		for (i = 0; i < BTRFS_DEV_STAT_VALUES_MAX; i++) {
			if (item_size >= (1 + i) * sizeof(__le64))
				btrfs_dev_stat_set(device, i,
					btrfs_dev_stats_value(eb, ptr, i));
			else
				btrfs_dev_stat_reset(device, i);
		}

		device->dev_stats_valid = 1;
		btrfs_dev_stat_print_on_load(device);
		btrfs_release_path(path);
	}
	mutex_unlock(&fs_devices->device_list_mutex);

out:
	btrfs_free_path(path);
	return ret < 0 ? ret : 0;
}

static int update_dev_stat_item(struct btrfs_trans_handle *trans,
				struct btrfs_fs_info *fs_info,
				struct btrfs_device *device)
{
	struct btrfs_root *dev_root = fs_info->dev_root;
	struct btrfs_path *path;
	struct btrfs_key key;
	struct extent_buffer *eb;
	struct btrfs_dev_stats_item *ptr;
	int ret;
	int i;

	key.objectid = BTRFS_DEV_STATS_OBJECTID;
	key.type = BTRFS_PERSISTENT_ITEM_KEY;
	key.offset = device->devid;

	path = btrfs_alloc_path();
	BUG_ON(!path);
	ret = btrfs_search_slot(trans, dev_root, &key, path, -1, 1);
	if (ret < 0) {
		btrfs_warn_in_rcu(fs_info,
			"error %d while searching for dev_stats item for device %s",
			      ret, rcu_str_deref(device->name));
		goto out;
	}

	if (ret == 0 &&
	    btrfs_item_size_nr(path->nodes[0], path->slots[0]) < sizeof(*ptr)) {
		/* need to delete old one and insert a new one */
		ret = btrfs_del_item(trans, dev_root, path);
		if (ret != 0) {
			btrfs_warn_in_rcu(fs_info,
				"delete too small dev_stats item for device %s failed %d",
				      rcu_str_deref(device->name), ret);
			goto out;
		}
		ret = 1;
	}

	if (ret == 1) {
		/* need to insert a new item */
		btrfs_release_path(path);
		ret = btrfs_insert_empty_item(trans, dev_root, path,
					      &key, sizeof(*ptr));
		if (ret < 0) {
			btrfs_warn_in_rcu(fs_info,
				"insert dev_stats item for device %s failed %d",
				rcu_str_deref(device->name), ret);
			goto out;
		}
	}

	eb = path->nodes[0];
	ptr = btrfs_item_ptr(eb, path->slots[0], struct btrfs_dev_stats_item);
	for (i = 0; i < BTRFS_DEV_STAT_VALUES_MAX; i++)
		btrfs_set_dev_stats_value(eb, ptr, i,
					  btrfs_dev_stat_read(device, i));
	btrfs_mark_buffer_dirty(eb);

out:
	btrfs_free_path(path);
	return ret;
}

/*
 * called from commit_transaction. Writes all changed device stats to disk.
 */
int btrfs_run_dev_stats(struct btrfs_trans_handle *trans,
			struct btrfs_fs_info *fs_info)
{
	struct btrfs_fs_devices *fs_devices = fs_info->fs_devices;
	struct btrfs_device *device;
	int stats_cnt;
	int ret = 0;

	mutex_lock(&fs_devices->device_list_mutex);
	list_for_each_entry(device, &fs_devices->devices, dev_list) {
		if (!device->dev_stats_valid || !btrfs_dev_stats_dirty(device))
			continue;

		stats_cnt = atomic_read(&device->dev_stats_ccnt);
		ret = update_dev_stat_item(trans, fs_info, device);
		if (!ret)
			atomic_sub(stats_cnt, &device->dev_stats_ccnt);
	}
	mutex_unlock(&fs_devices->device_list_mutex);

	return ret;
}

void btrfs_dev_stat_inc_and_print(struct btrfs_device *dev, int index)
{
	btrfs_dev_stat_inc(dev, index);
	btrfs_dev_stat_print_on_error(dev);
}

static void btrfs_dev_stat_print_on_error(struct btrfs_device *dev)
{
	if (!dev->dev_stats_valid)
		return;
	btrfs_err_rl_in_rcu(dev->fs_info,
		"bdev %s errs: wr %u, rd %u, flush %u, corrupt %u, gen %u",
			   rcu_str_deref(dev->name),
			   btrfs_dev_stat_read(dev, BTRFS_DEV_STAT_WRITE_ERRS),
			   btrfs_dev_stat_read(dev, BTRFS_DEV_STAT_READ_ERRS),
			   btrfs_dev_stat_read(dev, BTRFS_DEV_STAT_FLUSH_ERRS),
			   btrfs_dev_stat_read(dev, BTRFS_DEV_STAT_CORRUPTION_ERRS),
			   btrfs_dev_stat_read(dev, BTRFS_DEV_STAT_GENERATION_ERRS));
}

static void btrfs_dev_stat_print_on_load(struct btrfs_device *dev)
{
	int i;

	for (i = 0; i < BTRFS_DEV_STAT_VALUES_MAX; i++)
		if (btrfs_dev_stat_read(dev, i) != 0)
			break;
	if (i == BTRFS_DEV_STAT_VALUES_MAX)
		return; /* all values == 0, suppress message */

	btrfs_info_in_rcu(dev->fs_info,
		"bdev %s errs: wr %u, rd %u, flush %u, corrupt %u, gen %u",
	       rcu_str_deref(dev->name),
	       btrfs_dev_stat_read(dev, BTRFS_DEV_STAT_WRITE_ERRS),
	       btrfs_dev_stat_read(dev, BTRFS_DEV_STAT_READ_ERRS),
	       btrfs_dev_stat_read(dev, BTRFS_DEV_STAT_FLUSH_ERRS),
	       btrfs_dev_stat_read(dev, BTRFS_DEV_STAT_CORRUPTION_ERRS),
	       btrfs_dev_stat_read(dev, BTRFS_DEV_STAT_GENERATION_ERRS));
}

int btrfs_get_dev_stats(struct btrfs_fs_info *fs_info,
			struct btrfs_ioctl_get_dev_stats *stats)
{
	struct btrfs_device *dev;
	struct btrfs_fs_devices *fs_devices = fs_info->fs_devices;
	int i;

	mutex_lock(&fs_devices->device_list_mutex);
	dev = btrfs_find_device(fs_info, stats->devid, NULL, NULL);
	mutex_unlock(&fs_devices->device_list_mutex);

	if (!dev) {
		btrfs_warn(fs_info, "get dev_stats failed, device not found");
		return -ENODEV;
	} else if (!dev->dev_stats_valid) {
		btrfs_warn(fs_info, "get dev_stats failed, not yet valid");
		return -ENODEV;
	} else if (stats->flags & BTRFS_DEV_STATS_RESET) {
		for (i = 0; i < BTRFS_DEV_STAT_VALUES_MAX; i++) {
			if (stats->nr_items > i)
				stats->values[i] =
					btrfs_dev_stat_read_and_reset(dev, i);
			else
				btrfs_dev_stat_reset(dev, i);
		}
	} else {
		for (i = 0; i < BTRFS_DEV_STAT_VALUES_MAX; i++)
			if (stats->nr_items > i)
				stats->values[i] = btrfs_dev_stat_read(dev, i);
	}
	if (stats->nr_items > BTRFS_DEV_STAT_VALUES_MAX)
		stats->nr_items = BTRFS_DEV_STAT_VALUES_MAX;
	return 0;
}

void btrfs_scratch_superblocks(struct block_device *bdev, char *device_path)
{
	struct buffer_head *bh;
	struct btrfs_super_block *disk_super;
	int copy_num;

	if (!bdev)
		return;

	for (copy_num = 0; copy_num < BTRFS_SUPER_MIRROR_MAX;
		copy_num++) {

		if (btrfs_read_dev_one_super(bdev, copy_num, &bh))
			continue;

		disk_super = (struct btrfs_super_block *)bh->b_data;

		memset(&disk_super->magic, 0, sizeof(disk_super->magic));
		set_buffer_dirty(bh);
		sync_dirty_buffer(bh);
		brelse(bh);
	}

	/* Notify udev that device has changed */
	btrfs_kobject_uevent(bdev, KOBJ_CHANGE);

	/* Update ctime/mtime for device path for libblkid */
	update_dev_time(device_path);
}

/*
 * Update the size of all devices, which is used for writing out the
 * super blocks.
 */
void btrfs_update_commit_device_size(struct btrfs_fs_info *fs_info)
{
	struct btrfs_fs_devices *fs_devices = fs_info->fs_devices;
	struct btrfs_device *curr, *next;

	if (list_empty(&fs_devices->resized_devices))
		return;

	mutex_lock(&fs_devices->device_list_mutex);
	lock_chunks(fs_info);
	list_for_each_entry_safe(curr, next, &fs_devices->resized_devices,
				 resized_list) {
		list_del_init(&curr->resized_list);
		curr->commit_total_bytes = curr->disk_total_bytes;
	}
	unlock_chunks(fs_info);
	mutex_unlock(&fs_devices->device_list_mutex);
}

/* Must be invoked during the transaction commit */
void btrfs_update_commit_device_bytes_used(struct btrfs_fs_info *fs_info,
					struct btrfs_transaction *transaction)
{
	struct extent_map *em;
	struct map_lookup *map;
	struct btrfs_device *dev;
	int i;

	if (list_empty(&transaction->pending_chunks))
		return;

	/* In order to kick the device replace finish process */
	lock_chunks(fs_info);
	list_for_each_entry(em, &transaction->pending_chunks, list) {
		map = em->map_lookup;

		for (i = 0; i < map->num_stripes; i++) {
			dev = map->stripes[i].dev;
			dev->commit_bytes_used = dev->bytes_used;
		}
	}
	unlock_chunks(fs_info);
}

void btrfs_set_fs_info_ptr(struct btrfs_fs_info *fs_info)
{
	struct btrfs_fs_devices *fs_devices = fs_info->fs_devices;
	while (fs_devices) {
		fs_devices->fs_info = fs_info;
		fs_devices = fs_devices->seed;
	}
}

void btrfs_reset_fs_info_ptr(struct btrfs_fs_info *fs_info)
{
	struct btrfs_fs_devices *fs_devices = fs_info->fs_devices;
	while (fs_devices) {
		fs_devices->fs_info = NULL;
		fs_devices = fs_devices->seed;
	}
}

static void btrfs_close_one_device(struct btrfs_device *device)
{
	struct btrfs_fs_devices *fs_devices = device->fs_devices;
	struct btrfs_device *new_device;
	struct rcu_string *name;

	if (device->bdev)
		fs_devices->open_devices--;

	if (device->writeable &&
	    device->devid != BTRFS_DEV_REPLACE_DEVID) {
		list_del_init(&device->dev_alloc_list);
		fs_devices->rw_devices--;
	}

	if (device->missing)
		fs_devices->missing_devices--;

	new_device = btrfs_alloc_device(NULL, &device->devid,
					device->uuid);
	BUG_ON(IS_ERR(new_device)); /* -ENOMEM */

	/* Safe because we are under uuid_mutex */
	if (device->name) {
		name = rcu_string_strdup(device->name->str, GFP_NOFS);
		BUG_ON(!name); /* -ENOMEM */
		rcu_assign_pointer(new_device->name, name);
	}

	list_replace_rcu(&device->dev_list, &new_device->dev_list);
	new_device->fs_devices = device->fs_devices;

	call_rcu(&device->rcu, free_device);
}<|MERGE_RESOLUTION|>--- conflicted
+++ resolved
@@ -5989,14 +5989,8 @@
  * This will add one bio to the pending list for a device and make sure
  * the work struct is scheduled.
  */
-<<<<<<< HEAD
 static noinline void btrfs_schedule_bio(struct btrfs_device *device,
-					int rw, struct bio *bio)
-=======
-static noinline void btrfs_schedule_bio(struct btrfs_root *root,
-					struct btrfs_device *device,
 					struct bio *bio)
->>>>>>> 191d684c
 {
 	struct btrfs_fs_info *fs_info = device->fs_info;
 	int should_queue = 1;
@@ -6046,14 +6040,8 @@
 		btrfs_queue_work(fs_info->submit_workers, &device->work);
 }
 
-<<<<<<< HEAD
 static void submit_stripe_bio(struct btrfs_bio *bbio, struct bio *bio,
-			      u64 physical, int dev_nr, int rw, int async)
-=======
-static void submit_stripe_bio(struct btrfs_root *root, struct btrfs_bio *bbio,
-			      struct bio *bio, u64 physical, int dev_nr,
-			      int async)
->>>>>>> 191d684c
+			      u64 physical, int dev_nr, int async)
 {
 	struct btrfs_device *dev = bbio->stripes[dev_nr].dev;
 	struct btrfs_fs_info *fs_info = bbio->fs_info;
@@ -6080,11 +6068,7 @@
 	btrfs_bio_counter_inc_noblocked(fs_info);
 
 	if (async)
-<<<<<<< HEAD
-		btrfs_schedule_bio(dev, rw, bio);
-=======
-		btrfs_schedule_bio(root, dev, bio);
->>>>>>> 191d684c
+		btrfs_schedule_bio(dev, bio);
 	else
 		btrfsic_submit_bio(bio);
 }
@@ -6103,11 +6087,7 @@
 	}
 }
 
-<<<<<<< HEAD
-int btrfs_map_bio(struct btrfs_fs_info *fs_info, int rw, struct bio *bio,
-=======
-int btrfs_map_bio(struct btrfs_root *root, struct bio *bio,
->>>>>>> 191d684c
+int btrfs_map_bio(struct btrfs_fs_info *fs_info, struct bio *bio,
 		  int mirror_num, int async_submit)
 {
 	struct btrfs_device *dev;
@@ -6123,15 +6103,9 @@
 	length = bio->bi_iter.bi_size;
 	map_length = length;
 
-<<<<<<< HEAD
 	btrfs_bio_counter_inc_blocked(fs_info);
-	ret = __btrfs_map_block(fs_info, rw, logical, &map_length, &bbio,
-				mirror_num, 1);
-=======
-	btrfs_bio_counter_inc_blocked(root->fs_info);
-	ret = __btrfs_map_block(root->fs_info, bio_op(bio), logical,
-				&map_length, &bbio, mirror_num, 1);
->>>>>>> 191d684c
+	ret = __btrfs_map_block(fs_info, bio_op(bio), logical, &map_length,
+				&bbio, mirror_num, 1);
 	if (ret) {
 		btrfs_bio_counter_dec(fs_info);
 		return ret;
@@ -6148,14 +6122,9 @@
 	    ((bio_op(bio) == REQ_OP_WRITE) || (mirror_num > 1))) {
 		/* In this case, map_length has been set to the length of
 		   a single stripe; not the whole write */
-<<<<<<< HEAD
-		if (rw & WRITE) {
+		if (bio_op(bio) == REQ_OP_WRITE) {
 			ret = raid56_parity_write(fs_info, bio, bbio,
 						  map_length);
-=======
-		if (bio_op(bio) == REQ_OP_WRITE) {
-			ret = raid56_parity_write(root, bio, bbio, map_length);
->>>>>>> 191d684c
 		} else {
 			ret = raid56_parity_recover(fs_info, bio, bbio,
 						    map_length, mirror_num, 1);
@@ -6186,14 +6155,8 @@
 		} else
 			bio = first_bio;
 
-<<<<<<< HEAD
 		submit_stripe_bio(bbio, bio, bbio->stripes[dev_nr].physical,
-				  dev_nr, rw, async_submit);
-=======
-		submit_stripe_bio(root, bbio, bio,
-				  bbio->stripes[dev_nr].physical, dev_nr,
-				  async_submit);
->>>>>>> 191d684c
+				  dev_nr, async_submit);
 	}
 	btrfs_bio_counter_dec(fs_info);
 	return 0;
