--- conflicted
+++ resolved
@@ -2329,11 +2329,7 @@
 		return ret;
 
 	inode_lock(inode);
-<<<<<<< HEAD
-	ino_size = round_up(inode->i_size, PAGE_CACHE_SIZE);
-=======
 	ino_size = round_up(inode->i_size, root->sectorsize);
->>>>>>> 9e61250d
 	ret = find_first_non_hole(inode, &offset, &len);
 	if (ret < 0)
 		goto out_only_mutex;
