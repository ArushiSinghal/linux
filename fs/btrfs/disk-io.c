--- conflicted
+++ resolved
@@ -2527,7 +2527,6 @@
 	int num_backups_tried = 0;
 	int backup_index = 0;
 	int max_active;
-	bool cleaner_mutex_locked = false;
 
 	tree_root = fs_info->tree_root = btrfs_alloc_root(fs_info, GFP_KERNEL);
 	chunk_root = fs_info->chunk_root = btrfs_alloc_root(fs_info, GFP_KERNEL);
@@ -3006,13 +3005,6 @@
 		goto fail_sysfs;
 	}
 
-	/*
-	 * Hold the cleaner_mutex thread here so that we don't block
-	 * for a long time on btrfs_recover_relocation.  cleaner_kthread
-	 * will wait for us to finish mounting the filesystem.
-	 */
-	mutex_lock(&fs_info->cleaner_mutex);
-	cleaner_mutex_locked = true;
 	fs_info->cleaner_kthread = kthread_run(cleaner_kthread, tree_root,
 					       "btrfs-cleaner");
 	if (IS_ERR(fs_info->cleaner_kthread))
@@ -3072,8 +3064,10 @@
 		ret = btrfs_cleanup_fs_roots(fs_info);
 		if (ret)
 			goto fail_qgroup;
-		/* We locked cleaner_mutex before creating cleaner_kthread. */
+
+		mutex_lock(&fs_info->cleaner_mutex);
 		ret = btrfs_recover_relocation(tree_root);
+		mutex_unlock(&fs_info->cleaner_mutex);
 		if (ret < 0) {
 			btrfs_warn(fs_info, "failed to recover relocation: %d",
 					ret);
@@ -3081,8 +3075,6 @@
 			goto fail_qgroup;
 		}
 	}
-	mutex_unlock(&fs_info->cleaner_mutex);
-	cleaner_mutex_locked = false;
 
 	location.objectid = BTRFS_FS_TREE_OBJECTID;
 	location.type = BTRFS_ROOT_ITEM_KEY;
@@ -3196,10 +3188,6 @@
 	filemap_write_and_wait(fs_info->btree_inode->i_mapping);
 
 fail_sysfs:
-	if (cleaner_mutex_locked) {
-		mutex_unlock(&fs_info->cleaner_mutex);
-		cleaner_mutex_locked = false;
-	}
 	btrfs_sysfs_remove_mounted(fs_info);
 
 fail_fsdev_sysfs:
@@ -4145,12 +4133,7 @@
 		       btrfs_super_bytes_used(sb));
 		ret = -EINVAL;
 	}
-<<<<<<< HEAD
-	if (!is_power_of_2(btrfs_super_stripesize(sb)) ||
-	    btrfs_super_stripesize(sb) != sectorsize) {
-=======
 	if (!is_power_of_2(btrfs_super_stripesize(sb))) {
->>>>>>> 6bd4e65d
 		btrfs_err(fs_info, "invalid stripesize %u",
 		       btrfs_super_stripesize(sb));
 		ret = -EINVAL;
