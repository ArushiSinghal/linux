#include <linux/bitops.h>
#include <linux/slab.h>
#include <linux/bio.h>
#include <linux/mm.h>
#include <linux/pagemap.h>
#include <linux/page-flags.h>
#include <linux/spinlock.h>
#include <linux/blkdev.h>
#include <linux/swap.h>
#include <linux/writeback.h>
#include <linux/pagevec.h>
#include <linux/prefetch.h>
#include <linux/cleancache.h>
#include "extent_io.h"
#include "extent_map.h"
#include "ctree.h"
#include "btrfs_inode.h"
#include "volumes.h"
#include "check-integrity.h"
#include "locking.h"
#include "rcu-string.h"
#include "backref.h"
#include "transaction.h"

static struct kmem_cache *extent_state_cache;
static struct kmem_cache *extent_buffer_cache;
static struct bio_set *btrfs_bioset;

static inline bool extent_state_in_tree(const struct extent_state *state)
{
	return !RB_EMPTY_NODE(&state->rb_node);
}

#ifdef CONFIG_BTRFS_DEBUG
static LIST_HEAD(buffers);
static LIST_HEAD(states);

static DEFINE_SPINLOCK(leak_lock);

static inline
void btrfs_leak_debug_add(struct list_head *new, struct list_head *head)
{
	unsigned long flags;

	spin_lock_irqsave(&leak_lock, flags);
	list_add(new, head);
	spin_unlock_irqrestore(&leak_lock, flags);
}

static inline
void btrfs_leak_debug_del(struct list_head *entry)
{
	unsigned long flags;

	spin_lock_irqsave(&leak_lock, flags);
	list_del(entry);
	spin_unlock_irqrestore(&leak_lock, flags);
}

static inline
void btrfs_leak_debug_check(void)
{
	struct extent_state *state;
	struct extent_buffer *eb;

	while (!list_empty(&states)) {
		state = list_entry(states.next, struct extent_state, leak_list);
		pr_err("BTRFS: state leak: start %llu end %llu state %u in tree %d refs %d\n",
		       state->start, state->end, state->state,
		       extent_state_in_tree(state),
		       atomic_read(&state->refs));
		list_del(&state->leak_list);
		kmem_cache_free(extent_state_cache, state);
	}

	while (!list_empty(&buffers)) {
		eb = list_entry(buffers.next, struct extent_buffer, leak_list);
		printk(KERN_ERR "BTRFS: buffer leak start %llu len %lu "
		       "refs %d\n",
		       eb->start, eb->len, atomic_read(&eb->refs));
		list_del(&eb->leak_list);
		kmem_cache_free(extent_buffer_cache, eb);
	}
}

#define btrfs_debug_check_extent_io_range(tree, start, end)		\
	__btrfs_debug_check_extent_io_range(__func__, (tree), (start), (end))
static inline void __btrfs_debug_check_extent_io_range(const char *caller,
		struct extent_io_tree *tree, u64 start, u64 end)
{
	struct inode *inode;
	u64 isize;

	if (!tree->mapping)
		return;

	inode = tree->mapping->host;
	isize = i_size_read(inode);
	if (end >= PAGE_SIZE && (end % 2) == 0 && end != isize - 1) {
		btrfs_debug_rl(BTRFS_I(inode)->root->fs_info,
		    "%s: ino %llu isize %llu odd range [%llu,%llu]",
				caller, btrfs_ino(inode), isize, start, end);
	}
}
#else
#define btrfs_leak_debug_add(new, head)	do {} while (0)
#define btrfs_leak_debug_del(entry)	do {} while (0)
#define btrfs_leak_debug_check()	do {} while (0)
#define btrfs_debug_check_extent_io_range(c, s, e)	do {} while (0)
#endif

#define BUFFER_LRU_MAX 64

struct tree_entry {
	u64 start;
	u64 end;
	struct rb_node rb_node;
};

struct extent_page_data {
	struct bio *bio;
	struct extent_io_tree *tree;
	get_extent_t *get_extent;
	unsigned long bio_flags;

	/* tells writepage not to lock the state bits for this range
	 * it still does the unlocking
	 */
	unsigned int extent_locked:1;

	/* tells the submit_bio code to use a WRITE_SYNC */
	unsigned int sync_io:1;
};

static void add_extent_changeset(struct extent_state *state, unsigned bits,
				 struct extent_changeset *changeset,
				 int set)
{
	int ret;

	if (!changeset)
		return;
	if (set && (state->state & bits) == bits)
		return;
	if (!set && (state->state & bits) == 0)
		return;
	changeset->bytes_changed += state->end - state->start + 1;
	ret = ulist_add(changeset->range_changed, state->start, state->end,
			GFP_ATOMIC);
	/* ENOMEM */
	BUG_ON(ret < 0);
}

static noinline void flush_write_bio(void *data);
static inline struct btrfs_fs_info *
tree_fs_info(struct extent_io_tree *tree)
{
	if (!tree->mapping)
		return NULL;
	return btrfs_sb(tree->mapping->host->i_sb);
}

int __init extent_io_init(void)
{
	extent_state_cache = kmem_cache_create("btrfs_extent_state",
			sizeof(struct extent_state), 0,
			SLAB_MEM_SPREAD, NULL);
	if (!extent_state_cache)
		return -ENOMEM;

	extent_buffer_cache = kmem_cache_create("btrfs_extent_buffer",
			sizeof(struct extent_buffer), 0,
			SLAB_MEM_SPREAD, NULL);
	if (!extent_buffer_cache)
		goto free_state_cache;

	btrfs_bioset = bioset_create(BIO_POOL_SIZE,
				     offsetof(struct btrfs_io_bio, bio));
	if (!btrfs_bioset)
		goto free_buffer_cache;

	if (bioset_integrity_create(btrfs_bioset, BIO_POOL_SIZE))
		goto free_bioset;

	return 0;

free_bioset:
	bioset_free(btrfs_bioset);
	btrfs_bioset = NULL;

free_buffer_cache:
	kmem_cache_destroy(extent_buffer_cache);
	extent_buffer_cache = NULL;

free_state_cache:
	kmem_cache_destroy(extent_state_cache);
	extent_state_cache = NULL;
	return -ENOMEM;
}

void extent_io_exit(void)
{
	btrfs_leak_debug_check();

	/*
	 * Make sure all delayed rcu free are flushed before we
	 * destroy caches.
	 */
	rcu_barrier();
	kmem_cache_destroy(extent_state_cache);
	kmem_cache_destroy(extent_buffer_cache);
	if (btrfs_bioset)
		bioset_free(btrfs_bioset);
}

void extent_io_tree_init(struct extent_io_tree *tree,
			 struct address_space *mapping)
{
	tree->state = RB_ROOT;
	tree->ops = NULL;
	tree->dirty_bytes = 0;
	spin_lock_init(&tree->lock);
	tree->mapping = mapping;
}

static struct extent_state *alloc_extent_state(gfp_t mask)
{
	struct extent_state *state;

	state = kmem_cache_alloc(extent_state_cache, mask);
	if (!state)
		return state;
	state->state = 0;
	state->failrec = NULL;
	RB_CLEAR_NODE(&state->rb_node);
	btrfs_leak_debug_add(&state->leak_list, &states);
	atomic_set(&state->refs, 1);
	init_waitqueue_head(&state->wq);
	trace_alloc_extent_state(state, mask, _RET_IP_);
	return state;
}

void free_extent_state(struct extent_state *state)
{
	if (!state)
		return;
	if (atomic_dec_and_test(&state->refs)) {
		WARN_ON(extent_state_in_tree(state));
		btrfs_leak_debug_del(&state->leak_list);
		trace_free_extent_state(state, _RET_IP_);
		kmem_cache_free(extent_state_cache, state);
	}
}

static struct rb_node *tree_insert(struct rb_root *root,
				   struct rb_node *search_start,
				   u64 offset,
				   struct rb_node *node,
				   struct rb_node ***p_in,
				   struct rb_node **parent_in)
{
	struct rb_node **p;
	struct rb_node *parent = NULL;
	struct tree_entry *entry;

	if (p_in && parent_in) {
		p = *p_in;
		parent = *parent_in;
		goto do_insert;
	}

	p = search_start ? &search_start : &root->rb_node;
	while (*p) {
		parent = *p;
		entry = rb_entry(parent, struct tree_entry, rb_node);

		if (offset < entry->start)
			p = &(*p)->rb_left;
		else if (offset > entry->end)
			p = &(*p)->rb_right;
		else
			return parent;
	}

do_insert:
	rb_link_node(node, parent, p);
	rb_insert_color(node, root);
	return NULL;
}

static struct rb_node *__etree_search(struct extent_io_tree *tree, u64 offset,
				      struct rb_node **prev_ret,
				      struct rb_node **next_ret,
				      struct rb_node ***p_ret,
				      struct rb_node **parent_ret)
{
	struct rb_root *root = &tree->state;
	struct rb_node **n = &root->rb_node;
	struct rb_node *prev = NULL;
	struct rb_node *orig_prev = NULL;
	struct tree_entry *entry;
	struct tree_entry *prev_entry = NULL;

	while (*n) {
		prev = *n;
		entry = rb_entry(prev, struct tree_entry, rb_node);
		prev_entry = entry;

		if (offset < entry->start)
			n = &(*n)->rb_left;
		else if (offset > entry->end)
			n = &(*n)->rb_right;
		else
			return *n;
	}

	if (p_ret)
		*p_ret = n;
	if (parent_ret)
		*parent_ret = prev;

	if (prev_ret) {
		orig_prev = prev;
		while (prev && offset > prev_entry->end) {
			prev = rb_next(prev);
			prev_entry = rb_entry(prev, struct tree_entry, rb_node);
		}
		*prev_ret = prev;
		prev = orig_prev;
	}

	if (next_ret) {
		prev_entry = rb_entry(prev, struct tree_entry, rb_node);
		while (prev && offset < prev_entry->start) {
			prev = rb_prev(prev);
			prev_entry = rb_entry(prev, struct tree_entry, rb_node);
		}
		*next_ret = prev;
	}
	return NULL;
}

static inline struct rb_node *
tree_search_for_insert(struct extent_io_tree *tree,
		       u64 offset,
		       struct rb_node ***p_ret,
		       struct rb_node **parent_ret)
{
	struct rb_node *prev = NULL;
	struct rb_node *ret;

	ret = __etree_search(tree, offset, &prev, NULL, p_ret, parent_ret);
	if (!ret)
		return prev;
	return ret;
}

static inline struct rb_node *tree_search(struct extent_io_tree *tree,
					  u64 offset)
{
	return tree_search_for_insert(tree, offset, NULL, NULL);
}

static void merge_cb(struct extent_io_tree *tree, struct extent_state *new,
		     struct extent_state *other)
{
	if (tree->ops && tree->ops->merge_extent_hook)
		tree->ops->merge_extent_hook(tree->mapping->host, new,
					     other);
}

/*
 * utility function to look for merge candidates inside a given range.
 * Any extents with matching state are merged together into a single
 * extent in the tree.  Extents with EXTENT_IO in their state field
 * are not merged because the end_io handlers need to be able to do
 * operations on them without sleeping (or doing allocations/splits).
 *
 * This should be called with the tree lock held.
 */
static void merge_state(struct extent_io_tree *tree,
		        struct extent_state *state)
{
	struct extent_state *other;
	struct rb_node *other_node;

	if (state->state & (EXTENT_IOBITS | EXTENT_BOUNDARY))
		return;

	other_node = rb_prev(&state->rb_node);
	if (other_node) {
		other = rb_entry(other_node, struct extent_state, rb_node);
		if (other->end == state->start - 1 &&
		    other->state == state->state) {
			merge_cb(tree, state, other);
			state->start = other->start;
			rb_erase(&other->rb_node, &tree->state);
			RB_CLEAR_NODE(&other->rb_node);
			free_extent_state(other);
		}
	}
	other_node = rb_next(&state->rb_node);
	if (other_node) {
		other = rb_entry(other_node, struct extent_state, rb_node);
		if (other->start == state->end + 1 &&
		    other->state == state->state) {
			merge_cb(tree, state, other);
			state->end = other->end;
			rb_erase(&other->rb_node, &tree->state);
			RB_CLEAR_NODE(&other->rb_node);
			free_extent_state(other);
		}
	}
}

static void set_state_cb(struct extent_io_tree *tree,
			 struct extent_state *state, unsigned *bits)
{
	if (tree->ops && tree->ops->set_bit_hook)
		tree->ops->set_bit_hook(tree->mapping->host, state, bits);
}

static void clear_state_cb(struct extent_io_tree *tree,
			   struct extent_state *state, unsigned *bits)
{
	if (tree->ops && tree->ops->clear_bit_hook)
		tree->ops->clear_bit_hook(tree->mapping->host, state, bits);
}

static void set_state_bits(struct extent_io_tree *tree,
			   struct extent_state *state, unsigned *bits,
			   struct extent_changeset *changeset);

/*
 * insert an extent_state struct into the tree.  'bits' are set on the
 * struct before it is inserted.
 *
 * This may return -EEXIST if the extent is already there, in which case the
 * state struct is freed.
 *
 * The tree lock is not taken internally.  This is a utility function and
 * probably isn't what you want to call (see set/clear_extent_bit).
 */
static int insert_state(struct extent_io_tree *tree,
			struct extent_state *state, u64 start, u64 end,
			struct rb_node ***p,
			struct rb_node **parent,
			unsigned *bits, struct extent_changeset *changeset)
{
	struct rb_node *node;

	if (end < start)
		WARN(1, KERN_ERR "BTRFS: end < start %llu %llu\n",
		       end, start);
	state->start = start;
	state->end = end;

	set_state_bits(tree, state, bits, changeset);

	node = tree_insert(&tree->state, NULL, end, &state->rb_node, p, parent);
	if (node) {
		struct extent_state *found;
		found = rb_entry(node, struct extent_state, rb_node);
		printk(KERN_ERR "BTRFS: found node %llu %llu on insert of "
		       "%llu %llu\n",
		       found->start, found->end, start, end);
		return -EEXIST;
	}
	merge_state(tree, state);
	return 0;
}

static void split_cb(struct extent_io_tree *tree, struct extent_state *orig,
		     u64 split)
{
	if (tree->ops && tree->ops->split_extent_hook)
		tree->ops->split_extent_hook(tree->mapping->host, orig, split);
}

/*
 * split a given extent state struct in two, inserting the preallocated
 * struct 'prealloc' as the newly created second half.  'split' indicates an
 * offset inside 'orig' where it should be split.
 *
 * Before calling,
 * the tree has 'orig' at [orig->start, orig->end].  After calling, there
 * are two extent state structs in the tree:
 * prealloc: [orig->start, split - 1]
 * orig: [ split, orig->end ]
 *
 * The tree locks are not taken by this function. They need to be held
 * by the caller.
 */
static int split_state(struct extent_io_tree *tree, struct extent_state *orig,
		       struct extent_state *prealloc, u64 split)
{
	struct rb_node *node;

	split_cb(tree, orig, split);

	prealloc->start = orig->start;
	prealloc->end = split - 1;
	prealloc->state = orig->state;
	orig->start = split;

	node = tree_insert(&tree->state, &orig->rb_node, prealloc->end,
			   &prealloc->rb_node, NULL, NULL);
	if (node) {
		free_extent_state(prealloc);
		return -EEXIST;
	}
	return 0;
}

static struct extent_state *next_state(struct extent_state *state)
{
	struct rb_node *next = rb_next(&state->rb_node);
	if (next)
		return rb_entry(next, struct extent_state, rb_node);
	else
		return NULL;
}

/*
 * utility function to clear some bits in an extent state struct.
 * it will optionally wake up any one waiting on this state (wake == 1).
 *
 * If no bits are set on the state struct after clearing things, the
 * struct is freed and removed from the tree
 */
static struct extent_state *clear_state_bit(struct extent_io_tree *tree,
					    struct extent_state *state,
					    unsigned *bits, int wake,
					    struct extent_changeset *changeset)
{
	struct extent_state *next;
	unsigned bits_to_clear = *bits & ~EXTENT_CTLBITS;

	if ((bits_to_clear & EXTENT_DIRTY) && (state->state & EXTENT_DIRTY)) {
		u64 range = state->end - state->start + 1;
		WARN_ON(range > tree->dirty_bytes);
		tree->dirty_bytes -= range;
	}
	clear_state_cb(tree, state, bits);
	add_extent_changeset(state, bits_to_clear, changeset, 0);
	state->state &= ~bits_to_clear;
	if (wake)
		wake_up(&state->wq);
	if (state->state == 0) {
		next = next_state(state);
		if (extent_state_in_tree(state)) {
			rb_erase(&state->rb_node, &tree->state);
			RB_CLEAR_NODE(&state->rb_node);
			free_extent_state(state);
		} else {
			WARN_ON(1);
		}
	} else {
		merge_state(tree, state);
		next = next_state(state);
	}
	return next;
}

static struct extent_state *
alloc_extent_state_atomic(struct extent_state *prealloc)
{
	if (!prealloc)
		prealloc = alloc_extent_state(GFP_ATOMIC);

	return prealloc;
}

static void extent_io_tree_panic(struct extent_io_tree *tree, int err)
{
	btrfs_panic(tree_fs_info(tree), err, "Locking error: "
		    "Extent tree was modified by another "
		    "thread while locked.");
}

/*
 * clear some bits on a range in the tree.  This may require splitting
 * or inserting elements in the tree, so the gfp mask is used to
 * indicate which allocations or sleeping are allowed.
 *
 * pass 'wake' == 1 to kick any sleepers, and 'delete' == 1 to remove
 * the given range from the tree regardless of state (ie for truncate).
 *
 * the range [start, end] is inclusive.
 *
 * This takes the tree lock, and returns 0 on success and < 0 on error.
 */
static int __clear_extent_bit(struct extent_io_tree *tree, u64 start, u64 end,
			      unsigned bits, int wake, int delete,
			      struct extent_state **cached_state,
			      gfp_t mask, struct extent_changeset *changeset)
{
	struct extent_state *state;
	struct extent_state *cached;
	struct extent_state *prealloc = NULL;
	struct rb_node *node;
	u64 last_end;
	int err;
	int clear = 0;

	btrfs_debug_check_extent_io_range(tree, start, end);

	if (bits & EXTENT_DELALLOC)
		bits |= EXTENT_NORESERVE;

	if (delete)
		bits |= ~EXTENT_CTLBITS;
	bits |= EXTENT_FIRST_DELALLOC;

	if (bits & (EXTENT_IOBITS | EXTENT_BOUNDARY))
		clear = 1;
again:
	if (!prealloc && gfpflags_allow_blocking(mask)) {
		/*
		 * Don't care for allocation failure here because we might end
		 * up not needing the pre-allocated extent state at all, which
		 * is the case if we only have in the tree extent states that
		 * cover our input range and don't cover too any other range.
		 * If we end up needing a new extent state we allocate it later.
		 */
		prealloc = alloc_extent_state(mask);
	}

	spin_lock(&tree->lock);
	if (cached_state) {
		cached = *cached_state;

		if (clear) {
			*cached_state = NULL;
			cached_state = NULL;
		}

		if (cached && extent_state_in_tree(cached) &&
		    cached->start <= start && cached->end > start) {
			if (clear)
				atomic_dec(&cached->refs);
			state = cached;
			goto hit_next;
		}
		if (clear)
			free_extent_state(cached);
	}
	/*
	 * this search will find the extents that end after
	 * our range starts
	 */
	node = tree_search(tree, start);
	if (!node)
		goto out;
	state = rb_entry(node, struct extent_state, rb_node);
hit_next:
	if (state->start > end)
		goto out;
	WARN_ON(state->end < start);
	last_end = state->end;

	/* the state doesn't have the wanted bits, go ahead */
	if (!(state->state & bits)) {
		state = next_state(state);
		goto next;
	}

	/*
	 *     | ---- desired range ---- |
	 *  | state | or
	 *  | ------------- state -------------- |
	 *
	 * We need to split the extent we found, and may flip
	 * bits on second half.
	 *
	 * If the extent we found extends past our range, we
	 * just split and search again.  It'll get split again
	 * the next time though.
	 *
	 * If the extent we found is inside our range, we clear
	 * the desired bit on it.
	 */

	if (state->start < start) {
		prealloc = alloc_extent_state_atomic(prealloc);
		BUG_ON(!prealloc);
		err = split_state(tree, state, prealloc, start);
		if (err)
			extent_io_tree_panic(tree, err);

		prealloc = NULL;
		if (err)
			goto out;
		if (state->end <= end) {
			state = clear_state_bit(tree, state, &bits, wake,
						changeset);
			goto next;
		}
		goto search_again;
	}
	/*
	 * | ---- desired range ---- |
	 *                        | state |
	 * We need to split the extent, and clear the bit
	 * on the first half
	 */
	if (state->start <= end && state->end > end) {
		prealloc = alloc_extent_state_atomic(prealloc);
		BUG_ON(!prealloc);
		err = split_state(tree, state, prealloc, end + 1);
		if (err)
			extent_io_tree_panic(tree, err);

		if (wake)
			wake_up(&state->wq);

		clear_state_bit(tree, prealloc, &bits, wake, changeset);

		prealloc = NULL;
		goto out;
	}

	state = clear_state_bit(tree, state, &bits, wake, changeset);
next:
	if (last_end == (u64)-1)
		goto out;
	start = last_end + 1;
	if (start <= end && state && !need_resched())
		goto hit_next;

search_again:
	if (start > end)
		goto out;
	spin_unlock(&tree->lock);
	if (gfpflags_allow_blocking(mask))
		cond_resched();
	goto again;

out:
	spin_unlock(&tree->lock);
	if (prealloc)
		free_extent_state(prealloc);

	return 0;

}

static void wait_on_state(struct extent_io_tree *tree,
			  struct extent_state *state)
		__releases(tree->lock)
		__acquires(tree->lock)
{
	DEFINE_WAIT(wait);
	prepare_to_wait(&state->wq, &wait, TASK_UNINTERRUPTIBLE);
	spin_unlock(&tree->lock);
	schedule();
	spin_lock(&tree->lock);
	finish_wait(&state->wq, &wait);
}

/*
 * waits for one or more bits to clear on a range in the state tree.
 * The range [start, end] is inclusive.
 * The tree lock is taken by this function
 */
static void wait_extent_bit(struct extent_io_tree *tree, u64 start, u64 end,
			    unsigned long bits)
{
	struct extent_state *state;
	struct rb_node *node;

	btrfs_debug_check_extent_io_range(tree, start, end);

	spin_lock(&tree->lock);
again:
	while (1) {
		/*
		 * this search will find all the extents that end after
		 * our range starts
		 */
		node = tree_search(tree, start);
process_node:
		if (!node)
			break;

		state = rb_entry(node, struct extent_state, rb_node);

		if (state->start > end)
			goto out;

		if (state->state & bits) {
			start = state->start;
			atomic_inc(&state->refs);
			wait_on_state(tree, state);
			free_extent_state(state);
			goto again;
		}
		start = state->end + 1;

		if (start > end)
			break;

		if (!cond_resched_lock(&tree->lock)) {
			node = rb_next(node);
			goto process_node;
		}
	}
out:
	spin_unlock(&tree->lock);
}

static void set_state_bits(struct extent_io_tree *tree,
			   struct extent_state *state,
			   unsigned *bits, struct extent_changeset *changeset)
{
	unsigned bits_to_set = *bits & ~EXTENT_CTLBITS;

	set_state_cb(tree, state, bits);
	if ((bits_to_set & EXTENT_DIRTY) && !(state->state & EXTENT_DIRTY)) {
		u64 range = state->end - state->start + 1;
		tree->dirty_bytes += range;
	}
	add_extent_changeset(state, bits_to_set, changeset, 1);
	state->state |= bits_to_set;
}

static void cache_state_if_flags(struct extent_state *state,
				 struct extent_state **cached_ptr,
				 unsigned flags)
{
	if (cached_ptr && !(*cached_ptr)) {
		if (!flags || (state->state & flags)) {
			*cached_ptr = state;
			atomic_inc(&state->refs);
		}
	}
}

static void cache_state(struct extent_state *state,
			struct extent_state **cached_ptr)
{
	return cache_state_if_flags(state, cached_ptr,
				    EXTENT_IOBITS | EXTENT_BOUNDARY);
}

/*
 * set some bits on a range in the tree.  This may require allocations or
 * sleeping, so the gfp mask is used to indicate what is allowed.
 *
 * If any of the exclusive bits are set, this will fail with -EEXIST if some
 * part of the range already has the desired bits set.  The start of the
 * existing range is returned in failed_start in this case.
 *
 * [start, end] is inclusive This takes the tree lock.
 */

static int __must_check
__set_extent_bit(struct extent_io_tree *tree, u64 start, u64 end,
		 unsigned bits, unsigned exclusive_bits,
		 u64 *failed_start, struct extent_state **cached_state,
		 gfp_t mask, struct extent_changeset *changeset)
{
	struct extent_state *state;
	struct extent_state *prealloc = NULL;
	struct rb_node *node;
	struct rb_node **p;
	struct rb_node *parent;
	int err = 0;
	u64 last_start;
	u64 last_end;

	btrfs_debug_check_extent_io_range(tree, start, end);

	bits |= EXTENT_FIRST_DELALLOC;
again:
	if (!prealloc && gfpflags_allow_blocking(mask)) {
		/*
		 * Don't care for allocation failure here because we might end
		 * up not needing the pre-allocated extent state at all, which
		 * is the case if we only have in the tree extent states that
		 * cover our input range and don't cover too any other range.
		 * If we end up needing a new extent state we allocate it later.
		 */
		prealloc = alloc_extent_state(mask);
	}

	spin_lock(&tree->lock);
	if (cached_state && *cached_state) {
		state = *cached_state;
		if (state->start <= start && state->end > start &&
		    extent_state_in_tree(state)) {
			node = &state->rb_node;
			goto hit_next;
		}
	}
	/*
	 * this search will find all the extents that end after
	 * our range starts.
	 */
	node = tree_search_for_insert(tree, start, &p, &parent);
	if (!node) {
		prealloc = alloc_extent_state_atomic(prealloc);
		BUG_ON(!prealloc);
		err = insert_state(tree, prealloc, start, end,
				   &p, &parent, &bits, changeset);
		if (err)
			extent_io_tree_panic(tree, err);

		cache_state(prealloc, cached_state);
		prealloc = NULL;
		goto out;
	}
	state = rb_entry(node, struct extent_state, rb_node);
hit_next:
	last_start = state->start;
	last_end = state->end;

	/*
	 * | ---- desired range ---- |
	 * | state |
	 *
	 * Just lock what we found and keep going
	 */
	if (state->start == start && state->end <= end) {
		if (state->state & exclusive_bits) {
			*failed_start = state->start;
			err = -EEXIST;
			goto out;
		}

		set_state_bits(tree, state, &bits, changeset);
		cache_state(state, cached_state);
		merge_state(tree, state);
		if (last_end == (u64)-1)
			goto out;
		start = last_end + 1;
		state = next_state(state);
		if (start < end && state && state->start == start &&
		    !need_resched())
			goto hit_next;
		goto search_again;
	}

	/*
	 *     | ---- desired range ---- |
	 * | state |
	 *   or
	 * | ------------- state -------------- |
	 *
	 * We need to split the extent we found, and may flip bits on
	 * second half.
	 *
	 * If the extent we found extends past our
	 * range, we just split and search again.  It'll get split
	 * again the next time though.
	 *
	 * If the extent we found is inside our range, we set the
	 * desired bit on it.
	 */
	if (state->start < start) {
		if (state->state & exclusive_bits) {
			*failed_start = start;
			err = -EEXIST;
			goto out;
		}

		prealloc = alloc_extent_state_atomic(prealloc);
		BUG_ON(!prealloc);
		err = split_state(tree, state, prealloc, start);
		if (err)
			extent_io_tree_panic(tree, err);

		prealloc = NULL;
		if (err)
			goto out;
		if (state->end <= end) {
			set_state_bits(tree, state, &bits, changeset);
			cache_state(state, cached_state);
			merge_state(tree, state);
			if (last_end == (u64)-1)
				goto out;
			start = last_end + 1;
			state = next_state(state);
			if (start < end && state && state->start == start &&
			    !need_resched())
				goto hit_next;
		}
		goto search_again;
	}
	/*
	 * | ---- desired range ---- |
	 *     | state | or               | state |
	 *
	 * There's a hole, we need to insert something in it and
	 * ignore the extent we found.
	 */
	if (state->start > start) {
		u64 this_end;
		if (end < last_start)
			this_end = end;
		else
			this_end = last_start - 1;

		prealloc = alloc_extent_state_atomic(prealloc);
		BUG_ON(!prealloc);

		/*
		 * Avoid to free 'prealloc' if it can be merged with
		 * the later extent.
		 */
		err = insert_state(tree, prealloc, start, this_end,
				   NULL, NULL, &bits, changeset);
		if (err)
			extent_io_tree_panic(tree, err);

		cache_state(prealloc, cached_state);
		prealloc = NULL;
		start = this_end + 1;
		goto search_again;
	}
	/*
	 * | ---- desired range ---- |
	 *                        | state |
	 * We need to split the extent, and set the bit
	 * on the first half
	 */
	if (state->start <= end && state->end > end) {
		if (state->state & exclusive_bits) {
			*failed_start = start;
			err = -EEXIST;
			goto out;
		}

		prealloc = alloc_extent_state_atomic(prealloc);
		BUG_ON(!prealloc);
		err = split_state(tree, state, prealloc, end + 1);
		if (err)
			extent_io_tree_panic(tree, err);

		set_state_bits(tree, prealloc, &bits, changeset);
		cache_state(prealloc, cached_state);
		merge_state(tree, prealloc);
		prealloc = NULL;
		goto out;
	}

search_again:
	if (start > end)
		goto out;
	spin_unlock(&tree->lock);
	if (gfpflags_allow_blocking(mask))
		cond_resched();
	goto again;

out:
	spin_unlock(&tree->lock);
	if (prealloc)
		free_extent_state(prealloc);

	return err;

}

int set_extent_bit(struct extent_io_tree *tree, u64 start, u64 end,
		   unsigned bits, u64 * failed_start,
		   struct extent_state **cached_state, gfp_t mask)
{
	return __set_extent_bit(tree, start, end, bits, 0, failed_start,
				cached_state, mask, NULL);
}


/**
 * convert_extent_bit - convert all bits in a given range from one bit to
 * 			another
 * @tree:	the io tree to search
 * @start:	the start offset in bytes
 * @end:	the end offset in bytes (inclusive)
 * @bits:	the bits to set in this range
 * @clear_bits:	the bits to clear in this range
 * @cached_state:	state that we're going to cache
 *
 * This will go through and set bits for the given range.  If any states exist
 * already in this range they are set with the given bit and cleared of the
 * clear_bits.  This is only meant to be used by things that are mergeable, ie
 * converting from say DELALLOC to DIRTY.  This is not meant to be used with
 * boundary bits like LOCK.
 *
 * All allocations are done with GFP_NOFS.
 */
int convert_extent_bit(struct extent_io_tree *tree, u64 start, u64 end,
		       unsigned bits, unsigned clear_bits,
		       struct extent_state **cached_state)
{
	struct extent_state *state;
	struct extent_state *prealloc = NULL;
	struct rb_node *node;
	struct rb_node **p;
	struct rb_node *parent;
	int err = 0;
	u64 last_start;
	u64 last_end;
	bool first_iteration = true;

	btrfs_debug_check_extent_io_range(tree, start, end);

again:
	if (!prealloc) {
		/*
		 * Best effort, don't worry if extent state allocation fails
		 * here for the first iteration. We might have a cached state
		 * that matches exactly the target range, in which case no
		 * extent state allocations are needed. We'll only know this
		 * after locking the tree.
		 */
		prealloc = alloc_extent_state(GFP_NOFS);
		if (!prealloc && !first_iteration)
			return -ENOMEM;
	}

	spin_lock(&tree->lock);
	if (cached_state && *cached_state) {
		state = *cached_state;
		if (state->start <= start && state->end > start &&
		    extent_state_in_tree(state)) {
			node = &state->rb_node;
			goto hit_next;
		}
	}

	/*
	 * this search will find all the extents that end after
	 * our range starts.
	 */
	node = tree_search_for_insert(tree, start, &p, &parent);
	if (!node) {
		prealloc = alloc_extent_state_atomic(prealloc);
		if (!prealloc) {
			err = -ENOMEM;
			goto out;
		}
		err = insert_state(tree, prealloc, start, end,
				   &p, &parent, &bits, NULL);
		if (err)
			extent_io_tree_panic(tree, err);
		cache_state(prealloc, cached_state);
		prealloc = NULL;
		goto out;
	}
	state = rb_entry(node, struct extent_state, rb_node);
hit_next:
	last_start = state->start;
	last_end = state->end;

	/*
	 * | ---- desired range ---- |
	 * | state |
	 *
	 * Just lock what we found and keep going
	 */
	if (state->start == start && state->end <= end) {
		set_state_bits(tree, state, &bits, NULL);
		cache_state(state, cached_state);
		state = clear_state_bit(tree, state, &clear_bits, 0, NULL);
		if (last_end == (u64)-1)
			goto out;
		start = last_end + 1;
		if (start < end && state && state->start == start &&
		    !need_resched())
			goto hit_next;
		goto search_again;
	}

	/*
	 *     | ---- desired range ---- |
	 * | state |
	 *   or
	 * | ------------- state -------------- |
	 *
	 * We need to split the extent we found, and may flip bits on
	 * second half.
	 *
	 * If the extent we found extends past our
	 * range, we just split and search again.  It'll get split
	 * again the next time though.
	 *
	 * If the extent we found is inside our range, we set the
	 * desired bit on it.
	 */
	if (state->start < start) {
		prealloc = alloc_extent_state_atomic(prealloc);
		if (!prealloc) {
			err = -ENOMEM;
			goto out;
		}
		err = split_state(tree, state, prealloc, start);
		if (err)
			extent_io_tree_panic(tree, err);
		prealloc = NULL;
		if (err)
			goto out;
		if (state->end <= end) {
			set_state_bits(tree, state, &bits, NULL);
			cache_state(state, cached_state);
			state = clear_state_bit(tree, state, &clear_bits, 0,
						NULL);
			if (last_end == (u64)-1)
				goto out;
			start = last_end + 1;
			if (start < end && state && state->start == start &&
			    !need_resched())
				goto hit_next;
		}
		goto search_again;
	}
	/*
	 * | ---- desired range ---- |
	 *     | state | or               | state |
	 *
	 * There's a hole, we need to insert something in it and
	 * ignore the extent we found.
	 */
	if (state->start > start) {
		u64 this_end;
		if (end < last_start)
			this_end = end;
		else
			this_end = last_start - 1;

		prealloc = alloc_extent_state_atomic(prealloc);
		if (!prealloc) {
			err = -ENOMEM;
			goto out;
		}

		/*
		 * Avoid to free 'prealloc' if it can be merged with
		 * the later extent.
		 */
		err = insert_state(tree, prealloc, start, this_end,
				   NULL, NULL, &bits, NULL);
		if (err)
			extent_io_tree_panic(tree, err);
		cache_state(prealloc, cached_state);
		prealloc = NULL;
		start = this_end + 1;
		goto search_again;
	}
	/*
	 * | ---- desired range ---- |
	 *                        | state |
	 * We need to split the extent, and set the bit
	 * on the first half
	 */
	if (state->start <= end && state->end > end) {
		prealloc = alloc_extent_state_atomic(prealloc);
		if (!prealloc) {
			err = -ENOMEM;
			goto out;
		}

		err = split_state(tree, state, prealloc, end + 1);
		if (err)
			extent_io_tree_panic(tree, err);

		set_state_bits(tree, prealloc, &bits, NULL);
		cache_state(prealloc, cached_state);
		clear_state_bit(tree, prealloc, &clear_bits, 0, NULL);
		prealloc = NULL;
		goto out;
	}

search_again:
	if (start > end)
		goto out;
	spin_unlock(&tree->lock);
	cond_resched();
	first_iteration = false;
	goto again;

out:
	spin_unlock(&tree->lock);
	if (prealloc)
		free_extent_state(prealloc);

	return err;
}

/* wrappers around set/clear extent bit */
int set_record_extent_bits(struct extent_io_tree *tree, u64 start, u64 end,
			   unsigned bits, struct extent_changeset *changeset)
{
	/*
	 * We don't support EXTENT_LOCKED yet, as current changeset will
	 * record any bits changed, so for EXTENT_LOCKED case, it will
	 * either fail with -EEXIST or changeset will record the whole
	 * range.
	 */
	BUG_ON(bits & EXTENT_LOCKED);

	return __set_extent_bit(tree, start, end, bits, 0, NULL, NULL, GFP_NOFS,
				changeset);
}

int clear_extent_bit(struct extent_io_tree *tree, u64 start, u64 end,
		     unsigned bits, int wake, int delete,
		     struct extent_state **cached, gfp_t mask)
{
	return __clear_extent_bit(tree, start, end, bits, wake, delete,
				  cached, mask, NULL);
}

int clear_record_extent_bits(struct extent_io_tree *tree, u64 start, u64 end,
		unsigned bits, struct extent_changeset *changeset)
{
	/*
	 * Don't support EXTENT_LOCKED case, same reason as
	 * set_record_extent_bits().
	 */
	BUG_ON(bits & EXTENT_LOCKED);

	return __clear_extent_bit(tree, start, end, bits, 0, 0, NULL, GFP_NOFS,
				  changeset);
}

/*
 * either insert or lock state struct between start and end use mask to tell
 * us if waiting is desired.
 */
int lock_extent_bits(struct extent_io_tree *tree, u64 start, u64 end,
		     struct extent_state **cached_state)
{
	int err;
	u64 failed_start;

	while (1) {
		err = __set_extent_bit(tree, start, end, EXTENT_LOCKED,
				       EXTENT_LOCKED, &failed_start,
				       cached_state, GFP_NOFS, NULL);
		if (err == -EEXIST) {
			wait_extent_bit(tree, failed_start, end, EXTENT_LOCKED);
			start = failed_start;
		} else
			break;
		WARN_ON(start > end);
	}
	return err;
}

int try_lock_extent(struct extent_io_tree *tree, u64 start, u64 end)
{
	int err;
	u64 failed_start;

	err = __set_extent_bit(tree, start, end, EXTENT_LOCKED, EXTENT_LOCKED,
			       &failed_start, NULL, GFP_NOFS, NULL);
	if (err == -EEXIST) {
		if (failed_start > start)
			clear_extent_bit(tree, start, failed_start - 1,
					 EXTENT_LOCKED, 1, 0, NULL, GFP_NOFS);
		return 0;
	}
	return 1;
}

void extent_range_clear_dirty_for_io(struct inode *inode, u64 start, u64 end)
{
	unsigned long index = start >> PAGE_SHIFT;
	unsigned long end_index = end >> PAGE_SHIFT;
	struct page *page;

	while (index <= end_index) {
		page = find_get_page(inode->i_mapping, index);
		BUG_ON(!page); /* Pages should be in the extent_io_tree */
		clear_page_dirty_for_io(page);
		put_page(page);
		index++;
	}
}

void extent_range_redirty_for_io(struct inode *inode, u64 start, u64 end)
{
	unsigned long index = start >> PAGE_SHIFT;
	unsigned long end_index = end >> PAGE_SHIFT;
	struct page *page;

	while (index <= end_index) {
		page = find_get_page(inode->i_mapping, index);
		BUG_ON(!page); /* Pages should be in the extent_io_tree */
		__set_page_dirty_nobuffers(page);
		account_page_redirty(page);
		put_page(page);
		index++;
	}
}

/*
 * helper function to set both pages and extents in the tree writeback
 */
static void set_range_writeback(struct extent_io_tree *tree, u64 start, u64 end)
{
	unsigned long index = start >> PAGE_SHIFT;
	unsigned long end_index = end >> PAGE_SHIFT;
	struct page *page;

	while (index <= end_index) {
		page = find_get_page(tree->mapping, index);
		BUG_ON(!page); /* Pages should be in the extent_io_tree */
		set_page_writeback(page);
		put_page(page);
		index++;
	}
}

/* find the first state struct with 'bits' set after 'start', and
 * return it.  tree->lock must be held.  NULL will returned if
 * nothing was found after 'start'
 */
static struct extent_state *
find_first_extent_bit_state(struct extent_io_tree *tree,
			    u64 start, unsigned bits)
{
	struct rb_node *node;
	struct extent_state *state;

	/*
	 * this search will find all the extents that end after
	 * our range starts.
	 */
	node = tree_search(tree, start);
	if (!node)
		goto out;

	while (1) {
		state = rb_entry(node, struct extent_state, rb_node);
		if (state->end >= start && (state->state & bits))
			return state;

		node = rb_next(node);
		if (!node)
			break;
	}
out:
	return NULL;
}

/*
 * find the first offset in the io tree with 'bits' set. zero is
 * returned if we find something, and *start_ret and *end_ret are
 * set to reflect the state struct that was found.
 *
 * If nothing was found, 1 is returned. If found something, return 0.
 */
int find_first_extent_bit(struct extent_io_tree *tree, u64 start,
			  u64 *start_ret, u64 *end_ret, unsigned bits,
			  struct extent_state **cached_state)
{
	struct extent_state *state;
	struct rb_node *n;
	int ret = 1;

	spin_lock(&tree->lock);
	if (cached_state && *cached_state) {
		state = *cached_state;
		if (state->end == start - 1 && extent_state_in_tree(state)) {
			n = rb_next(&state->rb_node);
			while (n) {
				state = rb_entry(n, struct extent_state,
						 rb_node);
				if (state->state & bits)
					goto got_it;
				n = rb_next(n);
			}
			free_extent_state(*cached_state);
			*cached_state = NULL;
			goto out;
		}
		free_extent_state(*cached_state);
		*cached_state = NULL;
	}

	state = find_first_extent_bit_state(tree, start, bits);
got_it:
	if (state) {
		cache_state_if_flags(state, cached_state, 0);
		*start_ret = state->start;
		*end_ret = state->end;
		ret = 0;
	}
out:
	spin_unlock(&tree->lock);
	return ret;
}

/*
 * find a contiguous range of bytes in the file marked as delalloc, not
 * more than 'max_bytes'.  start and end are used to return the range,
 *
 * 1 is returned if we find something, 0 if nothing was in the tree
 */
static noinline u64 find_delalloc_range(struct extent_io_tree *tree,
					u64 *start, u64 *end, u64 max_bytes,
					struct extent_state **cached_state)
{
	struct rb_node *node;
	struct extent_state *state;
	u64 cur_start = *start;
	u64 found = 0;
	u64 total_bytes = 0;

	spin_lock(&tree->lock);

	/*
	 * this search will find all the extents that end after
	 * our range starts.
	 */
	node = tree_search(tree, cur_start);
	if (!node) {
		if (!found)
			*end = (u64)-1;
		goto out;
	}

	while (1) {
		state = rb_entry(node, struct extent_state, rb_node);
		if (found && (state->start != cur_start ||
			      (state->state & EXTENT_BOUNDARY))) {
			goto out;
		}
		if (!(state->state & EXTENT_DELALLOC)) {
			if (!found)
				*end = state->end;
			goto out;
		}
		if (!found) {
			*start = state->start;
			*cached_state = state;
			atomic_inc(&state->refs);
		}
		found++;
		*end = state->end;
		cur_start = state->end + 1;
		node = rb_next(node);
		total_bytes += state->end - state->start + 1;
		if (total_bytes >= max_bytes)
			break;
		if (!node)
			break;
	}
out:
	spin_unlock(&tree->lock);
	return found;
}

static noinline void __unlock_for_delalloc(struct inode *inode,
					   struct page *locked_page,
					   u64 start, u64 end)
{
	int ret;
	struct page *pages[16];
	unsigned long index = start >> PAGE_SHIFT;
	unsigned long end_index = end >> PAGE_SHIFT;
	unsigned long nr_pages = end_index - index + 1;
	int i;

	if (index == locked_page->index && end_index == index)
		return;

	while (nr_pages > 0) {
		ret = find_get_pages_contig(inode->i_mapping, index,
				     min_t(unsigned long, nr_pages,
				     ARRAY_SIZE(pages)), pages);
		for (i = 0; i < ret; i++) {
			if (pages[i] != locked_page)
				unlock_page(pages[i]);
			put_page(pages[i]);
		}
		nr_pages -= ret;
		index += ret;
		cond_resched();
	}
}

static noinline int lock_delalloc_pages(struct inode *inode,
					struct page *locked_page,
					u64 delalloc_start,
					u64 delalloc_end)
{
	unsigned long index = delalloc_start >> PAGE_SHIFT;
	unsigned long start_index = index;
	unsigned long end_index = delalloc_end >> PAGE_SHIFT;
	unsigned long pages_locked = 0;
	struct page *pages[16];
	unsigned long nrpages;
	int ret;
	int i;

	/* the caller is responsible for locking the start index */
	if (index == locked_page->index && index == end_index)
		return 0;

	/* skip the page at the start index */
	nrpages = end_index - index + 1;
	while (nrpages > 0) {
		ret = find_get_pages_contig(inode->i_mapping, index,
				     min_t(unsigned long,
				     nrpages, ARRAY_SIZE(pages)), pages);
		if (ret == 0) {
			ret = -EAGAIN;
			goto done;
		}
		/* now we have an array of pages, lock them all */
		for (i = 0; i < ret; i++) {
			/*
			 * the caller is taking responsibility for
			 * locked_page
			 */
			if (pages[i] != locked_page) {
				lock_page(pages[i]);
				if (!PageDirty(pages[i]) ||
				    pages[i]->mapping != inode->i_mapping) {
					ret = -EAGAIN;
					unlock_page(pages[i]);
					put_page(pages[i]);
					goto done;
				}
			}
			put_page(pages[i]);
			pages_locked++;
		}
		nrpages -= ret;
		index += ret;
		cond_resched();
	}
	ret = 0;
done:
	if (ret && pages_locked) {
		__unlock_for_delalloc(inode, locked_page,
			      delalloc_start,
			      ((u64)(start_index + pages_locked - 1)) <<
			      PAGE_SHIFT);
	}
	return ret;
}

/*
 * find a contiguous range of bytes in the file marked as delalloc, not
 * more than 'max_bytes'.  start and end are used to return the range,
 *
 * 1 is returned if we find something, 0 if nothing was in the tree
 */
STATIC u64 find_lock_delalloc_range(struct inode *inode,
				    struct extent_io_tree *tree,
				    struct page *locked_page, u64 *start,
				    u64 *end, u64 max_bytes)
{
	u64 delalloc_start;
	u64 delalloc_end;
	u64 found;
	struct extent_state *cached_state = NULL;
	int ret;
	int loops = 0;

again:
	/* step one, find a bunch of delalloc bytes starting at start */
	delalloc_start = *start;
	delalloc_end = 0;
	found = find_delalloc_range(tree, &delalloc_start, &delalloc_end,
				    max_bytes, &cached_state);
	if (!found || delalloc_end <= *start) {
		*start = delalloc_start;
		*end = delalloc_end;
		free_extent_state(cached_state);
		return 0;
	}

	/*
	 * start comes from the offset of locked_page.  We have to lock
	 * pages in order, so we can't process delalloc bytes before
	 * locked_page
	 */
	if (delalloc_start < *start)
		delalloc_start = *start;

	/*
	 * make sure to limit the number of pages we try to lock down
	 */
	if (delalloc_end + 1 - delalloc_start > max_bytes)
		delalloc_end = delalloc_start + max_bytes - 1;

	/* step two, lock all the pages after the page that has start */
	ret = lock_delalloc_pages(inode, locked_page,
				  delalloc_start, delalloc_end);
	if (ret == -EAGAIN) {
		/* some of the pages are gone, lets avoid looping by
		 * shortening the size of the delalloc range we're searching
		 */
		free_extent_state(cached_state);
		cached_state = NULL;
		if (!loops) {
			max_bytes = PAGE_SIZE;
			loops = 1;
			goto again;
		} else {
			found = 0;
			goto out_failed;
		}
	}
	BUG_ON(ret); /* Only valid values are 0 and -EAGAIN */

	/* step three, lock the state bits for the whole range */
	lock_extent_bits(tree, delalloc_start, delalloc_end, &cached_state);

	/* then test to make sure it is all still delalloc */
	ret = test_range_bit(tree, delalloc_start, delalloc_end,
			     EXTENT_DELALLOC, 1, cached_state);
	if (!ret) {
		unlock_extent_cached(tree, delalloc_start, delalloc_end,
				     &cached_state, GFP_NOFS);
		__unlock_for_delalloc(inode, locked_page,
			      delalloc_start, delalloc_end);
		cond_resched();
		goto again;
	}
	free_extent_state(cached_state);
	*start = delalloc_start;
	*end = delalloc_end;
out_failed:
	return found;
}

void extent_clear_unlock_delalloc(struct inode *inode, u64 start, u64 end,
				 struct page *locked_page,
				 unsigned clear_bits,
				 unsigned long page_ops)
{
	struct extent_io_tree *tree = &BTRFS_I(inode)->io_tree;
	int ret;
	struct page *pages[16];
	unsigned long index = start >> PAGE_SHIFT;
	unsigned long end_index = end >> PAGE_SHIFT;
	unsigned long nr_pages = end_index - index + 1;
	int i;

	clear_extent_bit(tree, start, end, clear_bits, 1, 0, NULL, GFP_NOFS);
	if (page_ops == 0)
		return;

	if ((page_ops & PAGE_SET_ERROR) && nr_pages > 0)
		mapping_set_error(inode->i_mapping, -EIO);

	while (nr_pages > 0) {
		ret = find_get_pages_contig(inode->i_mapping, index,
				     min_t(unsigned long,
				     nr_pages, ARRAY_SIZE(pages)), pages);
		for (i = 0; i < ret; i++) {

			if (page_ops & PAGE_SET_PRIVATE2)
				SetPagePrivate2(pages[i]);

			if (pages[i] == locked_page) {
				put_page(pages[i]);
				continue;
			}
			if (page_ops & PAGE_CLEAR_DIRTY)
				clear_page_dirty_for_io(pages[i]);
			if (page_ops & PAGE_SET_WRITEBACK)
				set_page_writeback(pages[i]);
			if (page_ops & PAGE_SET_ERROR)
				SetPageError(pages[i]);
			if (page_ops & PAGE_END_WRITEBACK)
				end_page_writeback(pages[i]);
			if (page_ops & PAGE_UNLOCK)
				unlock_page(pages[i]);
			put_page(pages[i]);
		}
		nr_pages -= ret;
		index += ret;
		cond_resched();
	}
}

/*
 * count the number of bytes in the tree that have a given bit(s)
 * set.  This can be fairly slow, except for EXTENT_DIRTY which is
 * cached.  The total number found is returned.
 */
u64 count_range_bits(struct extent_io_tree *tree,
		     u64 *start, u64 search_end, u64 max_bytes,
		     unsigned bits, int contig)
{
	struct rb_node *node;
	struct extent_state *state;
	u64 cur_start = *start;
	u64 total_bytes = 0;
	u64 last = 0;
	int found = 0;

	if (WARN_ON(search_end <= cur_start))
		return 0;

	spin_lock(&tree->lock);
	if (cur_start == 0 && bits == EXTENT_DIRTY) {
		total_bytes = tree->dirty_bytes;
		goto out;
	}
	/*
	 * this search will find all the extents that end after
	 * our range starts.
	 */
	node = tree_search(tree, cur_start);
	if (!node)
		goto out;

	while (1) {
		state = rb_entry(node, struct extent_state, rb_node);
		if (state->start > search_end)
			break;
		if (contig && found && state->start > last + 1)
			break;
		if (state->end >= cur_start && (state->state & bits) == bits) {
			total_bytes += min(search_end, state->end) + 1 -
				       max(cur_start, state->start);
			if (total_bytes >= max_bytes)
				break;
			if (!found) {
				*start = max(cur_start, state->start);
				found = 1;
			}
			last = state->end;
		} else if (contig && found) {
			break;
		}
		node = rb_next(node);
		if (!node)
			break;
	}
out:
	spin_unlock(&tree->lock);
	return total_bytes;
}

/*
 * set the private field for a given byte offset in the tree.  If there isn't
 * an extent_state there already, this does nothing.
 */
static noinline int set_state_failrec(struct extent_io_tree *tree, u64 start,
		struct io_failure_record *failrec)
{
	struct rb_node *node;
	struct extent_state *state;
	int ret = 0;

	spin_lock(&tree->lock);
	/*
	 * this search will find all the extents that end after
	 * our range starts.
	 */
	node = tree_search(tree, start);
	if (!node) {
		ret = -ENOENT;
		goto out;
	}
	state = rb_entry(node, struct extent_state, rb_node);
	if (state->start != start) {
		ret = -ENOENT;
		goto out;
	}
	state->failrec = failrec;
out:
	spin_unlock(&tree->lock);
	return ret;
}

static noinline int get_state_failrec(struct extent_io_tree *tree, u64 start,
		struct io_failure_record **failrec)
{
	struct rb_node *node;
	struct extent_state *state;
	int ret = 0;

	spin_lock(&tree->lock);
	/*
	 * this search will find all the extents that end after
	 * our range starts.
	 */
	node = tree_search(tree, start);
	if (!node) {
		ret = -ENOENT;
		goto out;
	}
	state = rb_entry(node, struct extent_state, rb_node);
	if (state->start != start) {
		ret = -ENOENT;
		goto out;
	}
	*failrec = state->failrec;
out:
	spin_unlock(&tree->lock);
	return ret;
}

/*
 * searches a range in the state tree for a given mask.
 * If 'filled' == 1, this returns 1 only if every extent in the tree
 * has the bits set.  Otherwise, 1 is returned if any bit in the
 * range is found set.
 */
int test_range_bit(struct extent_io_tree *tree, u64 start, u64 end,
		   unsigned bits, int filled, struct extent_state *cached)
{
	struct extent_state *state = NULL;
	struct rb_node *node;
	int bitset = 0;

	spin_lock(&tree->lock);
	if (cached && extent_state_in_tree(cached) && cached->start <= start &&
	    cached->end > start)
		node = &cached->rb_node;
	else
		node = tree_search(tree, start);
	while (node && start <= end) {
		state = rb_entry(node, struct extent_state, rb_node);

		if (filled && state->start > start) {
			bitset = 0;
			break;
		}

		if (state->start > end)
			break;

		if (state->state & bits) {
			bitset = 1;
			if (!filled)
				break;
		} else if (filled) {
			bitset = 0;
			break;
		}

		if (state->end == (u64)-1)
			break;

		start = state->end + 1;
		if (start > end)
			break;
		node = rb_next(node);
		if (!node) {
			if (filled)
				bitset = 0;
			break;
		}
	}
	spin_unlock(&tree->lock);
	return bitset;
}

/*
 * helper function to set a given page up to date if all the
 * extents in the tree for that page are up to date
 */
static void check_page_uptodate(struct extent_io_tree *tree, struct page *page)
{
	u64 start = page_offset(page);
	u64 end = start + PAGE_SIZE - 1;
	if (test_range_bit(tree, start, end, EXTENT_UPTODATE, 1, NULL))
		SetPageUptodate(page);
}

int free_io_failure(struct inode *inode, struct io_failure_record *rec)
{
	int ret;
	int err = 0;
	struct extent_io_tree *failure_tree = &BTRFS_I(inode)->io_failure_tree;

	set_state_failrec(failure_tree, rec->start, NULL);
	ret = clear_extent_bits(failure_tree, rec->start,
				rec->start + rec->len - 1,
				EXTENT_LOCKED | EXTENT_DIRTY);
	if (ret)
		err = ret;

	ret = clear_extent_bits(&BTRFS_I(inode)->io_tree, rec->start,
				rec->start + rec->len - 1,
				EXTENT_DAMAGED);
	if (ret && !err)
		err = ret;

	kfree(rec);
	return err;
}

/*
 * this bypasses the standard btrfs submit functions deliberately, as
 * the standard behavior is to write all copies in a raid setup. here we only
 * want to write the one bad copy. so we do the mapping for ourselves and issue
 * submit_bio directly.
 * to avoid any synchronization issues, wait for the data after writing, which
 * actually prevents the read that triggered the error from finishing.
 * currently, there can be no more than two copies of every data bit. thus,
 * exactly one rewrite is required.
 */
int repair_io_failure(struct inode *inode, u64 start, u64 length, u64 logical,
		      struct page *page, unsigned int pg_offset, int mirror_num)
{
	struct btrfs_fs_info *fs_info = BTRFS_I(inode)->root->fs_info;
	struct bio *bio;
	struct btrfs_device *dev;
	u64 map_length = 0;
	u64 sector;
	struct btrfs_bio *bbio = NULL;
	struct btrfs_mapping_tree *map_tree = &fs_info->mapping_tree;
	int ret;

	ASSERT(!(fs_info->sb->s_flags & MS_RDONLY));
	BUG_ON(!mirror_num);

	/* we can't repair anything in raid56 yet */
	if (btrfs_is_parity_mirror(map_tree, logical, length, mirror_num))
		return 0;

	bio = btrfs_io_bio_alloc(GFP_NOFS, 1);
	if (!bio)
		return -EIO;
	bio->bi_iter.bi_size = 0;
	map_length = length;

	/*
	 * Avoid races with device replace and make sure our bbio has devices
	 * associated to its stripes that don't go away while we are doing the
	 * read repair operation.
	 */
	btrfs_bio_counter_inc_blocked(fs_info);
	ret = btrfs_map_block(fs_info, WRITE, logical,
			      &map_length, &bbio, mirror_num);
	if (ret) {
		btrfs_bio_counter_dec(fs_info);
		bio_put(bio);
		return -EIO;
	}
	BUG_ON(mirror_num != bbio->mirror_num);
	sector = bbio->stripes[mirror_num-1].physical >> 9;
	bio->bi_iter.bi_sector = sector;
	dev = bbio->stripes[mirror_num-1].dev;
	btrfs_put_bbio(bbio);
	if (!dev || !dev->bdev || !dev->writeable) {
		btrfs_bio_counter_dec(fs_info);
		bio_put(bio);
		return -EIO;
	}
	bio->bi_bdev = dev->bdev;
	bio->bi_rw = WRITE_SYNC;
	bio_add_page(bio, page, length, pg_offset);

	if (btrfsic_submit_bio_wait(bio)) {
		/* try to remap that extent elsewhere? */
		btrfs_bio_counter_dec(fs_info);
		bio_put(bio);
		btrfs_dev_stat_inc_and_print(dev, BTRFS_DEV_STAT_WRITE_ERRS);
		return -EIO;
	}

	btrfs_info_rl_in_rcu(fs_info,
		"read error corrected: ino %llu off %llu (dev %s sector %llu)",
				  btrfs_ino(inode), start,
				  rcu_str_deref(dev->name), sector);
	btrfs_bio_counter_dec(fs_info);
	bio_put(bio);
	return 0;
}

int repair_eb_io_failure(struct btrfs_root *root, struct extent_buffer *eb,
			 int mirror_num)
{
	u64 start = eb->start;
	unsigned long i, num_pages = num_extent_pages(eb->start, eb->len);
	int ret = 0;

	if (root->fs_info->sb->s_flags & MS_RDONLY)
		return -EROFS;

	for (i = 0; i < num_pages; i++) {
		struct page *p = eb->pages[i];

		ret = repair_io_failure(root->fs_info->btree_inode, start,
					PAGE_SIZE, start, p,
					start - page_offset(p), mirror_num);
		if (ret)
			break;
		start += PAGE_SIZE;
	}

	return ret;
}

/*
 * each time an IO finishes, we do a fast check in the IO failure tree
 * to see if we need to process or clean up an io_failure_record
 */
int clean_io_failure(struct inode *inode, u64 start, struct page *page,
		     unsigned int pg_offset)
{
	u64 private;
	struct io_failure_record *failrec;
	struct btrfs_fs_info *fs_info = BTRFS_I(inode)->root->fs_info;
	struct extent_state *state;
	int num_copies;
	int ret;

	private = 0;
	ret = count_range_bits(&BTRFS_I(inode)->io_failure_tree, &private,
				(u64)-1, 1, EXTENT_DIRTY, 0);
	if (!ret)
		return 0;

	ret = get_state_failrec(&BTRFS_I(inode)->io_failure_tree, start,
			&failrec);
	if (ret)
		return 0;

	BUG_ON(!failrec->this_mirror);

	if (failrec->in_validation) {
		/* there was no real error, just free the record */
		pr_debug("clean_io_failure: freeing dummy error at %llu\n",
			 failrec->start);
		goto out;
	}
	if (fs_info->sb->s_flags & MS_RDONLY)
		goto out;

	spin_lock(&BTRFS_I(inode)->io_tree.lock);
	state = find_first_extent_bit_state(&BTRFS_I(inode)->io_tree,
					    failrec->start,
					    EXTENT_LOCKED);
	spin_unlock(&BTRFS_I(inode)->io_tree.lock);

	if (state && state->start <= failrec->start &&
	    state->end >= failrec->start + failrec->len - 1) {
		num_copies = btrfs_num_copies(fs_info, failrec->logical,
					      failrec->len);
		if (num_copies > 1)  {
			repair_io_failure(inode, start, failrec->len,
					  failrec->logical, page,
					  pg_offset, failrec->failed_mirror);
		}
	}

out:
	free_io_failure(inode, failrec);

	return 0;
}

/*
 * Can be called when
 * - hold extent lock
 * - under ordered extent
 * - the inode is freeing
 */
void btrfs_free_io_failure_record(struct inode *inode, u64 start, u64 end)
{
	struct extent_io_tree *failure_tree = &BTRFS_I(inode)->io_failure_tree;
	struct io_failure_record *failrec;
	struct extent_state *state, *next;

	if (RB_EMPTY_ROOT(&failure_tree->state))
		return;

	spin_lock(&failure_tree->lock);
	state = find_first_extent_bit_state(failure_tree, start, EXTENT_DIRTY);
	while (state) {
		if (state->start > end)
			break;

		ASSERT(state->end <= end);

		next = next_state(state);

		failrec = state->failrec;
		free_extent_state(state);
		kfree(failrec);

		state = next;
	}
	spin_unlock(&failure_tree->lock);
}

int btrfs_get_io_failure_record(struct inode *inode, u64 start, u64 end,
		struct io_failure_record **failrec_ret)
{
	struct io_failure_record *failrec;
	struct extent_map *em;
	struct extent_io_tree *failure_tree = &BTRFS_I(inode)->io_failure_tree;
	struct extent_io_tree *tree = &BTRFS_I(inode)->io_tree;
	struct extent_map_tree *em_tree = &BTRFS_I(inode)->extent_tree;
	int ret;
	u64 logical;

	ret = get_state_failrec(failure_tree, start, &failrec);
	if (ret) {
		failrec = kzalloc(sizeof(*failrec), GFP_NOFS);
		if (!failrec)
			return -ENOMEM;

		failrec->start = start;
		failrec->len = end - start + 1;
		failrec->this_mirror = 0;
		failrec->bio_flags = 0;
		failrec->in_validation = 0;

		read_lock(&em_tree->lock);
		em = lookup_extent_mapping(em_tree, start, failrec->len);
		if (!em) {
			read_unlock(&em_tree->lock);
			kfree(failrec);
			return -EIO;
		}

		if (em->start > start || em->start + em->len <= start) {
			free_extent_map(em);
			em = NULL;
		}
		read_unlock(&em_tree->lock);
		if (!em) {
			kfree(failrec);
			return -EIO;
		}

		logical = start - em->start;
		logical = em->block_start + logical;
		if (test_bit(EXTENT_FLAG_COMPRESSED, &em->flags)) {
			logical = em->block_start;
			failrec->bio_flags = EXTENT_BIO_COMPRESSED;
			extent_set_compress_type(&failrec->bio_flags,
						 em->compress_type);
		}

		pr_debug("Get IO Failure Record: (new) logical=%llu, start=%llu, len=%llu\n",
			 logical, start, failrec->len);

		failrec->logical = logical;
		free_extent_map(em);

		/* set the bits in the private failure tree */
		ret = set_extent_bits(failure_tree, start, end,
					EXTENT_LOCKED | EXTENT_DIRTY);
		if (ret >= 0)
			ret = set_state_failrec(failure_tree, start, failrec);
		/* set the bits in the inode's tree */
		if (ret >= 0)
			ret = set_extent_bits(tree, start, end, EXTENT_DAMAGED);
		if (ret < 0) {
			kfree(failrec);
			return ret;
		}
	} else {
		pr_debug("Get IO Failure Record: (found) logical=%llu, start=%llu, len=%llu, validation=%d\n",
			 failrec->logical, failrec->start, failrec->len,
			 failrec->in_validation);
		/*
		 * when data can be on disk more than twice, add to failrec here
		 * (e.g. with a list for failed_mirror) to make
		 * clean_io_failure() clean all those errors at once.
		 */
	}

	*failrec_ret = failrec;

	return 0;
}

int btrfs_check_repairable(struct inode *inode, struct bio *failed_bio,
			   struct io_failure_record *failrec, int failed_mirror)
{
	int num_copies;

	num_copies = btrfs_num_copies(BTRFS_I(inode)->root->fs_info,
				      failrec->logical, failrec->len);
	if (num_copies == 1) {
		/*
		 * we only have a single copy of the data, so don't bother with
		 * all the retry and error correction code that follows. no
		 * matter what the error is, it is very likely to persist.
		 */
		pr_debug("Check Repairable: cannot repair, num_copies=%d, next_mirror %d, failed_mirror %d\n",
			 num_copies, failrec->this_mirror, failed_mirror);
		return 0;
	}

	/*
	 * there are two premises:
	 *	a) deliver good data to the caller
	 *	b) correct the bad sectors on disk
	 */
	if (failed_bio->bi_vcnt > 1) {
		/*
		 * to fulfill b), we need to know the exact failing sectors, as
		 * we don't want to rewrite any more than the failed ones. thus,
		 * we need separate read requests for the failed bio
		 *
		 * if the following BUG_ON triggers, our validation request got
		 * merged. we need separate requests for our algorithm to work.
		 */
		BUG_ON(failrec->in_validation);
		failrec->in_validation = 1;
		failrec->this_mirror = failed_mirror;
	} else {
		/*
		 * we're ready to fulfill a) and b) alongside. get a good copy
		 * of the failed sector and if we succeed, we have setup
		 * everything for repair_io_failure to do the rest for us.
		 */
		if (failrec->in_validation) {
			BUG_ON(failrec->this_mirror != failed_mirror);
			failrec->in_validation = 0;
			failrec->this_mirror = 0;
		}
		failrec->failed_mirror = failed_mirror;
		failrec->this_mirror++;
		if (failrec->this_mirror == failed_mirror)
			failrec->this_mirror++;
	}

	if (failrec->this_mirror > num_copies) {
		pr_debug("Check Repairable: (fail) num_copies=%d, next_mirror %d, failed_mirror %d\n",
			 num_copies, failrec->this_mirror, failed_mirror);
		return 0;
	}

	return 1;
}


struct bio *btrfs_create_repair_bio(struct inode *inode, struct bio *failed_bio,
				    struct io_failure_record *failrec,
				    struct page *page, int pg_offset, int icsum,
				    bio_end_io_t *endio_func, void *data)
{
	struct bio *bio;
	struct btrfs_io_bio *btrfs_failed_bio;
	struct btrfs_io_bio *btrfs_bio;

	bio = btrfs_io_bio_alloc(GFP_NOFS, 1);
	if (!bio)
		return NULL;

	bio->bi_end_io = endio_func;
	bio->bi_iter.bi_sector = failrec->logical >> 9;
	bio->bi_bdev = BTRFS_I(inode)->root->fs_info->fs_devices->latest_bdev;
	bio->bi_iter.bi_size = 0;
	bio->bi_private = data;

	btrfs_failed_bio = btrfs_io_bio(failed_bio);
	if (btrfs_failed_bio->csum) {
		struct btrfs_fs_info *fs_info = BTRFS_I(inode)->root->fs_info;
		u16 csum_size = btrfs_super_csum_size(fs_info->super_copy);

		btrfs_bio = btrfs_io_bio(bio);
		btrfs_bio->csum = btrfs_bio->csum_inline;
		icsum *= csum_size;
		memcpy(btrfs_bio->csum, btrfs_failed_bio->csum + icsum,
		       csum_size);
	}

	bio_add_page(bio, page, failrec->len, pg_offset);

	return bio;
}

/*
 * this is a generic handler for readpage errors (default
 * readpage_io_failed_hook). if other copies exist, read those and write back
 * good data to the failed position. does not investigate in remapping the
 * failed extent elsewhere, hoping the device will be smart enough to do this as
 * needed
 */

static int bio_readpage_error(struct bio *failed_bio, u64 phy_offset,
			      struct page *page, u64 start, u64 end,
			      int failed_mirror)
{
	struct io_failure_record *failrec;
	struct inode *inode = page->mapping->host;
	struct extent_io_tree *tree = &BTRFS_I(inode)->io_tree;
	struct bio *bio;
	int read_mode;
	int ret;

	BUG_ON(bio_op(failed_bio) == REQ_OP_WRITE);

	ret = btrfs_get_io_failure_record(inode, start, end, &failrec);
	if (ret)
		return ret;

	ret = btrfs_check_repairable(inode, failed_bio, failrec, failed_mirror);
	if (!ret) {
		free_io_failure(inode, failrec);
		return -EIO;
	}

	if (failed_bio->bi_vcnt > 1)
		read_mode = READ_SYNC | REQ_FAILFAST_DEV;
	else
		read_mode = READ_SYNC;

	phy_offset >>= inode->i_sb->s_blocksize_bits;
	bio = btrfs_create_repair_bio(inode, failed_bio, failrec, page,
				      start - page_offset(page),
				      (int)phy_offset, failed_bio->bi_end_io,
				      NULL);
	if (!bio) {
		free_io_failure(inode, failrec);
		return -EIO;
	}
	bio_set_op_attrs(bio, REQ_OP_READ, read_mode);

	pr_debug("Repair Read Error: submitting new read[%#x] to this_mirror=%d, in_validation=%d\n",
		 read_mode, failrec->this_mirror, failrec->in_validation);

	ret = tree->ops->submit_bio_hook(inode, bio, failrec->this_mirror,
					 failrec->bio_flags, 0);
	if (ret) {
		free_io_failure(inode, failrec);
		bio_put(bio);
	}

	return ret;
}

/* lots and lots of room for performance fixes in the end_bio funcs */

void end_extent_writepage(struct page *page, int err, u64 start, u64 end)
{
	int uptodate = (err == 0);
	struct extent_io_tree *tree;
	int ret = 0;

	tree = &BTRFS_I(page->mapping->host)->io_tree;

	if (tree->ops && tree->ops->writepage_end_io_hook) {
		ret = tree->ops->writepage_end_io_hook(page, start,
					       end, NULL, uptodate);
		if (ret)
			uptodate = 0;
	}

	if (!uptodate) {
		ClearPageUptodate(page);
		SetPageError(page);
		ret = ret < 0 ? ret : -EIO;
		mapping_set_error(page->mapping, ret);
	}
}

/*
 * after a writepage IO is done, we need to:
 * clear the uptodate bits on error
 * clear the writeback bits in the extent tree for this IO
 * end_page_writeback if the page has no more pending IO
 *
 * Scheduling is not allowed, so the extent state tree is expected
 * to have one and only one object corresponding to this IO.
 */
static void end_bio_extent_writepage(struct bio *bio)
{
	struct bio_vec *bvec;
	u64 start;
	u64 end;
	int i;

	bio_for_each_segment_all(bvec, bio, i) {
		struct page *page = bvec->bv_page;

		/* We always issue full-page reads, but if some block
		 * in a page fails to read, blk_update_request() will
		 * advance bv_offset and adjust bv_len to compensate.
		 * Print a warning for nonzero offsets, and an error
		 * if they don't add up to a full page.  */
		if (bvec->bv_offset || bvec->bv_len != PAGE_SIZE) {
			if (bvec->bv_offset + bvec->bv_len != PAGE_SIZE)
				btrfs_err(BTRFS_I(page->mapping->host)->root->fs_info,
				   "partial page write in btrfs with offset %u and length %u",
					bvec->bv_offset, bvec->bv_len);
			else
				btrfs_info(BTRFS_I(page->mapping->host)->root->fs_info,
				   "incomplete page write in btrfs with offset %u and "
				   "length %u",
					bvec->bv_offset, bvec->bv_len);
		}

		start = page_offset(page);
		end = start + bvec->bv_offset + bvec->bv_len - 1;

		end_extent_writepage(page, bio->bi_error, start, end);
		end_page_writeback(page);
	}

	bio_put(bio);
}

static void
endio_readpage_release_extent(struct extent_io_tree *tree, u64 start, u64 len,
			      int uptodate)
{
	struct extent_state *cached = NULL;
	u64 end = start + len - 1;

	if (uptodate && tree->track_uptodate)
		set_extent_uptodate(tree, start, end, &cached, GFP_ATOMIC);
	unlock_extent_cached(tree, start, end, &cached, GFP_ATOMIC);
}

/*
 * after a readpage IO is done, we need to:
 * clear the uptodate bits on error
 * set the uptodate bits if things worked
 * set the page up to date if all extents in the tree are uptodate
 * clear the lock bit in the extent tree
 * unlock the page if there are no other extents locked for it
 *
 * Scheduling is not allowed, so the extent state tree is expected
 * to have one and only one object corresponding to this IO.
 */
static void end_bio_extent_readpage(struct bio *bio)
{
	struct bio_vec *bvec;
	int uptodate = !bio->bi_error;
	struct btrfs_io_bio *io_bio = btrfs_io_bio(bio);
	struct extent_io_tree *tree;
	u64 offset = 0;
	u64 start;
	u64 end;
	u64 len;
	u64 extent_start = 0;
	u64 extent_len = 0;
	int mirror;
	int ret;
	int i;

	bio_for_each_segment_all(bvec, bio, i) {
		struct page *page = bvec->bv_page;
		struct inode *inode = page->mapping->host;

		pr_debug("end_bio_extent_readpage: bi_sector=%llu, err=%d, "
			 "mirror=%u\n", (u64)bio->bi_iter.bi_sector,
			 bio->bi_error, io_bio->mirror_num);
		tree = &BTRFS_I(inode)->io_tree;

		/* We always issue full-page reads, but if some block
		 * in a page fails to read, blk_update_request() will
		 * advance bv_offset and adjust bv_len to compensate.
		 * Print a warning for nonzero offsets, and an error
		 * if they don't add up to a full page.  */
		if (bvec->bv_offset || bvec->bv_len != PAGE_SIZE) {
			if (bvec->bv_offset + bvec->bv_len != PAGE_SIZE)
				btrfs_err(BTRFS_I(page->mapping->host)->root->fs_info,
				   "partial page read in btrfs with offset %u and length %u",
					bvec->bv_offset, bvec->bv_len);
			else
				btrfs_info(BTRFS_I(page->mapping->host)->root->fs_info,
				   "incomplete page read in btrfs with offset %u and "
				   "length %u",
					bvec->bv_offset, bvec->bv_len);
		}

		start = page_offset(page);
		end = start + bvec->bv_offset + bvec->bv_len - 1;
		len = bvec->bv_len;

		mirror = io_bio->mirror_num;
		if (likely(uptodate && tree->ops &&
			   tree->ops->readpage_end_io_hook)) {
			ret = tree->ops->readpage_end_io_hook(io_bio, offset,
							      page, start, end,
							      mirror);
			if (ret)
				uptodate = 0;
			else
				clean_io_failure(inode, start, page, 0);
		}

		if (likely(uptodate))
			goto readpage_ok;

		if (tree->ops && tree->ops->readpage_io_failed_hook) {
			ret = tree->ops->readpage_io_failed_hook(page, mirror);
			if (!ret && !bio->bi_error)
				uptodate = 1;
		} else {
			/*
			 * The generic bio_readpage_error handles errors the
			 * following way: If possible, new read requests are
			 * created and submitted and will end up in
			 * end_bio_extent_readpage as well (if we're lucky, not
			 * in the !uptodate case). In that case it returns 0 and
			 * we just go on with the next page in our bio. If it
			 * can't handle the error it will return -EIO and we
			 * remain responsible for that page.
			 */
			ret = bio_readpage_error(bio, offset, page, start, end,
						 mirror);
			if (ret == 0) {
				uptodate = !bio->bi_error;
				offset += len;
				continue;
			}
		}
readpage_ok:
		if (likely(uptodate)) {
			loff_t i_size = i_size_read(inode);
			pgoff_t end_index = i_size >> PAGE_SHIFT;
			unsigned off;

			/* Zero out the end if this page straddles i_size */
			off = i_size & (PAGE_SIZE-1);
			if (page->index == end_index && off)
				zero_user_segment(page, off, PAGE_SIZE);
			SetPageUptodate(page);
		} else {
			ClearPageUptodate(page);
			SetPageError(page);
		}
		unlock_page(page);
		offset += len;

		if (unlikely(!uptodate)) {
			if (extent_len) {
				endio_readpage_release_extent(tree,
							      extent_start,
							      extent_len, 1);
				extent_start = 0;
				extent_len = 0;
			}
			endio_readpage_release_extent(tree, start,
						      end - start + 1, 0);
		} else if (!extent_len) {
			extent_start = start;
			extent_len = end + 1 - start;
		} else if (extent_start + extent_len == start) {
			extent_len += end + 1 - start;
		} else {
			endio_readpage_release_extent(tree, extent_start,
						      extent_len, uptodate);
			extent_start = start;
			extent_len = end + 1 - start;
		}
	}

	if (extent_len)
		endio_readpage_release_extent(tree, extent_start, extent_len,
					      uptodate);
	if (io_bio->end_io)
		io_bio->end_io(io_bio, bio->bi_error);
	bio_put(bio);
}

/*
 * this allocates from the btrfs_bioset.  We're returning a bio right now
 * but you can call btrfs_io_bio for the appropriate container_of magic
 */
struct bio *
btrfs_bio_alloc(struct block_device *bdev, u64 first_sector, int nr_vecs,
		gfp_t gfp_flags)
{
	struct btrfs_io_bio *btrfs_bio;
	struct bio *bio;

	bio = bio_alloc_bioset(gfp_flags, nr_vecs, btrfs_bioset);

	if (bio == NULL && (current->flags & PF_MEMALLOC)) {
		while (!bio && (nr_vecs /= 2)) {
			bio = bio_alloc_bioset(gfp_flags,
					       nr_vecs, btrfs_bioset);
		}
	}

	if (bio) {
		bio->bi_bdev = bdev;
		bio->bi_iter.bi_sector = first_sector;
		btrfs_bio = btrfs_io_bio(bio);
		btrfs_bio->csum = NULL;
		btrfs_bio->csum_allocated = NULL;
		btrfs_bio->end_io = NULL;
	}
	return bio;
}

struct bio *btrfs_bio_clone(struct bio *bio, gfp_t gfp_mask)
{
	struct btrfs_io_bio *btrfs_bio;
	struct bio *new;

	new = bio_clone_bioset(bio, gfp_mask, btrfs_bioset);
	if (new) {
		btrfs_bio = btrfs_io_bio(new);
		btrfs_bio->csum = NULL;
		btrfs_bio->csum_allocated = NULL;
		btrfs_bio->end_io = NULL;

#ifdef CONFIG_BLK_CGROUP
		/* FIXME, put this into bio_clone_bioset */
		if (bio->bi_css)
			bio_associate_blkcg(new, bio->bi_css);
#endif
	}
	return new;
}

/* this also allocates from the btrfs_bioset */
struct bio *btrfs_io_bio_alloc(gfp_t gfp_mask, unsigned int nr_iovecs)
{
	struct btrfs_io_bio *btrfs_bio;
	struct bio *bio;

	bio = bio_alloc_bioset(gfp_mask, nr_iovecs, btrfs_bioset);
	if (bio) {
		btrfs_bio = btrfs_io_bio(bio);
		btrfs_bio->csum = NULL;
		btrfs_bio->csum_allocated = NULL;
		btrfs_bio->end_io = NULL;
	}
	return bio;
}


static int __must_check submit_one_bio(struct bio *bio, int mirror_num,
				       unsigned long bio_flags)
{
	int ret = 0;
	struct bio_vec *bvec = bio->bi_io_vec + bio->bi_vcnt - 1;
	struct page *page = bvec->bv_page;
	struct extent_io_tree *tree = bio->bi_private;
	u64 start;

	start = page_offset(page) + bvec->bv_offset;

	bio->bi_private = NULL;
	bio_get(bio);

	if (tree->ops && tree->ops->submit_bio_hook)
		ret = tree->ops->submit_bio_hook(page->mapping->host, bio,
					   mirror_num, bio_flags, start);
	else
		btrfsic_submit_bio(bio);

	bio_put(bio);
	return ret;
}

static int merge_bio(struct extent_io_tree *tree, struct page *page,
		     unsigned long offset, size_t size, struct bio *bio,
		     unsigned long bio_flags)
{
	int ret = 0;
	if (tree->ops && tree->ops->merge_bio_hook)
		ret = tree->ops->merge_bio_hook(page, offset, size, bio,
						bio_flags);
	return ret;

}

static int submit_extent_page(int op, int op_flags, struct extent_io_tree *tree,
			      struct writeback_control *wbc,
			      struct page *page, sector_t sector,
			      size_t size, unsigned long offset,
			      struct block_device *bdev,
			      struct bio **bio_ret,
			      unsigned long max_pages,
			      bio_end_io_t end_io_func,
			      int mirror_num,
			      unsigned long prev_bio_flags,
			      unsigned long bio_flags,
			      bool force_bio_submit)
{
	int ret = 0;
	struct bio *bio;
	int contig = 0;
	int old_compressed = prev_bio_flags & EXTENT_BIO_COMPRESSED;
	size_t page_size = min_t(size_t, size, PAGE_SIZE);

	if (bio_ret && *bio_ret) {
		bio = *bio_ret;
		if (old_compressed)
			contig = bio->bi_iter.bi_sector == sector;
		else
			contig = bio_end_sector(bio) == sector;

		if (prev_bio_flags != bio_flags || !contig ||
		    force_bio_submit ||
		    merge_bio(tree, page, offset, page_size, bio, bio_flags) ||
		    bio_add_page(bio, page, page_size, offset) < page_size) {
			ret = submit_one_bio(bio, mirror_num, prev_bio_flags);
			if (ret < 0) {
				*bio_ret = NULL;
				return ret;
			}
			bio = NULL;
		} else {
			if (wbc)
				wbc_account_io(wbc, page, page_size);
			return 0;
		}
	}

	bio = btrfs_bio_alloc(bdev, sector, BIO_MAX_PAGES,
			GFP_NOFS | __GFP_HIGH);
	if (!bio)
		return -ENOMEM;

	bio_add_page(bio, page, page_size, offset);
	bio->bi_end_io = end_io_func;
	bio->bi_private = tree;
	bio_set_op_attrs(bio, op, op_flags);
	if (wbc) {
		wbc_init_bio(wbc, bio);
		wbc_account_io(wbc, page, page_size);
	}

	if (bio_ret)
		*bio_ret = bio;
	else
		ret = submit_one_bio(bio, mirror_num, bio_flags);

	return ret;
}

static void attach_extent_buffer_page(struct extent_buffer *eb,
				      struct page *page)
{
	if (!PagePrivate(page)) {
		SetPagePrivate(page);
		get_page(page);
		set_page_private(page, (unsigned long)eb);
	} else {
		WARN_ON(page->private != (unsigned long)eb);
	}
}

void set_page_extent_mapped(struct page *page)
{
	if (!PagePrivate(page)) {
		SetPagePrivate(page);
		get_page(page);
		set_page_private(page, EXTENT_PAGE_PRIVATE);
	}
}

static struct extent_map *
__get_extent_map(struct inode *inode, struct page *page, size_t pg_offset,
		 u64 start, u64 len, get_extent_t *get_extent,
		 struct extent_map **em_cached)
{
	struct extent_map *em;

	if (em_cached && *em_cached) {
		em = *em_cached;
		if (extent_map_in_tree(em) && start >= em->start &&
		    start < extent_map_end(em)) {
			atomic_inc(&em->refs);
			return em;
		}

		free_extent_map(em);
		*em_cached = NULL;
	}

	em = get_extent(inode, page, pg_offset, start, len, 0);
	if (em_cached && !IS_ERR_OR_NULL(em)) {
		BUG_ON(*em_cached);
		atomic_inc(&em->refs);
		*em_cached = em;
	}
	return em;
}
/*
 * basic readpage implementation.  Locked extent state structs are inserted
 * into the tree that are removed when the IO is done (by the end_io
 * handlers)
 * XXX JDM: This needs looking at to ensure proper page locking
 * return 0 on success, otherwise return error
 */
static int __do_readpage(struct extent_io_tree *tree,
			 struct page *page,
			 get_extent_t *get_extent,
			 struct extent_map **em_cached,
			 struct bio **bio, int mirror_num,
			 unsigned long *bio_flags, int read_flags,
			 u64 *prev_em_start)
{
	struct inode *inode = page->mapping->host;
	u64 start = page_offset(page);
	u64 page_end = start + PAGE_SIZE - 1;
	u64 end;
	u64 cur = start;
	u64 extent_offset;
	u64 last_byte = i_size_read(inode);
	u64 block_start;
	u64 cur_end;
	sector_t sector;
	struct extent_map *em;
	struct block_device *bdev;
	int ret = 0;
	int nr = 0;
	size_t pg_offset = 0;
	size_t iosize;
	size_t disk_io_size;
	size_t blocksize = inode->i_sb->s_blocksize;
	unsigned long this_bio_flag = 0;

	set_page_extent_mapped(page);

	end = page_end;
	if (!PageUptodate(page)) {
		if (cleancache_get_page(page) == 0) {
			BUG_ON(blocksize != PAGE_SIZE);
			unlock_extent(tree, start, end);
			goto out;
		}
	}

	if (page->index == last_byte >> PAGE_SHIFT) {
		char *userpage;
		size_t zero_offset = last_byte & (PAGE_SIZE - 1);

		if (zero_offset) {
			iosize = PAGE_SIZE - zero_offset;
			userpage = kmap_atomic(page);
			memset(userpage + zero_offset, 0, iosize);
			flush_dcache_page(page);
			kunmap_atomic(userpage);
		}
	}
	while (cur <= end) {
		unsigned long pnr = (last_byte >> PAGE_SHIFT) + 1;
		bool force_bio_submit = false;

		if (cur >= last_byte) {
			char *userpage;
			struct extent_state *cached = NULL;

			iosize = PAGE_SIZE - pg_offset;
			userpage = kmap_atomic(page);
			memset(userpage + pg_offset, 0, iosize);
			flush_dcache_page(page);
			kunmap_atomic(userpage);
			set_extent_uptodate(tree, cur, cur + iosize - 1,
					    &cached, GFP_NOFS);
			unlock_extent_cached(tree, cur,
					     cur + iosize - 1,
					     &cached, GFP_NOFS);
			break;
		}
		em = __get_extent_map(inode, page, pg_offset, cur,
				      end - cur + 1, get_extent, em_cached);
		if (IS_ERR_OR_NULL(em)) {
			SetPageError(page);
			unlock_extent(tree, cur, end);
			break;
		}
		extent_offset = cur - em->start;
		BUG_ON(extent_map_end(em) <= cur);
		BUG_ON(end < cur);

		if (test_bit(EXTENT_FLAG_COMPRESSED, &em->flags)) {
			this_bio_flag |= EXTENT_BIO_COMPRESSED;
			extent_set_compress_type(&this_bio_flag,
						 em->compress_type);
		}

		iosize = min(extent_map_end(em) - cur, end - cur + 1);
		cur_end = min(extent_map_end(em) - 1, end);
		iosize = ALIGN(iosize, blocksize);
		if (this_bio_flag & EXTENT_BIO_COMPRESSED) {
			disk_io_size = em->block_len;
			sector = em->block_start >> 9;
		} else {
			sector = (em->block_start + extent_offset) >> 9;
			disk_io_size = iosize;
		}
		bdev = em->bdev;
		block_start = em->block_start;
		if (test_bit(EXTENT_FLAG_PREALLOC, &em->flags))
			block_start = EXTENT_MAP_HOLE;

		/*
		 * If we have a file range that points to a compressed extent
		 * and it's followed by a consecutive file range that points to
		 * to the same compressed extent (possibly with a different
		 * offset and/or length, so it either points to the whole extent
		 * or only part of it), we must make sure we do not submit a
		 * single bio to populate the pages for the 2 ranges because
		 * this makes the compressed extent read zero out the pages
		 * belonging to the 2nd range. Imagine the following scenario:
		 *
		 *  File layout
		 *  [0 - 8K]                     [8K - 24K]
		 *    |                               |
		 *    |                               |
		 * points to extent X,         points to extent X,
		 * offset 4K, length of 8K     offset 0, length 16K
		 *
		 * [extent X, compressed length = 4K uncompressed length = 16K]
		 *
		 * If the bio to read the compressed extent covers both ranges,
		 * it will decompress extent X into the pages belonging to the
		 * first range and then it will stop, zeroing out the remaining
		 * pages that belong to the other range that points to extent X.
		 * So here we make sure we submit 2 bios, one for the first
		 * range and another one for the third range. Both will target
		 * the same physical extent from disk, but we can't currently
		 * make the compressed bio endio callback populate the pages
		 * for both ranges because each compressed bio is tightly
		 * coupled with a single extent map, and each range can have
		 * an extent map with a different offset value relative to the
		 * uncompressed data of our extent and different lengths. This
		 * is a corner case so we prioritize correctness over
		 * non-optimal behavior (submitting 2 bios for the same extent).
		 */
		if (test_bit(EXTENT_FLAG_COMPRESSED, &em->flags) &&
		    prev_em_start && *prev_em_start != (u64)-1 &&
		    *prev_em_start != em->orig_start)
			force_bio_submit = true;

		if (prev_em_start)
			*prev_em_start = em->orig_start;

		free_extent_map(em);
		em = NULL;

		/* we've found a hole, just zero and go on */
		if (block_start == EXTENT_MAP_HOLE) {
			char *userpage;
			struct extent_state *cached = NULL;

			userpage = kmap_atomic(page);
			memset(userpage + pg_offset, 0, iosize);
			flush_dcache_page(page);
			kunmap_atomic(userpage);

			set_extent_uptodate(tree, cur, cur + iosize - 1,
					    &cached, GFP_NOFS);
			unlock_extent_cached(tree, cur,
					     cur + iosize - 1,
					     &cached, GFP_NOFS);
			cur = cur + iosize;
			pg_offset += iosize;
			continue;
		}
		/* the get_extent function already copied into the page */
		if (test_range_bit(tree, cur, cur_end,
				   EXTENT_UPTODATE, 1, NULL)) {
			check_page_uptodate(tree, page);
			unlock_extent(tree, cur, cur + iosize - 1);
			cur = cur + iosize;
			pg_offset += iosize;
			continue;
		}
		/* we have an inline extent but it didn't get marked up
		 * to date.  Error out
		 */
		if (block_start == EXTENT_MAP_INLINE) {
			SetPageError(page);
			unlock_extent(tree, cur, cur + iosize - 1);
			cur = cur + iosize;
			pg_offset += iosize;
			continue;
		}

		pnr -= page->index;
		ret = submit_extent_page(REQ_OP_READ, read_flags, tree, NULL,
					 page, sector, disk_io_size, pg_offset,
					 bdev, bio, pnr,
					 end_bio_extent_readpage, mirror_num,
					 *bio_flags,
					 this_bio_flag,
					 force_bio_submit);
		if (!ret) {
			nr++;
			*bio_flags = this_bio_flag;
		} else {
			SetPageError(page);
			unlock_extent(tree, cur, cur + iosize - 1);
			goto out;
		}
		cur = cur + iosize;
		pg_offset += iosize;
	}
out:
	if (!nr) {
		if (!PageError(page))
			SetPageUptodate(page);
		unlock_page(page);
	}
	return ret;
}

static inline void __do_contiguous_readpages(struct extent_io_tree *tree,
					     struct page *pages[], int nr_pages,
					     u64 start, u64 end,
					     get_extent_t *get_extent,
					     struct extent_map **em_cached,
					     struct bio **bio, int mirror_num,
					     unsigned long *bio_flags,
					     u64 *prev_em_start)
{
	struct inode *inode;
	struct btrfs_ordered_extent *ordered;
	int index;

	inode = pages[0]->mapping->host;
	while (1) {
		lock_extent(tree, start, end);
		ordered = btrfs_lookup_ordered_range(inode, start,
						     end - start + 1);
		if (!ordered)
			break;
		unlock_extent(tree, start, end);
		btrfs_start_ordered_extent(inode, ordered, 1);
		btrfs_put_ordered_extent(ordered);
	}

	for (index = 0; index < nr_pages; index++) {
		__do_readpage(tree, pages[index], get_extent, em_cached, bio,
			      mirror_num, bio_flags, 0, prev_em_start);
		put_page(pages[index]);
	}
}

static void __extent_readpages(struct extent_io_tree *tree,
			       struct page *pages[],
			       int nr_pages, get_extent_t *get_extent,
			       struct extent_map **em_cached,
			       struct bio **bio, int mirror_num,
			       unsigned long *bio_flags,
			       u64 *prev_em_start)
{
	u64 start = 0;
	u64 end = 0;
	u64 page_start;
	int index;
	int first_index = 0;

	for (index = 0; index < nr_pages; index++) {
		page_start = page_offset(pages[index]);
		if (!end) {
			start = page_start;
			end = start + PAGE_SIZE - 1;
			first_index = index;
		} else if (end + 1 == page_start) {
			end += PAGE_SIZE;
		} else {
			__do_contiguous_readpages(tree, &pages[first_index],
						  index - first_index, start,
						  end, get_extent, em_cached,
						  bio, mirror_num, bio_flags,
						  prev_em_start);
			start = page_start;
			end = start + PAGE_SIZE - 1;
			first_index = index;
		}
	}

	if (end)
		__do_contiguous_readpages(tree, &pages[first_index],
					  index - first_index, start,
					  end, get_extent, em_cached, bio,
					  mirror_num, bio_flags,
					  prev_em_start);
}

static int __extent_read_full_page(struct extent_io_tree *tree,
				   struct page *page,
				   get_extent_t *get_extent,
				   struct bio **bio, int mirror_num,
				   unsigned long *bio_flags, int read_flags)
{
	struct inode *inode = page->mapping->host;
	struct btrfs_ordered_extent *ordered;
	u64 start = page_offset(page);
	u64 end = start + PAGE_SIZE - 1;
	int ret;

	while (1) {
		lock_extent(tree, start, end);
		ordered = btrfs_lookup_ordered_range(inode, start,
						PAGE_SIZE);
		if (!ordered)
			break;
		unlock_extent(tree, start, end);
		btrfs_start_ordered_extent(inode, ordered, 1);
		btrfs_put_ordered_extent(ordered);
	}

	ret = __do_readpage(tree, page, get_extent, NULL, bio, mirror_num,
			    bio_flags, read_flags, NULL);
	return ret;
}

int extent_read_full_page(struct extent_io_tree *tree, struct page *page,
			    get_extent_t *get_extent, int mirror_num)
{
	struct bio *bio = NULL;
	unsigned long bio_flags = 0;
	int ret;

	ret = __extent_read_full_page(tree, page, get_extent, &bio, mirror_num,
				      &bio_flags, 0);
	if (bio)
		ret = submit_one_bio(bio, mirror_num, bio_flags);
	return ret;
}

static void update_nr_written(struct page *page, struct writeback_control *wbc,
			      unsigned long nr_written)
{
	wbc->nr_to_write -= nr_written;
}

/*
 * helper for __extent_writepage, doing all of the delayed allocation setup.
 *
 * This returns 1 if our fill_delalloc function did all the work required
 * to write the page (copy into inline extent).  In this case the IO has
 * been started and the page is already unlocked.
 *
 * This returns 0 if all went well (page still locked)
 * This returns < 0 if there were errors (page still locked)
 */
static noinline_for_stack int writepage_delalloc(struct inode *inode,
			      struct page *page, struct writeback_control *wbc,
			      struct extent_page_data *epd,
			      u64 delalloc_start,
			      unsigned long *nr_written)
{
	struct extent_io_tree *tree = epd->tree;
	u64 page_end = delalloc_start + PAGE_SIZE - 1;
	u64 nr_delalloc;
	u64 delalloc_to_write = 0;
	u64 delalloc_end = 0;
	int ret;
	int page_started = 0;

	if (epd->extent_locked || !tree->ops || !tree->ops->fill_delalloc)
		return 0;

	while (delalloc_end < page_end) {
		nr_delalloc = find_lock_delalloc_range(inode, tree,
					       page,
					       &delalloc_start,
					       &delalloc_end,
					       BTRFS_MAX_EXTENT_SIZE);
		if (nr_delalloc == 0) {
			delalloc_start = delalloc_end + 1;
			continue;
		}
		ret = tree->ops->fill_delalloc(inode, page,
					       delalloc_start,
					       delalloc_end,
					       &page_started,
					       nr_written);
		/* File system has been set read-only */
		if (ret) {
			SetPageError(page);
			/* fill_delalloc should be return < 0 for error
			 * but just in case, we use > 0 here meaning the
			 * IO is started, so we don't want to return > 0
			 * unless things are going well.
			 */
			ret = ret < 0 ? ret : -EIO;
			goto done;
		}
		/*
		 * delalloc_end is already one less than the total length, so
		 * we don't subtract one from PAGE_SIZE
		 */
		delalloc_to_write += (delalloc_end - delalloc_start +
				      PAGE_SIZE) >> PAGE_SHIFT;
		delalloc_start = delalloc_end + 1;
	}
	if (wbc->nr_to_write < delalloc_to_write) {
		int thresh = 8192;

		if (delalloc_to_write < thresh * 2)
			thresh = delalloc_to_write;
		wbc->nr_to_write = min_t(u64, delalloc_to_write,
					 thresh);
	}

	/* did the fill delalloc function already unlock and start
	 * the IO?
	 */
	if (page_started) {
		/*
		 * we've unlocked the page, so we can't update
		 * the mapping's writeback index, just update
		 * nr_to_write.
		 */
		wbc->nr_to_write -= *nr_written;
		return 1;
	}

	ret = 0;

done:
	return ret;
}

/*
 * helper for __extent_writepage.  This calls the writepage start hooks,
 * and does the loop to map the page into extents and bios.
 *
 * We return 1 if the IO is started and the page is unlocked,
 * 0 if all went well (page still locked)
 * < 0 if there were errors (page still locked)
 */
static noinline_for_stack int __extent_writepage_io(struct inode *inode,
				 struct page *page,
				 struct writeback_control *wbc,
				 struct extent_page_data *epd,
				 loff_t i_size,
				 unsigned long nr_written,
				 int write_flags, int *nr_ret)
{
	struct extent_io_tree *tree = epd->tree;
	u64 start = page_offset(page);
	u64 page_end = start + PAGE_SIZE - 1;
	u64 end;
	u64 cur = start;
	u64 extent_offset;
	u64 block_start;
	u64 iosize;
	sector_t sector;
	struct extent_state *cached_state = NULL;
	struct extent_map *em;
	struct block_device *bdev;
	size_t pg_offset = 0;
	size_t blocksize;
	int ret = 0;
	int nr = 0;
	bool compressed;

	if (tree->ops && tree->ops->writepage_start_hook) {
		ret = tree->ops->writepage_start_hook(page, start,
						      page_end);
		if (ret) {
			/* Fixup worker will requeue */
			if (ret == -EBUSY)
				wbc->pages_skipped++;
			else
				redirty_page_for_writepage(wbc, page);

			update_nr_written(page, wbc, nr_written);
			unlock_page(page);
			ret = 1;
			goto done_unlocked;
		}
	}

	/*
	 * we don't want to touch the inode after unlocking the page,
	 * so we update the mapping writeback index now
	 */
	update_nr_written(page, wbc, nr_written + 1);

	end = page_end;
	if (i_size <= start) {
		if (tree->ops && tree->ops->writepage_end_io_hook)
			tree->ops->writepage_end_io_hook(page, start,
							 page_end, NULL, 1);
		goto done;
	}

	blocksize = inode->i_sb->s_blocksize;

	while (cur <= end) {
		u64 em_end;
		unsigned long max_nr;

		if (cur >= i_size) {
			if (tree->ops && tree->ops->writepage_end_io_hook)
				tree->ops->writepage_end_io_hook(page, cur,
							 page_end, NULL, 1);
			break;
		}
		em = epd->get_extent(inode, page, pg_offset, cur,
				     end - cur + 1, 1);
		if (IS_ERR_OR_NULL(em)) {
			SetPageError(page);
			ret = PTR_ERR_OR_ZERO(em);
			break;
		}

		extent_offset = cur - em->start;
		em_end = extent_map_end(em);
		BUG_ON(em_end <= cur);
		BUG_ON(end < cur);
		iosize = min(em_end - cur, end - cur + 1);
		iosize = ALIGN(iosize, blocksize);
		sector = (em->block_start + extent_offset) >> 9;
		bdev = em->bdev;
		block_start = em->block_start;
		compressed = test_bit(EXTENT_FLAG_COMPRESSED, &em->flags);
		free_extent_map(em);
		em = NULL;

		/*
		 * compressed and inline extents are written through other
		 * paths in the FS
		 */
		if (compressed || block_start == EXTENT_MAP_HOLE ||
		    block_start == EXTENT_MAP_INLINE) {
			/*
			 * end_io notification does not happen here for
			 * compressed extents
			 */
			if (!compressed && tree->ops &&
			    tree->ops->writepage_end_io_hook)
				tree->ops->writepage_end_io_hook(page, cur,
							 cur + iosize - 1,
							 NULL, 1);
			else if (compressed) {
				/* we don't want to end_page_writeback on
				 * a compressed extent.  this happens
				 * elsewhere
				 */
				nr++;
			}

			cur += iosize;
			pg_offset += iosize;
			continue;
		}

		max_nr = (i_size >> PAGE_SHIFT) + 1;

		set_range_writeback(tree, cur, cur + iosize - 1);
		if (!PageWriteback(page)) {
			btrfs_err(BTRFS_I(inode)->root->fs_info,
				   "page %lu not writeback, cur %llu end %llu",
			       page->index, cur, end);
		}

		ret = submit_extent_page(REQ_OP_WRITE, write_flags, tree, wbc,
					 page, sector, iosize, pg_offset,
					 bdev, &epd->bio, max_nr,
					 end_bio_extent_writepage,
					 0, 0, 0, false);
		if (ret)
			SetPageError(page);

		cur = cur + iosize;
		pg_offset += iosize;
		nr++;
	}
done:
	*nr_ret = nr;

done_unlocked:

	/* drop our reference on any cached states */
	free_extent_state(cached_state);
	return ret;
}

/*
 * the writepage semantics are similar to regular writepage.  extent
 * records are inserted to lock ranges in the tree, and as dirty areas
 * are found, they are marked writeback.  Then the lock bits are removed
 * and the end_io handler clears the writeback ranges
 */
static int __extent_writepage(struct page *page, struct writeback_control *wbc,
			      void *data)
{
	struct inode *inode = page->mapping->host;
	struct extent_page_data *epd = data;
	u64 start = page_offset(page);
	u64 page_end = start + PAGE_SIZE - 1;
	int ret;
	int nr = 0;
	size_t pg_offset = 0;
	loff_t i_size = i_size_read(inode);
	unsigned long end_index = i_size >> PAGE_SHIFT;
	int write_flags = 0;
	unsigned long nr_written = 0;

	if (wbc->sync_mode == WB_SYNC_ALL)
		write_flags = WRITE_SYNC;

	trace___extent_writepage(page, inode, wbc);

	WARN_ON(!PageLocked(page));

	ClearPageError(page);

	pg_offset = i_size & (PAGE_SIZE - 1);
	if (page->index > end_index ||
	   (page->index == end_index && !pg_offset)) {
		page->mapping->a_ops->invalidatepage(page, 0, PAGE_SIZE);
		unlock_page(page);
		return 0;
	}

	if (page->index == end_index) {
		char *userpage;

		userpage = kmap_atomic(page);
		memset(userpage + pg_offset, 0,
		       PAGE_SIZE - pg_offset);
		kunmap_atomic(userpage);
		flush_dcache_page(page);
	}

	pg_offset = 0;

	set_page_extent_mapped(page);

	ret = writepage_delalloc(inode, page, wbc, epd, start, &nr_written);
	if (ret == 1)
		goto done_unlocked;
	if (ret)
		goto done;

	ret = __extent_writepage_io(inode, page, wbc, epd,
				    i_size, nr_written, write_flags, &nr);
	if (ret == 1)
		goto done_unlocked;

done:
	if (nr == 0) {
		/* make sure the mapping tag for page dirty gets cleared */
		set_page_writeback(page);
		end_page_writeback(page);
	}
	if (PageError(page)) {
		ret = ret < 0 ? ret : -EIO;
		end_extent_writepage(page, ret, start, page_end);
	}
	unlock_page(page);
	return ret;

done_unlocked:
	return 0;
}

void wait_on_extent_buffer_writeback(struct extent_buffer *eb)
{
	wait_on_bit_io(&eb->bflags, EXTENT_BUFFER_WRITEBACK,
		       TASK_UNINTERRUPTIBLE);
}

static noinline_for_stack int
lock_extent_buffer_for_io(struct extent_buffer *eb,
			  struct btrfs_fs_info *fs_info,
			  struct extent_page_data *epd)
{
	unsigned long i, num_pages;
	int flush = 0;
	int ret = 0;

	if (!btrfs_try_tree_write_lock(eb)) {
		flush = 1;
		flush_write_bio(epd);
		btrfs_tree_lock(eb);
	}

	if (test_bit(EXTENT_BUFFER_WRITEBACK, &eb->bflags)) {
		btrfs_tree_unlock(eb);
		if (!epd->sync_io)
			return 0;
		if (!flush) {
			flush_write_bio(epd);
			flush = 1;
		}
		while (1) {
			wait_on_extent_buffer_writeback(eb);
			btrfs_tree_lock(eb);
			if (!test_bit(EXTENT_BUFFER_WRITEBACK, &eb->bflags))
				break;
			btrfs_tree_unlock(eb);
		}
	}

	/*
	 * We need to do this to prevent races in people who check if the eb is
	 * under IO since we can end up having no IO bits set for a short period
	 * of time.
	 */
	spin_lock(&eb->refs_lock);
	if (test_and_clear_bit(EXTENT_BUFFER_DIRTY, &eb->bflags)) {
		set_bit(EXTENT_BUFFER_WRITEBACK, &eb->bflags);
		spin_unlock(&eb->refs_lock);
		btrfs_set_header_flag(eb, BTRFS_HEADER_FLAG_WRITTEN);
		__percpu_counter_add(&fs_info->dirty_metadata_bytes,
				     -eb->len,
				     fs_info->dirty_metadata_batch);
		ret = 1;
	} else {
		spin_unlock(&eb->refs_lock);
	}

	btrfs_tree_unlock(eb);

	if (!ret)
		return ret;

	num_pages = num_extent_pages(eb->start, eb->len);
	for (i = 0; i < num_pages; i++) {
		struct page *p = eb->pages[i];

		if (!trylock_page(p)) {
			if (!flush) {
				flush_write_bio(epd);
				flush = 1;
			}
			lock_page(p);
		}
	}

	return ret;
}

static void end_extent_buffer_writeback(struct extent_buffer *eb)
{
	clear_bit(EXTENT_BUFFER_WRITEBACK, &eb->bflags);
	smp_mb__after_atomic();
	wake_up_bit(&eb->bflags, EXTENT_BUFFER_WRITEBACK);
}

static void set_btree_ioerr(struct page *page)
{
	struct extent_buffer *eb = (struct extent_buffer *)page->private;
	struct btrfs_inode *btree_ino = BTRFS_I(eb->fs_info->btree_inode);

	SetPageError(page);
	if (test_and_set_bit(EXTENT_BUFFER_WRITE_ERR, &eb->bflags))
		return;

	/*
	 * If writeback for a btree extent that doesn't belong to a log tree
	 * failed, increment the counter transaction->eb_write_errors.
	 * We do this because while the transaction is running and before it's
	 * committing (when we call filemap_fdata[write|wait]_range against
	 * the btree inode), we might have
	 * btree_inode->i_mapping->a_ops->writepages() called by the VM - if it
	 * returns an error or an error happens during writeback, when we're
	 * committing the transaction we wouldn't know about it, since the pages
	 * can be no longer dirty nor marked anymore for writeback (if a
	 * subsequent modification to the extent buffer didn't happen before the
	 * transaction commit), which makes filemap_fdata[write|wait]_range not
	 * able to find the pages tagged with SetPageError at transaction
	 * commit time. So if this happens we must abort the transaction,
	 * otherwise we commit a super block with btree roots that point to
	 * btree nodes/leafs whose content on disk is invalid - either garbage
	 * or the content of some node/leaf from a past generation that got
	 * cowed or deleted and is no longer valid.
	 *
	 * Note: setting AS_EIO/AS_ENOSPC in the btree inode's i_mapping would
	 * not be enough - we need to distinguish between log tree extents vs
	 * non-log tree extents, and the next filemap_fdatawait_range() call
	 * will catch and clear such errors in the mapping - and that call might
	 * be from a log sync and not from a transaction commit. Also, checking
	 * for the eb flag EXTENT_BUFFER_WRITE_ERR at transaction commit time is
	 * not done and would not be reliable - the eb might have been released
	 * from memory and reading it back again means that flag would not be
	 * set (since it's a runtime flag, not persisted on disk).
	 *
	 * Using the flags below in the btree inode also makes us achieve the
	 * goal of AS_EIO/AS_ENOSPC when writepages() returns success, started
	 * writeback for all dirty pages and before filemap_fdatawait_range()
	 * is called, the writeback for all dirty pages had already finished
	 * with errors - because we were not using AS_EIO/AS_ENOSPC,
	 * filemap_fdatawait_range() would return success, as it could not know
	 * that writeback errors happened (the pages were no longer tagged for
	 * writeback).
	 */
	switch (eb->log_index) {
	case -1:
		set_bit(BTRFS_INODE_BTREE_ERR, &btree_ino->runtime_flags);
		break;
	case 0:
		set_bit(BTRFS_INODE_BTREE_LOG1_ERR, &btree_ino->runtime_flags);
		break;
	case 1:
		set_bit(BTRFS_INODE_BTREE_LOG2_ERR, &btree_ino->runtime_flags);
		break;
	default:
		BUG(); /* unexpected, logic error */
	}
}

static void end_bio_extent_buffer_writepage(struct bio *bio)
{
	struct bio_vec *bvec;
	struct extent_buffer *eb;
	int i, done;

	bio_for_each_segment_all(bvec, bio, i) {
		struct page *page = bvec->bv_page;

		eb = (struct extent_buffer *)page->private;
		BUG_ON(!eb);
		done = atomic_dec_and_test(&eb->io_pages);

		if (bio->bi_error ||
		    test_bit(EXTENT_BUFFER_WRITE_ERR, &eb->bflags)) {
			ClearPageUptodate(page);
			set_btree_ioerr(page);
		}

		end_page_writeback(page);

		if (!done)
			continue;

		end_extent_buffer_writeback(eb);
	}

	bio_put(bio);
}

static noinline_for_stack int write_one_eb(struct extent_buffer *eb,
			struct btrfs_fs_info *fs_info,
			struct writeback_control *wbc,
			struct extent_page_data *epd)
{
	struct block_device *bdev = fs_info->fs_devices->latest_bdev;
	struct extent_io_tree *tree = &BTRFS_I(fs_info->btree_inode)->io_tree;
	u64 offset = eb->start;
	unsigned long i, num_pages;
	unsigned long bio_flags = 0;
	int write_flags = (epd->sync_io ? WRITE_SYNC : 0) | REQ_META;
	int ret = 0;

	clear_bit(EXTENT_BUFFER_WRITE_ERR, &eb->bflags);
	num_pages = num_extent_pages(eb->start, eb->len);
	atomic_set(&eb->io_pages, num_pages);
	if (btrfs_header_owner(eb) == BTRFS_TREE_LOG_OBJECTID)
		bio_flags = EXTENT_BIO_TREE_LOG;

	for (i = 0; i < num_pages; i++) {
		struct page *p = eb->pages[i];

		clear_page_dirty_for_io(p);
		set_page_writeback(p);
		ret = submit_extent_page(REQ_OP_WRITE, write_flags, tree, wbc,
					 p, offset >> 9, PAGE_SIZE, 0, bdev,
					 &epd->bio, -1,
					 end_bio_extent_buffer_writepage,
					 0, epd->bio_flags, bio_flags, false);
		epd->bio_flags = bio_flags;
		if (ret) {
			set_btree_ioerr(p);
			end_page_writeback(p);
			if (atomic_sub_and_test(num_pages - i, &eb->io_pages))
				end_extent_buffer_writeback(eb);
			ret = -EIO;
			break;
		}
		offset += PAGE_SIZE;
		update_nr_written(p, wbc, 1);
		unlock_page(p);
	}

	if (unlikely(ret)) {
		for (; i < num_pages; i++) {
			struct page *p = eb->pages[i];
			clear_page_dirty_for_io(p);
			unlock_page(p);
		}
	}

	return ret;
}

int btree_write_cache_pages(struct address_space *mapping,
				   struct writeback_control *wbc)
{
	struct extent_io_tree *tree = &BTRFS_I(mapping->host)->io_tree;
	struct btrfs_fs_info *fs_info = BTRFS_I(mapping->host)->root->fs_info;
	struct extent_buffer *eb, *prev_eb = NULL;
	struct extent_page_data epd = {
		.bio = NULL,
		.tree = tree,
		.extent_locked = 0,
		.sync_io = wbc->sync_mode == WB_SYNC_ALL,
		.bio_flags = 0,
	};
	int ret = 0;
	int done = 0;
	int nr_to_write_done = 0;
	struct pagevec pvec;
	int nr_pages;
	pgoff_t index;
	pgoff_t end;		/* Inclusive */
	int scanned = 0;
	int tag;

	pagevec_init(&pvec, 0);
	if (wbc->range_cyclic) {
		index = mapping->writeback_index; /* Start from prev offset */
		end = -1;
	} else {
		index = wbc->range_start >> PAGE_SHIFT;
		end = wbc->range_end >> PAGE_SHIFT;
		scanned = 1;
	}
	if (wbc->sync_mode == WB_SYNC_ALL)
		tag = PAGECACHE_TAG_TOWRITE;
	else
		tag = PAGECACHE_TAG_DIRTY;
retry:
	if (wbc->sync_mode == WB_SYNC_ALL)
		tag_pages_for_writeback(mapping, index, end);
	while (!done && !nr_to_write_done && (index <= end) &&
	       (nr_pages = pagevec_lookup_tag(&pvec, mapping, &index, tag,
			min(end - index, (pgoff_t)PAGEVEC_SIZE-1) + 1))) {
		unsigned i;

		scanned = 1;
		for (i = 0; i < nr_pages; i++) {
			struct page *page = pvec.pages[i];

			if (!PagePrivate(page))
				continue;

			if (!wbc->range_cyclic && page->index > end) {
				done = 1;
				break;
			}

			spin_lock(&mapping->private_lock);
			if (!PagePrivate(page)) {
				spin_unlock(&mapping->private_lock);
				continue;
			}

			eb = (struct extent_buffer *)page->private;

			/*
			 * Shouldn't happen and normally this would be a BUG_ON
			 * but no sense in crashing the users box for something
			 * we can survive anyway.
			 */
			if (WARN_ON(!eb)) {
				spin_unlock(&mapping->private_lock);
				continue;
			}

			if (eb == prev_eb) {
				spin_unlock(&mapping->private_lock);
				continue;
			}

			ret = atomic_inc_not_zero(&eb->refs);
			spin_unlock(&mapping->private_lock);
			if (!ret)
				continue;

			prev_eb = eb;
			ret = lock_extent_buffer_for_io(eb, fs_info, &epd);
			if (!ret) {
				free_extent_buffer(eb);
				continue;
			}

			ret = write_one_eb(eb, fs_info, wbc, &epd);
			if (ret) {
				done = 1;
				free_extent_buffer(eb);
				break;
			}
			free_extent_buffer(eb);

			/*
			 * the filesystem may choose to bump up nr_to_write.
			 * We have to make sure to honor the new nr_to_write
			 * at any time
			 */
			nr_to_write_done = wbc->nr_to_write <= 0;
		}
		pagevec_release(&pvec);
		cond_resched();
	}
	if (!scanned && !done) {
		/*
		 * We hit the last page and there is more work to be done: wrap
		 * back to the start of the file
		 */
		scanned = 1;
		index = 0;
		goto retry;
	}
	flush_write_bio(&epd);
	return ret;
}

/**
 * write_cache_pages - walk the list of dirty pages of the given address space and write all of them.
 * @mapping: address space structure to write
 * @wbc: subtract the number of written pages from *@wbc->nr_to_write
 * @writepage: function called for each page
 * @data: data passed to writepage function
 *
 * If a page is already under I/O, write_cache_pages() skips it, even
 * if it's dirty.  This is desirable behaviour for memory-cleaning writeback,
 * but it is INCORRECT for data-integrity system calls such as fsync().  fsync()
 * and msync() need to guarantee that all the data which was dirty at the time
 * the call was made get new I/O started against them.  If wbc->sync_mode is
 * WB_SYNC_ALL then we were called for data integrity and we must wait for
 * existing IO to complete.
 */
static int extent_write_cache_pages(struct extent_io_tree *tree,
			     struct address_space *mapping,
			     struct writeback_control *wbc,
			     writepage_t writepage, void *data,
			     void (*flush_fn)(void *))
{
	struct inode *inode = mapping->host;
	int ret = 0;
	int done = 0;
	int nr_to_write_done = 0;
	struct pagevec pvec;
	int nr_pages;
	pgoff_t index;
	pgoff_t end;		/* Inclusive */
	pgoff_t done_index;
	int range_whole = 0;
	int scanned = 0;
	int tag;

	/*
	 * We have to hold onto the inode so that ordered extents can do their
	 * work when the IO finishes.  The alternative to this is failing to add
	 * an ordered extent if the igrab() fails there and that is a huge pain
	 * to deal with, so instead just hold onto the inode throughout the
	 * writepages operation.  If it fails here we are freeing up the inode
	 * anyway and we'd rather not waste our time writing out stuff that is
	 * going to be truncated anyway.
	 */
	if (!igrab(inode))
		return 0;

	pagevec_init(&pvec, 0);
	if (wbc->range_cyclic) {
		index = mapping->writeback_index; /* Start from prev offset */
		end = -1;
	} else {
		index = wbc->range_start >> PAGE_SHIFT;
		end = wbc->range_end >> PAGE_SHIFT;
		if (wbc->range_start == 0 && wbc->range_end == LLONG_MAX)
			range_whole = 1;
		scanned = 1;
	}
	if (wbc->sync_mode == WB_SYNC_ALL)
		tag = PAGECACHE_TAG_TOWRITE;
	else
		tag = PAGECACHE_TAG_DIRTY;
retry:
	if (wbc->sync_mode == WB_SYNC_ALL)
		tag_pages_for_writeback(mapping, index, end);
	done_index = index;
	while (!done && !nr_to_write_done && (index <= end) &&
	       (nr_pages = pagevec_lookup_tag(&pvec, mapping, &index, tag,
			min(end - index, (pgoff_t)PAGEVEC_SIZE-1) + 1))) {
		unsigned i;

		scanned = 1;
		for (i = 0; i < nr_pages; i++) {
			struct page *page = pvec.pages[i];

			done_index = page->index;
			/*
			 * At this point we hold neither mapping->tree_lock nor
			 * lock on the page itself: the page may be truncated or
			 * invalidated (changing page->mapping to NULL), or even
			 * swizzled back from swapper_space to tmpfs file
			 * mapping
			 */
			if (!trylock_page(page)) {
				flush_fn(data);
				lock_page(page);
			}

			if (unlikely(page->mapping != mapping)) {
				unlock_page(page);
				continue;
			}

			if (!wbc->range_cyclic && page->index > end) {
				done = 1;
				unlock_page(page);
				continue;
			}

			if (wbc->sync_mode != WB_SYNC_NONE) {
				if (PageWriteback(page))
					flush_fn(data);
				wait_on_page_writeback(page);
			}

			if (PageWriteback(page) ||
			    !clear_page_dirty_for_io(page)) {
				unlock_page(page);
				continue;
			}

			ret = (*writepage)(page, wbc, data);

			if (unlikely(ret == AOP_WRITEPAGE_ACTIVATE)) {
				unlock_page(page);
				ret = 0;
			}
			if (ret < 0) {
				/*
				 * done_index is set past this page,
				 * so media errors will not choke
				 * background writeout for the entire
				 * file. This has consequences for
				 * range_cyclic semantics (ie. it may
				 * not be suitable for data integrity
				 * writeout).
				 */
				done_index = page->index + 1;
				done = 1;
				break;
			}

			/*
			 * the filesystem may choose to bump up nr_to_write.
			 * We have to make sure to honor the new nr_to_write
			 * at any time
			 */
			nr_to_write_done = wbc->nr_to_write <= 0;
		}
		pagevec_release(&pvec);
		cond_resched();
	}
	if (!scanned && !done) {
		/*
		 * We hit the last page and there is more work to be done: wrap
		 * back to the start of the file
		 */
		scanned = 1;
		index = 0;
		goto retry;
	}

	if (wbc->range_cyclic || (wbc->nr_to_write > 0 && range_whole))
		mapping->writeback_index = done_index;

	btrfs_add_delayed_iput(inode);
	return ret;
}

static void flush_epd_write_bio(struct extent_page_data *epd)
{
	if (epd->bio) {
		int ret;

		bio_set_op_attrs(epd->bio, REQ_OP_WRITE,
				 epd->sync_io ? WRITE_SYNC : 0);

		ret = submit_one_bio(epd->bio, 0, epd->bio_flags);
		BUG_ON(ret < 0); /* -ENOMEM */
		epd->bio = NULL;
	}
}

static noinline void flush_write_bio(void *data)
{
	struct extent_page_data *epd = data;
	flush_epd_write_bio(epd);
}

int extent_write_full_page(struct extent_io_tree *tree, struct page *page,
			  get_extent_t *get_extent,
			  struct writeback_control *wbc)
{
	int ret;
	struct extent_page_data epd = {
		.bio = NULL,
		.tree = tree,
		.get_extent = get_extent,
		.extent_locked = 0,
		.sync_io = wbc->sync_mode == WB_SYNC_ALL,
		.bio_flags = 0,
	};

	ret = __extent_writepage(page, wbc, &epd);

	flush_epd_write_bio(&epd);
	return ret;
}

int extent_write_locked_range(struct extent_io_tree *tree, struct inode *inode,
			      u64 start, u64 end, get_extent_t *get_extent,
			      int mode)
{
	int ret = 0;
	struct address_space *mapping = inode->i_mapping;
	struct page *page;
	unsigned long nr_pages = (end - start + PAGE_SIZE) >>
		PAGE_SHIFT;

	struct extent_page_data epd = {
		.bio = NULL,
		.tree = tree,
		.get_extent = get_extent,
		.extent_locked = 1,
		.sync_io = mode == WB_SYNC_ALL,
		.bio_flags = 0,
	};
	struct writeback_control wbc_writepages = {
		.sync_mode	= mode,
		.nr_to_write	= nr_pages * 2,
		.range_start	= start,
		.range_end	= end + 1,
	};

	while (start <= end) {
		page = find_get_page(mapping, start >> PAGE_SHIFT);
		if (clear_page_dirty_for_io(page))
			ret = __extent_writepage(page, &wbc_writepages, &epd);
		else {
			if (tree->ops && tree->ops->writepage_end_io_hook)
				tree->ops->writepage_end_io_hook(page, start,
						 start + PAGE_SIZE - 1,
						 NULL, 1);
			unlock_page(page);
		}
		put_page(page);
		start += PAGE_SIZE;
	}

	flush_epd_write_bio(&epd);
	return ret;
}

int extent_writepages(struct extent_io_tree *tree,
		      struct address_space *mapping,
		      get_extent_t *get_extent,
		      struct writeback_control *wbc)
{
	int ret = 0;
	struct extent_page_data epd = {
		.bio = NULL,
		.tree = tree,
		.get_extent = get_extent,
		.extent_locked = 0,
		.sync_io = wbc->sync_mode == WB_SYNC_ALL,
		.bio_flags = 0,
	};

	ret = extent_write_cache_pages(tree, mapping, wbc,
				       __extent_writepage, &epd,
				       flush_write_bio);
	flush_epd_write_bio(&epd);
	return ret;
}

int extent_readpages(struct extent_io_tree *tree,
		     struct address_space *mapping,
		     struct list_head *pages, unsigned nr_pages,
		     get_extent_t get_extent)
{
	struct bio *bio = NULL;
	unsigned page_idx;
	unsigned long bio_flags = 0;
	struct page *pagepool[16];
	struct page *page;
	struct extent_map *em_cached = NULL;
	int nr = 0;
	u64 prev_em_start = (u64)-1;

	for (page_idx = 0; page_idx < nr_pages; page_idx++) {
		page = list_entry(pages->prev, struct page, lru);

		prefetchw(&page->flags);
		list_del(&page->lru);
		if (add_to_page_cache_lru(page, mapping,
					page->index, GFP_NOFS)) {
			put_page(page);
			continue;
		}

		pagepool[nr++] = page;
		if (nr < ARRAY_SIZE(pagepool))
			continue;
		__extent_readpages(tree, pagepool, nr, get_extent, &em_cached,
				   &bio, 0, &bio_flags, &prev_em_start);
		nr = 0;
	}
	if (nr)
		__extent_readpages(tree, pagepool, nr, get_extent, &em_cached,
				   &bio, 0, &bio_flags, &prev_em_start);

	if (em_cached)
		free_extent_map(em_cached);

	BUG_ON(!list_empty(pages));
	if (bio)
		return submit_one_bio(bio, 0, bio_flags);
	return 0;
}

/*
 * basic invalidatepage code, this waits on any locked or writeback
 * ranges corresponding to the page, and then deletes any extent state
 * records from the tree
 */
int extent_invalidatepage(struct extent_io_tree *tree,
			  struct page *page, unsigned long offset)
{
	struct extent_state *cached_state = NULL;
	u64 start = page_offset(page);
	u64 end = start + PAGE_SIZE - 1;
	size_t blocksize = page->mapping->host->i_sb->s_blocksize;

	start += ALIGN(offset, blocksize);
	if (start > end)
		return 0;

	lock_extent_bits(tree, start, end, &cached_state);
	wait_on_page_writeback(page);
	clear_extent_bit(tree, start, end,
			 EXTENT_LOCKED | EXTENT_DIRTY | EXTENT_DELALLOC |
			 EXTENT_DO_ACCOUNTING,
			 1, 1, &cached_state, GFP_NOFS);
	return 0;
}

/*
 * a helper for releasepage, this tests for areas of the page that
 * are locked or under IO and drops the related state bits if it is safe
 * to drop the page.
 */
static int try_release_extent_state(struct extent_map_tree *map,
				    struct extent_io_tree *tree,
				    struct page *page, gfp_t mask)
{
	u64 start = page_offset(page);
	u64 end = start + PAGE_SIZE - 1;
	int ret = 1;

	if (test_range_bit(tree, start, end,
			   EXTENT_IOBITS, 0, NULL))
		ret = 0;
	else {
		if ((mask & GFP_NOFS) == GFP_NOFS)
			mask = GFP_NOFS;
		/*
		 * at this point we can safely clear everything except the
		 * locked bit and the nodatasum bit
		 */
		ret = clear_extent_bit(tree, start, end,
				 ~(EXTENT_LOCKED | EXTENT_NODATASUM),
				 0, 0, NULL, mask);

		/* if clear_extent_bit failed for enomem reasons,
		 * we can't allow the release to continue.
		 */
		if (ret < 0)
			ret = 0;
		else
			ret = 1;
	}
	return ret;
}

/*
 * a helper for releasepage.  As long as there are no locked extents
 * in the range corresponding to the page, both state records and extent
 * map records are removed
 */
int try_release_extent_mapping(struct extent_map_tree *map,
			       struct extent_io_tree *tree, struct page *page,
			       gfp_t mask)
{
	struct extent_map *em;
	u64 start = page_offset(page);
	u64 end = start + PAGE_SIZE - 1;

	if (gfpflags_allow_blocking(mask) &&
	    page->mapping->host->i_size > SZ_16M) {
		u64 len;
		while (start <= end) {
			len = end - start + 1;
			write_lock(&map->lock);
			em = lookup_extent_mapping(map, start, len);
			if (!em) {
				write_unlock(&map->lock);
				break;
			}
			if (test_bit(EXTENT_FLAG_PINNED, &em->flags) ||
			    em->start != start) {
				write_unlock(&map->lock);
				free_extent_map(em);
				break;
			}
			if (!test_range_bit(tree, em->start,
					    extent_map_end(em) - 1,
					    EXTENT_LOCKED | EXTENT_WRITEBACK,
					    0, NULL)) {
				remove_extent_mapping(map, em);
				/* once for the rb tree */
				free_extent_map(em);
			}
			start = extent_map_end(em);
			write_unlock(&map->lock);

			/* once for us */
			free_extent_map(em);
		}
	}
	return try_release_extent_state(map, tree, page, mask);
}

/*
 * helper function for fiemap, which doesn't want to see any holes.
 * This maps until we find something past 'last'
 */
static struct extent_map *get_extent_skip_holes(struct inode *inode,
						u64 offset,
						u64 last,
						get_extent_t *get_extent)
{
	u64 sectorsize = BTRFS_I(inode)->root->sectorsize;
	struct extent_map *em;
	u64 len;

	if (offset >= last)
		return NULL;

	while (1) {
		len = last - offset;
		if (len == 0)
			break;
		len = ALIGN(len, sectorsize);
		em = get_extent(inode, NULL, 0, offset, len, 0);
		if (IS_ERR_OR_NULL(em))
			return em;

		/* if this isn't a hole return it */
		if (!test_bit(EXTENT_FLAG_VACANCY, &em->flags) &&
		    em->block_start != EXTENT_MAP_HOLE) {
			return em;
		}

		/* this is a hole, advance to the next extent */
		offset = extent_map_end(em);
		free_extent_map(em);
		if (offset >= last)
			break;
	}
	return NULL;
}

int extent_fiemap(struct inode *inode, struct fiemap_extent_info *fieinfo,
		__u64 start, __u64 len, get_extent_t *get_extent)
{
	int ret = 0;
	u64 off = start;
	u64 max = start + len;
	u32 flags = 0;
	u32 found_type;
	u64 last;
	u64 last_for_get_extent = 0;
	u64 disko = 0;
	u64 isize = i_size_read(inode);
	struct btrfs_key found_key;
	struct extent_map *em = NULL;
	struct extent_state *cached_state = NULL;
	struct btrfs_path *path;
	struct btrfs_root *root = BTRFS_I(inode)->root;
	int end = 0;
	u64 em_start = 0;
	u64 em_len = 0;
	u64 em_end = 0;

	if (len == 0)
		return -EINVAL;

	path = btrfs_alloc_path();
	if (!path)
		return -ENOMEM;
	path->leave_spinning = 1;

	start = round_down(start, BTRFS_I(inode)->root->sectorsize);
	len = round_up(max, BTRFS_I(inode)->root->sectorsize) - start;

	/*
	 * lookup the last file extent.  We're not using i_size here
	 * because there might be preallocation past i_size
	 */
	ret = btrfs_lookup_file_extent(NULL, root, path, btrfs_ino(inode), -1,
				       0);
	if (ret < 0) {
		btrfs_free_path(path);
		return ret;
	} else {
		WARN_ON(!ret);
		if (ret == 1)
			ret = 0;
	}

	path->slots[0]--;
	btrfs_item_key_to_cpu(path->nodes[0], &found_key, path->slots[0]);
	found_type = found_key.type;

	/* No extents, but there might be delalloc bits */
	if (found_key.objectid != btrfs_ino(inode) ||
	    found_type != BTRFS_EXTENT_DATA_KEY) {
		/* have to trust i_size as the end */
		last = (u64)-1;
		last_for_get_extent = isize;
	} else {
		/*
		 * remember the start of the last extent.  There are a
		 * bunch of different factors that go into the length of the
		 * extent, so its much less complex to remember where it started
		 */
		last = found_key.offset;
		last_for_get_extent = last + 1;
	}
	btrfs_release_path(path);

	/*
	 * we might have some extents allocated but more delalloc past those
	 * extents.  so, we trust isize unless the start of the last extent is
	 * beyond isize
	 */
	if (last < isize) {
		last = (u64)-1;
		last_for_get_extent = isize;
	}

	lock_extent_bits(&BTRFS_I(inode)->io_tree, start, start + len - 1,
			 &cached_state);

	em = get_extent_skip_holes(inode, start, last_for_get_extent,
				   get_extent);
	if (!em)
		goto out;
	if (IS_ERR(em)) {
		ret = PTR_ERR(em);
		goto out;
	}

	while (!end) {
		u64 offset_in_extent = 0;

		/* break if the extent we found is outside the range */
		if (em->start >= max || extent_map_end(em) < off)
			break;

		/*
		 * get_extent may return an extent that starts before our
		 * requested range.  We have to make sure the ranges
		 * we return to fiemap always move forward and don't
		 * overlap, so adjust the offsets here
		 */
		em_start = max(em->start, off);

		/*
		 * record the offset from the start of the extent
		 * for adjusting the disk offset below.  Only do this if the
		 * extent isn't compressed since our in ram offset may be past
		 * what we have actually allocated on disk.
		 */
		if (!test_bit(EXTENT_FLAG_COMPRESSED, &em->flags))
			offset_in_extent = em_start - em->start;
		em_end = extent_map_end(em);
		em_len = em_end - em_start;
		disko = 0;
		flags = 0;

		/*
		 * bump off for our next call to get_extent
		 */
		off = extent_map_end(em);
		if (off >= max)
			end = 1;

		if (em->block_start == EXTENT_MAP_LAST_BYTE) {
			end = 1;
			flags |= FIEMAP_EXTENT_LAST;
		} else if (em->block_start == EXTENT_MAP_INLINE) {
			flags |= (FIEMAP_EXTENT_DATA_INLINE |
				  FIEMAP_EXTENT_NOT_ALIGNED);
		} else if (em->block_start == EXTENT_MAP_DELALLOC) {
			flags |= (FIEMAP_EXTENT_DELALLOC |
				  FIEMAP_EXTENT_UNKNOWN);
		} else if (fieinfo->fi_extents_max) {
			struct btrfs_trans_handle *trans;

			u64 bytenr = em->block_start -
				(em->start - em->orig_start);

			disko = em->block_start + offset_in_extent;

			/*
			 * We need a trans handle to get delayed refs
			 */
			trans = btrfs_join_transaction(root);
			/*
			 * It's OK if we can't start a trans
			 * we can still check from commit_root
			 */
			if (IS_ERR(trans))
				trans = NULL;

			/*
			 * As btrfs supports shared space, this information
			 * can be exported to userspace tools via
			 * flag FIEMAP_EXTENT_SHARED.  If fi_extents_max == 0
			 * then we're just getting a count and we can skip the
			 * lookup stuff.
			 */
			ret = btrfs_check_shared(trans, root->fs_info,
						 root->objectid,
						 btrfs_ino(inode), bytenr);
			if (trans)
				btrfs_end_transaction(trans, root);
			if (ret < 0)
				goto out_free;
			if (ret)
				flags |= FIEMAP_EXTENT_SHARED;
			ret = 0;
		}
		if (test_bit(EXTENT_FLAG_COMPRESSED, &em->flags))
			flags |= FIEMAP_EXTENT_ENCODED;
		if (test_bit(EXTENT_FLAG_PREALLOC, &em->flags))
			flags |= FIEMAP_EXTENT_UNWRITTEN;

		free_extent_map(em);
		em = NULL;
		if ((em_start >= last) || em_len == (u64)-1 ||
		   (last == (u64)-1 && isize <= em_end)) {
			flags |= FIEMAP_EXTENT_LAST;
			end = 1;
		}

		/* now scan forward to see if this is really the last extent. */
		em = get_extent_skip_holes(inode, off, last_for_get_extent,
					   get_extent);
		if (IS_ERR(em)) {
			ret = PTR_ERR(em);
			goto out;
		}
		if (!em) {
			flags |= FIEMAP_EXTENT_LAST;
			end = 1;
		}
		ret = fiemap_fill_next_extent(fieinfo, em_start, disko,
					      em_len, flags);
		if (ret) {
			if (ret == 1)
				ret = 0;
			goto out_free;
		}
	}
out_free:
	free_extent_map(em);
out:
	btrfs_free_path(path);
	unlock_extent_cached(&BTRFS_I(inode)->io_tree, start, start + len - 1,
			     &cached_state, GFP_NOFS);
	return ret;
}

static void __free_extent_buffer(struct extent_buffer *eb)
{
	btrfs_leak_debug_del(&eb->leak_list);
	kmem_cache_free(extent_buffer_cache, eb);
}

int extent_buffer_under_io(struct extent_buffer *eb)
{
	return (atomic_read(&eb->io_pages) ||
		test_bit(EXTENT_BUFFER_WRITEBACK, &eb->bflags) ||
		test_bit(EXTENT_BUFFER_DIRTY, &eb->bflags));
}

/*
 * Helper for releasing extent buffer page.
 */
static void btrfs_release_extent_buffer_page(struct extent_buffer *eb)
{
	unsigned long index;
	struct page *page;
	int mapped = !test_bit(EXTENT_BUFFER_DUMMY, &eb->bflags);

	BUG_ON(extent_buffer_under_io(eb));

	index = num_extent_pages(eb->start, eb->len);
	if (index == 0)
		return;

	do {
		index--;
		page = eb->pages[index];
		if (!page)
			continue;
		if (mapped)
			spin_lock(&page->mapping->private_lock);
		/*
		 * We do this since we'll remove the pages after we've
		 * removed the eb from the radix tree, so we could race
		 * and have this page now attached to the new eb.  So
		 * only clear page_private if it's still connected to
		 * this eb.
		 */
		if (PagePrivate(page) &&
		    page->private == (unsigned long)eb) {
			BUG_ON(test_bit(EXTENT_BUFFER_DIRTY, &eb->bflags));
			BUG_ON(PageDirty(page));
			BUG_ON(PageWriteback(page));
			/*
			 * We need to make sure we haven't be attached
			 * to a new eb.
			 */
			ClearPagePrivate(page);
			set_page_private(page, 0);
			/* One for the page private */
			put_page(page);
		}

		if (mapped)
			spin_unlock(&page->mapping->private_lock);

		/* One for when we allocated the page */
		put_page(page);
	} while (index != 0);
}

/*
 * Helper for releasing the extent buffer.
 */
static inline void btrfs_release_extent_buffer(struct extent_buffer *eb)
{
	btrfs_release_extent_buffer_page(eb);
	__free_extent_buffer(eb);
}

static struct extent_buffer *
__alloc_extent_buffer(struct btrfs_fs_info *fs_info, u64 start,
		      unsigned long len)
{
	struct extent_buffer *eb = NULL;

	eb = kmem_cache_zalloc(extent_buffer_cache, GFP_NOFS|__GFP_NOFAIL);
	eb->start = start;
	eb->len = len;
	eb->fs_info = fs_info;
	eb->bflags = 0;
	rwlock_init(&eb->lock);
	atomic_set(&eb->write_locks, 0);
	atomic_set(&eb->read_locks, 0);
	atomic_set(&eb->blocking_readers, 0);
	atomic_set(&eb->blocking_writers, 0);
	atomic_set(&eb->spinning_readers, 0);
	atomic_set(&eb->spinning_writers, 0);
	eb->lock_nested = 0;
	init_waitqueue_head(&eb->write_lock_wq);
	init_waitqueue_head(&eb->read_lock_wq);

	btrfs_leak_debug_add(&eb->leak_list, &buffers);

	spin_lock_init(&eb->refs_lock);
	atomic_set(&eb->refs, 1);
	atomic_set(&eb->io_pages, 0);

	/*
	 * Sanity checks, currently the maximum is 64k covered by 16x 4k pages
	 */
	BUILD_BUG_ON(BTRFS_MAX_METADATA_BLOCKSIZE
		> MAX_INLINE_EXTENT_BUFFER_SIZE);
	BUG_ON(len > MAX_INLINE_EXTENT_BUFFER_SIZE);

	return eb;
}

struct extent_buffer *btrfs_clone_extent_buffer(struct extent_buffer *src)
{
	unsigned long i;
	struct page *p;
	struct extent_buffer *new;
	unsigned long num_pages = num_extent_pages(src->start, src->len);

	new = __alloc_extent_buffer(src->fs_info, src->start, src->len);
	if (new == NULL)
		return NULL;

	for (i = 0; i < num_pages; i++) {
		p = alloc_page(GFP_NOFS);
		if (!p) {
			btrfs_release_extent_buffer(new);
			return NULL;
		}
		attach_extent_buffer_page(new, p);
		WARN_ON(PageDirty(p));
		SetPageUptodate(p);
		new->pages[i] = p;
	}

	copy_extent_buffer(new, src, 0, 0, src->len);
	set_bit(EXTENT_BUFFER_UPTODATE, &new->bflags);
	set_bit(EXTENT_BUFFER_DUMMY, &new->bflags);

	return new;
}

struct extent_buffer *__alloc_dummy_extent_buffer(struct btrfs_fs_info *fs_info,
						  u64 start, unsigned long len)
{
	struct extent_buffer *eb;
	unsigned long num_pages;
	unsigned long i;

	num_pages = num_extent_pages(start, len);

	eb = __alloc_extent_buffer(fs_info, start, len);
	if (!eb)
		return NULL;

	for (i = 0; i < num_pages; i++) {
		eb->pages[i] = alloc_page(GFP_NOFS);
		if (!eb->pages[i])
			goto err;
	}
	set_extent_buffer_uptodate(eb);
	btrfs_set_header_nritems(eb, 0);
	set_bit(EXTENT_BUFFER_DUMMY, &eb->bflags);

	return eb;
err:
	for (; i > 0; i--)
		__free_page(eb->pages[i - 1]);
	__free_extent_buffer(eb);
	return NULL;
}

struct extent_buffer *alloc_dummy_extent_buffer(struct btrfs_fs_info *fs_info,
						u64 start, u32 nodesize)
{
	unsigned long len;

	if (!fs_info) {
		/*
		 * Called only from tests that don't always have a fs_info
		 * available
		 */
		len = nodesize;
	} else {
		len = fs_info->tree_root->nodesize;
	}

	return __alloc_dummy_extent_buffer(fs_info, start, len);
}

static void check_buffer_tree_ref(struct extent_buffer *eb)
{
	int refs;
	/* the ref bit is tricky.  We have to make sure it is set
	 * if we have the buffer dirty.   Otherwise the
	 * code to free a buffer can end up dropping a dirty
	 * page
	 *
	 * Once the ref bit is set, it won't go away while the
	 * buffer is dirty or in writeback, and it also won't
	 * go away while we have the reference count on the
	 * eb bumped.
	 *
	 * We can't just set the ref bit without bumping the
	 * ref on the eb because free_extent_buffer might
	 * see the ref bit and try to clear it.  If this happens
	 * free_extent_buffer might end up dropping our original
	 * ref by mistake and freeing the page before we are able
	 * to add one more ref.
	 *
	 * So bump the ref count first, then set the bit.  If someone
	 * beat us to it, drop the ref we added.
	 */
	refs = atomic_read(&eb->refs);
	if (refs >= 2 && test_bit(EXTENT_BUFFER_TREE_REF, &eb->bflags))
		return;

	spin_lock(&eb->refs_lock);
	if (!test_and_set_bit(EXTENT_BUFFER_TREE_REF, &eb->bflags))
		atomic_inc(&eb->refs);
	spin_unlock(&eb->refs_lock);
}

static void mark_extent_buffer_accessed(struct extent_buffer *eb,
		struct page *accessed)
{
	unsigned long num_pages, i;

	check_buffer_tree_ref(eb);

	num_pages = num_extent_pages(eb->start, eb->len);
	for (i = 0; i < num_pages; i++) {
		struct page *p = eb->pages[i];

		if (p != accessed)
			mark_page_accessed(p);
	}
}

struct extent_buffer *find_extent_buffer(struct btrfs_fs_info *fs_info,
					 u64 start)
{
	struct extent_buffer *eb;

	rcu_read_lock();
	eb = radix_tree_lookup(&fs_info->buffer_radix,
			       start >> PAGE_SHIFT);
	if (eb && atomic_inc_not_zero(&eb->refs)) {
		rcu_read_unlock();
		/*
		 * Lock our eb's refs_lock to avoid races with
		 * free_extent_buffer. When we get our eb it might be flagged
		 * with EXTENT_BUFFER_STALE and another task running
		 * free_extent_buffer might have seen that flag set,
		 * eb->refs == 2, that the buffer isn't under IO (dirty and
		 * writeback flags not set) and it's still in the tree (flag
		 * EXTENT_BUFFER_TREE_REF set), therefore being in the process
		 * of decrementing the extent buffer's reference count twice.
		 * So here we could race and increment the eb's reference count,
		 * clear its stale flag, mark it as dirty and drop our reference
		 * before the other task finishes executing free_extent_buffer,
		 * which would later result in an attempt to free an extent
		 * buffer that is dirty.
		 */
		if (test_bit(EXTENT_BUFFER_STALE, &eb->bflags)) {
			spin_lock(&eb->refs_lock);
			spin_unlock(&eb->refs_lock);
		}
		mark_extent_buffer_accessed(eb, NULL);
		return eb;
	}
	rcu_read_unlock();

	return NULL;
}

#ifdef CONFIG_BTRFS_FS_RUN_SANITY_TESTS
struct extent_buffer *alloc_test_extent_buffer(struct btrfs_fs_info *fs_info,
					u64 start, u32 nodesize)
{
	struct extent_buffer *eb, *exists = NULL;
	int ret;

	eb = find_extent_buffer(fs_info, start);
	if (eb)
		return eb;
	eb = alloc_dummy_extent_buffer(fs_info, start, nodesize);
	if (!eb)
		return NULL;
	eb->fs_info = fs_info;
again:
	ret = radix_tree_preload(GFP_NOFS);
	if (ret)
		goto free_eb;
	spin_lock(&fs_info->buffer_lock);
	ret = radix_tree_insert(&fs_info->buffer_radix,
				start >> PAGE_SHIFT, eb);
	spin_unlock(&fs_info->buffer_lock);
	radix_tree_preload_end();
	if (ret == -EEXIST) {
		exists = find_extent_buffer(fs_info, start);
		if (exists)
			goto free_eb;
		else
			goto again;
	}
	check_buffer_tree_ref(eb);
	set_bit(EXTENT_BUFFER_IN_TREE, &eb->bflags);

	/*
	 * We will free dummy extent buffer's if they come into
	 * free_extent_buffer with a ref count of 2, but if we are using this we
	 * want the buffers to stay in memory until we're done with them, so
	 * bump the ref count again.
	 */
	atomic_inc(&eb->refs);
	return eb;
free_eb:
	btrfs_release_extent_buffer(eb);
	return exists;
}
#endif

struct extent_buffer *alloc_extent_buffer(struct btrfs_fs_info *fs_info,
					  u64 start)
{
	unsigned long len = fs_info->tree_root->nodesize;
	unsigned long num_pages = num_extent_pages(start, len);
	unsigned long i;
	unsigned long index = start >> PAGE_SHIFT;
	struct extent_buffer *eb;
	struct extent_buffer *exists = NULL;
	struct page *p;
	struct address_space *mapping = fs_info->btree_inode->i_mapping;
	int uptodate = 1;
	int ret;

	if (!IS_ALIGNED(start, fs_info->tree_root->sectorsize)) {
		btrfs_err(fs_info, "bad tree block start %llu", start);
		return ERR_PTR(-EINVAL);
	}

	eb = find_extent_buffer(fs_info, start);
	if (eb)
		return eb;

	eb = __alloc_extent_buffer(fs_info, start, len);
	if (!eb)
		return ERR_PTR(-ENOMEM);

	for (i = 0; i < num_pages; i++, index++) {
		p = find_or_create_page(mapping, index, GFP_NOFS|__GFP_NOFAIL);
		if (!p) {
			exists = ERR_PTR(-ENOMEM);
			goto free_eb;
		}

		spin_lock(&mapping->private_lock);
		if (PagePrivate(p)) {
			/*
			 * We could have already allocated an eb for this page
			 * and attached one so lets see if we can get a ref on
			 * the existing eb, and if we can we know it's good and
			 * we can just return that one, else we know we can just
			 * overwrite page->private.
			 */
			exists = (struct extent_buffer *)p->private;
			if (atomic_inc_not_zero(&exists->refs)) {
				spin_unlock(&mapping->private_lock);
				unlock_page(p);
				put_page(p);
				mark_extent_buffer_accessed(exists, p);
				goto free_eb;
			}
			exists = NULL;

			/*
			 * Do this so attach doesn't complain and we need to
			 * drop the ref the old guy had.
			 */
			ClearPagePrivate(p);
			WARN_ON(PageDirty(p));
			put_page(p);
		}
		attach_extent_buffer_page(eb, p);
		spin_unlock(&mapping->private_lock);
		WARN_ON(PageDirty(p));
		eb->pages[i] = p;
		if (!PageUptodate(p))
			uptodate = 0;

		/*
		 * see below about how we avoid a nasty race with release page
		 * and why we unlock later
		 */
	}
	if (uptodate)
		set_bit(EXTENT_BUFFER_UPTODATE, &eb->bflags);
again:
	ret = radix_tree_preload(GFP_NOFS);
	if (ret) {
		exists = ERR_PTR(ret);
		goto free_eb;
	}

	spin_lock(&fs_info->buffer_lock);
	ret = radix_tree_insert(&fs_info->buffer_radix,
				start >> PAGE_SHIFT, eb);
	spin_unlock(&fs_info->buffer_lock);
	radix_tree_preload_end();
	if (ret == -EEXIST) {
		exists = find_extent_buffer(fs_info, start);
		if (exists)
			goto free_eb;
		else
			goto again;
	}
	/* add one reference for the tree */
	check_buffer_tree_ref(eb);
	set_bit(EXTENT_BUFFER_IN_TREE, &eb->bflags);

	/*
	 * there is a race where release page may have
	 * tried to find this extent buffer in the radix
	 * but failed.  It will tell the VM it is safe to
	 * reclaim the, and it will clear the page private bit.
	 * We must make sure to set the page private bit properly
	 * after the extent buffer is in the radix tree so
	 * it doesn't get lost
	 */
	SetPageChecked(eb->pages[0]);
	for (i = 1; i < num_pages; i++) {
		p = eb->pages[i];
		ClearPageChecked(p);
		unlock_page(p);
	}
	unlock_page(eb->pages[0]);
	return eb;

free_eb:
	WARN_ON(!atomic_dec_and_test(&eb->refs));
	for (i = 0; i < num_pages; i++) {
		if (eb->pages[i])
			unlock_page(eb->pages[i]);
	}

	btrfs_release_extent_buffer(eb);
	return exists;
}

static inline void btrfs_release_extent_buffer_rcu(struct rcu_head *head)
{
	struct extent_buffer *eb =
			container_of(head, struct extent_buffer, rcu_head);

	__free_extent_buffer(eb);
}

/* Expects to have eb->eb_lock already held */
static int release_extent_buffer(struct extent_buffer *eb)
{
	WARN_ON(atomic_read(&eb->refs) == 0);
	if (atomic_dec_and_test(&eb->refs)) {
		if (test_and_clear_bit(EXTENT_BUFFER_IN_TREE, &eb->bflags)) {
			struct btrfs_fs_info *fs_info = eb->fs_info;

			spin_unlock(&eb->refs_lock);

			spin_lock(&fs_info->buffer_lock);
			radix_tree_delete(&fs_info->buffer_radix,
					  eb->start >> PAGE_SHIFT);
			spin_unlock(&fs_info->buffer_lock);
		} else {
			spin_unlock(&eb->refs_lock);
		}

		/* Should be safe to release our pages at this point */
		btrfs_release_extent_buffer_page(eb);
#ifdef CONFIG_BTRFS_FS_RUN_SANITY_TESTS
		if (unlikely(test_bit(EXTENT_BUFFER_DUMMY, &eb->bflags))) {
			__free_extent_buffer(eb);
			return 1;
		}
#endif
		call_rcu(&eb->rcu_head, btrfs_release_extent_buffer_rcu);
		return 1;
	}
	spin_unlock(&eb->refs_lock);

	return 0;
}

void free_extent_buffer(struct extent_buffer *eb)
{
	int refs;
	int old;
	if (!eb)
		return;

	while (1) {
		refs = atomic_read(&eb->refs);
		if (refs <= 3)
			break;
		old = atomic_cmpxchg(&eb->refs, refs, refs - 1);
		if (old == refs)
			return;
	}

	spin_lock(&eb->refs_lock);
	if (atomic_read(&eb->refs) == 2 &&
	    test_bit(EXTENT_BUFFER_DUMMY, &eb->bflags))
		atomic_dec(&eb->refs);

	if (atomic_read(&eb->refs) == 2 &&
	    test_bit(EXTENT_BUFFER_STALE, &eb->bflags) &&
	    !extent_buffer_under_io(eb) &&
	    test_and_clear_bit(EXTENT_BUFFER_TREE_REF, &eb->bflags))
		atomic_dec(&eb->refs);

	/*
	 * I know this is terrible, but it's temporary until we stop tracking
	 * the uptodate bits and such for the extent buffers.
	 */
	release_extent_buffer(eb);
}

void free_extent_buffer_stale(struct extent_buffer *eb)
{
	if (!eb)
		return;

	spin_lock(&eb->refs_lock);
	set_bit(EXTENT_BUFFER_STALE, &eb->bflags);

	if (atomic_read(&eb->refs) == 2 && !extent_buffer_under_io(eb) &&
	    test_and_clear_bit(EXTENT_BUFFER_TREE_REF, &eb->bflags))
		atomic_dec(&eb->refs);
	release_extent_buffer(eb);
}

void clear_extent_buffer_dirty(struct extent_buffer *eb)
{
	unsigned long i;
	unsigned long num_pages;
	struct page *page;

	num_pages = num_extent_pages(eb->start, eb->len);

	for (i = 0; i < num_pages; i++) {
		page = eb->pages[i];
		if (!PageDirty(page))
			continue;

		lock_page(page);
		WARN_ON(!PagePrivate(page));

		clear_page_dirty_for_io(page);
		spin_lock_irq(&page->mapping->tree_lock);
		if (!PageDirty(page)) {
			radix_tree_tag_clear(&page->mapping->page_tree,
						page_index(page),
						PAGECACHE_TAG_DIRTY);
		}
		spin_unlock_irq(&page->mapping->tree_lock);
		ClearPageError(page);
		unlock_page(page);
	}
	WARN_ON(atomic_read(&eb->refs) == 0);
}

int set_extent_buffer_dirty(struct extent_buffer *eb)
{
	unsigned long i;
	unsigned long num_pages;
	int was_dirty = 0;

	check_buffer_tree_ref(eb);

	was_dirty = test_and_set_bit(EXTENT_BUFFER_DIRTY, &eb->bflags);

	num_pages = num_extent_pages(eb->start, eb->len);
	WARN_ON(atomic_read(&eb->refs) == 0);
	WARN_ON(!test_bit(EXTENT_BUFFER_TREE_REF, &eb->bflags));

	for (i = 0; i < num_pages; i++)
		set_page_dirty(eb->pages[i]);
	return was_dirty;
}

void clear_extent_buffer_uptodate(struct extent_buffer *eb)
{
	unsigned long i;
	struct page *page;
	unsigned long num_pages;

	clear_bit(EXTENT_BUFFER_UPTODATE, &eb->bflags);
	num_pages = num_extent_pages(eb->start, eb->len);
	for (i = 0; i < num_pages; i++) {
		page = eb->pages[i];
		if (page)
			ClearPageUptodate(page);
	}
}

void set_extent_buffer_uptodate(struct extent_buffer *eb)
{
	unsigned long i;
	struct page *page;
	unsigned long num_pages;

	set_bit(EXTENT_BUFFER_UPTODATE, &eb->bflags);
	num_pages = num_extent_pages(eb->start, eb->len);
	for (i = 0; i < num_pages; i++) {
		page = eb->pages[i];
		SetPageUptodate(page);
	}
}

int extent_buffer_uptodate(struct extent_buffer *eb)
{
	return test_bit(EXTENT_BUFFER_UPTODATE, &eb->bflags);
}

int read_extent_buffer_pages(struct extent_io_tree *tree,
			     struct extent_buffer *eb, u64 start, int wait,
			     get_extent_t *get_extent, int mirror_num)
{
	unsigned long i;
	unsigned long start_i;
	struct page *page;
	int err;
	int ret = 0;
	int locked_pages = 0;
	int all_uptodate = 1;
	unsigned long num_pages;
	unsigned long num_reads = 0;
	struct bio *bio = NULL;
	unsigned long bio_flags = 0;

	if (test_bit(EXTENT_BUFFER_UPTODATE, &eb->bflags))
		return 0;

	if (start) {
		WARN_ON(start < eb->start);
		start_i = (start >> PAGE_SHIFT) -
			(eb->start >> PAGE_SHIFT);
	} else {
		start_i = 0;
	}

	num_pages = num_extent_pages(eb->start, eb->len);
	for (i = start_i; i < num_pages; i++) {
		page = eb->pages[i];
		if (wait == WAIT_NONE) {
			if (!trylock_page(page))
				goto unlock_exit;
		} else {
			lock_page(page);
		}
		locked_pages++;
		if (!PageUptodate(page)) {
			num_reads++;
			all_uptodate = 0;
		}
	}
	if (all_uptodate) {
		if (start_i == 0)
			set_bit(EXTENT_BUFFER_UPTODATE, &eb->bflags);
		goto unlock_exit;
	}

	clear_bit(EXTENT_BUFFER_READ_ERR, &eb->bflags);
	eb->read_mirror = 0;
	atomic_set(&eb->io_pages, num_reads);
	for (i = start_i; i < num_pages; i++) {
		page = eb->pages[i];

		if (!PageUptodate(page)) {
			if (ret) {
				atomic_dec(&eb->io_pages);
				unlock_page(page);
				continue;
			}

			ClearPageError(page);
			err = __extent_read_full_page(tree, page,
						      get_extent, &bio,
						      mirror_num, &bio_flags,
<<<<<<< HEAD
						      READ | REQ_META);
			if (err) {
=======
						      REQ_META);
			if (err)
>>>>>>> e307caad
				ret = err;
				/*
				 * We use &bio in above __extent_read_full_page,
				 * so we ensure that if it returns error, the
				 * current page fails to add itself to bio and
				 * it's been unlocked.
				 *
				 * We must dec io_pages by ourselves.
				 */
				atomic_dec(&eb->io_pages);
			}
		} else {
			unlock_page(page);
		}
	}

	if (bio) {
		err = submit_one_bio(bio, mirror_num, bio_flags);
		if (err)
			return err;
	}

	if (ret || wait != WAIT_COMPLETE)
		return ret;

	for (i = start_i; i < num_pages; i++) {
		page = eb->pages[i];
		wait_on_page_locked(page);
		if (!PageUptodate(page))
			ret = -EIO;
	}

	return ret;

unlock_exit:
	i = start_i;
	while (locked_pages > 0) {
		page = eb->pages[i];
		i++;
		unlock_page(page);
		locked_pages--;
	}
	return ret;
}

void read_extent_buffer(struct extent_buffer *eb, void *dstv,
			unsigned long start,
			unsigned long len)
{
	size_t cur;
	size_t offset;
	struct page *page;
	char *kaddr;
	char *dst = (char *)dstv;
	size_t start_offset = eb->start & ((u64)PAGE_SIZE - 1);
	unsigned long i = (start_offset + start) >> PAGE_SHIFT;

	WARN_ON(start > eb->len);
	WARN_ON(start + len > eb->start + eb->len);

	offset = (start_offset + start) & (PAGE_SIZE - 1);

	while (len > 0) {
		page = eb->pages[i];

		cur = min(len, (PAGE_SIZE - offset));
		kaddr = page_address(page);
		memcpy(dst, kaddr + offset, cur);

		dst += cur;
		len -= cur;
		offset = 0;
		i++;
	}
}

int read_extent_buffer_to_user(struct extent_buffer *eb, void __user *dstv,
			unsigned long start,
			unsigned long len)
{
	size_t cur;
	size_t offset;
	struct page *page;
	char *kaddr;
	char __user *dst = (char __user *)dstv;
	size_t start_offset = eb->start & ((u64)PAGE_SIZE - 1);
	unsigned long i = (start_offset + start) >> PAGE_SHIFT;
	int ret = 0;

	WARN_ON(start > eb->len);
	WARN_ON(start + len > eb->start + eb->len);

	offset = (start_offset + start) & (PAGE_SIZE - 1);

	while (len > 0) {
		page = eb->pages[i];

		cur = min(len, (PAGE_SIZE - offset));
		kaddr = page_address(page);
		if (copy_to_user(dst, kaddr + offset, cur)) {
			ret = -EFAULT;
			break;
		}

		dst += cur;
		len -= cur;
		offset = 0;
		i++;
	}

	return ret;
}

/*
 * return 0 if the item is found within a page.
 * return 1 if the item spans two pages.
 * return -EINVAL otherwise.
 */
int map_private_extent_buffer(struct extent_buffer *eb, unsigned long start,
			       unsigned long min_len, char **map,
			       unsigned long *map_start,
			       unsigned long *map_len)
{
	size_t offset = start & (PAGE_SIZE - 1);
	char *kaddr;
	struct page *p;
	size_t start_offset = eb->start & ((u64)PAGE_SIZE - 1);
	unsigned long i = (start_offset + start) >> PAGE_SHIFT;
	unsigned long end_i = (start_offset + start + min_len - 1) >>
		PAGE_SHIFT;

	if (i != end_i)
		return 1;

	if (i == 0) {
		offset = start_offset;
		*map_start = 0;
	} else {
		offset = 0;
		*map_start = ((u64)i << PAGE_SHIFT) - start_offset;
	}

	if (start + min_len > eb->len) {
		WARN(1, KERN_ERR "btrfs bad mapping eb start %llu len %lu, "
		       "wanted %lu %lu\n",
		       eb->start, eb->len, start, min_len);
		return -EINVAL;
	}

	p = eb->pages[i];
	kaddr = page_address(p);
	*map = kaddr + offset;
	*map_len = PAGE_SIZE - offset;
	return 0;
}

int memcmp_extent_buffer(struct extent_buffer *eb, const void *ptrv,
			  unsigned long start,
			  unsigned long len)
{
	size_t cur;
	size_t offset;
	struct page *page;
	char *kaddr;
	char *ptr = (char *)ptrv;
	size_t start_offset = eb->start & ((u64)PAGE_SIZE - 1);
	unsigned long i = (start_offset + start) >> PAGE_SHIFT;
	int ret = 0;

	WARN_ON(start > eb->len);
	WARN_ON(start + len > eb->start + eb->len);

	offset = (start_offset + start) & (PAGE_SIZE - 1);

	while (len > 0) {
		page = eb->pages[i];

		cur = min(len, (PAGE_SIZE - offset));

		kaddr = page_address(page);
		ret = memcmp(ptr, kaddr + offset, cur);
		if (ret)
			break;

		ptr += cur;
		len -= cur;
		offset = 0;
		i++;
	}
	return ret;
}

void write_extent_buffer(struct extent_buffer *eb, const void *srcv,
			 unsigned long start, unsigned long len)
{
	size_t cur;
	size_t offset;
	struct page *page;
	char *kaddr;
	char *src = (char *)srcv;
	size_t start_offset = eb->start & ((u64)PAGE_SIZE - 1);
	unsigned long i = (start_offset + start) >> PAGE_SHIFT;

	WARN_ON(start > eb->len);
	WARN_ON(start + len > eb->start + eb->len);

	offset = (start_offset + start) & (PAGE_SIZE - 1);

	while (len > 0) {
		page = eb->pages[i];
		WARN_ON(!PageUptodate(page));

		cur = min(len, PAGE_SIZE - offset);
		kaddr = page_address(page);
		memcpy(kaddr + offset, src, cur);

		src += cur;
		len -= cur;
		offset = 0;
		i++;
	}
}

void memset_extent_buffer(struct extent_buffer *eb, char c,
			  unsigned long start, unsigned long len)
{
	size_t cur;
	size_t offset;
	struct page *page;
	char *kaddr;
	size_t start_offset = eb->start & ((u64)PAGE_SIZE - 1);
	unsigned long i = (start_offset + start) >> PAGE_SHIFT;

	WARN_ON(start > eb->len);
	WARN_ON(start + len > eb->start + eb->len);

	offset = (start_offset + start) & (PAGE_SIZE - 1);

	while (len > 0) {
		page = eb->pages[i];
		WARN_ON(!PageUptodate(page));

		cur = min(len, PAGE_SIZE - offset);
		kaddr = page_address(page);
		memset(kaddr + offset, c, cur);

		len -= cur;
		offset = 0;
		i++;
	}
}

void copy_extent_buffer(struct extent_buffer *dst, struct extent_buffer *src,
			unsigned long dst_offset, unsigned long src_offset,
			unsigned long len)
{
	u64 dst_len = dst->len;
	size_t cur;
	size_t offset;
	struct page *page;
	char *kaddr;
	size_t start_offset = dst->start & ((u64)PAGE_SIZE - 1);
	unsigned long i = (start_offset + dst_offset) >> PAGE_SHIFT;

	WARN_ON(src->len != dst_len);

	offset = (start_offset + dst_offset) &
		(PAGE_SIZE - 1);

	while (len > 0) {
		page = dst->pages[i];
		WARN_ON(!PageUptodate(page));

		cur = min(len, (unsigned long)(PAGE_SIZE - offset));

		kaddr = page_address(page);
		read_extent_buffer(src, kaddr + offset, src_offset, cur);

		src_offset += cur;
		len -= cur;
		offset = 0;
		i++;
	}
}

/*
 * The extent buffer bitmap operations are done with byte granularity because
 * bitmap items are not guaranteed to be aligned to a word and therefore a
 * single word in a bitmap may straddle two pages in the extent buffer.
 */
#define BIT_BYTE(nr) ((nr) / BITS_PER_BYTE)
#define BYTE_MASK ((1 << BITS_PER_BYTE) - 1)
#define BITMAP_FIRST_BYTE_MASK(start) \
	((BYTE_MASK << ((start) & (BITS_PER_BYTE - 1))) & BYTE_MASK)
#define BITMAP_LAST_BYTE_MASK(nbits) \
	(BYTE_MASK >> (-(nbits) & (BITS_PER_BYTE - 1)))

/*
 * eb_bitmap_offset() - calculate the page and offset of the byte containing the
 * given bit number
 * @eb: the extent buffer
 * @start: offset of the bitmap item in the extent buffer
 * @nr: bit number
 * @page_index: return index of the page in the extent buffer that contains the
 * given bit number
 * @page_offset: return offset into the page given by page_index
 *
 * This helper hides the ugliness of finding the byte in an extent buffer which
 * contains a given bit.
 */
static inline void eb_bitmap_offset(struct extent_buffer *eb,
				    unsigned long start, unsigned long nr,
				    unsigned long *page_index,
				    size_t *page_offset)
{
	size_t start_offset = eb->start & ((u64)PAGE_SIZE - 1);
	size_t byte_offset = BIT_BYTE(nr);
	size_t offset;

	/*
	 * The byte we want is the offset of the extent buffer + the offset of
	 * the bitmap item in the extent buffer + the offset of the byte in the
	 * bitmap item.
	 */
	offset = start_offset + start + byte_offset;

	*page_index = offset >> PAGE_SHIFT;
	*page_offset = offset & (PAGE_SIZE - 1);
}

/**
 * extent_buffer_test_bit - determine whether a bit in a bitmap item is set
 * @eb: the extent buffer
 * @start: offset of the bitmap item in the extent buffer
 * @nr: bit number to test
 */
int extent_buffer_test_bit(struct extent_buffer *eb, unsigned long start,
			   unsigned long nr)
{
	char *kaddr;
	struct page *page;
	unsigned long i;
	size_t offset;

	eb_bitmap_offset(eb, start, nr, &i, &offset);
	page = eb->pages[i];
	WARN_ON(!PageUptodate(page));
	kaddr = page_address(page);
	return 1U & (kaddr[offset] >> (nr & (BITS_PER_BYTE - 1)));
}

/**
 * extent_buffer_bitmap_set - set an area of a bitmap
 * @eb: the extent buffer
 * @start: offset of the bitmap item in the extent buffer
 * @pos: bit number of the first bit
 * @len: number of bits to set
 */
void extent_buffer_bitmap_set(struct extent_buffer *eb, unsigned long start,
			      unsigned long pos, unsigned long len)
{
	char *kaddr;
	struct page *page;
	unsigned long i;
	size_t offset;
	const unsigned int size = pos + len;
	int bits_to_set = BITS_PER_BYTE - (pos % BITS_PER_BYTE);
	unsigned int mask_to_set = BITMAP_FIRST_BYTE_MASK(pos);

	eb_bitmap_offset(eb, start, pos, &i, &offset);
	page = eb->pages[i];
	WARN_ON(!PageUptodate(page));
	kaddr = page_address(page);

	while (len >= bits_to_set) {
		kaddr[offset] |= mask_to_set;
		len -= bits_to_set;
		bits_to_set = BITS_PER_BYTE;
		mask_to_set = ~0U;
		if (++offset >= PAGE_SIZE && len > 0) {
			offset = 0;
			page = eb->pages[++i];
			WARN_ON(!PageUptodate(page));
			kaddr = page_address(page);
		}
	}
	if (len) {
		mask_to_set &= BITMAP_LAST_BYTE_MASK(size);
		kaddr[offset] |= mask_to_set;
	}
}


/**
 * extent_buffer_bitmap_clear - clear an area of a bitmap
 * @eb: the extent buffer
 * @start: offset of the bitmap item in the extent buffer
 * @pos: bit number of the first bit
 * @len: number of bits to clear
 */
void extent_buffer_bitmap_clear(struct extent_buffer *eb, unsigned long start,
				unsigned long pos, unsigned long len)
{
	char *kaddr;
	struct page *page;
	unsigned long i;
	size_t offset;
	const unsigned int size = pos + len;
	int bits_to_clear = BITS_PER_BYTE - (pos % BITS_PER_BYTE);
	unsigned int mask_to_clear = BITMAP_FIRST_BYTE_MASK(pos);

	eb_bitmap_offset(eb, start, pos, &i, &offset);
	page = eb->pages[i];
	WARN_ON(!PageUptodate(page));
	kaddr = page_address(page);

	while (len >= bits_to_clear) {
		kaddr[offset] &= ~mask_to_clear;
		len -= bits_to_clear;
		bits_to_clear = BITS_PER_BYTE;
		mask_to_clear = ~0U;
		if (++offset >= PAGE_SIZE && len > 0) {
			offset = 0;
			page = eb->pages[++i];
			WARN_ON(!PageUptodate(page));
			kaddr = page_address(page);
		}
	}
	if (len) {
		mask_to_clear &= BITMAP_LAST_BYTE_MASK(size);
		kaddr[offset] &= ~mask_to_clear;
	}
}

static inline bool areas_overlap(unsigned long src, unsigned long dst, unsigned long len)
{
	unsigned long distance = (src > dst) ? src - dst : dst - src;
	return distance < len;
}

static void copy_pages(struct page *dst_page, struct page *src_page,
		       unsigned long dst_off, unsigned long src_off,
		       unsigned long len)
{
	char *dst_kaddr = page_address(dst_page);
	char *src_kaddr;
	int must_memmove = 0;

	if (dst_page != src_page) {
		src_kaddr = page_address(src_page);
	} else {
		src_kaddr = dst_kaddr;
		if (areas_overlap(src_off, dst_off, len))
			must_memmove = 1;
	}

	if (must_memmove)
		memmove(dst_kaddr + dst_off, src_kaddr + src_off, len);
	else
		memcpy(dst_kaddr + dst_off, src_kaddr + src_off, len);
}

void memcpy_extent_buffer(struct extent_buffer *dst, unsigned long dst_offset,
			   unsigned long src_offset, unsigned long len)
{
	size_t cur;
	size_t dst_off_in_page;
	size_t src_off_in_page;
	size_t start_offset = dst->start & ((u64)PAGE_SIZE - 1);
	unsigned long dst_i;
	unsigned long src_i;

	if (src_offset + len > dst->len) {
		btrfs_err(dst->fs_info,
			"memmove bogus src_offset %lu move "
		       "len %lu dst len %lu", src_offset, len, dst->len);
		BUG_ON(1);
	}
	if (dst_offset + len > dst->len) {
		btrfs_err(dst->fs_info,
			"memmove bogus dst_offset %lu move "
		       "len %lu dst len %lu", dst_offset, len, dst->len);
		BUG_ON(1);
	}

	while (len > 0) {
		dst_off_in_page = (start_offset + dst_offset) &
			(PAGE_SIZE - 1);
		src_off_in_page = (start_offset + src_offset) &
			(PAGE_SIZE - 1);

		dst_i = (start_offset + dst_offset) >> PAGE_SHIFT;
		src_i = (start_offset + src_offset) >> PAGE_SHIFT;

		cur = min(len, (unsigned long)(PAGE_SIZE -
					       src_off_in_page));
		cur = min_t(unsigned long, cur,
			(unsigned long)(PAGE_SIZE - dst_off_in_page));

		copy_pages(dst->pages[dst_i], dst->pages[src_i],
			   dst_off_in_page, src_off_in_page, cur);

		src_offset += cur;
		dst_offset += cur;
		len -= cur;
	}
}

void memmove_extent_buffer(struct extent_buffer *dst, unsigned long dst_offset,
			   unsigned long src_offset, unsigned long len)
{
	size_t cur;
	size_t dst_off_in_page;
	size_t src_off_in_page;
	unsigned long dst_end = dst_offset + len - 1;
	unsigned long src_end = src_offset + len - 1;
	size_t start_offset = dst->start & ((u64)PAGE_SIZE - 1);
	unsigned long dst_i;
	unsigned long src_i;

	if (src_offset + len > dst->len) {
		btrfs_err(dst->fs_info, "memmove bogus src_offset %lu move "
		       "len %lu len %lu", src_offset, len, dst->len);
		BUG_ON(1);
	}
	if (dst_offset + len > dst->len) {
		btrfs_err(dst->fs_info, "memmove bogus dst_offset %lu move "
		       "len %lu len %lu", dst_offset, len, dst->len);
		BUG_ON(1);
	}
	if (dst_offset < src_offset) {
		memcpy_extent_buffer(dst, dst_offset, src_offset, len);
		return;
	}
	while (len > 0) {
		dst_i = (start_offset + dst_end) >> PAGE_SHIFT;
		src_i = (start_offset + src_end) >> PAGE_SHIFT;

		dst_off_in_page = (start_offset + dst_end) &
			(PAGE_SIZE - 1);
		src_off_in_page = (start_offset + src_end) &
			(PAGE_SIZE - 1);

		cur = min_t(unsigned long, len, src_off_in_page + 1);
		cur = min(cur, dst_off_in_page + 1);
		copy_pages(dst->pages[dst_i], dst->pages[src_i],
			   dst_off_in_page - cur + 1,
			   src_off_in_page - cur + 1, cur);

		dst_end -= cur;
		src_end -= cur;
		len -= cur;
	}
}

int try_release_extent_buffer(struct page *page)
{
	struct extent_buffer *eb;

	/*
	 * We need to make sure nobody is attaching this page to an eb right
	 * now.
	 */
	spin_lock(&page->mapping->private_lock);
	if (!PagePrivate(page)) {
		spin_unlock(&page->mapping->private_lock);
		return 1;
	}

	eb = (struct extent_buffer *)page->private;
	BUG_ON(!eb);

	/*
	 * This is a little awful but should be ok, we need to make sure that
	 * the eb doesn't disappear out from under us while we're looking at
	 * this page.
	 */
	spin_lock(&eb->refs_lock);
	if (atomic_read(&eb->refs) != 1 || extent_buffer_under_io(eb)) {
		spin_unlock(&eb->refs_lock);
		spin_unlock(&page->mapping->private_lock);
		return 0;
	}
	spin_unlock(&page->mapping->private_lock);

	/*
	 * If tree ref isn't set then we know the ref on this eb is a real ref,
	 * so just return, this page will likely be freed soon anyway.
	 */
	if (!test_and_clear_bit(EXTENT_BUFFER_TREE_REF, &eb->bflags)) {
		spin_unlock(&eb->refs_lock);
		return 0;
	}

	return release_extent_buffer(eb);
}<|MERGE_RESOLUTION|>--- conflicted
+++ resolved
@@ -5258,13 +5258,8 @@
 			err = __extent_read_full_page(tree, page,
 						      get_extent, &bio,
 						      mirror_num, &bio_flags,
-<<<<<<< HEAD
-						      READ | REQ_META);
+						      REQ_META);
 			if (err) {
-=======
-						      REQ_META);
-			if (err)
->>>>>>> e307caad
 				ret = err;
 				/*
 				 * We use &bio in above __extent_read_full_page,
