--- conflicted
+++ resolved
@@ -4955,12 +4955,8 @@
 		set_bit(EXTENT_BUFFER_UPTODATE, &eb->bflags);
 again:
 	ret = radix_tree_preload(GFP_NOFS);
-<<<<<<< HEAD
-	if (ret)
-=======
 	if (ret) {
 		exists = ERR_PTR(ret);
->>>>>>> 6bd4e65d
 		goto free_eb;
 	}
 
