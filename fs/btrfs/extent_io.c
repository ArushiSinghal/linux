--- conflicted
+++ resolved
@@ -3727,11 +3727,7 @@
 	unsigned long i, num_pages;
 	unsigned long bio_flags = 0;
 	unsigned long start, end;
-<<<<<<< HEAD
-	int write_flags = (epd->sync_io ? WRITE_SYNC : 0) | REQ_META;
-=======
 	int write_flags = (epd->sync_io ? REQ_SYNC : 0) | REQ_META;
->>>>>>> 405182c2
 	int ret = 0;
 
 	clear_bit(EXTENT_BUFFER_WRITE_ERR, &eb->bflags);
