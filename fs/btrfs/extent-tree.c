--- conflicted
+++ resolved
@@ -2049,13 +2049,8 @@
 	 */
 	btrfs_bio_counter_inc_blocked(fs_info);
 	/* Tell the block device(s) that the sectors can be discarded */
-<<<<<<< HEAD
-	ret = btrfs_map_block(fs_info, REQ_DISCARD, bytenr, &num_bytes,
+	ret = btrfs_map_block(fs_info, REQ_OP_DISCARD, bytenr, &num_bytes,
 			      &bbio, 0);
-=======
-	ret = btrfs_map_block(root->fs_info, REQ_OP_DISCARD,
-			      bytenr, &num_bytes, &bbio, 0);
->>>>>>> 191d684c
 	/* Error condition is -ENOMEM */
 	if (!ret) {
 		struct btrfs_bio_stripe *stripe = bbio->stripes;
