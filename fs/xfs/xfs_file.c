/*
 * Copyright (c) 2000-2005 Silicon Graphics, Inc.
 * All Rights Reserved.
 *
 * This program is free software; you can redistribute it and/or
 * modify it under the terms of the GNU General Public License as
 * published by the Free Software Foundation.
 *
 * This program is distributed in the hope that it would be useful,
 * but WITHOUT ANY WARRANTY; without even the implied warranty of
 * MERCHANTABILITY or FITNESS FOR A PARTICULAR PURPOSE.  See the
 * GNU General Public License for more details.
 *
 * You should have received a copy of the GNU General Public License
 * along with this program; if not, write the Free Software Foundation,
 * Inc.,  51 Franklin St, Fifth Floor, Boston, MA  02110-1301  USA
 */
#include "xfs.h"
#include "xfs_fs.h"
#include "xfs_shared.h"
#include "xfs_format.h"
#include "xfs_log_format.h"
#include "xfs_trans_resv.h"
#include "xfs_mount.h"
#include "xfs_da_format.h"
#include "xfs_da_btree.h"
#include "xfs_inode.h"
#include "xfs_trans.h"
#include "xfs_inode_item.h"
#include "xfs_bmap.h"
#include "xfs_bmap_util.h"
#include "xfs_error.h"
#include "xfs_dir2.h"
#include "xfs_dir2_priv.h"
#include "xfs_ioctl.h"
#include "xfs_trace.h"
#include "xfs_log.h"
#include "xfs_icache.h"
#include "xfs_pnfs.h"

#include <linux/dcache.h>
#include <linux/falloc.h>
#include <linux/pagevec.h>
#include <linux/backing-dev.h>

static const struct vm_operations_struct xfs_file_vm_ops;

/*
 * Locking primitives for read and write IO paths to ensure we consistently use
 * and order the inode->i_mutex, ip->i_lock and ip->i_iolock.
 */
static inline void
xfs_rw_ilock(
	struct xfs_inode	*ip,
	int			type)
{
	if (type & XFS_IOLOCK_EXCL)
		inode_lock(VFS_I(ip));
	xfs_ilock(ip, type);
}

static inline void
xfs_rw_iunlock(
	struct xfs_inode	*ip,
	int			type)
{
	xfs_iunlock(ip, type);
	if (type & XFS_IOLOCK_EXCL)
		inode_unlock(VFS_I(ip));
}

static inline void
xfs_rw_ilock_demote(
	struct xfs_inode	*ip,
	int			type)
{
	xfs_ilock_demote(ip, type);
	if (type & XFS_IOLOCK_EXCL)
		inode_unlock(VFS_I(ip));
}

/*
 * xfs_iozero clears the specified range supplied via the page cache (except in
 * the DAX case). Writes through the page cache will allocate blocks over holes,
 * though the callers usually map the holes first and avoid them. If a block is
 * not completely zeroed, then it will be read from disk before being partially
 * zeroed.
 *
 * In the DAX case, we can just directly write to the underlying pages. This
 * will not allocate blocks, but will avoid holes and unwritten extents and so
 * not do unnecessary work.
 */
int
xfs_iozero(
	struct xfs_inode	*ip,	/* inode			*/
	loff_t			pos,	/* offset in file		*/
	size_t			count)	/* size of data to zero		*/
{
	struct page		*page;
	struct address_space	*mapping;
	int			status = 0;


	mapping = VFS_I(ip)->i_mapping;
	do {
		unsigned offset, bytes;
		void *fsdata;

		offset = (pos & (PAGE_SIZE -1)); /* Within page */
		bytes = PAGE_SIZE - offset;
		if (bytes > count)
			bytes = count;

		if (IS_DAX(VFS_I(ip))) {
			status = dax_zero_page_range(VFS_I(ip), pos, bytes,
						     xfs_get_blocks_direct);
			if (status)
				break;
		} else {
			status = pagecache_write_begin(NULL, mapping, pos, bytes,
						AOP_FLAG_UNINTERRUPTIBLE,
						&page, &fsdata);
			if (status)
				break;

			zero_user(page, offset, bytes);

			status = pagecache_write_end(NULL, mapping, pos, bytes,
						bytes, page, fsdata);
			WARN_ON(status <= 0); /* can't return less than zero! */
			status = 0;
		}
		pos += bytes;
		count -= bytes;
	} while (count);

	return status;
}

int
xfs_update_prealloc_flags(
	struct xfs_inode	*ip,
	enum xfs_prealloc_flags	flags)
{
	struct xfs_trans	*tp;
	int			error;

	tp = xfs_trans_alloc(ip->i_mount, XFS_TRANS_WRITEID);
	error = xfs_trans_reserve(tp, &M_RES(ip->i_mount)->tr_writeid, 0, 0);
	if (error) {
		xfs_trans_cancel(tp);
		return error;
	}

	xfs_ilock(ip, XFS_ILOCK_EXCL);
	xfs_trans_ijoin(tp, ip, XFS_ILOCK_EXCL);

	if (!(flags & XFS_PREALLOC_INVISIBLE)) {
		VFS_I(ip)->i_mode &= ~S_ISUID;
		if (VFS_I(ip)->i_mode & S_IXGRP)
			VFS_I(ip)->i_mode &= ~S_ISGID;
		xfs_trans_ichgtime(tp, ip, XFS_ICHGTIME_MOD | XFS_ICHGTIME_CHG);
	}

	if (flags & XFS_PREALLOC_SET)
		ip->i_d.di_flags |= XFS_DIFLAG_PREALLOC;
	if (flags & XFS_PREALLOC_CLEAR)
		ip->i_d.di_flags &= ~XFS_DIFLAG_PREALLOC;

	xfs_trans_log_inode(tp, ip, XFS_ILOG_CORE);
	if (flags & XFS_PREALLOC_SYNC)
		xfs_trans_set_sync(tp);
	return xfs_trans_commit(tp);
}

/*
 * Fsync operations on directories are much simpler than on regular files,
 * as there is no file data to flush, and thus also no need for explicit
 * cache flush operations, and there are no non-transaction metadata updates
 * on directories either.
 */
STATIC int
xfs_dir_fsync(
	struct file		*file,
	loff_t			start,
	loff_t			end,
	int			datasync)
{
	struct xfs_inode	*ip = XFS_I(file->f_mapping->host);
	struct xfs_mount	*mp = ip->i_mount;
	xfs_lsn_t		lsn = 0;

	trace_xfs_dir_fsync(ip);

	xfs_ilock(ip, XFS_ILOCK_SHARED);
	if (xfs_ipincount(ip))
		lsn = ip->i_itemp->ili_last_lsn;
	xfs_iunlock(ip, XFS_ILOCK_SHARED);

	if (!lsn)
		return 0;
	return _xfs_log_force_lsn(mp, lsn, XFS_LOG_SYNC, NULL);
}

STATIC int
xfs_file_fsync(
	struct file		*file,
	loff_t			start,
	loff_t			end,
	int			datasync)
{
	struct inode		*inode = file->f_mapping->host;
	struct xfs_inode	*ip = XFS_I(inode);
	struct xfs_mount	*mp = ip->i_mount;
	int			error = 0;
	int			log_flushed = 0;
	xfs_lsn_t		lsn = 0;

	trace_xfs_file_fsync(ip);

	error = filemap_write_and_wait_range(inode->i_mapping, start, end);
	if (error)
		return error;

	if (XFS_FORCED_SHUTDOWN(mp))
		return -EIO;

	xfs_iflags_clear(ip, XFS_ITRUNCATED);

	if (mp->m_flags & XFS_MOUNT_BARRIER) {
		/*
		 * If we have an RT and/or log subvolume we need to make sure
		 * to flush the write cache the device used for file data
		 * first.  This is to ensure newly written file data make
		 * it to disk before logging the new inode size in case of
		 * an extending write.
		 */
		if (XFS_IS_REALTIME_INODE(ip))
			xfs_blkdev_issue_flush(mp->m_rtdev_targp);
		else if (mp->m_logdev_targp != mp->m_ddev_targp)
			xfs_blkdev_issue_flush(mp->m_ddev_targp);
	}

	/*
	 * All metadata updates are logged, which means that we just have to
	 * flush the log up to the latest LSN that touched the inode. If we have
	 * concurrent fsync/fdatasync() calls, we need them to all block on the
	 * log force before we clear the ili_fsync_fields field. This ensures
	 * that we don't get a racing sync operation that does not wait for the
	 * metadata to hit the journal before returning. If we race with
	 * clearing the ili_fsync_fields, then all that will happen is the log
	 * force will do nothing as the lsn will already be on disk. We can't
	 * race with setting ili_fsync_fields because that is done under
	 * XFS_ILOCK_EXCL, and that can't happen because we hold the lock shared
	 * until after the ili_fsync_fields is cleared.
	 */
	xfs_ilock(ip, XFS_ILOCK_SHARED);
	if (xfs_ipincount(ip)) {
		if (!datasync ||
		    (ip->i_itemp->ili_fsync_fields & ~XFS_ILOG_TIMESTAMP))
			lsn = ip->i_itemp->ili_last_lsn;
	}

	if (lsn) {
		error = _xfs_log_force_lsn(mp, lsn, XFS_LOG_SYNC, &log_flushed);
		ip->i_itemp->ili_fsync_fields = 0;
	}
	xfs_iunlock(ip, XFS_ILOCK_SHARED);

	/*
	 * If we only have a single device, and the log force about was
	 * a no-op we might have to flush the data device cache here.
	 * This can only happen for fdatasync/O_DSYNC if we were overwriting
	 * an already allocated file and thus do not have any metadata to
	 * commit.
	 */
	if ((mp->m_flags & XFS_MOUNT_BARRIER) &&
	    mp->m_logdev_targp == mp->m_ddev_targp &&
	    !XFS_IS_REALTIME_INODE(ip) &&
	    !log_flushed)
		xfs_blkdev_issue_flush(mp->m_ddev_targp);

	return error;
}

STATIC ssize_t
xfs_file_read_iter(
	struct kiocb		*iocb,
	struct iov_iter		*to)
{
	struct file		*file = iocb->ki_filp;
	struct inode		*inode = file->f_mapping->host;
	struct xfs_inode	*ip = XFS_I(inode);
	struct xfs_mount	*mp = ip->i_mount;
	size_t			size = iov_iter_count(to);
	ssize_t			ret = 0;
	int			ioflags = 0;
	xfs_fsize_t		n;
	loff_t			pos = iocb->ki_pos;

	XFS_STATS_INC(mp, xs_read_calls);

	if (unlikely(iocb->ki_flags & IOCB_DIRECT))
		ioflags |= XFS_IO_ISDIRECT;
	if (file->f_mode & FMODE_NOCMTIME)
		ioflags |= XFS_IO_INVIS;

	if ((ioflags & XFS_IO_ISDIRECT) && !IS_DAX(inode)) {
		xfs_buftarg_t	*target =
			XFS_IS_REALTIME_INODE(ip) ?
				mp->m_rtdev_targp : mp->m_ddev_targp;
		/* DIO must be aligned to device logical sector size */
		if ((pos | size) & target->bt_logical_sectormask) {
			if (pos == i_size_read(inode))
				return 0;
			return -EINVAL;
		}
	}

	n = mp->m_super->s_maxbytes - pos;
	if (n <= 0 || size == 0)
		return 0;

	if (n < size)
		size = n;

	if (XFS_FORCED_SHUTDOWN(mp))
		return -EIO;

	/*
	 * Locking is a bit tricky here. If we take an exclusive lock for direct
	 * IO, we effectively serialise all new concurrent read IO to this file
	 * and block it behind IO that is currently in progress because IO in
	 * progress holds the IO lock shared. We only need to hold the lock
	 * exclusive to blow away the page cache, so only take lock exclusively
	 * if the page cache needs invalidation. This allows the normal direct
	 * IO case of no page cache pages to proceeed concurrently without
	 * serialisation.
	 */
	xfs_rw_ilock(ip, XFS_IOLOCK_SHARED);
	if ((ioflags & XFS_IO_ISDIRECT) && inode->i_mapping->nrpages) {
		xfs_rw_iunlock(ip, XFS_IOLOCK_SHARED);
		xfs_rw_ilock(ip, XFS_IOLOCK_EXCL);

		/*
		 * The generic dio code only flushes the range of the particular
		 * I/O. Because we take an exclusive lock here, this whole
		 * sequence is considerably more expensive for us. This has a
		 * noticeable performance impact for any file with cached pages,
		 * even when outside of the range of the particular I/O.
		 *
		 * Hence, amortize the cost of the lock against a full file
		 * flush and reduce the chances of repeated iolock cycles going
		 * forward.
		 */
		if (inode->i_mapping->nrpages) {
			ret = filemap_write_and_wait(VFS_I(ip)->i_mapping);
			if (ret) {
				xfs_rw_iunlock(ip, XFS_IOLOCK_EXCL);
				return ret;
			}

			/*
			 * Invalidate whole pages. This can return an error if
			 * we fail to invalidate a page, but this should never
			 * happen on XFS. Warn if it does fail.
			 */
			ret = invalidate_inode_pages2(VFS_I(ip)->i_mapping);
			WARN_ON_ONCE(ret);
			ret = 0;
		}
		xfs_rw_ilock_demote(ip, XFS_IOLOCK_EXCL);
	}

	trace_xfs_file_read(ip, size, pos, ioflags);

	ret = generic_file_read_iter(iocb, to);
	if (ret > 0)
		XFS_STATS_ADD(mp, xs_read_bytes, ret);

	xfs_rw_iunlock(ip, XFS_IOLOCK_SHARED);
	return ret;
}

STATIC ssize_t
xfs_file_splice_read(
	struct file		*infilp,
	loff_t			*ppos,
	struct pipe_inode_info	*pipe,
	size_t			count,
	unsigned int		flags)
{
	struct xfs_inode	*ip = XFS_I(infilp->f_mapping->host);
	int			ioflags = 0;
	ssize_t			ret;

	XFS_STATS_INC(ip->i_mount, xs_read_calls);

	if (infilp->f_mode & FMODE_NOCMTIME)
		ioflags |= XFS_IO_INVIS;

	if (XFS_FORCED_SHUTDOWN(ip->i_mount))
		return -EIO;

	trace_xfs_file_splice_read(ip, count, *ppos, ioflags);

	/*
	 * DAX inodes cannot ues the page cache for splice, so we have to push
	 * them through the VFS IO path. This means it goes through
	 * ->read_iter, which for us takes the XFS_IOLOCK_SHARED. Hence we
	 * cannot lock the splice operation at this level for DAX inodes.
	 */
	if (IS_DAX(VFS_I(ip))) {
		ret = default_file_splice_read(infilp, ppos, pipe, count,
					       flags);
		goto out;
	}

	xfs_rw_ilock(ip, XFS_IOLOCK_SHARED);
	ret = generic_file_splice_read(infilp, ppos, pipe, count, flags);
	xfs_rw_iunlock(ip, XFS_IOLOCK_SHARED);
out:
	if (ret > 0)
		XFS_STATS_ADD(ip->i_mount, xs_read_bytes, ret);
	return ret;
}

/*
 * This routine is called to handle zeroing any space in the last block of the
 * file that is beyond the EOF.  We do this since the size is being increased
 * without writing anything to that block and we don't want to read the
 * garbage on the disk.
 */
STATIC int				/* error (positive) */
xfs_zero_last_block(
	struct xfs_inode	*ip,
	xfs_fsize_t		offset,
	xfs_fsize_t		isize,
	bool			*did_zeroing)
{
	struct xfs_mount	*mp = ip->i_mount;
	xfs_fileoff_t		last_fsb = XFS_B_TO_FSBT(mp, isize);
	int			zero_offset = XFS_B_FSB_OFFSET(mp, isize);
	int			zero_len;
	int			nimaps = 1;
	int			error = 0;
	struct xfs_bmbt_irec	imap;

	xfs_ilock(ip, XFS_ILOCK_EXCL);
	error = xfs_bmapi_read(ip, last_fsb, 1, &imap, &nimaps, 0);
	xfs_iunlock(ip, XFS_ILOCK_EXCL);
	if (error)
		return error;

	ASSERT(nimaps > 0);

	/*
	 * If the block underlying isize is just a hole, then there
	 * is nothing to zero.
	 */
	if (imap.br_startblock == HOLESTARTBLOCK)
		return 0;

	zero_len = mp->m_sb.sb_blocksize - zero_offset;
	if (isize + zero_len > offset)
		zero_len = offset - isize;
	*did_zeroing = true;
	return xfs_iozero(ip, isize, zero_len);
}

/*
 * Zero any on disk space between the current EOF and the new, larger EOF.
 *
 * This handles the normal case of zeroing the remainder of the last block in
 * the file and the unusual case of zeroing blocks out beyond the size of the
 * file.  This second case only happens with fixed size extents and when the
 * system crashes before the inode size was updated but after blocks were
 * allocated.
 *
 * Expects the iolock to be held exclusive, and will take the ilock internally.
 */
int					/* error (positive) */
xfs_zero_eof(
	struct xfs_inode	*ip,
	xfs_off_t		offset,		/* starting I/O offset */
	xfs_fsize_t		isize,		/* current inode size */
	bool			*did_zeroing)
{
	struct xfs_mount	*mp = ip->i_mount;
	xfs_fileoff_t		start_zero_fsb;
	xfs_fileoff_t		end_zero_fsb;
	xfs_fileoff_t		zero_count_fsb;
	xfs_fileoff_t		last_fsb;
	xfs_fileoff_t		zero_off;
	xfs_fsize_t		zero_len;
	int			nimaps;
	int			error = 0;
	struct xfs_bmbt_irec	imap;

	ASSERT(xfs_isilocked(ip, XFS_IOLOCK_EXCL));
	ASSERT(offset > isize);

	trace_xfs_zero_eof(ip, isize, offset - isize);

	/*
	 * First handle zeroing the block on which isize resides.
	 *
	 * We only zero a part of that block so it is handled specially.
	 */
	if (XFS_B_FSB_OFFSET(mp, isize) != 0) {
		error = xfs_zero_last_block(ip, offset, isize, did_zeroing);
		if (error)
			return error;
	}

	/*
	 * Calculate the range between the new size and the old where blocks
	 * needing to be zeroed may exist.
	 *
	 * To get the block where the last byte in the file currently resides,
	 * we need to subtract one from the size and truncate back to a block
	 * boundary.  We subtract 1 in case the size is exactly on a block
	 * boundary.
	 */
	last_fsb = isize ? XFS_B_TO_FSBT(mp, isize - 1) : (xfs_fileoff_t)-1;
	start_zero_fsb = XFS_B_TO_FSB(mp, (xfs_ufsize_t)isize);
	end_zero_fsb = XFS_B_TO_FSBT(mp, offset - 1);
	ASSERT((xfs_sfiloff_t)last_fsb < (xfs_sfiloff_t)start_zero_fsb);
	if (last_fsb == end_zero_fsb) {
		/*
		 * The size was only incremented on its last block.
		 * We took care of that above, so just return.
		 */
		return 0;
	}

	ASSERT(start_zero_fsb <= end_zero_fsb);
	while (start_zero_fsb <= end_zero_fsb) {
		nimaps = 1;
		zero_count_fsb = end_zero_fsb - start_zero_fsb + 1;

		xfs_ilock(ip, XFS_ILOCK_EXCL);
		error = xfs_bmapi_read(ip, start_zero_fsb, zero_count_fsb,
					  &imap, &nimaps, 0);
		xfs_iunlock(ip, XFS_ILOCK_EXCL);
		if (error)
			return error;

		ASSERT(nimaps > 0);

		if (imap.br_state == XFS_EXT_UNWRITTEN ||
		    imap.br_startblock == HOLESTARTBLOCK) {
			start_zero_fsb = imap.br_startoff + imap.br_blockcount;
			ASSERT(start_zero_fsb <= (end_zero_fsb + 1));
			continue;
		}

		/*
		 * There are blocks we need to zero.
		 */
		zero_off = XFS_FSB_TO_B(mp, start_zero_fsb);
		zero_len = XFS_FSB_TO_B(mp, imap.br_blockcount);

		if ((zero_off + zero_len) > offset)
			zero_len = offset - zero_off;

		error = xfs_iozero(ip, zero_off, zero_len);
		if (error)
			return error;

		*did_zeroing = true;
		start_zero_fsb = imap.br_startoff + imap.br_blockcount;
		ASSERT(start_zero_fsb <= (end_zero_fsb + 1));
	}

	return 0;
}

/*
 * Common pre-write limit and setup checks.
 *
 * Called with the iolocked held either shared and exclusive according to
 * @iolock, and returns with it held.  Might upgrade the iolock to exclusive
 * if called for a direct write beyond i_size.
 */
STATIC ssize_t
xfs_file_aio_write_checks(
	struct kiocb		*iocb,
	struct iov_iter		*from,
	int			*iolock)
{
	struct file		*file = iocb->ki_filp;
	struct inode		*inode = file->f_mapping->host;
	struct xfs_inode	*ip = XFS_I(inode);
	ssize_t			error = 0;
	size_t			count = iov_iter_count(from);
	bool			drained_dio = false;

restart:
	error = generic_write_checks(iocb, from);
	if (error <= 0)
		return error;

	error = xfs_break_layouts(inode, iolock, true);
	if (error)
		return error;

	/* For changing security info in file_remove_privs() we need i_mutex */
	if (*iolock == XFS_IOLOCK_SHARED && !IS_NOSEC(inode)) {
		xfs_rw_iunlock(ip, *iolock);
		*iolock = XFS_IOLOCK_EXCL;
		xfs_rw_ilock(ip, *iolock);
		goto restart;
	}
	/*
	 * If the offset is beyond the size of the file, we need to zero any
	 * blocks that fall between the existing EOF and the start of this
	 * write.  If zeroing is needed and we are currently holding the
	 * iolock shared, we need to update it to exclusive which implies
	 * having to redo all checks before.
	 *
	 * We need to serialise against EOF updates that occur in IO
	 * completions here. We want to make sure that nobody is changing the
	 * size while we do this check until we have placed an IO barrier (i.e.
	 * hold the XFS_IOLOCK_EXCL) that prevents new IO from being dispatched.
	 * The spinlock effectively forms a memory barrier once we have the
	 * XFS_IOLOCK_EXCL so we are guaranteed to see the latest EOF value
	 * and hence be able to correctly determine if we need to run zeroing.
	 */
	spin_lock(&ip->i_flags_lock);
	if (iocb->ki_pos > i_size_read(inode)) {
		bool	zero = false;

		spin_unlock(&ip->i_flags_lock);
		if (!drained_dio) {
			if (*iolock == XFS_IOLOCK_SHARED) {
				xfs_rw_iunlock(ip, *iolock);
				*iolock = XFS_IOLOCK_EXCL;
				xfs_rw_ilock(ip, *iolock);
				iov_iter_reexpand(from, count);
			}
			/*
			 * We now have an IO submission barrier in place, but
			 * AIO can do EOF updates during IO completion and hence
			 * we now need to wait for all of them to drain. Non-AIO
			 * DIO will have drained before we are given the
			 * XFS_IOLOCK_EXCL, and so for most cases this wait is a
			 * no-op.
			 */
			inode_dio_wait(inode);
			drained_dio = true;
			goto restart;
		}
		error = xfs_zero_eof(ip, iocb->ki_pos, i_size_read(inode), &zero);
		if (error)
			return error;
	} else
		spin_unlock(&ip->i_flags_lock);

	/*
	 * Updating the timestamps will grab the ilock again from
	 * xfs_fs_dirty_inode, so we have to call it after dropping the
	 * lock above.  Eventually we should look into a way to avoid
	 * the pointless lock roundtrip.
	 */
	if (likely(!(file->f_mode & FMODE_NOCMTIME))) {
		error = file_update_time(file);
		if (error)
			return error;
	}

	/*
	 * If we're writing the file then make sure to clear the setuid and
	 * setgid bits if the process is not being run by root.  This keeps
	 * people from modifying setuid and setgid binaries.
	 */
	if (!IS_NOSEC(inode))
		return file_remove_privs(file);
	return 0;
}

/*
 * xfs_file_dio_aio_write - handle direct IO writes
 *
 * Lock the inode appropriately to prepare for and issue a direct IO write.
 * By separating it from the buffered write path we remove all the tricky to
 * follow locking changes and looping.
 *
 * If there are cached pages or we're extending the file, we need IOLOCK_EXCL
 * until we're sure the bytes at the new EOF have been zeroed and/or the cached
 * pages are flushed out.
 *
 * In most cases the direct IO writes will be done holding IOLOCK_SHARED
 * allowing them to be done in parallel with reads and other direct IO writes.
 * However, if the IO is not aligned to filesystem blocks, the direct IO layer
 * needs to do sub-block zeroing and that requires serialisation against other
 * direct IOs to the same block. In this case we need to serialise the
 * submission of the unaligned IOs so that we don't get racing block zeroing in
 * the dio layer.  To avoid the problem with aio, we also need to wait for
 * outstanding IOs to complete so that unwritten extent conversion is completed
 * before we try to map the overlapping block. This is currently implemented by
 * hitting it with a big hammer (i.e. inode_dio_wait()).
 *
 * Returns with locks held indicated by @iolock and errors indicated by
 * negative return values.
 */
STATIC ssize_t
xfs_file_dio_aio_write(
	struct kiocb		*iocb,
	struct iov_iter		*from)
{
	struct file		*file = iocb->ki_filp;
	struct address_space	*mapping = file->f_mapping;
	struct inode		*inode = mapping->host;
	struct xfs_inode	*ip = XFS_I(inode);
	struct xfs_mount	*mp = ip->i_mount;
	ssize_t			ret = 0;
	int			unaligned_io = 0;
	int			iolock;
	size_t			count = iov_iter_count(from);
	loff_t			end;
	struct iov_iter		data;
	struct xfs_buftarg	*target = XFS_IS_REALTIME_INODE(ip) ?
					mp->m_rtdev_targp : mp->m_ddev_targp;

	/* DIO must be aligned to device logical sector size */
	if (!IS_DAX(inode) &&
	    ((iocb->ki_pos | count) & target->bt_logical_sectormask))
		return -EINVAL;

	/* "unaligned" here means not aligned to a filesystem block */
	if ((iocb->ki_pos & mp->m_blockmask) ||
	    ((iocb->ki_pos + count) & mp->m_blockmask))
		unaligned_io = 1;

	/*
	 * We don't need to take an exclusive lock unless there page cache needs
	 * to be invalidated or unaligned IO is being executed. We don't need to
	 * consider the EOF extension case here because
	 * xfs_file_aio_write_checks() will relock the inode as necessary for
	 * EOF zeroing cases and fill out the new inode size as appropriate.
	 */
	if (unaligned_io || mapping->nrpages)
		iolock = XFS_IOLOCK_EXCL;
	else
		iolock = XFS_IOLOCK_SHARED;
	xfs_rw_ilock(ip, iolock);

	/*
	 * Recheck if there are cached pages that need invalidate after we got
	 * the iolock to protect against other threads adding new pages while
	 * we were waiting for the iolock.
	 */
	if (mapping->nrpages && iolock == XFS_IOLOCK_SHARED) {
		xfs_rw_iunlock(ip, iolock);
		iolock = XFS_IOLOCK_EXCL;
		xfs_rw_ilock(ip, iolock);
	}

	ret = xfs_file_aio_write_checks(iocb, from, &iolock);
	if (ret)
		goto out;
	count = iov_iter_count(from);
	end = iocb->ki_pos + count - 1;

	/*
	 * See xfs_file_read_iter() for why we do a full-file flush here.
	 */
	if (mapping->nrpages) {
		ret = filemap_write_and_wait(VFS_I(ip)->i_mapping);
		if (ret)
			goto out;
		/*
		 * Invalidate whole pages. This can return an error if we fail
		 * to invalidate a page, but this should never happen on XFS.
		 * Warn if it does fail.
		 */
		ret = invalidate_inode_pages2(VFS_I(ip)->i_mapping);
		WARN_ON_ONCE(ret);
		ret = 0;
	}

	/*
	 * If we are doing unaligned IO, wait for all other IO to drain,
	 * otherwise demote the lock if we had to flush cached pages
	 */
	if (unaligned_io)
		inode_dio_wait(inode);
	else if (iolock == XFS_IOLOCK_EXCL) {
		xfs_rw_ilock_demote(ip, XFS_IOLOCK_EXCL);
		iolock = XFS_IOLOCK_SHARED;
	}

	trace_xfs_file_direct_write(ip, count, iocb->ki_pos, 0);

	data = *from;
	ret = mapping->a_ops->direct_IO(iocb, &data);

	/* see generic_file_direct_write() for why this is necessary */
	if (mapping->nrpages) {
		invalidate_inode_pages2_range(mapping,
<<<<<<< HEAD
					      pos >> PAGE_SHIFT,
=======
					      iocb->ki_pos >> PAGE_SHIFT,
>>>>>>> ed596a4a
					      end >> PAGE_SHIFT);
	}

	if (ret > 0) {
		iocb->ki_pos += ret;
		iov_iter_advance(from, ret);
	}
out:
	xfs_rw_iunlock(ip, iolock);

	/*
	 * No fallback to buffered IO on errors for XFS. DAX can result in
	 * partial writes, but direct IO will either complete fully or fail.
	 */
	ASSERT(ret < 0 || ret == count || IS_DAX(VFS_I(ip)));
	return ret;
}

STATIC ssize_t
xfs_file_buffered_aio_write(
	struct kiocb		*iocb,
	struct iov_iter		*from)
{
	struct file		*file = iocb->ki_filp;
	struct address_space	*mapping = file->f_mapping;
	struct inode		*inode = mapping->host;
	struct xfs_inode	*ip = XFS_I(inode);
	ssize_t			ret;
	int			enospc = 0;
	int			iolock = XFS_IOLOCK_EXCL;

	xfs_rw_ilock(ip, iolock);

	ret = xfs_file_aio_write_checks(iocb, from, &iolock);
	if (ret)
		goto out;

	/* We can write back this queue in page reclaim */
	current->backing_dev_info = inode_to_bdi(inode);

write_retry:
	trace_xfs_file_buffered_write(ip, iov_iter_count(from),
				      iocb->ki_pos, 0);
	ret = generic_perform_write(file, from, iocb->ki_pos);
	if (likely(ret >= 0))
		iocb->ki_pos += ret;

	/*
	 * If we hit a space limit, try to free up some lingering preallocated
	 * space before returning an error. In the case of ENOSPC, first try to
	 * write back all dirty inodes to free up some of the excess reserved
	 * metadata space. This reduces the chances that the eofblocks scan
	 * waits on dirty mappings. Since xfs_flush_inodes() is serialized, this
	 * also behaves as a filter to prevent too many eofblocks scans from
	 * running at the same time.
	 */
	if (ret == -EDQUOT && !enospc) {
		enospc = xfs_inode_free_quota_eofblocks(ip);
		if (enospc)
			goto write_retry;
	} else if (ret == -ENOSPC && !enospc) {
		struct xfs_eofblocks eofb = {0};

		enospc = 1;
		xfs_flush_inodes(ip->i_mount);
		eofb.eof_scan_owner = ip->i_ino; /* for locking */
		eofb.eof_flags = XFS_EOF_FLAGS_SYNC;
		xfs_icache_free_eofblocks(ip->i_mount, &eofb);
		goto write_retry;
	}

	current->backing_dev_info = NULL;
out:
	xfs_rw_iunlock(ip, iolock);
	return ret;
}

STATIC ssize_t
xfs_file_write_iter(
	struct kiocb		*iocb,
	struct iov_iter		*from)
{
	struct file		*file = iocb->ki_filp;
	struct address_space	*mapping = file->f_mapping;
	struct inode		*inode = mapping->host;
	struct xfs_inode	*ip = XFS_I(inode);
	ssize_t			ret;
	size_t			ocount = iov_iter_count(from);

	XFS_STATS_INC(ip->i_mount, xs_write_calls);

	if (ocount == 0)
		return 0;

	if (XFS_FORCED_SHUTDOWN(ip->i_mount))
		return -EIO;

	if ((iocb->ki_flags & IOCB_DIRECT) || IS_DAX(inode))
		ret = xfs_file_dio_aio_write(iocb, from);
	else
		ret = xfs_file_buffered_aio_write(iocb, from);

	if (ret > 0) {
		XFS_STATS_ADD(ip->i_mount, xs_write_bytes, ret);

		/* Handle various SYNC-type writes */
		ret = generic_write_sync(iocb, ret);
	}
	return ret;
}

#define	XFS_FALLOC_FL_SUPPORTED						\
		(FALLOC_FL_KEEP_SIZE | FALLOC_FL_PUNCH_HOLE |		\
		 FALLOC_FL_COLLAPSE_RANGE | FALLOC_FL_ZERO_RANGE |	\
		 FALLOC_FL_INSERT_RANGE)

STATIC long
xfs_file_fallocate(
	struct file		*file,
	int			mode,
	loff_t			offset,
	loff_t			len)
{
	struct inode		*inode = file_inode(file);
	struct xfs_inode	*ip = XFS_I(inode);
	long			error;
	enum xfs_prealloc_flags	flags = 0;
	uint			iolock = XFS_IOLOCK_EXCL;
	loff_t			new_size = 0;
	bool			do_file_insert = 0;

	if (!S_ISREG(inode->i_mode))
		return -EINVAL;
	if (mode & ~XFS_FALLOC_FL_SUPPORTED)
		return -EOPNOTSUPP;

	xfs_ilock(ip, iolock);
	error = xfs_break_layouts(inode, &iolock, false);
	if (error)
		goto out_unlock;

	xfs_ilock(ip, XFS_MMAPLOCK_EXCL);
	iolock |= XFS_MMAPLOCK_EXCL;

	if (mode & FALLOC_FL_PUNCH_HOLE) {
		error = xfs_free_file_space(ip, offset, len);
		if (error)
			goto out_unlock;
	} else if (mode & FALLOC_FL_COLLAPSE_RANGE) {
		unsigned blksize_mask = (1 << inode->i_blkbits) - 1;

		if (offset & blksize_mask || len & blksize_mask) {
			error = -EINVAL;
			goto out_unlock;
		}

		/*
		 * There is no need to overlap collapse range with EOF,
		 * in which case it is effectively a truncate operation
		 */
		if (offset + len >= i_size_read(inode)) {
			error = -EINVAL;
			goto out_unlock;
		}

		new_size = i_size_read(inode) - len;

		error = xfs_collapse_file_space(ip, offset, len);
		if (error)
			goto out_unlock;
	} else if (mode & FALLOC_FL_INSERT_RANGE) {
		unsigned blksize_mask = (1 << inode->i_blkbits) - 1;

		new_size = i_size_read(inode) + len;
		if (offset & blksize_mask || len & blksize_mask) {
			error = -EINVAL;
			goto out_unlock;
		}

		/* check the new inode size does not wrap through zero */
		if (new_size > inode->i_sb->s_maxbytes) {
			error = -EFBIG;
			goto out_unlock;
		}

		/* Offset should be less than i_size */
		if (offset >= i_size_read(inode)) {
			error = -EINVAL;
			goto out_unlock;
		}
		do_file_insert = 1;
	} else {
		flags |= XFS_PREALLOC_SET;

		if (!(mode & FALLOC_FL_KEEP_SIZE) &&
		    offset + len > i_size_read(inode)) {
			new_size = offset + len;
			error = inode_newsize_ok(inode, new_size);
			if (error)
				goto out_unlock;
		}

		if (mode & FALLOC_FL_ZERO_RANGE)
			error = xfs_zero_file_space(ip, offset, len);
		else
			error = xfs_alloc_file_space(ip, offset, len,
						     XFS_BMAPI_PREALLOC);
		if (error)
			goto out_unlock;
	}

	if (file->f_flags & O_DSYNC)
		flags |= XFS_PREALLOC_SYNC;

	error = xfs_update_prealloc_flags(ip, flags);
	if (error)
		goto out_unlock;

	/* Change file size if needed */
	if (new_size) {
		struct iattr iattr;

		iattr.ia_valid = ATTR_SIZE;
		iattr.ia_size = new_size;
		error = xfs_setattr_size(ip, &iattr);
		if (error)
			goto out_unlock;
	}

	/*
	 * Perform hole insertion now that the file size has been
	 * updated so that if we crash during the operation we don't
	 * leave shifted extents past EOF and hence losing access to
	 * the data that is contained within them.
	 */
	if (do_file_insert)
		error = xfs_insert_file_space(ip, offset, len);

out_unlock:
	xfs_iunlock(ip, iolock);
	return error;
}


STATIC int
xfs_file_open(
	struct inode	*inode,
	struct file	*file)
{
	if (!(file->f_flags & O_LARGEFILE) && i_size_read(inode) > MAX_NON_LFS)
		return -EFBIG;
	if (XFS_FORCED_SHUTDOWN(XFS_M(inode->i_sb)))
		return -EIO;
	return 0;
}

STATIC int
xfs_dir_open(
	struct inode	*inode,
	struct file	*file)
{
	struct xfs_inode *ip = XFS_I(inode);
	int		mode;
	int		error;

	error = xfs_file_open(inode, file);
	if (error)
		return error;

	/*
	 * If there are any blocks, read-ahead block 0 as we're almost
	 * certain to have the next operation be a read there.
	 */
	mode = xfs_ilock_data_map_shared(ip);
	if (ip->i_d.di_nextents > 0)
		xfs_dir3_data_readahead(ip, 0, -1);
	xfs_iunlock(ip, mode);
	return 0;
}

STATIC int
xfs_file_release(
	struct inode	*inode,
	struct file	*filp)
{
	return xfs_release(XFS_I(inode));
}

STATIC int
xfs_file_readdir(
	struct file	*file,
	struct dir_context *ctx)
{
	struct inode	*inode = file_inode(file);
	xfs_inode_t	*ip = XFS_I(inode);
	size_t		bufsize;

	/*
	 * The Linux API doesn't pass down the total size of the buffer
	 * we read into down to the filesystem.  With the filldir concept
	 * it's not needed for correct information, but the XFS dir2 leaf
	 * code wants an estimate of the buffer size to calculate it's
	 * readahead window and size the buffers used for mapping to
	 * physical blocks.
	 *
	 * Try to give it an estimate that's good enough, maybe at some
	 * point we can change the ->readdir prototype to include the
	 * buffer size.  For now we use the current glibc buffer size.
	 */
	bufsize = (size_t)min_t(loff_t, 32768, ip->i_d.di_size);

	return xfs_readdir(ip, ctx, bufsize);
}

/*
 * This type is designed to indicate the type of offset we would like
 * to search from page cache for xfs_seek_hole_data().
 */
enum {
	HOLE_OFF = 0,
	DATA_OFF,
};

/*
 * Lookup the desired type of offset from the given page.
 *
 * On success, return true and the offset argument will point to the
 * start of the region that was found.  Otherwise this function will
 * return false and keep the offset argument unchanged.
 */
STATIC bool
xfs_lookup_buffer_offset(
	struct page		*page,
	loff_t			*offset,
	unsigned int		type)
{
	loff_t			lastoff = page_offset(page);
	bool			found = false;
	struct buffer_head	*bh, *head;

	bh = head = page_buffers(page);
	do {
		/*
		 * Unwritten extents that have data in the page
		 * cache covering them can be identified by the
		 * BH_Unwritten state flag.  Pages with multiple
		 * buffers might have a mix of holes, data and
		 * unwritten extents - any buffer with valid
		 * data in it should have BH_Uptodate flag set
		 * on it.
		 */
		if (buffer_unwritten(bh) ||
		    buffer_uptodate(bh)) {
			if (type == DATA_OFF)
				found = true;
		} else {
			if (type == HOLE_OFF)
				found = true;
		}

		if (found) {
			*offset = lastoff;
			break;
		}
		lastoff += bh->b_size;
	} while ((bh = bh->b_this_page) != head);

	return found;
}

/*
 * This routine is called to find out and return a data or hole offset
 * from the page cache for unwritten extents according to the desired
 * type for xfs_seek_hole_data().
 *
 * The argument offset is used to tell where we start to search from the
 * page cache.  Map is used to figure out the end points of the range to
 * lookup pages.
 *
 * Return true if the desired type of offset was found, and the argument
 * offset is filled with that address.  Otherwise, return false and keep
 * offset unchanged.
 */
STATIC bool
xfs_find_get_desired_pgoff(
	struct inode		*inode,
	struct xfs_bmbt_irec	*map,
	unsigned int		type,
	loff_t			*offset)
{
	struct xfs_inode	*ip = XFS_I(inode);
	struct xfs_mount	*mp = ip->i_mount;
	struct pagevec		pvec;
	pgoff_t			index;
	pgoff_t			end;
	loff_t			endoff;
	loff_t			startoff = *offset;
	loff_t			lastoff = startoff;
	bool			found = false;

	pagevec_init(&pvec, 0);

	index = startoff >> PAGE_SHIFT;
	endoff = XFS_FSB_TO_B(mp, map->br_startoff + map->br_blockcount);
	end = endoff >> PAGE_SHIFT;
	do {
		int		want;
		unsigned	nr_pages;
		unsigned int	i;

		want = min_t(pgoff_t, end - index, PAGEVEC_SIZE);
		nr_pages = pagevec_lookup(&pvec, inode->i_mapping, index,
					  want);
		/*
		 * No page mapped into given range.  If we are searching holes
		 * and if this is the first time we got into the loop, it means
		 * that the given offset is landed in a hole, return it.
		 *
		 * If we have already stepped through some block buffers to find
		 * holes but they all contains data.  In this case, the last
		 * offset is already updated and pointed to the end of the last
		 * mapped page, if it does not reach the endpoint to search,
		 * that means there should be a hole between them.
		 */
		if (nr_pages == 0) {
			/* Data search found nothing */
			if (type == DATA_OFF)
				break;

			ASSERT(type == HOLE_OFF);
			if (lastoff == startoff || lastoff < endoff) {
				found = true;
				*offset = lastoff;
			}
			break;
		}

		/*
		 * At lease we found one page.  If this is the first time we
		 * step into the loop, and if the first page index offset is
		 * greater than the given search offset, a hole was found.
		 */
		if (type == HOLE_OFF && lastoff == startoff &&
		    lastoff < page_offset(pvec.pages[0])) {
			found = true;
			break;
		}

		for (i = 0; i < nr_pages; i++) {
			struct page	*page = pvec.pages[i];
			loff_t		b_offset;

			/*
			 * At this point, the page may be truncated or
			 * invalidated (changing page->mapping to NULL),
			 * or even swizzled back from swapper_space to tmpfs
			 * file mapping. However, page->index will not change
			 * because we have a reference on the page.
			 *
			 * Searching done if the page index is out of range.
			 * If the current offset is not reaches the end of
			 * the specified search range, there should be a hole
			 * between them.
			 */
			if (page->index > end) {
				if (type == HOLE_OFF && lastoff < endoff) {
					*offset = lastoff;
					found = true;
				}
				goto out;
			}

			lock_page(page);
			/*
			 * Page truncated or invalidated(page->mapping == NULL).
			 * We can freely skip it and proceed to check the next
			 * page.
			 */
			if (unlikely(page->mapping != inode->i_mapping)) {
				unlock_page(page);
				continue;
			}

			if (!page_has_buffers(page)) {
				unlock_page(page);
				continue;
			}

			found = xfs_lookup_buffer_offset(page, &b_offset, type);
			if (found) {
				/*
				 * The found offset may be less than the start
				 * point to search if this is the first time to
				 * come here.
				 */
				*offset = max_t(loff_t, startoff, b_offset);
				unlock_page(page);
				goto out;
			}

			/*
			 * We either searching data but nothing was found, or
			 * searching hole but found a data buffer.  In either
			 * case, probably the next page contains the desired
			 * things, update the last offset to it so.
			 */
			lastoff = page_offset(page) + PAGE_SIZE;
			unlock_page(page);
		}

		/*
		 * The number of returned pages less than our desired, search
		 * done.  In this case, nothing was found for searching data,
		 * but we found a hole behind the last offset.
		 */
		if (nr_pages < want) {
			if (type == HOLE_OFF) {
				*offset = lastoff;
				found = true;
			}
			break;
		}

		index = pvec.pages[i - 1]->index + 1;
		pagevec_release(&pvec);
	} while (index <= end);

out:
	pagevec_release(&pvec);
	return found;
}

/*
 * caller must lock inode with xfs_ilock_data_map_shared,
 * can we craft an appropriate ASSERT?
 *
 * end is because the VFS-level lseek interface is defined such that any
 * offset past i_size shall return -ENXIO, but we use this for quota code
 * which does not maintain i_size, and we want to SEEK_DATA past i_size.
 */
loff_t
__xfs_seek_hole_data(
	struct inode		*inode,
	loff_t			start,
	loff_t			end,
	int			whence)
{
	struct xfs_inode	*ip = XFS_I(inode);
	struct xfs_mount	*mp = ip->i_mount;
	loff_t			uninitialized_var(offset);
	xfs_fileoff_t		fsbno;
	xfs_filblks_t		lastbno;
	int			error;

	if (start >= end) {
		error = -ENXIO;
		goto out_error;
	}

	/*
	 * Try to read extents from the first block indicated
	 * by fsbno to the end block of the file.
	 */
	fsbno = XFS_B_TO_FSBT(mp, start);
	lastbno = XFS_B_TO_FSB(mp, end);

	for (;;) {
		struct xfs_bmbt_irec	map[2];
		int			nmap = 2;
		unsigned int		i;

		error = xfs_bmapi_read(ip, fsbno, lastbno - fsbno, map, &nmap,
				       XFS_BMAPI_ENTIRE);
		if (error)
			goto out_error;

		/* No extents at given offset, must be beyond EOF */
		if (nmap == 0) {
			error = -ENXIO;
			goto out_error;
		}

		for (i = 0; i < nmap; i++) {
			offset = max_t(loff_t, start,
				       XFS_FSB_TO_B(mp, map[i].br_startoff));

			/* Landed in the hole we wanted? */
			if (whence == SEEK_HOLE &&
			    map[i].br_startblock == HOLESTARTBLOCK)
				goto out;

			/* Landed in the data extent we wanted? */
			if (whence == SEEK_DATA &&
			    (map[i].br_startblock == DELAYSTARTBLOCK ||
			     (map[i].br_state == XFS_EXT_NORM &&
			      !isnullstartblock(map[i].br_startblock))))
				goto out;

			/*
			 * Landed in an unwritten extent, try to search
			 * for hole or data from page cache.
			 */
			if (map[i].br_state == XFS_EXT_UNWRITTEN) {
				if (xfs_find_get_desired_pgoff(inode, &map[i],
				      whence == SEEK_HOLE ? HOLE_OFF : DATA_OFF,
							&offset))
					goto out;
			}
		}

		/*
		 * We only received one extent out of the two requested. This
		 * means we've hit EOF and didn't find what we are looking for.
		 */
		if (nmap == 1) {
			/*
			 * If we were looking for a hole, set offset to
			 * the end of the file (i.e., there is an implicit
			 * hole at the end of any file).
		 	 */
			if (whence == SEEK_HOLE) {
				offset = end;
				break;
			}
			/*
			 * If we were looking for data, it's nowhere to be found
			 */
			ASSERT(whence == SEEK_DATA);
			error = -ENXIO;
			goto out_error;
		}

		ASSERT(i > 1);

		/*
		 * Nothing was found, proceed to the next round of search
		 * if the next reading offset is not at or beyond EOF.
		 */
		fsbno = map[i - 1].br_startoff + map[i - 1].br_blockcount;
		start = XFS_FSB_TO_B(mp, fsbno);
		if (start >= end) {
			if (whence == SEEK_HOLE) {
				offset = end;
				break;
			}
			ASSERT(whence == SEEK_DATA);
			error = -ENXIO;
			goto out_error;
		}
	}

out:
	/*
	 * If at this point we have found the hole we wanted, the returned
	 * offset may be bigger than the file size as it may be aligned to
	 * page boundary for unwritten extents.  We need to deal with this
	 * situation in particular.
	 */
	if (whence == SEEK_HOLE)
		offset = min_t(loff_t, offset, end);

	return offset;

out_error:
	return error;
}

STATIC loff_t
xfs_seek_hole_data(
	struct file		*file,
	loff_t			start,
	int			whence)
{
	struct inode		*inode = file->f_mapping->host;
	struct xfs_inode	*ip = XFS_I(inode);
	struct xfs_mount	*mp = ip->i_mount;
	uint			lock;
	loff_t			offset, end;
	int			error = 0;

	if (XFS_FORCED_SHUTDOWN(mp))
		return -EIO;

	lock = xfs_ilock_data_map_shared(ip);

	end = i_size_read(inode);
	offset = __xfs_seek_hole_data(inode, start, end, whence);
	if (offset < 0) {
		error = offset;
		goto out_unlock;
	}

	offset = vfs_setpos(file, offset, inode->i_sb->s_maxbytes);

out_unlock:
	xfs_iunlock(ip, lock);

	if (error)
		return error;
	return offset;
}

STATIC loff_t
xfs_file_llseek(
	struct file	*file,
	loff_t		offset,
	int		whence)
{
	switch (whence) {
	case SEEK_END:
	case SEEK_CUR:
	case SEEK_SET:
		return generic_file_llseek(file, offset, whence);
	case SEEK_HOLE:
	case SEEK_DATA:
		return xfs_seek_hole_data(file, offset, whence);
	default:
		return -EINVAL;
	}
}

/*
 * Locking for serialisation of IO during page faults. This results in a lock
 * ordering of:
 *
 * mmap_sem (MM)
 *   sb_start_pagefault(vfs, freeze)
 *     i_mmaplock (XFS - truncate serialisation)
 *       page_lock (MM)
 *         i_lock (XFS - extent map serialisation)
 */

/*
 * mmap()d file has taken write protection fault and is being made writable. We
 * can set the page state up correctly for a writable page, which means we can
 * do correct delalloc accounting (ENOSPC checking!) and unwritten extent
 * mapping.
 */
STATIC int
xfs_filemap_page_mkwrite(
	struct vm_area_struct	*vma,
	struct vm_fault		*vmf)
{
	struct inode		*inode = file_inode(vma->vm_file);
	int			ret;

	trace_xfs_filemap_page_mkwrite(XFS_I(inode));

	sb_start_pagefault(inode->i_sb);
	file_update_time(vma->vm_file);
	xfs_ilock(XFS_I(inode), XFS_MMAPLOCK_SHARED);

	if (IS_DAX(inode)) {
		ret = __dax_mkwrite(vma, vmf, xfs_get_blocks_dax_fault, NULL);
	} else {
		ret = block_page_mkwrite(vma, vmf, xfs_get_blocks);
		ret = block_page_mkwrite_return(ret);
	}

	xfs_iunlock(XFS_I(inode), XFS_MMAPLOCK_SHARED);
	sb_end_pagefault(inode->i_sb);

	return ret;
}

STATIC int
xfs_filemap_fault(
	struct vm_area_struct	*vma,
	struct vm_fault		*vmf)
{
	struct inode		*inode = file_inode(vma->vm_file);
	int			ret;

	trace_xfs_filemap_fault(XFS_I(inode));

	/* DAX can shortcut the normal fault path on write faults! */
	if ((vmf->flags & FAULT_FLAG_WRITE) && IS_DAX(inode))
		return xfs_filemap_page_mkwrite(vma, vmf);

	xfs_ilock(XFS_I(inode), XFS_MMAPLOCK_SHARED);
	if (IS_DAX(inode)) {
		/*
		 * we do not want to trigger unwritten extent conversion on read
		 * faults - that is unnecessary overhead and would also require
		 * changes to xfs_get_blocks_direct() to map unwritten extent
		 * ioend for conversion on read-only mappings.
		 */
		ret = __dax_fault(vma, vmf, xfs_get_blocks_dax_fault, NULL);
	} else
		ret = filemap_fault(vma, vmf);
	xfs_iunlock(XFS_I(inode), XFS_MMAPLOCK_SHARED);

	return ret;
}

/*
 * Similar to xfs_filemap_fault(), the DAX fault path can call into here on
 * both read and write faults. Hence we need to handle both cases. There is no
 * ->pmd_mkwrite callout for huge pages, so we have a single function here to
 * handle both cases here. @flags carries the information on the type of fault
 * occuring.
 */
STATIC int
xfs_filemap_pmd_fault(
	struct vm_area_struct	*vma,
	unsigned long		addr,
	pmd_t			*pmd,
	unsigned int		flags)
{
	struct inode		*inode = file_inode(vma->vm_file);
	struct xfs_inode	*ip = XFS_I(inode);
	int			ret;

	if (!IS_DAX(inode))
		return VM_FAULT_FALLBACK;

	trace_xfs_filemap_pmd_fault(ip);

	if (flags & FAULT_FLAG_WRITE) {
		sb_start_pagefault(inode->i_sb);
		file_update_time(vma->vm_file);
	}

	xfs_ilock(XFS_I(inode), XFS_MMAPLOCK_SHARED);
	ret = __dax_pmd_fault(vma, addr, pmd, flags, xfs_get_blocks_dax_fault,
			      NULL);
	xfs_iunlock(XFS_I(inode), XFS_MMAPLOCK_SHARED);

	if (flags & FAULT_FLAG_WRITE)
		sb_end_pagefault(inode->i_sb);

	return ret;
}

/*
 * pfn_mkwrite was originally inteneded to ensure we capture time stamp
 * updates on write faults. In reality, it's need to serialise against
 * truncate similar to page_mkwrite. Hence we cycle the XFS_MMAPLOCK_SHARED
 * to ensure we serialise the fault barrier in place.
 */
static int
xfs_filemap_pfn_mkwrite(
	struct vm_area_struct	*vma,
	struct vm_fault		*vmf)
{

	struct inode		*inode = file_inode(vma->vm_file);
	struct xfs_inode	*ip = XFS_I(inode);
	int			ret = VM_FAULT_NOPAGE;
	loff_t			size;

	trace_xfs_filemap_pfn_mkwrite(ip);

	sb_start_pagefault(inode->i_sb);
	file_update_time(vma->vm_file);

	/* check if the faulting page hasn't raced with truncate */
	xfs_ilock(ip, XFS_MMAPLOCK_SHARED);
	size = (i_size_read(inode) + PAGE_SIZE - 1) >> PAGE_SHIFT;
	if (vmf->pgoff >= size)
		ret = VM_FAULT_SIGBUS;
	else if (IS_DAX(inode))
		ret = dax_pfn_mkwrite(vma, vmf);
	xfs_iunlock(ip, XFS_MMAPLOCK_SHARED);
	sb_end_pagefault(inode->i_sb);
	return ret;

}

static const struct vm_operations_struct xfs_file_vm_ops = {
	.fault		= xfs_filemap_fault,
	.pmd_fault	= xfs_filemap_pmd_fault,
	.map_pages	= filemap_map_pages,
	.page_mkwrite	= xfs_filemap_page_mkwrite,
	.pfn_mkwrite	= xfs_filemap_pfn_mkwrite,
};

STATIC int
xfs_file_mmap(
	struct file	*filp,
	struct vm_area_struct *vma)
{
	file_accessed(filp);
	vma->vm_ops = &xfs_file_vm_ops;
	if (IS_DAX(file_inode(filp)))
		vma->vm_flags |= VM_MIXEDMAP | VM_HUGEPAGE;
	return 0;
}

const struct file_operations xfs_file_operations = {
	.llseek		= xfs_file_llseek,
	.read_iter	= xfs_file_read_iter,
	.write_iter	= xfs_file_write_iter,
	.splice_read	= xfs_file_splice_read,
	.splice_write	= iter_file_splice_write,
	.unlocked_ioctl	= xfs_file_ioctl,
#ifdef CONFIG_COMPAT
	.compat_ioctl	= xfs_file_compat_ioctl,
#endif
	.mmap		= xfs_file_mmap,
	.open		= xfs_file_open,
	.release	= xfs_file_release,
	.fsync		= xfs_file_fsync,
	.fallocate	= xfs_file_fallocate,
};

const struct file_operations xfs_dir_file_operations = {
	.open		= xfs_dir_open,
	.read		= generic_read_dir,
	.iterate_shared	= xfs_file_readdir,
	.llseek		= generic_file_llseek,
	.unlocked_ioctl	= xfs_file_ioctl,
#ifdef CONFIG_COMPAT
	.compat_ioctl	= xfs_file_compat_ioctl,
#endif
	.fsync		= xfs_dir_fsync,
};<|MERGE_RESOLUTION|>--- conflicted
+++ resolved
@@ -799,11 +799,7 @@
 	/* see generic_file_direct_write() for why this is necessary */
 	if (mapping->nrpages) {
 		invalidate_inode_pages2_range(mapping,
-<<<<<<< HEAD
-					      pos >> PAGE_SHIFT,
-=======
 					      iocb->ki_pos >> PAGE_SHIFT,
->>>>>>> ed596a4a
 					      end >> PAGE_SHIFT);
 	}
 
