/*
 * Copyright (C) 2016 Oracle.  All Rights Reserved.
 *
 * Author: Darrick J. Wong <darrick.wong@oracle.com>
 *
 * This program is free software; you can redistribute it and/or
 * modify it under the terms of the GNU General Public License
 * as published by the Free Software Foundation; either version 2
 * of the License, or (at your option) any later version.
 *
 * This program is distributed in the hope that it would be useful,
 * but WITHOUT ANY WARRANTY; without even the implied warranty of
 * MERCHANTABILITY or FITNESS FOR A PARTICULAR PURPOSE.  See the
 * GNU General Public License for more details.
 *
 * You should have received a copy of the GNU General Public License
 * along with this program; if not, write the Free Software Foundation,
 * Inc.,  51 Franklin St, Fifth Floor, Boston, MA  02110-1301, USA.
 */
#include "xfs.h"
#include "xfs_fs.h"
#include "xfs_shared.h"
#include "xfs_format.h"
#include "xfs_log_format.h"
#include "xfs_trans_resv.h"
#include "xfs_mount.h"
#include "xfs_defer.h"
#include "xfs_da_format.h"
#include "xfs_da_btree.h"
#include "xfs_inode.h"
#include "xfs_trans.h"
#include "xfs_inode_item.h"
#include "xfs_bmap.h"
#include "xfs_bmap_util.h"
#include "xfs_error.h"
#include "xfs_dir2.h"
#include "xfs_dir2_priv.h"
#include "xfs_ioctl.h"
#include "xfs_trace.h"
#include "xfs_log.h"
#include "xfs_icache.h"
#include "xfs_pnfs.h"
#include "xfs_btree.h"
#include "xfs_refcount_btree.h"
#include "xfs_refcount.h"
#include "xfs_bmap_btree.h"
#include "xfs_trans_space.h"
#include "xfs_bit.h"
#include "xfs_alloc.h"
#include "xfs_quota_defs.h"
#include "xfs_quota.h"
#include "xfs_btree.h"
#include "xfs_bmap_btree.h"
#include "xfs_reflink.h"
#include "xfs_iomap.h"
#include "xfs_rmap_btree.h"
#include "xfs_sb.h"
#include "xfs_ag_resv.h"

/*
 * Copy on Write of Shared Blocks
 *
 * XFS must preserve "the usual" file semantics even when two files share
 * the same physical blocks.  This means that a write to one file must not
 * alter the blocks in a different file; the way that we'll do that is
 * through the use of a copy-on-write mechanism.  At a high level, that
 * means that when we want to write to a shared block, we allocate a new
 * block, write the data to the new block, and if that succeeds we map the
 * new block into the file.
 *
 * XFS provides a "delayed allocation" mechanism that defers the allocation
 * of disk blocks to dirty-but-not-yet-mapped file blocks as long as
 * possible.  This reduces fragmentation by enabling the filesystem to ask
 * for bigger chunks less often, which is exactly what we want for CoW.
 *
 * The delalloc mechanism begins when the kernel wants to make a block
 * writable (write_begin or page_mkwrite).  If the offset is not mapped, we
 * create a delalloc mapping, which is a regular in-core extent, but without
 * a real startblock.  (For delalloc mappings, the startblock encodes both
 * a flag that this is a delalloc mapping, and a worst-case estimate of how
 * many blocks might be required to put the mapping into the BMBT.)  delalloc
 * mappings are a reservation against the free space in the filesystem;
 * adjacent mappings can also be combined into fewer larger mappings.
 *
 * When dirty pages are being written out (typically in writepage), the
 * delalloc reservations are converted into real mappings by allocating
 * blocks and replacing the delalloc mapping with real ones.  A delalloc
 * mapping can be replaced by several real ones if the free space is
 * fragmented.
 *
 * We want to adapt the delalloc mechanism for copy-on-write, since the
 * write paths are similar.  The first two steps (creating the reservation
 * and allocating the blocks) are exactly the same as delalloc except that
 * the mappings must be stored in a separate CoW fork because we do not want
 * to disturb the mapping in the data fork until we're sure that the write
 * succeeded.  IO completion in this case is the process of removing the old
 * mapping from the data fork and moving the new mapping from the CoW fork to
 * the data fork.  This will be discussed shortly.
 *
 * For now, unaligned directio writes will be bounced back to the page cache.
 * Block-aligned directio writes will use the same mechanism as buffered
 * writes.
 *
 * CoW remapping must be done after the data block write completes,
 * because we don't want to destroy the old data fork map until we're sure
 * the new block has been written.  Since the new mappings are kept in a
 * separate fork, we can simply iterate these mappings to find the ones
 * that cover the file blocks that we just CoW'd.  For each extent, simply
 * unmap the corresponding range in the data fork, map the new range into
 * the data fork, and remove the extent from the CoW fork.
 *
 * Since the remapping operation can be applied to an arbitrary file
 * range, we record the need for the remap step as a flag in the ioend
 * instead of declaring a new IO type.  This is required for direct io
 * because we only have ioend for the whole dio, and we have to be able to
 * remember the presence of unwritten blocks and CoW blocks with a single
 * ioend structure.  Better yet, the more ground we can cover with one
 * ioend, the better.
 */

/*
 * Given an AG extent, find the lowest-numbered run of shared blocks
 * within that range and return the range in fbno/flen.  If
 * find_end_of_shared is true, return the longest contiguous extent of
 * shared blocks.  If there are no shared extents, fbno and flen will
 * be set to NULLAGBLOCK and 0, respectively.
 */
int
xfs_reflink_find_shared(
	struct xfs_mount	*mp,
	xfs_agnumber_t		agno,
	xfs_agblock_t		agbno,
	xfs_extlen_t		aglen,
	xfs_agblock_t		*fbno,
	xfs_extlen_t		*flen,
	bool			find_end_of_shared)
{
	struct xfs_buf		*agbp;
	struct xfs_btree_cur	*cur;
	int			error;

	error = xfs_alloc_read_agf(mp, NULL, agno, 0, &agbp);
	if (error)
		return error;

	cur = xfs_refcountbt_init_cursor(mp, NULL, agbp, agno, NULL);

	error = xfs_refcount_find_shared(cur, agbno, aglen, fbno, flen,
			find_end_of_shared);

	xfs_btree_del_cursor(cur, error ? XFS_BTREE_ERROR : XFS_BTREE_NOERROR);

	xfs_buf_relse(agbp);
	return error;
}

/*
 * Trim the mapping to the next block where there's a change in the
 * shared/unshared status.  More specifically, this means that we
 * find the lowest-numbered extent of shared blocks that coincides with
 * the given block mapping.  If the shared extent overlaps the start of
 * the mapping, trim the mapping to the end of the shared extent.  If
 * the shared region intersects the mapping, trim the mapping to the
 * start of the shared extent.  If there are no shared regions that
 * overlap, just return the original extent.
 */
int
xfs_reflink_trim_around_shared(
	struct xfs_inode	*ip,
	struct xfs_bmbt_irec	*irec,
	bool			*shared,
	bool			*trimmed)
{
	xfs_agnumber_t		agno;
	xfs_agblock_t		agbno;
	xfs_extlen_t		aglen;
	xfs_agblock_t		fbno;
	xfs_extlen_t		flen;
	int			error = 0;

	/* Holes, unwritten, and delalloc extents cannot be shared */
	if (!xfs_is_reflink_inode(ip) ||
	    ISUNWRITTEN(irec) ||
	    irec->br_startblock == HOLESTARTBLOCK ||
	    irec->br_startblock == DELAYSTARTBLOCK ||
	    isnullstartblock(irec->br_startblock)) {
		*shared = false;
		return 0;
	}

	trace_xfs_reflink_trim_around_shared(ip, irec);

	agno = XFS_FSB_TO_AGNO(ip->i_mount, irec->br_startblock);
	agbno = XFS_FSB_TO_AGBNO(ip->i_mount, irec->br_startblock);
	aglen = irec->br_blockcount;

	error = xfs_reflink_find_shared(ip->i_mount, agno, agbno,
			aglen, &fbno, &flen, true);
	if (error)
		return error;

	*shared = *trimmed = false;
	if (fbno == NULLAGBLOCK) {
		/* No shared blocks at all. */
		return 0;
	} else if (fbno == agbno) {
		/*
		 * The start of this extent is shared.  Truncate the
		 * mapping at the end of the shared region so that a
		 * subsequent iteration starts at the start of the
		 * unshared region.
		 */
		irec->br_blockcount = flen;
		*shared = true;
		if (flen != aglen)
			*trimmed = true;
		return 0;
	} else {
		/*
		 * There's a shared extent midway through this extent.
		 * Truncate the mapping at the start of the shared
		 * extent so that a subsequent iteration starts at the
		 * start of the shared region.
		 */
		irec->br_blockcount = fbno - agbno;
		*trimmed = true;
		return 0;
	}
}

/*
 * Trim the passed in imap to the next shared/unshared extent boundary, and
 * if imap->br_startoff points to a shared extent reserve space for it in the
 * COW fork.  In this case *shared is set to true, else to false.
 *
 * Note that imap will always contain the block numbers for the existing blocks
 * in the data fork, as the upper layers need them for read-modify-write
 * operations.
 */
int
xfs_reflink_reserve_cow(
	struct xfs_inode	*ip,
	struct xfs_bmbt_irec	*imap,
	bool			*shared)
{
<<<<<<< HEAD
	struct xfs_bmbt_irec	got, prev;
	xfs_fileoff_t		end_fsb, orig_end_fsb;
	int			eof = 0, error = 0;
	bool			trimmed;
	xfs_extnum_t		idx;
	xfs_extlen_t		align;

	/*
	 * Search the COW fork extent list first.  This serves two purposes:
	 * first this implement the speculative preallocation using cowextisze,
	 * so that we also unshared block adjacent to shared blocks instead
	 * of just the shared blocks themselves.  Second the lookup in the
	 * extent list is generally faster than going out to the shared extent
	 * tree.
	 */
	xfs_bmap_search_extents(ip, imap->br_startoff, XFS_COW_FORK, &eof, &idx,
			&got, &prev);
	if (!eof && got.br_startoff <= imap->br_startoff) {
		trace_xfs_reflink_cow_found(ip, imap);
		xfs_trim_extent(imap, got.br_startoff, got.br_blockcount);

=======
	struct xfs_ifork	*ifp = XFS_IFORK_PTR(ip, XFS_COW_FORK);
	struct xfs_bmbt_irec	got;
	int			error = 0;
	bool			eof = false, trimmed;
	xfs_extnum_t		idx;

	/*
	 * Search the COW fork extent list first.  This serves two purposes:
	 * first this implement the speculative preallocation using cowextisze,
	 * so that we also unshared block adjacent to shared blocks instead
	 * of just the shared blocks themselves.  Second the lookup in the
	 * extent list is generally faster than going out to the shared extent
	 * tree.
	 */

	if (!xfs_iext_lookup_extent(ip, ifp, imap->br_startoff, &idx, &got))
		eof = true;
	if (!eof && got.br_startoff <= imap->br_startoff) {
		trace_xfs_reflink_cow_found(ip, imap);
		xfs_trim_extent(imap, got.br_startoff, got.br_blockcount);

>>>>>>> b7b26110
		*shared = true;
		return 0;
	}

	/* Trim the mapping to the nearest shared extent boundary. */
	error = xfs_reflink_trim_around_shared(ip, imap, shared, &trimmed);
	if (error)
		return error;

	/* Not shared?  Just report the (potentially capped) extent. */
	if (!*shared)
		return 0;

	/*
	 * Fork all the shared blocks from our write offset until the end of
	 * the extent.
	 */
	error = xfs_qm_dqattach_locked(ip, 0);
	if (error)
		return error;
<<<<<<< HEAD

	end_fsb = orig_end_fsb = imap->br_startoff + imap->br_blockcount;

	align = xfs_eof_alignment(ip, xfs_get_cowextsz_hint(ip));
	if (align)
		end_fsb = roundup_64(end_fsb, align);

retry:
	error = xfs_bmapi_reserve_delalloc(ip, XFS_COW_FORK, imap->br_startoff,
			end_fsb - imap->br_startoff, &got, &prev, &idx, eof);
	switch (error) {
	case 0:
		break;
	case -ENOSPC:
	case -EDQUOT:
		/* retry without any preallocation */
		trace_xfs_reflink_cow_enospc(ip, imap);
		if (end_fsb != orig_end_fsb) {
			end_fsb = orig_end_fsb;
			goto retry;
		}
		/*FALLTHRU*/
	default:
		return error;
	}
=======
>>>>>>> b7b26110

	error = xfs_bmapi_reserve_delalloc(ip, XFS_COW_FORK, imap->br_startoff,
			imap->br_blockcount, 0, &got, &idx, eof);
	if (error == -ENOSPC || error == -EDQUOT)
		trace_xfs_reflink_cow_enospc(ip, imap);
	if (error)
		return error;

	trace_xfs_reflink_cow_alloc(ip, &got);
	return 0;
}

/* Allocate all CoW reservations covering a range of blocks in a file. */
static int
__xfs_reflink_allocate_cow(
	struct xfs_inode	*ip,
	xfs_fileoff_t		*offset_fsb,
	xfs_fileoff_t		end_fsb)
{
	struct xfs_mount	*mp = ip->i_mount;
	struct xfs_bmbt_irec	imap;
	struct xfs_defer_ops	dfops;
	struct xfs_trans	*tp;
	xfs_fsblock_t		first_block;
	int			nimaps = 1, error;
	bool			shared;

	xfs_defer_init(&dfops, &first_block);

	error = xfs_trans_alloc(mp, &M_RES(mp)->tr_write, 0, 0,
			XFS_TRANS_RESERVE, &tp);
	if (error)
		return error;

	xfs_ilock(ip, XFS_ILOCK_EXCL);

	/* Read extent from the source file. */
	nimaps = 1;
	error = xfs_bmapi_read(ip, *offset_fsb, end_fsb - *offset_fsb,
			&imap, &nimaps, 0);
	if (error)
		goto out_unlock;
	ASSERT(nimaps == 1);

	error = xfs_reflink_reserve_cow(ip, &imap, &shared);
	if (error)
		goto out_trans_cancel;

	if (!shared) {
		*offset_fsb = imap.br_startoff + imap.br_blockcount;
		goto out_trans_cancel;
	}

	xfs_trans_ijoin(tp, ip, 0);
	error = xfs_bmapi_write(tp, ip, imap.br_startoff, imap.br_blockcount,
			XFS_BMAPI_COWFORK, &first_block,
			XFS_EXTENTADD_SPACE_RES(mp, XFS_DATA_FORK),
			&imap, &nimaps, &dfops);
	if (error)
		goto out_trans_cancel;

	error = xfs_defer_finish(&tp, &dfops, NULL);
	if (error)
		goto out_trans_cancel;

	error = xfs_trans_commit(tp);

	*offset_fsb = imap.br_startoff + imap.br_blockcount;
out_unlock:
	xfs_iunlock(ip, XFS_ILOCK_EXCL);
	return error;
out_trans_cancel:
	xfs_defer_cancel(&dfops);
	xfs_trans_cancel(tp);
	goto out_unlock;
}

/* Allocate all CoW reservations covering a part of a file. */
int
xfs_reflink_allocate_cow_range(
	struct xfs_inode	*ip,
	xfs_off_t		offset,
	xfs_off_t		count)
{
	struct xfs_mount	*mp = ip->i_mount;
	xfs_fileoff_t		offset_fsb = XFS_B_TO_FSBT(mp, offset);
	xfs_fileoff_t		end_fsb = XFS_B_TO_FSB(mp, offset + count);
	int			error;

	ASSERT(xfs_is_reflink_inode(ip));

	trace_xfs_reflink_allocate_cow_range(ip, offset, count);

	/*
	 * Make sure that the dquots are there.
	 */
	error = xfs_qm_dqattach(ip, 0);
	if (error)
		return error;

	while (offset_fsb < end_fsb) {
		error = __xfs_reflink_allocate_cow(ip, &offset_fsb, end_fsb);
		if (error) {
			trace_xfs_reflink_allocate_cow_range_error(ip, error,
					_RET_IP_);
			break;
		}
	}

	return error;
}

/*
 * Find the CoW reservation for a given byte offset of a file.
 */
bool
xfs_reflink_find_cow_mapping(
	struct xfs_inode		*ip,
	xfs_off_t			offset,
	struct xfs_bmbt_irec		*imap)
{
	struct xfs_ifork		*ifp = XFS_IFORK_PTR(ip, XFS_COW_FORK);
	xfs_fileoff_t			offset_fsb;
	struct xfs_bmbt_irec		got;
	xfs_extnum_t			idx;

	ASSERT(xfs_isilocked(ip, XFS_ILOCK_EXCL | XFS_ILOCK_SHARED));
	ASSERT(xfs_is_reflink_inode(ip));

	offset_fsb = XFS_B_TO_FSBT(ip->i_mount, offset);
	if (!xfs_iext_lookup_extent(ip, ifp, offset_fsb, &idx, &got))
		return false;
	if (got.br_startoff > offset_fsb)
		return false;

	trace_xfs_reflink_find_cow_mapping(ip, offset, 1, XFS_IO_OVERWRITE,
			&got);
	*imap = got;
	return true;
}

/*
 * Trim an extent to end at the next CoW reservation past offset_fsb.
 */
void
xfs_reflink_trim_irec_to_next_cow(
	struct xfs_inode		*ip,
	xfs_fileoff_t			offset_fsb,
	struct xfs_bmbt_irec		*imap)
{
	struct xfs_ifork		*ifp = XFS_IFORK_PTR(ip, XFS_COW_FORK);
	struct xfs_bmbt_irec		got;
	xfs_extnum_t			idx;

	if (!xfs_is_reflink_inode(ip))
		return;

	/* Find the extent in the CoW fork. */
	if (!xfs_iext_lookup_extent(ip, ifp, offset_fsb, &idx, &got))
		return;

	/* This is the extent before; try sliding up one. */
	if (got.br_startoff < offset_fsb) {
		if (!xfs_iext_get_extent(ifp, idx + 1, &got))
			return;
	}

	if (got.br_startoff >= imap->br_startoff + imap->br_blockcount)
		return;

	imap->br_blockcount = got.br_startoff - imap->br_startoff;
	trace_xfs_reflink_trim_irec(ip, imap);
}

/*
 * Cancel all pending CoW reservations for some block range of an inode.
 */
int
xfs_reflink_cancel_cow_blocks(
	struct xfs_inode		*ip,
	struct xfs_trans		**tpp,
	xfs_fileoff_t			offset_fsb,
	xfs_fileoff_t			end_fsb)
{
	struct xfs_ifork		*ifp = XFS_IFORK_PTR(ip, XFS_COW_FORK);
<<<<<<< HEAD
	struct xfs_bmbt_irec		got, prev, del;
	xfs_extnum_t			idx;
	xfs_fsblock_t			firstfsb;
	struct xfs_defer_ops		dfops;
	int				error = 0, eof = 0;
=======
	struct xfs_bmbt_irec		got, del;
	xfs_extnum_t			idx;
	xfs_fsblock_t			firstfsb;
	struct xfs_defer_ops		dfops;
	int				error = 0;
>>>>>>> b7b26110

	if (!xfs_is_reflink_inode(ip))
		return 0;
	if (!xfs_iext_lookup_extent(ip, ifp, offset_fsb, &idx, &got))
		return 0;

<<<<<<< HEAD
	xfs_bmap_search_extents(ip, offset_fsb, XFS_COW_FORK, &eof, &idx,
			&got, &prev);
	if (eof)
		return 0;

=======
>>>>>>> b7b26110
	while (got.br_startoff < end_fsb) {
		del = got;
		xfs_trim_extent(&del, offset_fsb, end_fsb - offset_fsb);
		trace_xfs_reflink_cancel_cow(ip, &del);

		if (isnullstartblock(del.br_startblock)) {
			error = xfs_bmap_del_extent_delay(ip, XFS_COW_FORK,
					&idx, &got, &del);
			if (error)
				break;
		} else {
			xfs_trans_ijoin(*tpp, ip, 0);
			xfs_defer_init(&dfops, &firstfsb);

			/* Free the CoW orphan record. */
			error = xfs_refcount_free_cow_extent(ip->i_mount,
					&dfops, del.br_startblock,
					del.br_blockcount);
			if (error)
				break;

			xfs_bmap_add_free(ip->i_mount, &dfops,
					del.br_startblock, del.br_blockcount,
					NULL);

			/* Update quota accounting */
			xfs_trans_mod_dquot_byino(*tpp, ip, XFS_TRANS_DQ_BCOUNT,
					-(long)del.br_blockcount);

			/* Roll the transaction */
			error = xfs_defer_finish(tpp, &dfops, ip);
			if (error) {
				xfs_defer_cancel(&dfops);
				break;
			}

			/* Remove the mapping from the CoW fork. */
			xfs_bmap_del_extent_cow(ip, &idx, &got, &del);
		}

<<<<<<< HEAD
		if (++idx >= ifp->if_bytes / sizeof(struct xfs_bmbt_rec))
			break;
		xfs_bmbt_get_all(xfs_iext_get_ext(ifp, idx), &got);
=======
		if (!xfs_iext_get_extent(ifp, ++idx, &got))
			break;
>>>>>>> b7b26110
	}

	/* clear tag if cow fork is emptied */
	if (!ifp->if_bytes)
		xfs_inode_clear_cowblocks_tag(ip);

	return error;
}

/*
 * Cancel all pending CoW reservations for some byte range of an inode.
 */
int
xfs_reflink_cancel_cow_range(
	struct xfs_inode	*ip,
	xfs_off_t		offset,
	xfs_off_t		count)
{
	struct xfs_trans	*tp;
	xfs_fileoff_t		offset_fsb;
	xfs_fileoff_t		end_fsb;
	int			error;

	trace_xfs_reflink_cancel_cow_range(ip, offset, count);
	ASSERT(xfs_is_reflink_inode(ip));

	offset_fsb = XFS_B_TO_FSBT(ip->i_mount, offset);
	if (count == NULLFILEOFF)
		end_fsb = NULLFILEOFF;
	else
		end_fsb = XFS_B_TO_FSB(ip->i_mount, offset + count);

	/* Start a rolling transaction to remove the mappings */
	error = xfs_trans_alloc(ip->i_mount, &M_RES(ip->i_mount)->tr_write,
			0, 0, 0, &tp);
	if (error)
		goto out;

	xfs_ilock(ip, XFS_ILOCK_EXCL);
	xfs_trans_ijoin(tp, ip, 0);

	/* Scrape out the old CoW reservations */
	error = xfs_reflink_cancel_cow_blocks(ip, &tp, offset_fsb, end_fsb);
	if (error)
		goto out_cancel;

	error = xfs_trans_commit(tp);

	xfs_iunlock(ip, XFS_ILOCK_EXCL);
	return error;

out_cancel:
	xfs_trans_cancel(tp);
	xfs_iunlock(ip, XFS_ILOCK_EXCL);
out:
	trace_xfs_reflink_cancel_cow_range_error(ip, error, _RET_IP_);
	return error;
}

/*
 * Remap parts of a file's data fork after a successful CoW.
 */
int
xfs_reflink_end_cow(
	struct xfs_inode		*ip,
	xfs_off_t			offset,
	xfs_off_t			count)
{
	struct xfs_ifork		*ifp = XFS_IFORK_PTR(ip, XFS_COW_FORK);
<<<<<<< HEAD
	struct xfs_bmbt_irec		got, prev, del;
=======
	struct xfs_bmbt_irec		got, del;
>>>>>>> b7b26110
	struct xfs_trans		*tp;
	xfs_fileoff_t			offset_fsb;
	xfs_fileoff_t			end_fsb;
	xfs_fsblock_t			firstfsb;
	struct xfs_defer_ops		dfops;
	int				error, eof = 0;
	unsigned int			resblks;
	xfs_filblks_t			rlen;
	xfs_extnum_t			idx;

	trace_xfs_reflink_end_cow(ip, offset, count);

	/* No COW extents?  That's easy! */
	if (ifp->if_bytes == 0)
		return 0;

	offset_fsb = XFS_B_TO_FSBT(ip->i_mount, offset);
	end_fsb = XFS_B_TO_FSB(ip->i_mount, offset + count);

	/* Start a rolling transaction to switch the mappings */
	resblks = XFS_EXTENTADD_SPACE_RES(ip->i_mount, XFS_DATA_FORK);
	error = xfs_trans_alloc(ip->i_mount, &M_RES(ip->i_mount)->tr_write,
			resblks, 0, 0, &tp);
	if (error)
		goto out;

	xfs_ilock(ip, XFS_ILOCK_EXCL);
	xfs_trans_ijoin(tp, ip, 0);

<<<<<<< HEAD
	xfs_bmap_search_extents(ip, end_fsb - 1, XFS_COW_FORK, &eof, &idx,
			&got, &prev);

	/* If there is a hole at end_fsb - 1 go to the previous extent */
	if (eof || got.br_startoff > end_fsb) {
		ASSERT(idx > 0);
		xfs_bmbt_get_all(xfs_iext_get_ext(ifp, --idx), &got);
	}

	/* Walk backwards until we're out of the I/O range... */
	while (got.br_startoff + got.br_blockcount > offset_fsb) {
		del = got;
		xfs_trim_extent(&del, offset_fsb, end_fsb - offset_fsb);

=======
	/* If there is a hole at end_fsb - 1 go to the previous extent */
	if (!xfs_iext_lookup_extent(ip, ifp, end_fsb - 1, &idx, &got) ||
	    got.br_startoff > end_fsb) {
		ASSERT(idx > 0);
		xfs_iext_get_extent(ifp, --idx, &got);
	}

	/* Walk backwards until we're out of the I/O range... */
	while (got.br_startoff + got.br_blockcount > offset_fsb) {
		del = got;
		xfs_trim_extent(&del, offset_fsb, end_fsb - offset_fsb);

>>>>>>> b7b26110
		/* Extent delete may have bumped idx forward */
		if (!del.br_blockcount) {
			idx--;
			goto next_extent;
		}

		ASSERT(!isnullstartblock(got.br_startblock));

		/* Unmap the old blocks in the data fork. */
		xfs_defer_init(&dfops, &firstfsb);
		rlen = del.br_blockcount;
		error = __xfs_bunmapi(tp, ip, del.br_startoff, &rlen, 0, 1,
				&firstfsb, &dfops);
		if (error)
			goto out_defer;

		/* Trim the extent to whatever got unmapped. */
		if (rlen) {
			xfs_trim_extent(&del, del.br_startoff + rlen,
				del.br_blockcount - rlen);
		}
		trace_xfs_reflink_cow_remap(ip, &del);

		/* Free the CoW orphan record. */
		error = xfs_refcount_free_cow_extent(tp->t_mountp, &dfops,
				del.br_startblock, del.br_blockcount);
		if (error)
			goto out_defer;

		/* Map the new blocks into the data fork. */
		error = xfs_bmap_map_extent(tp->t_mountp, &dfops, ip, &del);
		if (error)
			goto out_defer;

		/* Remove the mapping from the CoW fork. */
		xfs_bmap_del_extent_cow(ip, &idx, &got, &del);
<<<<<<< HEAD

		error = xfs_defer_finish(&tp, &dfops, ip);
		if (error)
			goto out_defer;
=======
>>>>>>> b7b26110

		error = xfs_defer_finish(&tp, &dfops, ip);
		if (error)
			goto out_defer;
next_extent:
<<<<<<< HEAD
		if (idx < 0)
			break;
		xfs_bmbt_get_all(xfs_iext_get_ext(ifp, idx), &got);
=======
		if (!xfs_iext_get_extent(ifp, idx, &got))
			break;
>>>>>>> b7b26110
	}

	error = xfs_trans_commit(tp);
	xfs_iunlock(ip, XFS_ILOCK_EXCL);
	if (error)
		goto out;
	return 0;

out_defer:
	xfs_defer_cancel(&dfops);
	xfs_trans_cancel(tp);
	xfs_iunlock(ip, XFS_ILOCK_EXCL);
out:
	trace_xfs_reflink_end_cow_error(ip, error, _RET_IP_);
	return error;
}

/*
 * Free leftover CoW reservations that didn't get cleaned out.
 */
int
xfs_reflink_recover_cow(
	struct xfs_mount	*mp)
{
	xfs_agnumber_t		agno;
	int			error = 0;

	if (!xfs_sb_version_hasreflink(&mp->m_sb))
		return 0;

	for (agno = 0; agno < mp->m_sb.sb_agcount; agno++) {
		error = xfs_refcount_recover_cow_leftovers(mp, agno);
		if (error)
			break;
	}

	return error;
}

/*
 * Reflinking (Block) Ranges of Two Files Together
 *
 * First, ensure that the reflink flag is set on both inodes.  The flag is an
 * optimization to avoid unnecessary refcount btree lookups in the write path.
 *
 * Now we can iteratively remap the range of extents (and holes) in src to the
 * corresponding ranges in dest.  Let drange and srange denote the ranges of
 * logical blocks in dest and src touched by the reflink operation.
 *
 * While the length of drange is greater than zero,
 *    - Read src's bmbt at the start of srange ("imap")
 *    - If imap doesn't exist, make imap appear to start at the end of srange
 *      with zero length.
 *    - If imap starts before srange, advance imap to start at srange.
 *    - If imap goes beyond srange, truncate imap to end at the end of srange.
 *    - Punch (imap start - srange start + imap len) blocks from dest at
 *      offset (drange start).
 *    - If imap points to a real range of pblks,
 *         > Increase the refcount of the imap's pblks
 *         > Map imap's pblks into dest at the offset
 *           (drange start + imap start - srange start)
 *    - Advance drange and srange by (imap start - srange start + imap len)
 *
 * Finally, if the reflink made dest longer, update both the in-core and
 * on-disk file sizes.
 *
 * ASCII Art Demonstration:
 *
 * Let's say we want to reflink this source file:
 *
 * ----SSSSSSS-SSSSS----SSSSSS (src file)
 *   <-------------------->
 *
 * into this destination file:
 *
 * --DDDDDDDDDDDDDDDDDDD--DDD (dest file)
 *        <-------------------->
 * '-' means a hole, and 'S' and 'D' are written blocks in the src and dest.
 * Observe that the range has different logical offsets in either file.
 *
 * Consider that the first extent in the source file doesn't line up with our
 * reflink range.  Unmapping  and remapping are separate operations, so we can
 * unmap more blocks from the destination file than we remap.
 *
 * ----SSSSSSS-SSSSS----SSSSSS
 *   <------->
 * --DDDDD---------DDDDD--DDD
 *        <------->
 *
 * Now remap the source extent into the destination file:
 *
 * ----SSSSSSS-SSSSS----SSSSSS
 *   <------->
 * --DDDDD--SSSSSSSDDDDD--DDD
 *        <------->
 *
 * Do likewise with the second hole and extent in our range.  Holes in the
 * unmap range don't affect our operation.
 *
 * ----SSSSSSS-SSSSS----SSSSSS
 *            <---->
 * --DDDDD--SSSSSSS-SSSSS-DDD
 *                 <---->
 *
 * Finally, unmap and remap part of the third extent.  This will increase the
 * size of the destination file.
 *
 * ----SSSSSSS-SSSSS----SSSSSS
 *                  <----->
 * --DDDDD--SSSSSSS-SSSSS----SSS
 *                       <----->
 *
 * Once we update the destination file's i_size, we're done.
 */

/*
 * Ensure the reflink bit is set in both inodes.
 */
STATIC int
xfs_reflink_set_inode_flag(
	struct xfs_inode	*src,
	struct xfs_inode	*dest)
{
	struct xfs_mount	*mp = src->i_mount;
	int			error;
	struct xfs_trans	*tp;

	if (xfs_is_reflink_inode(src) && xfs_is_reflink_inode(dest))
		return 0;

	error = xfs_trans_alloc(mp, &M_RES(mp)->tr_ichange, 0, 0, 0, &tp);
	if (error)
		goto out_error;

	/* Lock both files against IO */
	if (src->i_ino == dest->i_ino)
		xfs_ilock(src, XFS_ILOCK_EXCL);
	else
		xfs_lock_two_inodes(src, dest, XFS_ILOCK_EXCL);

	if (!xfs_is_reflink_inode(src)) {
		trace_xfs_reflink_set_inode_flag(src);
		xfs_trans_ijoin(tp, src, XFS_ILOCK_EXCL);
		src->i_d.di_flags2 |= XFS_DIFLAG2_REFLINK;
		xfs_trans_log_inode(tp, src, XFS_ILOG_CORE);
		xfs_ifork_init_cow(src);
	} else
		xfs_iunlock(src, XFS_ILOCK_EXCL);

	if (src->i_ino == dest->i_ino)
		goto commit_flags;

	if (!xfs_is_reflink_inode(dest)) {
		trace_xfs_reflink_set_inode_flag(dest);
		xfs_trans_ijoin(tp, dest, XFS_ILOCK_EXCL);
		dest->i_d.di_flags2 |= XFS_DIFLAG2_REFLINK;
		xfs_trans_log_inode(tp, dest, XFS_ILOG_CORE);
		xfs_ifork_init_cow(dest);
	} else
		xfs_iunlock(dest, XFS_ILOCK_EXCL);

commit_flags:
	error = xfs_trans_commit(tp);
	if (error)
		goto out_error;
	return error;

out_error:
	trace_xfs_reflink_set_inode_flag_error(dest, error, _RET_IP_);
	return error;
}

/*
 * Update destination inode size & cowextsize hint, if necessary.
 */
STATIC int
xfs_reflink_update_dest(
	struct xfs_inode	*dest,
	xfs_off_t		newlen,
	xfs_extlen_t		cowextsize)
{
	struct xfs_mount	*mp = dest->i_mount;
	struct xfs_trans	*tp;
	int			error;

	if (newlen <= i_size_read(VFS_I(dest)) && cowextsize == 0)
		return 0;

	error = xfs_trans_alloc(mp, &M_RES(mp)->tr_ichange, 0, 0, 0, &tp);
	if (error)
		goto out_error;

	xfs_ilock(dest, XFS_ILOCK_EXCL);
	xfs_trans_ijoin(tp, dest, XFS_ILOCK_EXCL);

	if (newlen > i_size_read(VFS_I(dest))) {
		trace_xfs_reflink_update_inode_size(dest, newlen);
		i_size_write(VFS_I(dest), newlen);
		dest->i_d.di_size = newlen;
	}

	if (cowextsize) {
		dest->i_d.di_cowextsize = cowextsize;
		dest->i_d.di_flags2 |= XFS_DIFLAG2_COWEXTSIZE;
	}

	xfs_trans_log_inode(tp, dest, XFS_ILOG_CORE);

	error = xfs_trans_commit(tp);
	if (error)
		goto out_error;
	return error;

out_error:
	trace_xfs_reflink_update_inode_size_error(dest, error, _RET_IP_);
	return error;
}

/*
 * Do we have enough reserve in this AG to handle a reflink?  The refcount
 * btree already reserved all the space it needs, but the rmap btree can grow
 * infinitely, so we won't allow more reflinks when the AG is down to the
 * btree reserves.
 */
static int
xfs_reflink_ag_has_free_space(
	struct xfs_mount	*mp,
	xfs_agnumber_t		agno)
{
	struct xfs_perag	*pag;
	int			error = 0;

	if (!xfs_sb_version_hasrmapbt(&mp->m_sb))
		return 0;

	pag = xfs_perag_get(mp, agno);
	if (xfs_ag_resv_critical(pag, XFS_AG_RESV_AGFL) ||
	    xfs_ag_resv_critical(pag, XFS_AG_RESV_METADATA))
		error = -ENOSPC;
	xfs_perag_put(pag);
	return error;
}

/*
 * Unmap a range of blocks from a file, then map other blocks into the hole.
 * The range to unmap is (destoff : destoff + srcioff + irec->br_blockcount).
 * The extent irec is mapped into dest at irec->br_startoff.
 */
STATIC int
xfs_reflink_remap_extent(
	struct xfs_inode	*ip,
	struct xfs_bmbt_irec	*irec,
	xfs_fileoff_t		destoff,
	xfs_off_t		new_isize)
{
	struct xfs_mount	*mp = ip->i_mount;
	struct xfs_trans	*tp;
	xfs_fsblock_t		firstfsb;
	unsigned int		resblks;
	struct xfs_defer_ops	dfops;
	struct xfs_bmbt_irec	uirec;
	bool			real_extent;
	xfs_filblks_t		rlen;
	xfs_filblks_t		unmap_len;
	xfs_off_t		newlen;
	int			error;

	unmap_len = irec->br_startoff + irec->br_blockcount - destoff;
	trace_xfs_reflink_punch_range(ip, destoff, unmap_len);

	/* Only remap normal extents. */
	real_extent =  (irec->br_startblock != HOLESTARTBLOCK &&
			irec->br_startblock != DELAYSTARTBLOCK &&
			!ISUNWRITTEN(irec));

	/* No reflinking if we're low on space */
	if (real_extent) {
		error = xfs_reflink_ag_has_free_space(mp,
				XFS_FSB_TO_AGNO(mp, irec->br_startblock));
		if (error)
			goto out;
	}

	/* Start a rolling transaction to switch the mappings */
	resblks = XFS_EXTENTADD_SPACE_RES(ip->i_mount, XFS_DATA_FORK);
	error = xfs_trans_alloc(mp, &M_RES(mp)->tr_write, resblks, 0, 0, &tp);
	if (error)
		goto out;

	xfs_ilock(ip, XFS_ILOCK_EXCL);
	xfs_trans_ijoin(tp, ip, 0);

	/* If we're not just clearing space, then do we have enough quota? */
	if (real_extent) {
		error = xfs_trans_reserve_quota_nblks(tp, ip,
				irec->br_blockcount, 0, XFS_QMOPT_RES_REGBLKS);
		if (error)
			goto out_cancel;
	}

	trace_xfs_reflink_remap(ip, irec->br_startoff,
				irec->br_blockcount, irec->br_startblock);

	/* Unmap the old blocks in the data fork. */
	rlen = unmap_len;
	while (rlen) {
		xfs_defer_init(&dfops, &firstfsb);
		error = __xfs_bunmapi(tp, ip, destoff, &rlen, 0, 1,
				&firstfsb, &dfops);
		if (error)
			goto out_defer;

		/*
		 * Trim the extent to whatever got unmapped.
		 * Remember, bunmapi works backwards.
		 */
		uirec.br_startblock = irec->br_startblock + rlen;
		uirec.br_startoff = irec->br_startoff + rlen;
		uirec.br_blockcount = unmap_len - rlen;
		unmap_len = rlen;

		/* If this isn't a real mapping, we're done. */
		if (!real_extent || uirec.br_blockcount == 0)
			goto next_extent;

		trace_xfs_reflink_remap(ip, uirec.br_startoff,
				uirec.br_blockcount, uirec.br_startblock);

		/* Update the refcount tree */
		error = xfs_refcount_increase_extent(mp, &dfops, &uirec);
		if (error)
			goto out_defer;

		/* Map the new blocks into the data fork. */
		error = xfs_bmap_map_extent(mp, &dfops, ip, &uirec);
		if (error)
			goto out_defer;

		/* Update quota accounting. */
		xfs_trans_mod_dquot_byino(tp, ip, XFS_TRANS_DQ_BCOUNT,
				uirec.br_blockcount);

		/* Update dest isize if needed. */
		newlen = XFS_FSB_TO_B(mp,
				uirec.br_startoff + uirec.br_blockcount);
		newlen = min_t(xfs_off_t, newlen, new_isize);
		if (newlen > i_size_read(VFS_I(ip))) {
			trace_xfs_reflink_update_inode_size(ip, newlen);
			i_size_write(VFS_I(ip), newlen);
			ip->i_d.di_size = newlen;
			xfs_trans_log_inode(tp, ip, XFS_ILOG_CORE);
		}

next_extent:
		/* Process all the deferred stuff. */
		error = xfs_defer_finish(&tp, &dfops, ip);
		if (error)
			goto out_defer;
	}

	error = xfs_trans_commit(tp);
	xfs_iunlock(ip, XFS_ILOCK_EXCL);
	if (error)
		goto out;
	return 0;

out_defer:
	xfs_defer_cancel(&dfops);
out_cancel:
	xfs_trans_cancel(tp);
	xfs_iunlock(ip, XFS_ILOCK_EXCL);
out:
	trace_xfs_reflink_remap_extent_error(ip, error, _RET_IP_);
	return error;
}

/*
 * Iteratively remap one file's extents (and holes) to another's.
 */
STATIC int
xfs_reflink_remap_blocks(
	struct xfs_inode	*src,
	xfs_fileoff_t		srcoff,
	struct xfs_inode	*dest,
	xfs_fileoff_t		destoff,
	xfs_filblks_t		len,
	xfs_off_t		new_isize)
{
	struct xfs_bmbt_irec	imap;
	int			nimaps;
	int			error = 0;
	xfs_filblks_t		range_len;

	/* drange = (destoff, destoff + len); srange = (srcoff, srcoff + len) */
	while (len) {
		trace_xfs_reflink_remap_blocks_loop(src, srcoff, len,
				dest, destoff);
		/* Read extent from the source file */
		nimaps = 1;
		xfs_ilock(src, XFS_ILOCK_EXCL);
		error = xfs_bmapi_read(src, srcoff, len, &imap, &nimaps, 0);
		xfs_iunlock(src, XFS_ILOCK_EXCL);
		if (error)
			goto err;
		ASSERT(nimaps == 1);

		trace_xfs_reflink_remap_imap(src, srcoff, len, XFS_IO_OVERWRITE,
				&imap);

		/* Translate imap into the destination file. */
		range_len = imap.br_startoff + imap.br_blockcount - srcoff;
		imap.br_startoff += destoff - srcoff;

		/* Clear dest from destoff to the end of imap and map it in. */
		error = xfs_reflink_remap_extent(dest, &imap, destoff,
				new_isize);
		if (error)
			goto err;

		if (fatal_signal_pending(current)) {
			error = -EINTR;
			goto err;
		}

		/* Advance drange/srange */
		srcoff += range_len;
		destoff += range_len;
		len -= range_len;
	}

	return 0;

err:
	trace_xfs_reflink_remap_blocks_error(dest, error, _RET_IP_);
	return error;
}

/*
 * Read a page's worth of file data into the page cache.  Return the page
 * locked.
 */
static struct page *
xfs_get_page(
	struct inode	*inode,
	xfs_off_t	offset)
{
	struct address_space	*mapping;
	struct page		*page;
	pgoff_t			n;

	n = offset >> PAGE_SHIFT;
	mapping = inode->i_mapping;
	page = read_mapping_page(mapping, n, NULL);
	if (IS_ERR(page))
		return page;
	if (!PageUptodate(page)) {
		put_page(page);
		return ERR_PTR(-EIO);
	}
	lock_page(page);
	return page;
}

/*
 * Compare extents of two files to see if they are the same.
 */
static int
xfs_compare_extents(
	struct inode	*src,
	xfs_off_t	srcoff,
	struct inode	*dest,
	xfs_off_t	destoff,
	xfs_off_t	len,
	bool		*is_same)
{
	xfs_off_t	src_poff;
	xfs_off_t	dest_poff;
	void		*src_addr;
	void		*dest_addr;
	struct page	*src_page;
	struct page	*dest_page;
	xfs_off_t	cmp_len;
	bool		same;
	int		error;

	error = -EINVAL;
	same = true;
	while (len) {
		src_poff = srcoff & (PAGE_SIZE - 1);
		dest_poff = destoff & (PAGE_SIZE - 1);
		cmp_len = min(PAGE_SIZE - src_poff,
			      PAGE_SIZE - dest_poff);
		cmp_len = min(cmp_len, len);
		ASSERT(cmp_len > 0);

		trace_xfs_reflink_compare_extents(XFS_I(src), srcoff, cmp_len,
				XFS_I(dest), destoff);

		src_page = xfs_get_page(src, srcoff);
		if (IS_ERR(src_page)) {
			error = PTR_ERR(src_page);
			goto out_error;
		}
		dest_page = xfs_get_page(dest, destoff);
		if (IS_ERR(dest_page)) {
			error = PTR_ERR(dest_page);
			unlock_page(src_page);
			put_page(src_page);
			goto out_error;
		}
		src_addr = kmap_atomic(src_page);
		dest_addr = kmap_atomic(dest_page);

		flush_dcache_page(src_page);
		flush_dcache_page(dest_page);

		if (memcmp(src_addr + src_poff, dest_addr + dest_poff, cmp_len))
			same = false;

		kunmap_atomic(dest_addr);
		kunmap_atomic(src_addr);
		unlock_page(dest_page);
		unlock_page(src_page);
		put_page(dest_page);
		put_page(src_page);

		if (!same)
			break;

		srcoff += cmp_len;
		destoff += cmp_len;
		len -= cmp_len;
	}

	*is_same = same;
	return 0;

out_error:
	trace_xfs_reflink_compare_extents_error(XFS_I(dest), error, _RET_IP_);
	return error;
}

/*
 * Link a range of blocks from one file to another.
 */
int
xfs_reflink_remap_range(
	struct file		*file_in,
	loff_t			pos_in,
	struct file		*file_out,
	loff_t			pos_out,
	u64			len,
	bool			is_dedupe)
{
	struct inode		*inode_in = file_inode(file_in);
	struct xfs_inode	*src = XFS_I(inode_in);
	struct inode		*inode_out = file_inode(file_out);
	struct xfs_inode	*dest = XFS_I(inode_out);
	struct xfs_mount	*mp = src->i_mount;
	loff_t			bs = inode_out->i_sb->s_blocksize;
	bool			same_inode = (inode_in == inode_out);
	xfs_fileoff_t		sfsbno, dfsbno;
	xfs_filblks_t		fsblen;
	xfs_extlen_t		cowextsize;
	loff_t			isize;
	ssize_t			ret;
	loff_t			blen;

	if (!xfs_sb_version_hasreflink(&mp->m_sb))
		return -EOPNOTSUPP;

	if (XFS_FORCED_SHUTDOWN(mp))
		return -EIO;

	/* Lock both files against IO */
	if (same_inode) {
		xfs_ilock(src, XFS_IOLOCK_EXCL);
		xfs_ilock(src, XFS_MMAPLOCK_EXCL);
	} else {
		xfs_lock_two_inodes(src, dest, XFS_IOLOCK_EXCL);
		xfs_lock_two_inodes(src, dest, XFS_MMAPLOCK_EXCL);
	}

	/* Don't touch certain kinds of inodes */
	ret = -EPERM;
	if (IS_IMMUTABLE(inode_out))
		goto out_unlock;

	ret = -ETXTBSY;
	if (IS_SWAPFILE(inode_in) || IS_SWAPFILE(inode_out))
		goto out_unlock;


	/* Don't reflink dirs, pipes, sockets... */
	ret = -EISDIR;
	if (S_ISDIR(inode_in->i_mode) || S_ISDIR(inode_out->i_mode))
		goto out_unlock;
	ret = -EINVAL;
	if (S_ISFIFO(inode_in->i_mode) || S_ISFIFO(inode_out->i_mode))
		goto out_unlock;
	if (!S_ISREG(inode_in->i_mode) || !S_ISREG(inode_out->i_mode))
		goto out_unlock;

	/* Don't reflink realtime inodes */
	if (XFS_IS_REALTIME_INODE(src) || XFS_IS_REALTIME_INODE(dest))
		goto out_unlock;

	/* Don't share DAX file data for now. */
	if (IS_DAX(inode_in) || IS_DAX(inode_out))
		goto out_unlock;

	/* Are we going all the way to the end? */
	isize = i_size_read(inode_in);
	if (isize == 0) {
		ret = 0;
		goto out_unlock;
	}

<<<<<<< HEAD
	if (len == 0)
		len = isize - pos_in;
=======
	/* Zero length dedupe exits immediately; reflink goes to EOF. */
	if (len == 0) {
		if (is_dedupe) {
			ret = 0;
			goto out_unlock;
		}
		len = isize - pos_in;
	}
>>>>>>> b7b26110

	/* Ensure offsets don't wrap and the input is inside i_size */
	if (pos_in + len < pos_in || pos_out + len < pos_out ||
	    pos_in + len > isize)
		goto out_unlock;

	/* Don't allow dedupe past EOF in the dest file */
	if (is_dedupe) {
		loff_t	disize;

		disize = i_size_read(inode_out);
		if (pos_out >= disize || pos_out + len > disize)
			goto out_unlock;
	}

	/* If we're linking to EOF, continue to the block boundary. */
	if (pos_in + len == isize)
		blen = ALIGN(isize, bs) - pos_in;
	else
		blen = len;

	/* Only reflink if we're aligned to block boundaries */
	if (!IS_ALIGNED(pos_in, bs) || !IS_ALIGNED(pos_in + blen, bs) ||
	    !IS_ALIGNED(pos_out, bs) || !IS_ALIGNED(pos_out + blen, bs))
		goto out_unlock;

	/* Don't allow overlapped reflink within the same file */
	if (same_inode) {
		if (pos_out + blen > pos_in && pos_out < pos_in + blen)
			goto out_unlock;
	}

	/* Wait for the completion of any pending IOs on both files */
	inode_dio_wait(inode_in);
	if (!same_inode)
		inode_dio_wait(inode_out);

	ret = filemap_write_and_wait_range(inode_in->i_mapping,
			pos_in, pos_in + len - 1);
	if (ret)
		goto out_unlock;

	ret = filemap_write_and_wait_range(inode_out->i_mapping,
			pos_out, pos_out + len - 1);
	if (ret)
		goto out_unlock;

	trace_xfs_reflink_remap_range(src, pos_in, len, dest, pos_out);

	/*
	 * Check that the extents are the same.
	 */
	if (is_dedupe) {
		bool		is_same = false;

		ret = xfs_compare_extents(inode_in, pos_in, inode_out, pos_out,
				len, &is_same);
		if (ret)
			goto out_unlock;
		if (!is_same) {
			ret = -EBADE;
			goto out_unlock;
		}
	}

	ret = xfs_reflink_set_inode_flag(src, dest);
	if (ret)
		goto out_unlock;

	/*
	 * Invalidate the page cache so that we can clear any CoW mappings
	 * in the destination file.
	 */
	truncate_inode_pages_range(&inode_out->i_data, pos_out,
				   PAGE_ALIGN(pos_out + len) - 1);

	dfsbno = XFS_B_TO_FSBT(mp, pos_out);
	sfsbno = XFS_B_TO_FSBT(mp, pos_in);
	fsblen = XFS_B_TO_FSB(mp, len);
	ret = xfs_reflink_remap_blocks(src, sfsbno, dest, dfsbno, fsblen,
			pos_out + len);
	if (ret)
		goto out_unlock;

	/*
	 * Carry the cowextsize hint from src to dest if we're sharing the
	 * entire source file to the entire destination file, the source file
	 * has a cowextsize hint, and the destination file does not.
	 */
	cowextsize = 0;
	if (pos_in == 0 && len == i_size_read(inode_in) &&
	    (src->i_d.di_flags2 & XFS_DIFLAG2_COWEXTSIZE) &&
	    pos_out == 0 && len >= i_size_read(inode_out) &&
	    !(dest->i_d.di_flags2 & XFS_DIFLAG2_COWEXTSIZE))
		cowextsize = src->i_d.di_cowextsize;

	ret = xfs_reflink_update_dest(dest, pos_out + len, cowextsize);

out_unlock:
	xfs_iunlock(src, XFS_MMAPLOCK_EXCL);
	xfs_iunlock(src, XFS_IOLOCK_EXCL);
	if (src->i_ino != dest->i_ino) {
		xfs_iunlock(dest, XFS_MMAPLOCK_EXCL);
		xfs_iunlock(dest, XFS_IOLOCK_EXCL);
	}
	if (ret)
		trace_xfs_reflink_remap_range_error(dest, ret, _RET_IP_);
	return ret;
}

/*
 * The user wants to preemptively CoW all shared blocks in this file,
 * which enables us to turn off the reflink flag.  Iterate all
 * extents which are not prealloc/delalloc to see which ranges are
 * mentioned in the refcount tree, then read those blocks into the
 * pagecache, dirty them, fsync them back out, and then we can update
 * the inode flag.  What happens if we run out of memory? :)
 */
STATIC int
xfs_reflink_dirty_extents(
	struct xfs_inode	*ip,
	xfs_fileoff_t		fbno,
	xfs_filblks_t		end,
	xfs_off_t		isize)
{
	struct xfs_mount	*mp = ip->i_mount;
	xfs_agnumber_t		agno;
	xfs_agblock_t		agbno;
	xfs_extlen_t		aglen;
	xfs_agblock_t		rbno;
	xfs_extlen_t		rlen;
	xfs_off_t		fpos;
	xfs_off_t		flen;
	struct xfs_bmbt_irec	map[2];
	int			nmaps;
	int			error = 0;

	while (end - fbno > 0) {
		nmaps = 1;
		/*
		 * Look for extents in the file.  Skip holes, delalloc, or
		 * unwritten extents; they can't be reflinked.
		 */
		error = xfs_bmapi_read(ip, fbno, end - fbno, map, &nmaps, 0);
		if (error)
			goto out;
		if (nmaps == 0)
			break;
		if (map[0].br_startblock == HOLESTARTBLOCK ||
		    map[0].br_startblock == DELAYSTARTBLOCK ||
		    ISUNWRITTEN(&map[0]))
			goto next;

		map[1] = map[0];
		while (map[1].br_blockcount) {
			agno = XFS_FSB_TO_AGNO(mp, map[1].br_startblock);
			agbno = XFS_FSB_TO_AGBNO(mp, map[1].br_startblock);
			aglen = map[1].br_blockcount;

			error = xfs_reflink_find_shared(mp, agno, agbno, aglen,
					&rbno, &rlen, true);
			if (error)
				goto out;
			if (rbno == NULLAGBLOCK)
				break;

			/* Dirty the pages */
			xfs_iunlock(ip, XFS_ILOCK_EXCL);
			fpos = XFS_FSB_TO_B(mp, map[1].br_startoff +
					(rbno - agbno));
			flen = XFS_FSB_TO_B(mp, rlen);
			if (fpos + flen > isize)
				flen = isize - fpos;
			error = iomap_file_dirty(VFS_I(ip), fpos, flen,
					&xfs_iomap_ops);
			xfs_ilock(ip, XFS_ILOCK_EXCL);
			if (error)
				goto out;

			map[1].br_blockcount -= (rbno - agbno + rlen);
			map[1].br_startoff += (rbno - agbno + rlen);
			map[1].br_startblock += (rbno - agbno + rlen);
		}

next:
		fbno = map[0].br_startoff + map[0].br_blockcount;
	}
out:
	return error;
}

/* Clear the inode reflink flag if there are no shared extents. */
int
xfs_reflink_clear_inode_flag(
	struct xfs_inode	*ip,
	struct xfs_trans	**tpp)
{
	struct xfs_mount	*mp = ip->i_mount;
	xfs_fileoff_t		fbno;
	xfs_filblks_t		end;
	xfs_agnumber_t		agno;
	xfs_agblock_t		agbno;
	xfs_extlen_t		aglen;
	xfs_agblock_t		rbno;
	xfs_extlen_t		rlen;
	struct xfs_bmbt_irec	map;
	int			nmaps;
	int			error = 0;

	ASSERT(xfs_is_reflink_inode(ip));

	fbno = 0;
	end = XFS_B_TO_FSB(mp, i_size_read(VFS_I(ip)));
	while (end - fbno > 0) {
		nmaps = 1;
		/*
		 * Look for extents in the file.  Skip holes, delalloc, or
		 * unwritten extents; they can't be reflinked.
		 */
		error = xfs_bmapi_read(ip, fbno, end - fbno, &map, &nmaps, 0);
		if (error)
			return error;
		if (nmaps == 0)
			break;
		if (map.br_startblock == HOLESTARTBLOCK ||
		    map.br_startblock == DELAYSTARTBLOCK ||
		    ISUNWRITTEN(&map))
			goto next;

		agno = XFS_FSB_TO_AGNO(mp, map.br_startblock);
		agbno = XFS_FSB_TO_AGBNO(mp, map.br_startblock);
		aglen = map.br_blockcount;

		error = xfs_reflink_find_shared(mp, agno, agbno, aglen,
				&rbno, &rlen, false);
		if (error)
			return error;
		/* Is there still a shared block here? */
		if (rbno != NULLAGBLOCK)
			return 0;
next:
		fbno = map.br_startoff + map.br_blockcount;
	}

	/*
	 * We didn't find any shared blocks so turn off the reflink flag.
	 * First, get rid of any leftover CoW mappings.
	 */
	error = xfs_reflink_cancel_cow_blocks(ip, tpp, 0, NULLFILEOFF);
	if (error)
		return error;

	/* Clear the inode flag. */
	trace_xfs_reflink_unset_inode_flag(ip);
	ip->i_d.di_flags2 &= ~XFS_DIFLAG2_REFLINK;
	xfs_inode_clear_cowblocks_tag(ip);
	xfs_trans_ijoin(*tpp, ip, 0);
	xfs_trans_log_inode(*tpp, ip, XFS_ILOG_CORE);

	return error;
}

/*
 * Clear the inode reflink flag if there are no shared extents and the size
 * hasn't changed.
 */
STATIC int
xfs_reflink_try_clear_inode_flag(
	struct xfs_inode	*ip)
{
	struct xfs_mount	*mp = ip->i_mount;
	struct xfs_trans	*tp;
	int			error = 0;

	/* Start a rolling transaction to remove the mappings */
	error = xfs_trans_alloc(mp, &M_RES(mp)->tr_write, 0, 0, 0, &tp);
	if (error)
		return error;

	xfs_ilock(ip, XFS_ILOCK_EXCL);
	xfs_trans_ijoin(tp, ip, 0);

	error = xfs_reflink_clear_inode_flag(ip, &tp);
	if (error)
		goto cancel;

	error = xfs_trans_commit(tp);
	if (error)
		goto out;

	xfs_iunlock(ip, XFS_ILOCK_EXCL);
	return 0;
cancel:
	xfs_trans_cancel(tp);
out:
	xfs_iunlock(ip, XFS_ILOCK_EXCL);
	return error;
}

/*
 * Pre-COW all shared blocks within a given byte range of a file and turn off
 * the reflink flag if we unshare all of the file's blocks.
 */
int
xfs_reflink_unshare(
	struct xfs_inode	*ip,
	xfs_off_t		offset,
	xfs_off_t		len)
{
	struct xfs_mount	*mp = ip->i_mount;
	xfs_fileoff_t		fbno;
	xfs_filblks_t		end;
	xfs_off_t		isize;
	int			error;

	if (!xfs_is_reflink_inode(ip))
		return 0;

	trace_xfs_reflink_unshare(ip, offset, len);

	inode_dio_wait(VFS_I(ip));

	/* Try to CoW the selected ranges */
	xfs_ilock(ip, XFS_ILOCK_EXCL);
	fbno = XFS_B_TO_FSBT(mp, offset);
	isize = i_size_read(VFS_I(ip));
	end = XFS_B_TO_FSB(mp, offset + len);
	error = xfs_reflink_dirty_extents(ip, fbno, end, isize);
	if (error)
		goto out_unlock;
	xfs_iunlock(ip, XFS_ILOCK_EXCL);

	/* Wait for the IO to finish */
	error = filemap_write_and_wait(VFS_I(ip)->i_mapping);
	if (error)
		goto out;

	/* Turn off the reflink flag if possible. */
	error = xfs_reflink_try_clear_inode_flag(ip);
	if (error)
		goto out;

	return 0;

out_unlock:
	xfs_iunlock(ip, XFS_ILOCK_EXCL);
out:
	trace_xfs_reflink_unshare_error(ip, error, _RET_IP_);
	return error;
}<|MERGE_RESOLUTION|>--- conflicted
+++ resolved
@@ -243,13 +243,11 @@
 	struct xfs_bmbt_irec	*imap,
 	bool			*shared)
 {
-<<<<<<< HEAD
-	struct xfs_bmbt_irec	got, prev;
-	xfs_fileoff_t		end_fsb, orig_end_fsb;
-	int			eof = 0, error = 0;
-	bool			trimmed;
+	struct xfs_ifork	*ifp = XFS_IFORK_PTR(ip, XFS_COW_FORK);
+	struct xfs_bmbt_irec	got;
+	int			error = 0;
+	bool			eof = false, trimmed;
 	xfs_extnum_t		idx;
-	xfs_extlen_t		align;
 
 	/*
 	 * Search the COW fork extent list first.  This serves two purposes:
@@ -259,27 +257,6 @@
 	 * extent list is generally faster than going out to the shared extent
 	 * tree.
 	 */
-	xfs_bmap_search_extents(ip, imap->br_startoff, XFS_COW_FORK, &eof, &idx,
-			&got, &prev);
-	if (!eof && got.br_startoff <= imap->br_startoff) {
-		trace_xfs_reflink_cow_found(ip, imap);
-		xfs_trim_extent(imap, got.br_startoff, got.br_blockcount);
-
-=======
-	struct xfs_ifork	*ifp = XFS_IFORK_PTR(ip, XFS_COW_FORK);
-	struct xfs_bmbt_irec	got;
-	int			error = 0;
-	bool			eof = false, trimmed;
-	xfs_extnum_t		idx;
-
-	/*
-	 * Search the COW fork extent list first.  This serves two purposes:
-	 * first this implement the speculative preallocation using cowextisze,
-	 * so that we also unshared block adjacent to shared blocks instead
-	 * of just the shared blocks themselves.  Second the lookup in the
-	 * extent list is generally faster than going out to the shared extent
-	 * tree.
-	 */
 
 	if (!xfs_iext_lookup_extent(ip, ifp, imap->br_startoff, &idx, &got))
 		eof = true;
@@ -287,7 +264,6 @@
 		trace_xfs_reflink_cow_found(ip, imap);
 		xfs_trim_extent(imap, got.br_startoff, got.br_blockcount);
 
->>>>>>> b7b26110
 		*shared = true;
 		return 0;
 	}
@@ -308,34 +284,6 @@
 	error = xfs_qm_dqattach_locked(ip, 0);
 	if (error)
 		return error;
-<<<<<<< HEAD
-
-	end_fsb = orig_end_fsb = imap->br_startoff + imap->br_blockcount;
-
-	align = xfs_eof_alignment(ip, xfs_get_cowextsz_hint(ip));
-	if (align)
-		end_fsb = roundup_64(end_fsb, align);
-
-retry:
-	error = xfs_bmapi_reserve_delalloc(ip, XFS_COW_FORK, imap->br_startoff,
-			end_fsb - imap->br_startoff, &got, &prev, &idx, eof);
-	switch (error) {
-	case 0:
-		break;
-	case -ENOSPC:
-	case -EDQUOT:
-		/* retry without any preallocation */
-		trace_xfs_reflink_cow_enospc(ip, imap);
-		if (end_fsb != orig_end_fsb) {
-			end_fsb = orig_end_fsb;
-			goto retry;
-		}
-		/*FALLTHRU*/
-	default:
-		return error;
-	}
-=======
->>>>>>> b7b26110
 
 	error = xfs_bmapi_reserve_delalloc(ip, XFS_COW_FORK, imap->br_startoff,
 			imap->br_blockcount, 0, &got, &idx, eof);
@@ -521,33 +469,17 @@
 	xfs_fileoff_t			end_fsb)
 {
 	struct xfs_ifork		*ifp = XFS_IFORK_PTR(ip, XFS_COW_FORK);
-<<<<<<< HEAD
-	struct xfs_bmbt_irec		got, prev, del;
-	xfs_extnum_t			idx;
-	xfs_fsblock_t			firstfsb;
-	struct xfs_defer_ops		dfops;
-	int				error = 0, eof = 0;
-=======
 	struct xfs_bmbt_irec		got, del;
 	xfs_extnum_t			idx;
 	xfs_fsblock_t			firstfsb;
 	struct xfs_defer_ops		dfops;
 	int				error = 0;
->>>>>>> b7b26110
 
 	if (!xfs_is_reflink_inode(ip))
 		return 0;
 	if (!xfs_iext_lookup_extent(ip, ifp, offset_fsb, &idx, &got))
 		return 0;
 
-<<<<<<< HEAD
-	xfs_bmap_search_extents(ip, offset_fsb, XFS_COW_FORK, &eof, &idx,
-			&got, &prev);
-	if (eof)
-		return 0;
-
-=======
->>>>>>> b7b26110
 	while (got.br_startoff < end_fsb) {
 		del = got;
 		xfs_trim_extent(&del, offset_fsb, end_fsb - offset_fsb);
@@ -588,14 +520,8 @@
 			xfs_bmap_del_extent_cow(ip, &idx, &got, &del);
 		}
 
-<<<<<<< HEAD
-		if (++idx >= ifp->if_bytes / sizeof(struct xfs_bmbt_rec))
-			break;
-		xfs_bmbt_get_all(xfs_iext_get_ext(ifp, idx), &got);
-=======
 		if (!xfs_iext_get_extent(ifp, ++idx, &got))
 			break;
->>>>>>> b7b26110
 	}
 
 	/* clear tag if cow fork is emptied */
@@ -665,17 +591,13 @@
 	xfs_off_t			count)
 {
 	struct xfs_ifork		*ifp = XFS_IFORK_PTR(ip, XFS_COW_FORK);
-<<<<<<< HEAD
-	struct xfs_bmbt_irec		got, prev, del;
-=======
 	struct xfs_bmbt_irec		got, del;
->>>>>>> b7b26110
 	struct xfs_trans		*tp;
 	xfs_fileoff_t			offset_fsb;
 	xfs_fileoff_t			end_fsb;
 	xfs_fsblock_t			firstfsb;
 	struct xfs_defer_ops		dfops;
-	int				error, eof = 0;
+	int				error;
 	unsigned int			resblks;
 	xfs_filblks_t			rlen;
 	xfs_extnum_t			idx;
@@ -699,22 +621,6 @@
 	xfs_ilock(ip, XFS_ILOCK_EXCL);
 	xfs_trans_ijoin(tp, ip, 0);
 
-<<<<<<< HEAD
-	xfs_bmap_search_extents(ip, end_fsb - 1, XFS_COW_FORK, &eof, &idx,
-			&got, &prev);
-
-	/* If there is a hole at end_fsb - 1 go to the previous extent */
-	if (eof || got.br_startoff > end_fsb) {
-		ASSERT(idx > 0);
-		xfs_bmbt_get_all(xfs_iext_get_ext(ifp, --idx), &got);
-	}
-
-	/* Walk backwards until we're out of the I/O range... */
-	while (got.br_startoff + got.br_blockcount > offset_fsb) {
-		del = got;
-		xfs_trim_extent(&del, offset_fsb, end_fsb - offset_fsb);
-
-=======
 	/* If there is a hole at end_fsb - 1 go to the previous extent */
 	if (!xfs_iext_lookup_extent(ip, ifp, end_fsb - 1, &idx, &got) ||
 	    got.br_startoff > end_fsb) {
@@ -727,7 +633,6 @@
 		del = got;
 		xfs_trim_extent(&del, offset_fsb, end_fsb - offset_fsb);
 
->>>>>>> b7b26110
 		/* Extent delete may have bumped idx forward */
 		if (!del.br_blockcount) {
 			idx--;
@@ -764,26 +669,13 @@
 
 		/* Remove the mapping from the CoW fork. */
 		xfs_bmap_del_extent_cow(ip, &idx, &got, &del);
-<<<<<<< HEAD
-
-		error = xfs_defer_finish(&tp, &dfops, ip);
-		if (error)
-			goto out_defer;
-=======
->>>>>>> b7b26110
 
 		error = xfs_defer_finish(&tp, &dfops, ip);
 		if (error)
 			goto out_defer;
 next_extent:
-<<<<<<< HEAD
-		if (idx < 0)
-			break;
-		xfs_bmbt_get_all(xfs_iext_get_ext(ifp, idx), &got);
-=======
 		if (!xfs_iext_get_extent(ifp, idx, &got))
 			break;
->>>>>>> b7b26110
 	}
 
 	error = xfs_trans_commit(tp);
@@ -1402,10 +1294,6 @@
 		goto out_unlock;
 	}
 
-<<<<<<< HEAD
-	if (len == 0)
-		len = isize - pos_in;
-=======
 	/* Zero length dedupe exits immediately; reflink goes to EOF. */
 	if (len == 0) {
 		if (is_dedupe) {
@@ -1414,7 +1302,6 @@
 		}
 		len = isize - pos_in;
 	}
->>>>>>> b7b26110
 
 	/* Ensure offsets don't wrap and the input is inside i_size */
 	if (pos_in + len < pos_in || pos_out + len < pos_out ||
