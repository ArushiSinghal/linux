--- conflicted
+++ resolved
@@ -744,10 +744,7 @@
 
 	} else {
 		data->compr_size = 0;
-<<<<<<< HEAD
-=======
 		out_len = compr_len;
->>>>>>> a544c619
 	}
 
 	dlen = UBIFS_DATA_NODE_SZ + out_len;
