/*
 * fs/f2fs/data.c
 *
 * Copyright (c) 2012 Samsung Electronics Co., Ltd.
 *             http://www.samsung.com/
 *
 * This program is free software; you can redistribute it and/or modify
 * it under the terms of the GNU General Public License version 2 as
 * published by the Free Software Foundation.
 */
#include <linux/fs.h>
#include <linux/f2fs_fs.h>
#include <linux/buffer_head.h>
#include <linux/mpage.h>
#include <linux/writeback.h>
#include <linux/backing-dev.h>
#include <linux/pagevec.h>
#include <linux/blkdev.h>
#include <linux/bio.h>
#include <linux/prefetch.h>
#include <linux/uio.h>
#include <linux/cleancache.h>

#include "f2fs.h"
#include "node.h"
#include "segment.h"
#include "trace.h"
#include <trace/events/f2fs.h>

static void f2fs_read_end_io(struct bio *bio)
{
	struct bio_vec *bvec;
	int i;

	if (f2fs_bio_encrypted(bio)) {
		if (bio->bi_error) {
			fscrypt_release_ctx(bio->bi_private);
		} else {
			fscrypt_decrypt_bio_pages(bio->bi_private, bio);
			return;
		}
	}

	bio_for_each_segment_all(bvec, bio, i) {
		struct page *page = bvec->bv_page;

		if (!bio->bi_error) {
			SetPageUptodate(page);
		} else {
			ClearPageUptodate(page);
			SetPageError(page);
		}
		unlock_page(page);
	}
	bio_put(bio);
}

static void f2fs_write_end_io(struct bio *bio)
{
	struct f2fs_sb_info *sbi = bio->bi_private;
	struct bio_vec *bvec;
	int i;

	bio_for_each_segment_all(bvec, bio, i) {
		struct page *page = bvec->bv_page;

		fscrypt_pullback_bio_page(&page, true);

		if (unlikely(bio->bi_error)) {
			set_bit(AS_EIO, &page->mapping->flags);
			f2fs_stop_checkpoint(sbi, true);
		}
		end_page_writeback(page);
	}
	if (atomic_dec_and_test(&sbi->nr_wb_bios) &&
				wq_has_sleeper(&sbi->cp_wait))
		wake_up(&sbi->cp_wait);

	bio_put(bio);
}

/*
 * Low-level block read/write IO operations.
 */
static struct bio *__bio_alloc(struct f2fs_sb_info *sbi, block_t blk_addr,
				int npages, bool is_read)
{
	struct bio *bio;

	bio = f2fs_bio_alloc(npages);

	bio->bi_bdev = sbi->sb->s_bdev;
	bio->bi_iter.bi_sector = SECTOR_FROM_BLOCK(blk_addr);
	bio->bi_end_io = is_read ? f2fs_read_end_io : f2fs_write_end_io;
	bio->bi_private = is_read ? NULL : sbi;

	return bio;
}

<<<<<<< HEAD
static inline void __submit_bio(struct f2fs_sb_info *sbi, int rw,
			struct bio *bio, enum page_type type)
{
	if (!is_read_io(rw)) {
		atomic_inc(&sbi->nr_wb_bios);
		if (current->plug && (type == DATA || type == NODE))
			blk_finish_plug(current->plug);
	}
	submit_bio(rw, bio);
=======
static inline void __submit_bio(struct f2fs_sb_info *sbi, struct bio *bio)
{
	if (!is_read_io(bio_op(bio)))
		atomic_inc(&sbi->nr_wb_bios);
	submit_bio(bio);
>>>>>>> 85cac58e
}

static void __submit_merged_bio(struct f2fs_bio_info *io)
{
	struct f2fs_io_info *fio = &io->fio;

	if (!io->bio)
		return;

	if (is_read_io(fio->op))
		trace_f2fs_submit_read_bio(io->sbi->sb, fio, io->bio);
	else
		trace_f2fs_submit_write_bio(io->sbi->sb, fio, io->bio);

<<<<<<< HEAD
	__submit_bio(io->sbi, fio->rw, io->bio, fio->type);
=======
	bio_set_op_attrs(io->bio, fio->op, fio->op_flags);

	__submit_bio(io->sbi, io->bio);
>>>>>>> 85cac58e
	io->bio = NULL;
}

static bool __has_merged_page(struct f2fs_bio_info *io, struct inode *inode,
						struct page *page, nid_t ino)
{
	struct bio_vec *bvec;
	struct page *target;
	int i;

	if (!io->bio)
		return false;

	if (!inode && !page && !ino)
		return true;

	bio_for_each_segment_all(bvec, io->bio, i) {

		if (bvec->bv_page->mapping)
			target = bvec->bv_page;
		else
			target = fscrypt_control_page(bvec->bv_page);

		if (inode && inode == target->mapping->host)
			return true;
		if (page && page == target)
			return true;
		if (ino && ino == ino_of_node(target))
			return true;
	}

	return false;
}

static bool has_merged_page(struct f2fs_sb_info *sbi, struct inode *inode,
						struct page *page, nid_t ino,
						enum page_type type)
{
	enum page_type btype = PAGE_TYPE_OF_BIO(type);
	struct f2fs_bio_info *io = &sbi->write_io[btype];
	bool ret;

	down_read(&io->io_rwsem);
	ret = __has_merged_page(io, inode, page, ino);
	up_read(&io->io_rwsem);
	return ret;
}

static void __f2fs_submit_merged_bio(struct f2fs_sb_info *sbi,
				struct inode *inode, struct page *page,
				nid_t ino, enum page_type type, int rw)
{
	enum page_type btype = PAGE_TYPE_OF_BIO(type);
	struct f2fs_bio_info *io;

	io = is_read_io(rw) ? &sbi->read_io : &sbi->write_io[btype];

	down_write(&io->io_rwsem);

	if (!__has_merged_page(io, inode, page, ino))
		goto out;

	/* change META to META_FLUSH in the checkpoint procedure */
	if (type >= META_FLUSH) {
		io->fio.type = META_FLUSH;
		io->fio.op = REQ_OP_WRITE;
		if (test_opt(sbi, NOBARRIER))
			io->fio.op_flags = WRITE_FLUSH | REQ_META | REQ_PRIO;
		else
			io->fio.op_flags = WRITE_FLUSH_FUA | REQ_META |
								REQ_PRIO;
	}
	__submit_merged_bio(io);
out:
	up_write(&io->io_rwsem);
}

void f2fs_submit_merged_bio(struct f2fs_sb_info *sbi, enum page_type type,
									int rw)
{
	__f2fs_submit_merged_bio(sbi, NULL, NULL, 0, type, rw);
}

void f2fs_submit_merged_bio_cond(struct f2fs_sb_info *sbi,
				struct inode *inode, struct page *page,
				nid_t ino, enum page_type type, int rw)
{
	if (has_merged_page(sbi, inode, page, ino, type))
		__f2fs_submit_merged_bio(sbi, inode, page, ino, type, rw);
}

void f2fs_flush_merged_bios(struct f2fs_sb_info *sbi)
{
	f2fs_submit_merged_bio(sbi, DATA, WRITE);
	f2fs_submit_merged_bio(sbi, NODE, WRITE);
	f2fs_submit_merged_bio(sbi, META, WRITE);
}

/*
 * Fill the locked page with data located in the block address.
 * Return unlocked page.
 */
int f2fs_submit_page_bio(struct f2fs_io_info *fio)
{
	struct bio *bio;
	struct page *page = fio->encrypted_page ?
			fio->encrypted_page : fio->page;

	trace_f2fs_submit_page_bio(page, fio);
	f2fs_trace_ios(fio, 0);

	/* Allocate a new bio */
	bio = __bio_alloc(fio->sbi, fio->new_blkaddr, 1, is_read_io(fio->op));

	if (bio_add_page(bio, page, PAGE_SIZE, 0) < PAGE_SIZE) {
		bio_put(bio);
		return -EFAULT;
	}
	bio->bi_rw = fio->op_flags;
	bio_set_op_attrs(bio, fio->op, fio->op_flags);

<<<<<<< HEAD
	__submit_bio(fio->sbi, fio->rw, bio, fio->type);
=======
	__submit_bio(fio->sbi, bio);
>>>>>>> 85cac58e
	return 0;
}

void f2fs_submit_page_mbio(struct f2fs_io_info *fio)
{
	struct f2fs_sb_info *sbi = fio->sbi;
	enum page_type btype = PAGE_TYPE_OF_BIO(fio->type);
	struct f2fs_bio_info *io;
	bool is_read = is_read_io(fio->op);
	struct page *bio_page;

	io = is_read ? &sbi->read_io : &sbi->write_io[btype];

	if (fio->old_blkaddr != NEW_ADDR)
		verify_block_addr(sbi, fio->old_blkaddr);
	verify_block_addr(sbi, fio->new_blkaddr);

	down_write(&io->io_rwsem);

	if (io->bio && (io->last_block_in_bio != fio->new_blkaddr - 1 ||
	    (io->fio.op != fio->op || io->fio.op_flags != fio->op_flags)))
		__submit_merged_bio(io);
alloc_new:
	if (io->bio == NULL) {
		int bio_blocks = MAX_BIO_BLOCKS(sbi);

		io->bio = __bio_alloc(sbi, fio->new_blkaddr,
						bio_blocks, is_read);
		io->fio = *fio;
	}

	bio_page = fio->encrypted_page ? fio->encrypted_page : fio->page;

	if (bio_add_page(io->bio, bio_page, PAGE_SIZE, 0) <
							PAGE_SIZE) {
		__submit_merged_bio(io);
		goto alloc_new;
	}

	io->last_block_in_bio = fio->new_blkaddr;
	f2fs_trace_ios(fio, 0);

	up_write(&io->io_rwsem);
	trace_f2fs_submit_page_mbio(fio->page, fio);
}

static void __set_data_blkaddr(struct dnode_of_data *dn)
{
	struct f2fs_node *rn = F2FS_NODE(dn->node_page);
	__le32 *addr_array;

	/* Get physical address of data block */
	addr_array = blkaddr_in_node(rn);
	addr_array[dn->ofs_in_node] = cpu_to_le32(dn->data_blkaddr);
}

/*
 * Lock ordering for the change of data block address:
 * ->data_page
 *  ->node_page
 *    update block addresses in the node page
 */
void set_data_blkaddr(struct dnode_of_data *dn)
{
	f2fs_wait_on_page_writeback(dn->node_page, NODE, true);
	__set_data_blkaddr(dn);
	if (set_page_dirty(dn->node_page))
		dn->node_changed = true;
}

void f2fs_update_data_blkaddr(struct dnode_of_data *dn, block_t blkaddr)
{
	dn->data_blkaddr = blkaddr;
	set_data_blkaddr(dn);
	f2fs_update_extent_cache(dn);
}

/* dn->ofs_in_node will be returned with up-to-date last block pointer */
int reserve_new_blocks(struct dnode_of_data *dn, blkcnt_t count)
{
	struct f2fs_sb_info *sbi = F2FS_I_SB(dn->inode);

	if (!count)
		return 0;

	if (unlikely(is_inode_flag_set(dn->inode, FI_NO_ALLOC)))
		return -EPERM;
	if (unlikely(!inc_valid_block_count(sbi, dn->inode, &count)))
		return -ENOSPC;

	trace_f2fs_reserve_new_blocks(dn->inode, dn->nid,
						dn->ofs_in_node, count);

	f2fs_wait_on_page_writeback(dn->node_page, NODE, true);

	for (; count > 0; dn->ofs_in_node++) {
		block_t blkaddr =
			datablock_addr(dn->node_page, dn->ofs_in_node);
		if (blkaddr == NULL_ADDR) {
			dn->data_blkaddr = NEW_ADDR;
			__set_data_blkaddr(dn);
			count--;
		}
	}

	if (set_page_dirty(dn->node_page))
		dn->node_changed = true;
	return 0;
}

/* Should keep dn->ofs_in_node unchanged */
int reserve_new_block(struct dnode_of_data *dn)
{
	unsigned int ofs_in_node = dn->ofs_in_node;
	int ret;

	ret = reserve_new_blocks(dn, 1);
	dn->ofs_in_node = ofs_in_node;
	return ret;
}

int f2fs_reserve_block(struct dnode_of_data *dn, pgoff_t index)
{
	bool need_put = dn->inode_page ? false : true;
	int err;

	err = get_dnode_of_data(dn, index, ALLOC_NODE);
	if (err)
		return err;

	if (dn->data_blkaddr == NULL_ADDR)
		err = reserve_new_block(dn);
	if (err || need_put)
		f2fs_put_dnode(dn);
	return err;
}

int f2fs_get_block(struct dnode_of_data *dn, pgoff_t index)
{
	struct extent_info ei;
	struct inode *inode = dn->inode;

	if (f2fs_lookup_extent_cache(inode, index, &ei)) {
		dn->data_blkaddr = ei.blk + index - ei.fofs;
		return 0;
	}

	return f2fs_reserve_block(dn, index);
}

struct page *get_read_data_page(struct inode *inode, pgoff_t index,
						int op_flags, bool for_write)
{
	struct address_space *mapping = inode->i_mapping;
	struct dnode_of_data dn;
	struct page *page;
	struct extent_info ei;
	int err;
	struct f2fs_io_info fio = {
		.sbi = F2FS_I_SB(inode),
		.type = DATA,
		.op = REQ_OP_READ,
		.op_flags = op_flags,
		.encrypted_page = NULL,
	};

	if (f2fs_encrypted_inode(inode) && S_ISREG(inode->i_mode))
		return read_mapping_page(mapping, index, NULL);

	page = f2fs_grab_cache_page(mapping, index, for_write);
	if (!page)
		return ERR_PTR(-ENOMEM);

	if (f2fs_lookup_extent_cache(inode, index, &ei)) {
		dn.data_blkaddr = ei.blk + index - ei.fofs;
		goto got_it;
	}

	set_new_dnode(&dn, inode, NULL, NULL, 0);
	err = get_dnode_of_data(&dn, index, LOOKUP_NODE);
	if (err)
		goto put_err;
	f2fs_put_dnode(&dn);

	if (unlikely(dn.data_blkaddr == NULL_ADDR)) {
		err = -ENOENT;
		goto put_err;
	}
got_it:
	if (PageUptodate(page)) {
		unlock_page(page);
		return page;
	}

	/*
	 * A new dentry page is allocated but not able to be written, since its
	 * new inode page couldn't be allocated due to -ENOSPC.
	 * In such the case, its blkaddr can be remained as NEW_ADDR.
	 * see, f2fs_add_link -> get_new_data_page -> init_inode_metadata.
	 */
	if (dn.data_blkaddr == NEW_ADDR) {
		zero_user_segment(page, 0, PAGE_SIZE);
		SetPageUptodate(page);
		unlock_page(page);
		return page;
	}

	fio.new_blkaddr = fio.old_blkaddr = dn.data_blkaddr;
	fio.page = page;
	err = f2fs_submit_page_bio(&fio);
	if (err)
		goto put_err;
	return page;

put_err:
	f2fs_put_page(page, 1);
	return ERR_PTR(err);
}

struct page *find_data_page(struct inode *inode, pgoff_t index)
{
	struct address_space *mapping = inode->i_mapping;
	struct page *page;

	page = find_get_page(mapping, index);
	if (page && PageUptodate(page))
		return page;
	f2fs_put_page(page, 0);

	page = get_read_data_page(inode, index, READ_SYNC, false);
	if (IS_ERR(page))
		return page;

	if (PageUptodate(page))
		return page;

	wait_on_page_locked(page);
	if (unlikely(!PageUptodate(page))) {
		f2fs_put_page(page, 0);
		return ERR_PTR(-EIO);
	}
	return page;
}

/*
 * If it tries to access a hole, return an error.
 * Because, the callers, functions in dir.c and GC, should be able to know
 * whether this page exists or not.
 */
struct page *get_lock_data_page(struct inode *inode, pgoff_t index,
							bool for_write)
{
	struct address_space *mapping = inode->i_mapping;
	struct page *page;
repeat:
	page = get_read_data_page(inode, index, READ_SYNC, for_write);
	if (IS_ERR(page))
		return page;

	/* wait for read completion */
	lock_page(page);
	if (unlikely(!PageUptodate(page))) {
		f2fs_put_page(page, 1);
		return ERR_PTR(-EIO);
	}
	if (unlikely(page->mapping != mapping)) {
		f2fs_put_page(page, 1);
		goto repeat;
	}
	return page;
}

/*
 * Caller ensures that this data page is never allocated.
 * A new zero-filled data page is allocated in the page cache.
 *
 * Also, caller should grab and release a rwsem by calling f2fs_lock_op() and
 * f2fs_unlock_op().
 * Note that, ipage is set only by make_empty_dir, and if any error occur,
 * ipage should be released by this function.
 */
struct page *get_new_data_page(struct inode *inode,
		struct page *ipage, pgoff_t index, bool new_i_size)
{
	struct address_space *mapping = inode->i_mapping;
	struct page *page;
	struct dnode_of_data dn;
	int err;

	page = f2fs_grab_cache_page(mapping, index, true);
	if (!page) {
		/*
		 * before exiting, we should make sure ipage will be released
		 * if any error occur.
		 */
		f2fs_put_page(ipage, 1);
		return ERR_PTR(-ENOMEM);
	}

	set_new_dnode(&dn, inode, ipage, NULL, 0);
	err = f2fs_reserve_block(&dn, index);
	if (err) {
		f2fs_put_page(page, 1);
		return ERR_PTR(err);
	}
	if (!ipage)
		f2fs_put_dnode(&dn);

	if (PageUptodate(page))
		goto got_it;

	if (dn.data_blkaddr == NEW_ADDR) {
		zero_user_segment(page, 0, PAGE_SIZE);
		SetPageUptodate(page);
	} else {
		f2fs_put_page(page, 1);

		/* if ipage exists, blkaddr should be NEW_ADDR */
		f2fs_bug_on(F2FS_I_SB(inode), ipage);
		page = get_lock_data_page(inode, index, true);
		if (IS_ERR(page))
			return page;
	}
got_it:
	if (new_i_size && i_size_read(inode) <
				((loff_t)(index + 1) << PAGE_SHIFT))
		f2fs_i_size_write(inode, ((loff_t)(index + 1) << PAGE_SHIFT));
	return page;
}

static int __allocate_data_block(struct dnode_of_data *dn)
{
	struct f2fs_sb_info *sbi = F2FS_I_SB(dn->inode);
	struct f2fs_summary sum;
	struct node_info ni;
	int seg = CURSEG_WARM_DATA;
	pgoff_t fofs;
	blkcnt_t count = 1;

	if (unlikely(is_inode_flag_set(dn->inode, FI_NO_ALLOC)))
		return -EPERM;

	dn->data_blkaddr = datablock_addr(dn->node_page, dn->ofs_in_node);
	if (dn->data_blkaddr == NEW_ADDR)
		goto alloc;

	if (unlikely(!inc_valid_block_count(sbi, dn->inode, &count)))
		return -ENOSPC;

alloc:
	get_node_info(sbi, dn->nid, &ni);
	set_summary(&sum, dn->nid, dn->ofs_in_node, ni.version);

	if (dn->ofs_in_node == 0 && dn->inode_page == dn->node_page)
		seg = CURSEG_DIRECT_IO;

	allocate_data_block(sbi, NULL, dn->data_blkaddr, &dn->data_blkaddr,
								&sum, seg);
	set_data_blkaddr(dn);

	/* update i_size */
	fofs = start_bidx_of_node(ofs_of_node(dn->node_page), dn->inode) +
							dn->ofs_in_node;
	if (i_size_read(dn->inode) < ((loff_t)(fofs + 1) << PAGE_SHIFT))
		f2fs_i_size_write(dn->inode,
				((loff_t)(fofs + 1) << PAGE_SHIFT));
	return 0;
}

ssize_t f2fs_preallocate_blocks(struct kiocb *iocb, struct iov_iter *from)
{
	struct inode *inode = file_inode(iocb->ki_filp);
	struct f2fs_map_blocks map;
	ssize_t ret = 0;

	map.m_lblk = F2FS_BLK_ALIGN(iocb->ki_pos);
	map.m_len = F2FS_BYTES_TO_BLK(iov_iter_count(from));
	map.m_next_pgofs = NULL;

	if (f2fs_encrypted_inode(inode))
		return 0;

	if (iocb->ki_flags & IOCB_DIRECT) {
		ret = f2fs_convert_inline_inode(inode);
		if (ret)
			return ret;
		return f2fs_map_blocks(inode, &map, 1, F2FS_GET_BLOCK_PRE_DIO);
	}
	if (iocb->ki_pos + iov_iter_count(from) > MAX_INLINE_DATA) {
		ret = f2fs_convert_inline_inode(inode);
		if (ret)
			return ret;
	}
	if (!f2fs_has_inline_data(inode))
		return f2fs_map_blocks(inode, &map, 1, F2FS_GET_BLOCK_PRE_AIO);
	return ret;
}

/*
 * f2fs_map_blocks() now supported readahead/bmap/rw direct_IO with
 * f2fs_map_blocks structure.
 * If original data blocks are allocated, then give them to blockdev.
 * Otherwise,
 *     a. preallocate requested block addresses
 *     b. do not use extent cache for better performance
 *     c. give the block addresses to blockdev
 */
int f2fs_map_blocks(struct inode *inode, struct f2fs_map_blocks *map,
						int create, int flag)
{
	unsigned int maxblocks = map->m_len;
	struct dnode_of_data dn;
	struct f2fs_sb_info *sbi = F2FS_I_SB(inode);
	int mode = create ? ALLOC_NODE : LOOKUP_NODE_RA;
	pgoff_t pgofs, end_offset, end;
	int err = 0, ofs = 1;
	unsigned int ofs_in_node, last_ofs_in_node;
	blkcnt_t prealloc;
	struct extent_info ei;
	bool allocated = false;
	block_t blkaddr;

	map->m_len = 0;
	map->m_flags = 0;

	/* it only supports block size == page size */
	pgofs =	(pgoff_t)map->m_lblk;
	end = pgofs + maxblocks;

	if (!create && f2fs_lookup_extent_cache(inode, pgofs, &ei)) {
		map->m_pblk = ei.blk + pgofs - ei.fofs;
		map->m_len = min((pgoff_t)maxblocks, ei.fofs + ei.len - pgofs);
		map->m_flags = F2FS_MAP_MAPPED;
		goto out;
	}

next_dnode:
	if (create)
		f2fs_lock_op(sbi);

	/* When reading holes, we need its node page */
	set_new_dnode(&dn, inode, NULL, NULL, 0);
	err = get_dnode_of_data(&dn, pgofs, mode);
	if (err) {
		if (flag == F2FS_GET_BLOCK_BMAP)
			map->m_pblk = 0;
		if (err == -ENOENT) {
			err = 0;
			if (map->m_next_pgofs)
				*map->m_next_pgofs =
					get_next_page_offset(&dn, pgofs);
		}
		goto unlock_out;
	}

	prealloc = 0;
	ofs_in_node = dn.ofs_in_node;
	end_offset = ADDRS_PER_PAGE(dn.node_page, inode);

next_block:
	blkaddr = datablock_addr(dn.node_page, dn.ofs_in_node);

	if (blkaddr == NEW_ADDR || blkaddr == NULL_ADDR) {
		if (create) {
			if (unlikely(f2fs_cp_error(sbi))) {
				err = -EIO;
				goto sync_out;
			}
			if (flag == F2FS_GET_BLOCK_PRE_AIO) {
				if (blkaddr == NULL_ADDR) {
					prealloc++;
					last_ofs_in_node = dn.ofs_in_node;
				}
			} else {
				err = __allocate_data_block(&dn);
				if (!err) {
					set_inode_flag(inode, FI_APPEND_WRITE);
					allocated = true;
				}
			}
			if (err)
				goto sync_out;
			map->m_flags = F2FS_MAP_NEW;
			blkaddr = dn.data_blkaddr;
		} else {
			if (flag == F2FS_GET_BLOCK_BMAP) {
				map->m_pblk = 0;
				goto sync_out;
			}
			if (flag == F2FS_GET_BLOCK_FIEMAP &&
						blkaddr == NULL_ADDR) {
				if (map->m_next_pgofs)
					*map->m_next_pgofs = pgofs + 1;
			}
			if (flag != F2FS_GET_BLOCK_FIEMAP ||
						blkaddr != NEW_ADDR)
				goto sync_out;
		}
	}

	if (flag == F2FS_GET_BLOCK_PRE_AIO)
		goto skip;

	if (map->m_len == 0) {
		/* preallocated unwritten block should be mapped for fiemap. */
		if (blkaddr == NEW_ADDR)
			map->m_flags |= F2FS_MAP_UNWRITTEN;
		map->m_flags |= F2FS_MAP_MAPPED;

		map->m_pblk = blkaddr;
		map->m_len = 1;
	} else if ((map->m_pblk != NEW_ADDR &&
			blkaddr == (map->m_pblk + ofs)) ||
			(map->m_pblk == NEW_ADDR && blkaddr == NEW_ADDR) ||
			flag == F2FS_GET_BLOCK_PRE_DIO) {
		ofs++;
		map->m_len++;
	} else {
		goto sync_out;
	}

skip:
	dn.ofs_in_node++;
	pgofs++;

	/* preallocate blocks in batch for one dnode page */
	if (flag == F2FS_GET_BLOCK_PRE_AIO &&
			(pgofs == end || dn.ofs_in_node == end_offset)) {

		dn.ofs_in_node = ofs_in_node;
		err = reserve_new_blocks(&dn, prealloc);
		if (err)
			goto sync_out;

		map->m_len += dn.ofs_in_node - ofs_in_node;
		if (prealloc && dn.ofs_in_node != last_ofs_in_node + 1) {
			err = -ENOSPC;
			goto sync_out;
		}
		dn.ofs_in_node = end_offset;
	}

	if (pgofs >= end)
		goto sync_out;
	else if (dn.ofs_in_node < end_offset)
		goto next_block;

	f2fs_put_dnode(&dn);

	if (create) {
		f2fs_unlock_op(sbi);
		f2fs_balance_fs(sbi, allocated);
	}
	allocated = false;
	goto next_dnode;

sync_out:
	f2fs_put_dnode(&dn);
unlock_out:
	if (create) {
		f2fs_unlock_op(sbi);
		f2fs_balance_fs(sbi, allocated);
	}
out:
	trace_f2fs_map_blocks(inode, map, err);
	return err;
}

static int __get_data_block(struct inode *inode, sector_t iblock,
			struct buffer_head *bh, int create, int flag,
			pgoff_t *next_pgofs)
{
	struct f2fs_map_blocks map;
	int ret;

	map.m_lblk = iblock;
	map.m_len = bh->b_size >> inode->i_blkbits;
	map.m_next_pgofs = next_pgofs;

	ret = f2fs_map_blocks(inode, &map, create, flag);
	if (!ret) {
		map_bh(bh, inode->i_sb, map.m_pblk);
		bh->b_state = (bh->b_state & ~F2FS_MAP_FLAGS) | map.m_flags;
		bh->b_size = map.m_len << inode->i_blkbits;
	}
	return ret;
}

static int get_data_block(struct inode *inode, sector_t iblock,
			struct buffer_head *bh_result, int create, int flag,
			pgoff_t *next_pgofs)
{
	return __get_data_block(inode, iblock, bh_result, create,
							flag, next_pgofs);
}

static int get_data_block_dio(struct inode *inode, sector_t iblock,
			struct buffer_head *bh_result, int create)
{
	return __get_data_block(inode, iblock, bh_result, create,
						F2FS_GET_BLOCK_DIO, NULL);
}

static int get_data_block_bmap(struct inode *inode, sector_t iblock,
			struct buffer_head *bh_result, int create)
{
	/* Block number less than F2FS MAX BLOCKS */
	if (unlikely(iblock >= F2FS_I_SB(inode)->max_file_blocks))
		return -EFBIG;

	return __get_data_block(inode, iblock, bh_result, create,
						F2FS_GET_BLOCK_BMAP, NULL);
}

static inline sector_t logical_to_blk(struct inode *inode, loff_t offset)
{
	return (offset >> inode->i_blkbits);
}

static inline loff_t blk_to_logical(struct inode *inode, sector_t blk)
{
	return (blk << inode->i_blkbits);
}

int f2fs_fiemap(struct inode *inode, struct fiemap_extent_info *fieinfo,
		u64 start, u64 len)
{
	struct buffer_head map_bh;
	sector_t start_blk, last_blk;
	pgoff_t next_pgofs;
	loff_t isize;
	u64 logical = 0, phys = 0, size = 0;
	u32 flags = 0;
	int ret = 0;

	ret = fiemap_check_flags(fieinfo, FIEMAP_FLAG_SYNC);
	if (ret)
		return ret;

	if (f2fs_has_inline_data(inode)) {
		ret = f2fs_inline_data_fiemap(inode, fieinfo, start, len);
		if (ret != -EAGAIN)
			return ret;
	}

	inode_lock(inode);

	isize = i_size_read(inode);
	if (start >= isize)
		goto out;

	if (start + len > isize)
		len = isize - start;

	if (logical_to_blk(inode, len) == 0)
		len = blk_to_logical(inode, 1);

	start_blk = logical_to_blk(inode, start);
	last_blk = logical_to_blk(inode, start + len - 1);

next:
	memset(&map_bh, 0, sizeof(struct buffer_head));
	map_bh.b_size = len;

	ret = get_data_block(inode, start_blk, &map_bh, 0,
					F2FS_GET_BLOCK_FIEMAP, &next_pgofs);
	if (ret)
		goto out;

	/* HOLE */
	if (!buffer_mapped(&map_bh)) {
		start_blk = next_pgofs;
		/* Go through holes util pass the EOF */
		if (blk_to_logical(inode, start_blk) < isize)
			goto prep_next;
		/* Found a hole beyond isize means no more extents.
		 * Note that the premise is that filesystems don't
		 * punch holes beyond isize and keep size unchanged.
		 */
		flags |= FIEMAP_EXTENT_LAST;
	}

	if (size) {
		if (f2fs_encrypted_inode(inode))
			flags |= FIEMAP_EXTENT_DATA_ENCRYPTED;

		ret = fiemap_fill_next_extent(fieinfo, logical,
				phys, size, flags);
	}

	if (start_blk > last_blk || ret)
		goto out;

	logical = blk_to_logical(inode, start_blk);
	phys = blk_to_logical(inode, map_bh.b_blocknr);
	size = map_bh.b_size;
	flags = 0;
	if (buffer_unwritten(&map_bh))
		flags = FIEMAP_EXTENT_UNWRITTEN;

	start_blk += logical_to_blk(inode, size);

prep_next:
	cond_resched();
	if (fatal_signal_pending(current))
		ret = -EINTR;
	else
		goto next;
out:
	if (ret == 1)
		ret = 0;

	inode_unlock(inode);
	return ret;
}

/*
 * This function was originally taken from fs/mpage.c, and customized for f2fs.
 * Major change was from block_size == page_size in f2fs by default.
 */
static int f2fs_mpage_readpages(struct address_space *mapping,
			struct list_head *pages, struct page *page,
			unsigned nr_pages)
{
	struct bio *bio = NULL;
	unsigned page_idx;
	sector_t last_block_in_bio = 0;
	struct inode *inode = mapping->host;
	const unsigned blkbits = inode->i_blkbits;
	const unsigned blocksize = 1 << blkbits;
	sector_t block_in_file;
	sector_t last_block;
	sector_t last_block_in_file;
	sector_t block_nr;
	struct block_device *bdev = inode->i_sb->s_bdev;
	struct f2fs_map_blocks map;

	map.m_pblk = 0;
	map.m_lblk = 0;
	map.m_len = 0;
	map.m_flags = 0;
	map.m_next_pgofs = NULL;

	for (page_idx = 0; nr_pages; page_idx++, nr_pages--) {

		prefetchw(&page->flags);
		if (pages) {
			page = list_entry(pages->prev, struct page, lru);
			list_del(&page->lru);
			if (add_to_page_cache_lru(page, mapping,
						  page->index, GFP_KERNEL))
				goto next_page;
		}

		block_in_file = (sector_t)page->index;
		last_block = block_in_file + nr_pages;
		last_block_in_file = (i_size_read(inode) + blocksize - 1) >>
								blkbits;
		if (last_block > last_block_in_file)
			last_block = last_block_in_file;

		/*
		 * Map blocks using the previous result first.
		 */
		if ((map.m_flags & F2FS_MAP_MAPPED) &&
				block_in_file > map.m_lblk &&
				block_in_file < (map.m_lblk + map.m_len))
			goto got_it;

		/*
		 * Then do more f2fs_map_blocks() calls until we are
		 * done with this page.
		 */
		map.m_flags = 0;

		if (block_in_file < last_block) {
			map.m_lblk = block_in_file;
			map.m_len = last_block - block_in_file;

			if (f2fs_map_blocks(inode, &map, 0,
						F2FS_GET_BLOCK_READ))
				goto set_error_page;
		}
got_it:
		if ((map.m_flags & F2FS_MAP_MAPPED)) {
			block_nr = map.m_pblk + block_in_file - map.m_lblk;
			SetPageMappedToDisk(page);

			if (!PageUptodate(page) && !cleancache_get_page(page)) {
				SetPageUptodate(page);
				goto confused;
			}
		} else {
			zero_user_segment(page, 0, PAGE_SIZE);
			SetPageUptodate(page);
			unlock_page(page);
			goto next_page;
		}

		/*
		 * This page will go to BIO.  Do we need to send this
		 * BIO off first?
		 */
		if (bio && (last_block_in_bio != block_nr - 1)) {
submit_and_realloc:
<<<<<<< HEAD
			__submit_bio(F2FS_I_SB(inode), READ, bio, DATA);
=======
			__submit_bio(F2FS_I_SB(inode), bio);
>>>>>>> 85cac58e
			bio = NULL;
		}
		if (bio == NULL) {
			struct fscrypt_ctx *ctx = NULL;

			if (f2fs_encrypted_inode(inode) &&
					S_ISREG(inode->i_mode)) {

				ctx = fscrypt_get_ctx(inode, GFP_NOFS);
				if (IS_ERR(ctx))
					goto set_error_page;

				/* wait the page to be moved by cleaning */
				f2fs_wait_on_encrypted_page_writeback(
						F2FS_I_SB(inode), block_nr);
			}

			bio = bio_alloc(GFP_KERNEL,
				min_t(int, nr_pages, BIO_MAX_PAGES));
			if (!bio) {
				if (ctx)
					fscrypt_release_ctx(ctx);
				goto set_error_page;
			}
			bio->bi_bdev = bdev;
			bio->bi_iter.bi_sector = SECTOR_FROM_BLOCK(block_nr);
			bio->bi_end_io = f2fs_read_end_io;
			bio->bi_private = ctx;
			bio_set_op_attrs(bio, REQ_OP_READ, 0);
		}

		if (bio_add_page(bio, page, blocksize, 0) < blocksize)
			goto submit_and_realloc;

		last_block_in_bio = block_nr;
		goto next_page;
set_error_page:
		SetPageError(page);
		zero_user_segment(page, 0, PAGE_SIZE);
		unlock_page(page);
		goto next_page;
confused:
		if (bio) {
<<<<<<< HEAD
			__submit_bio(F2FS_I_SB(inode), READ, bio, DATA);
=======
			__submit_bio(F2FS_I_SB(inode), bio);
>>>>>>> 85cac58e
			bio = NULL;
		}
		unlock_page(page);
next_page:
		if (pages)
			put_page(page);
	}
	BUG_ON(pages && !list_empty(pages));
	if (bio)
<<<<<<< HEAD
		__submit_bio(F2FS_I_SB(inode), READ, bio, DATA);
=======
		__submit_bio(F2FS_I_SB(inode), bio);
>>>>>>> 85cac58e
	return 0;
}

static int f2fs_read_data_page(struct file *file, struct page *page)
{
	struct inode *inode = page->mapping->host;
	int ret = -EAGAIN;

	trace_f2fs_readpage(page, DATA);

	/* If the file has inline data, try to read it directly */
	if (f2fs_has_inline_data(inode))
		ret = f2fs_read_inline_data(inode, page);
	if (ret == -EAGAIN)
		ret = f2fs_mpage_readpages(page->mapping, NULL, page, 1);
	return ret;
}

static int f2fs_read_data_pages(struct file *file,
			struct address_space *mapping,
			struct list_head *pages, unsigned nr_pages)
{
	struct inode *inode = file->f_mapping->host;
	struct page *page = list_entry(pages->prev, struct page, lru);

	trace_f2fs_readpages(inode, page, nr_pages);

	/* If the file has inline data, skip readpages */
	if (f2fs_has_inline_data(inode))
		return 0;

	return f2fs_mpage_readpages(mapping, pages, NULL, nr_pages);
}

int do_write_data_page(struct f2fs_io_info *fio)
{
	struct page *page = fio->page;
	struct inode *inode = page->mapping->host;
	struct dnode_of_data dn;
	int err = 0;

	set_new_dnode(&dn, inode, NULL, NULL, 0);
	err = get_dnode_of_data(&dn, page->index, LOOKUP_NODE);
	if (err)
		return err;

	fio->old_blkaddr = dn.data_blkaddr;

	/* This page is already truncated */
	if (fio->old_blkaddr == NULL_ADDR) {
		ClearPageUptodate(page);
		goto out_writepage;
	}

	if (f2fs_encrypted_inode(inode) && S_ISREG(inode->i_mode)) {
		gfp_t gfp_flags = GFP_NOFS;

		/* wait for GCed encrypted page writeback */
		f2fs_wait_on_encrypted_page_writeback(F2FS_I_SB(inode),
							fio->old_blkaddr);
retry_encrypt:
		fio->encrypted_page = fscrypt_encrypt_page(inode, fio->page,
								gfp_flags);
		if (IS_ERR(fio->encrypted_page)) {
			err = PTR_ERR(fio->encrypted_page);
			if (err == -ENOMEM) {
				/* flush pending ios and wait for a while */
				f2fs_flush_merged_bios(F2FS_I_SB(inode));
				congestion_wait(BLK_RW_ASYNC, HZ/50);
				gfp_flags |= __GFP_NOFAIL;
				err = 0;
				goto retry_encrypt;
			}
			goto out_writepage;
		}
	}

	set_page_writeback(page);

	/*
	 * If current allocation needs SSR,
	 * it had better in-place writes for updated data.
	 */
	if (unlikely(fio->old_blkaddr != NEW_ADDR &&
			!is_cold_data(page) &&
			!IS_ATOMIC_WRITTEN_PAGE(page) &&
			need_inplace_update(inode))) {
		rewrite_data_page(fio);
		set_inode_flag(inode, FI_UPDATE_WRITE);
		trace_f2fs_do_write_data_page(page, IPU);
	} else {
		write_data_page(&dn, fio);
		trace_f2fs_do_write_data_page(page, OPU);
		set_inode_flag(inode, FI_APPEND_WRITE);
		if (page->index == 0)
			set_inode_flag(inode, FI_FIRST_BLOCK_WRITTEN);
	}
out_writepage:
	f2fs_put_dnode(&dn);
	return err;
}

static int f2fs_write_data_page(struct page *page,
					struct writeback_control *wbc)
{
	struct inode *inode = page->mapping->host;
	struct f2fs_sb_info *sbi = F2FS_I_SB(inode);
	loff_t i_size = i_size_read(inode);
	const pgoff_t end_index = ((unsigned long long) i_size)
							>> PAGE_SHIFT;
	loff_t psize = (page->index + 1) << PAGE_SHIFT;
	unsigned offset = 0;
	bool need_balance_fs = false;
	int err = 0;
	struct f2fs_io_info fio = {
		.sbi = sbi,
		.type = DATA,
		.op = REQ_OP_WRITE,
		.op_flags = (wbc->sync_mode == WB_SYNC_ALL) ? WRITE_SYNC : 0,
		.page = page,
		.encrypted_page = NULL,
	};

	trace_f2fs_writepage(page, DATA);

	if (page->index < end_index)
		goto write;

	/*
	 * If the offset is out-of-range of file size,
	 * this page does not have to be written to disk.
	 */
	offset = i_size & (PAGE_SIZE - 1);
	if ((page->index >= end_index + 1) || !offset)
		goto out;

	zero_user_segment(page, offset, PAGE_SIZE);
write:
	if (unlikely(is_sbi_flag_set(sbi, SBI_POR_DOING)))
		goto redirty_out;
	if (f2fs_is_drop_cache(inode))
		goto out;
	/* we should not write 0'th page having journal header */
	if (f2fs_is_volatile_file(inode) && (!page->index ||
			(!wbc->for_reclaim &&
			available_free_memory(sbi, BASE_CHECK))))
		goto redirty_out;

	/* we should bypass data pages to proceed the kworkder jobs */
	if (unlikely(f2fs_cp_error(sbi))) {
		mapping_set_error(page->mapping, -EIO);
		goto out;
	}

	/* Dentry blocks are controlled by checkpoint */
	if (S_ISDIR(inode->i_mode)) {
		err = do_write_data_page(&fio);
		goto done;
	}

	if (!wbc->for_reclaim)
		need_balance_fs = true;
	else if (has_not_enough_free_secs(sbi, 0))
		goto redirty_out;

	err = -EAGAIN;
	f2fs_lock_op(sbi);
	if (f2fs_has_inline_data(inode))
		err = f2fs_write_inline_data(inode, page);
	if (err == -EAGAIN)
		err = do_write_data_page(&fio);
	if (F2FS_I(inode)->last_disk_size < psize)
		F2FS_I(inode)->last_disk_size = psize;
	f2fs_unlock_op(sbi);
done:
	if (err && err != -ENOENT)
		goto redirty_out;

	clear_cold_data(page);
out:
	inode_dec_dirty_pages(inode);
	if (err)
		ClearPageUptodate(page);

	if (wbc->for_reclaim) {
		f2fs_submit_merged_bio_cond(sbi, NULL, page, 0, DATA, WRITE);
		remove_dirty_inode(inode);
	}

	unlock_page(page);
	f2fs_balance_fs(sbi, need_balance_fs);

	if (unlikely(f2fs_cp_error(sbi)))
		f2fs_submit_merged_bio(sbi, DATA, WRITE);

	return 0;

redirty_out:
	redirty_page_for_writepage(wbc, page);
	unlock_page(page);
	return err;
}

/*
 * This function was copied from write_cche_pages from mm/page-writeback.c.
 * The major change is making write step of cold data page separately from
 * warm/hot data page.
 */
static int f2fs_write_cache_pages(struct address_space *mapping,
					struct writeback_control *wbc)
{
	int ret = 0;
	int done = 0;
	struct pagevec pvec;
	int nr_pages;
	pgoff_t uninitialized_var(writeback_index);
	pgoff_t index;
	pgoff_t end;		/* Inclusive */
	pgoff_t done_index;
	int cycled;
	int range_whole = 0;
	int tag;

	pagevec_init(&pvec, 0);

	if (wbc->range_cyclic) {
		writeback_index = mapping->writeback_index; /* prev offset */
		index = writeback_index;
		if (index == 0)
			cycled = 1;
		else
			cycled = 0;
		end = -1;
	} else {
		index = wbc->range_start >> PAGE_SHIFT;
		end = wbc->range_end >> PAGE_SHIFT;
		if (wbc->range_start == 0 && wbc->range_end == LLONG_MAX)
			range_whole = 1;
		cycled = 1; /* ignore range_cyclic tests */
	}
	if (wbc->sync_mode == WB_SYNC_ALL || wbc->tagged_writepages)
		tag = PAGECACHE_TAG_TOWRITE;
	else
		tag = PAGECACHE_TAG_DIRTY;
retry:
	if (wbc->sync_mode == WB_SYNC_ALL || wbc->tagged_writepages)
		tag_pages_for_writeback(mapping, index, end);
	done_index = index;
	while (!done && (index <= end)) {
		int i;

		nr_pages = pagevec_lookup_tag(&pvec, mapping, &index, tag,
			      min(end - index, (pgoff_t)PAGEVEC_SIZE - 1) + 1);
		if (nr_pages == 0)
			break;

		for (i = 0; i < nr_pages; i++) {
			struct page *page = pvec.pages[i];

			if (page->index > end) {
				done = 1;
				break;
			}

			done_index = page->index;

			lock_page(page);

			if (unlikely(page->mapping != mapping)) {
continue_unlock:
				unlock_page(page);
				continue;
			}

			if (!PageDirty(page)) {
				/* someone wrote it for us */
				goto continue_unlock;
			}

			if (PageWriteback(page)) {
				if (wbc->sync_mode != WB_SYNC_NONE)
					f2fs_wait_on_page_writeback(page,
								DATA, true);
				else
					goto continue_unlock;
			}

			BUG_ON(PageWriteback(page));
			if (!clear_page_dirty_for_io(page))
				goto continue_unlock;

			ret = mapping->a_ops->writepage(page, wbc);
			if (unlikely(ret)) {
				done_index = page->index + 1;
				done = 1;
				break;
			}

			if (--wbc->nr_to_write <= 0 &&
			    wbc->sync_mode == WB_SYNC_NONE) {
				done = 1;
				break;
			}
		}
		pagevec_release(&pvec);
		cond_resched();
	}

	if (!cycled && !done) {
		cycled = 1;
		index = 0;
		end = writeback_index - 1;
		goto retry;
	}
	if (wbc->range_cyclic || (range_whole && wbc->nr_to_write > 0))
		mapping->writeback_index = done_index;

	return ret;
}

static int f2fs_write_data_pages(struct address_space *mapping,
			    struct writeback_control *wbc)
{
	struct inode *inode = mapping->host;
	struct f2fs_sb_info *sbi = F2FS_I_SB(inode);
	int ret;

	/* deal with chardevs and other special file */
	if (!mapping->a_ops->writepage)
		return 0;

	/* skip writing if there is no dirty page in this inode */
	if (!get_dirty_pages(inode) && wbc->sync_mode == WB_SYNC_NONE)
		return 0;

	if (S_ISDIR(inode->i_mode) && wbc->sync_mode == WB_SYNC_NONE &&
			get_dirty_pages(inode) < nr_pages_to_skip(sbi, DATA) &&
			available_free_memory(sbi, DIRTY_DENTS))
		goto skip_write;

	/* skip writing during file defragment */
	if (is_inode_flag_set(inode, FI_DO_DEFRAG))
		goto skip_write;

	/* during POR, we don't need to trigger writepage at all. */
	if (unlikely(is_sbi_flag_set(sbi, SBI_POR_DOING)))
		goto skip_write;

	trace_f2fs_writepages(mapping->host, wbc, DATA);

	ret = f2fs_write_cache_pages(mapping, wbc);
	/*
	 * if some pages were truncated, we cannot guarantee its mapping->host
	 * to detect pending bios.
	 */
	f2fs_submit_merged_bio(sbi, DATA, WRITE);

	remove_dirty_inode(inode);
	return ret;

skip_write:
	wbc->pages_skipped += get_dirty_pages(inode);
	trace_f2fs_writepages(mapping->host, wbc, DATA);
	return 0;
}

static void f2fs_write_failed(struct address_space *mapping, loff_t to)
{
	struct inode *inode = mapping->host;
	loff_t i_size = i_size_read(inode);

	if (to > i_size) {
		truncate_pagecache(inode, i_size);
		truncate_blocks(inode, i_size, true);
	}
}

static int prepare_write_begin(struct f2fs_sb_info *sbi,
			struct page *page, loff_t pos, unsigned len,
			block_t *blk_addr, bool *node_changed)
{
	struct inode *inode = page->mapping->host;
	pgoff_t index = page->index;
	struct dnode_of_data dn;
	struct page *ipage;
	bool locked = false;
	struct extent_info ei;
	int err = 0;

	/*
	 * we already allocated all the blocks, so we don't need to get
	 * the block addresses when there is no need to fill the page.
	 */
	if (!f2fs_has_inline_data(inode) && !f2fs_encrypted_inode(inode) &&
					len == PAGE_SIZE)
		return 0;

	if (f2fs_has_inline_data(inode) ||
			(pos & PAGE_MASK) >= i_size_read(inode)) {
		f2fs_lock_op(sbi);
		locked = true;
	}
restart:
	/* check inline_data */
	ipage = get_node_page(sbi, inode->i_ino);
	if (IS_ERR(ipage)) {
		err = PTR_ERR(ipage);
		goto unlock_out;
	}

	set_new_dnode(&dn, inode, ipage, ipage, 0);

	if (f2fs_has_inline_data(inode)) {
		if (pos + len <= MAX_INLINE_DATA) {
			read_inline_data(page, ipage);
			set_inode_flag(inode, FI_DATA_EXIST);
			if (inode->i_nlink)
				set_inline_node(ipage);
		} else {
			err = f2fs_convert_inline_page(&dn, page);
			if (err)
				goto out;
			if (dn.data_blkaddr == NULL_ADDR)
				err = f2fs_get_block(&dn, index);
		}
	} else if (locked) {
		err = f2fs_get_block(&dn, index);
	} else {
		if (f2fs_lookup_extent_cache(inode, index, &ei)) {
			dn.data_blkaddr = ei.blk + index - ei.fofs;
		} else {
			/* hole case */
			err = get_dnode_of_data(&dn, index, LOOKUP_NODE);
			if (err || dn.data_blkaddr == NULL_ADDR) {
				f2fs_put_dnode(&dn);
				f2fs_lock_op(sbi);
				locked = true;
				goto restart;
			}
		}
	}

	/* convert_inline_page can make node_changed */
	*blk_addr = dn.data_blkaddr;
	*node_changed = dn.node_changed;
out:
	f2fs_put_dnode(&dn);
unlock_out:
	if (locked)
		f2fs_unlock_op(sbi);
	return err;
}

static int f2fs_write_begin(struct file *file, struct address_space *mapping,
		loff_t pos, unsigned len, unsigned flags,
		struct page **pagep, void **fsdata)
{
	struct inode *inode = mapping->host;
	struct f2fs_sb_info *sbi = F2FS_I_SB(inode);
	struct page *page = NULL;
	pgoff_t index = ((unsigned long long) pos) >> PAGE_SHIFT;
	bool need_balance = false;
	block_t blkaddr = NULL_ADDR;
	int err = 0;

	trace_f2fs_write_begin(inode, pos, len, flags);

	/*
	 * We should check this at this moment to avoid deadlock on inode page
	 * and #0 page. The locking rule for inline_data conversion should be:
	 * lock_page(page #0) -> lock_page(inode_page)
	 */
	if (index != 0) {
		err = f2fs_convert_inline_inode(inode);
		if (err)
			goto fail;
	}
repeat:
	page = grab_cache_page_write_begin(mapping, index, flags);
	if (!page) {
		err = -ENOMEM;
		goto fail;
	}

	*pagep = page;

	err = prepare_write_begin(sbi, page, pos, len,
					&blkaddr, &need_balance);
	if (err)
		goto fail;

	if (need_balance && has_not_enough_free_secs(sbi, 0)) {
		unlock_page(page);
		f2fs_balance_fs(sbi, true);
		lock_page(page);
		if (page->mapping != mapping) {
			/* The page got truncated from under us */
			f2fs_put_page(page, 1);
			goto repeat;
		}
	}

	f2fs_wait_on_page_writeback(page, DATA, false);

	/* wait for GCed encrypted page writeback */
	if (f2fs_encrypted_inode(inode) && S_ISREG(inode->i_mode))
		f2fs_wait_on_encrypted_page_writeback(sbi, blkaddr);

	if (len == PAGE_SIZE)
		goto out_update;
	if (PageUptodate(page))
		goto out_clear;

	if ((pos & PAGE_MASK) >= i_size_read(inode)) {
		unsigned start = pos & (PAGE_SIZE - 1);
		unsigned end = start + len;

		/* Reading beyond i_size is simple: memset to zero */
		zero_user_segments(page, 0, start, end, PAGE_SIZE);
		goto out_update;
	}

	if (blkaddr == NEW_ADDR) {
		zero_user_segment(page, 0, PAGE_SIZE);
	} else {
		struct f2fs_io_info fio = {
			.sbi = sbi,
			.type = DATA,
			.op = REQ_OP_READ,
			.op_flags = READ_SYNC,
			.old_blkaddr = blkaddr,
			.new_blkaddr = blkaddr,
			.page = page,
			.encrypted_page = NULL,
		};
		err = f2fs_submit_page_bio(&fio);
		if (err)
			goto fail;

		lock_page(page);
		if (unlikely(!PageUptodate(page))) {
			err = -EIO;
			goto fail;
		}
		if (unlikely(page->mapping != mapping)) {
			f2fs_put_page(page, 1);
			goto repeat;
		}

		/* avoid symlink page */
		if (f2fs_encrypted_inode(inode) && S_ISREG(inode->i_mode)) {
			err = fscrypt_decrypt_page(page);
			if (err)
				goto fail;
		}
	}
out_update:
	SetPageUptodate(page);
out_clear:
	clear_cold_data(page);
	return 0;

fail:
	f2fs_put_page(page, 1);
	f2fs_write_failed(mapping, pos + len);
	return err;
}

static int f2fs_write_end(struct file *file,
			struct address_space *mapping,
			loff_t pos, unsigned len, unsigned copied,
			struct page *page, void *fsdata)
{
	struct inode *inode = page->mapping->host;

	trace_f2fs_write_end(inode, pos, len, copied);

	set_page_dirty(page);

	if (pos + copied > i_size_read(inode))
		f2fs_i_size_write(inode, pos + copied);

	f2fs_put_page(page, 1);
	f2fs_update_time(F2FS_I_SB(inode), REQ_TIME);
	return copied;
}

static int check_direct_IO(struct inode *inode, struct iov_iter *iter,
			   loff_t offset)
{
	unsigned blocksize_mask = inode->i_sb->s_blocksize - 1;

	if (offset & blocksize_mask)
		return -EINVAL;

	if (iov_iter_alignment(iter) & blocksize_mask)
		return -EINVAL;

	return 0;
}

static ssize_t f2fs_direct_IO(struct kiocb *iocb, struct iov_iter *iter)
{
	struct address_space *mapping = iocb->ki_filp->f_mapping;
	struct inode *inode = mapping->host;
	size_t count = iov_iter_count(iter);
	loff_t offset = iocb->ki_pos;
	int err;

	err = check_direct_IO(inode, iter, offset);
	if (err)
		return err;

	if (f2fs_encrypted_inode(inode) && S_ISREG(inode->i_mode))
		return 0;
	if (test_opt(F2FS_I_SB(inode), LFS))
		return 0;

	trace_f2fs_direct_IO_enter(inode, offset, count, iov_iter_rw(iter));

	err = blockdev_direct_IO(iocb, inode, iter, get_data_block_dio);
	if (iov_iter_rw(iter) == WRITE) {
		if (err > 0)
			set_inode_flag(inode, FI_UPDATE_WRITE);
		else if (err < 0)
			f2fs_write_failed(mapping, offset + count);
	}

	trace_f2fs_direct_IO_exit(inode, offset, count, iov_iter_rw(iter), err);

	return err;
}

void f2fs_invalidate_page(struct page *page, unsigned int offset,
							unsigned int length)
{
	struct inode *inode = page->mapping->host;
	struct f2fs_sb_info *sbi = F2FS_I_SB(inode);

	if (inode->i_ino >= F2FS_ROOT_INO(sbi) &&
		(offset % PAGE_SIZE || length != PAGE_SIZE))
		return;

	if (PageDirty(page)) {
		if (inode->i_ino == F2FS_META_INO(sbi))
			dec_page_count(sbi, F2FS_DIRTY_META);
		else if (inode->i_ino == F2FS_NODE_INO(sbi))
			dec_page_count(sbi, F2FS_DIRTY_NODES);
		else
			inode_dec_dirty_pages(inode);
	}

	/* This is atomic written page, keep Private */
	if (IS_ATOMIC_WRITTEN_PAGE(page))
		return;

	set_page_private(page, 0);
	ClearPagePrivate(page);
}

int f2fs_release_page(struct page *page, gfp_t wait)
{
	/* If this is dirty page, keep PagePrivate */
	if (PageDirty(page))
		return 0;

	/* This is atomic written page, keep Private */
	if (IS_ATOMIC_WRITTEN_PAGE(page))
		return 0;

	set_page_private(page, 0);
	ClearPagePrivate(page);
	return 1;
}

static int f2fs_set_data_page_dirty(struct page *page)
{
	struct address_space *mapping = page->mapping;
	struct inode *inode = mapping->host;

	trace_f2fs_set_page_dirty(page, DATA);

	SetPageUptodate(page);

	if (f2fs_is_atomic_file(inode)) {
		if (!IS_ATOMIC_WRITTEN_PAGE(page)) {
			register_inmem_page(inode, page);
			return 1;
		}
		/*
		 * Previously, this page has been registered, we just
		 * return here.
		 */
		return 0;
	}

	if (!PageDirty(page)) {
		__set_page_dirty_nobuffers(page);
		update_dirty_page(inode, page);
		return 1;
	}
	return 0;
}

static sector_t f2fs_bmap(struct address_space *mapping, sector_t block)
{
	struct inode *inode = mapping->host;

	if (f2fs_has_inline_data(inode))
		return 0;

	/* make sure allocating whole blocks */
	if (mapping_tagged(mapping, PAGECACHE_TAG_DIRTY))
		filemap_write_and_wait(mapping);

	return generic_block_bmap(mapping, block, get_data_block_bmap);
}

const struct address_space_operations f2fs_dblock_aops = {
	.readpage	= f2fs_read_data_page,
	.readpages	= f2fs_read_data_pages,
	.writepage	= f2fs_write_data_page,
	.writepages	= f2fs_write_data_pages,
	.write_begin	= f2fs_write_begin,
	.write_end	= f2fs_write_end,
	.set_page_dirty	= f2fs_set_data_page_dirty,
	.invalidatepage	= f2fs_invalidate_page,
	.releasepage	= f2fs_release_page,
	.direct_IO	= f2fs_direct_IO,
	.bmap		= f2fs_bmap,
};<|MERGE_RESOLUTION|>--- conflicted
+++ resolved
@@ -97,23 +97,15 @@
 	return bio;
 }
 
-<<<<<<< HEAD
-static inline void __submit_bio(struct f2fs_sb_info *sbi, int rw,
-			struct bio *bio, enum page_type type)
-{
-	if (!is_read_io(rw)) {
+static inline void __submit_bio(struct f2fs_sb_info *sbi, struct bio *bio,
+				enum page_type type)
+{
+	if (!is_read_io(bio_op(bio))) {
 		atomic_inc(&sbi->nr_wb_bios);
 		if (current->plug && (type == DATA || type == NODE))
 			blk_finish_plug(current->plug);
 	}
-	submit_bio(rw, bio);
-=======
-static inline void __submit_bio(struct f2fs_sb_info *sbi, struct bio *bio)
-{
-	if (!is_read_io(bio_op(bio)))
-		atomic_inc(&sbi->nr_wb_bios);
 	submit_bio(bio);
->>>>>>> 85cac58e
 }
 
 static void __submit_merged_bio(struct f2fs_bio_info *io)
@@ -128,13 +120,9 @@
 	else
 		trace_f2fs_submit_write_bio(io->sbi->sb, fio, io->bio);
 
-<<<<<<< HEAD
-	__submit_bio(io->sbi, fio->rw, io->bio, fio->type);
-=======
 	bio_set_op_attrs(io->bio, fio->op, fio->op_flags);
 
-	__submit_bio(io->sbi, io->bio);
->>>>>>> 85cac58e
+	__submit_bio(io->sbi, io->bio, fio->type);
 	io->bio = NULL;
 }
 
@@ -256,11 +244,7 @@
 	bio->bi_rw = fio->op_flags;
 	bio_set_op_attrs(bio, fio->op, fio->op_flags);
 
-<<<<<<< HEAD
-	__submit_bio(fio->sbi, fio->rw, bio, fio->type);
-=======
-	__submit_bio(fio->sbi, bio);
->>>>>>> 85cac58e
+	__submit_bio(fio->sbi, bio, fio->type);
 	return 0;
 }
 
@@ -1066,11 +1050,7 @@
 		 */
 		if (bio && (last_block_in_bio != block_nr - 1)) {
 submit_and_realloc:
-<<<<<<< HEAD
-			__submit_bio(F2FS_I_SB(inode), READ, bio, DATA);
-=======
-			__submit_bio(F2FS_I_SB(inode), bio);
->>>>>>> 85cac58e
+			__submit_bio(F2FS_I_SB(inode), bio, DATA);
 			bio = NULL;
 		}
 		if (bio == NULL) {
@@ -1114,11 +1094,7 @@
 		goto next_page;
 confused:
 		if (bio) {
-<<<<<<< HEAD
-			__submit_bio(F2FS_I_SB(inode), READ, bio, DATA);
-=======
-			__submit_bio(F2FS_I_SB(inode), bio);
->>>>>>> 85cac58e
+			__submit_bio(F2FS_I_SB(inode), bio, DATA);
 			bio = NULL;
 		}
 		unlock_page(page);
@@ -1128,11 +1104,7 @@
 	}
 	BUG_ON(pages && !list_empty(pages));
 	if (bio)
-<<<<<<< HEAD
-		__submit_bio(F2FS_I_SB(inode), READ, bio, DATA);
-=======
-		__submit_bio(F2FS_I_SB(inode), bio);
->>>>>>> 85cac58e
+		__submit_bio(F2FS_I_SB(inode), bio, DATA);
 	return 0;
 }
 
