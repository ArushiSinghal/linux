--- conflicted
+++ resolved
@@ -97,24 +97,16 @@
 	return bio;
 }
 
-<<<<<<< HEAD
-static inline void __submit_bio(struct f2fs_sb_info *sbi, int rw,
-			struct bio *bio, enum page_type type)
-{
-	if (!is_read_io(rw)) {
+static inline void __submit_bio(struct f2fs_sb_info *sbi, struct bio *bio,
+				enum page_type type)
+{
+	if (!is_read_io(bio_op(bio))) {
 		atomic_inc(&sbi->nr_wb_bios);
 		if (f2fs_sb_mounted_hmsmr(sbi->sb) &&
 			current->plug && (type == DATA || type == NODE))
 			blk_finish_plug(current->plug);
 	}
-	submit_bio(rw, bio);
-=======
-static inline void __submit_bio(struct f2fs_sb_info *sbi, struct bio *bio)
-{
-	if (!is_read_io(bio_op(bio)))
-		atomic_inc(&sbi->nr_wb_bios);
 	submit_bio(bio);
->>>>>>> e118e4be
 }
 
 static void __submit_merged_bio(struct f2fs_bio_info *io)
@@ -129,13 +121,9 @@
 	else
 		trace_f2fs_submit_write_bio(io->sbi->sb, fio, io->bio);
 
-<<<<<<< HEAD
-	__submit_bio(io->sbi, fio->rw, io->bio, fio->type);
-=======
 	bio_set_op_attrs(io->bio, fio->op, fio->op_flags);
 
-	__submit_bio(io->sbi, io->bio);
->>>>>>> e118e4be
+	__submit_bio(io->sbi, io->bio, fio->type);
 	io->bio = NULL;
 }
 
@@ -257,11 +245,7 @@
 	bio->bi_rw = fio->op_flags;
 	bio_set_op_attrs(bio, fio->op, fio->op_flags);
 
-<<<<<<< HEAD
-	__submit_bio(fio->sbi, fio->rw, bio, fio->type);
-=======
-	__submit_bio(fio->sbi, bio);
->>>>>>> e118e4be
+	__submit_bio(fio->sbi, bio, fio->type);
 	return 0;
 }
 
@@ -1067,11 +1051,7 @@
 		 */
 		if (bio && (last_block_in_bio != block_nr - 1)) {
 submit_and_realloc:
-<<<<<<< HEAD
-			__submit_bio(F2FS_I_SB(inode), READ, bio, DATA);
-=======
-			__submit_bio(F2FS_I_SB(inode), bio);
->>>>>>> e118e4be
+			__submit_bio(F2FS_I_SB(inode), bio, DATA);
 			bio = NULL;
 		}
 		if (bio == NULL) {
@@ -1115,11 +1095,7 @@
 		goto next_page;
 confused:
 		if (bio) {
-<<<<<<< HEAD
-			__submit_bio(F2FS_I_SB(inode), READ, bio, DATA);
-=======
-			__submit_bio(F2FS_I_SB(inode), bio);
->>>>>>> e118e4be
+			__submit_bio(F2FS_I_SB(inode), bio, DATA);
 			bio = NULL;
 		}
 		unlock_page(page);
@@ -1129,11 +1105,7 @@
 	}
 	BUG_ON(pages && !list_empty(pages));
 	if (bio)
-<<<<<<< HEAD
-		__submit_bio(F2FS_I_SB(inode), READ, bio, DATA);
-=======
-		__submit_bio(F2FS_I_SB(inode), bio);
->>>>>>> e118e4be
+		__submit_bio(F2FS_I_SB(inode), bio, DATA);
 	return 0;
 }
 
