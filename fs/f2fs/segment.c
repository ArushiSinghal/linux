--- conflicted
+++ resolved
@@ -441,13 +441,9 @@
 
 		atomic_inc(&fcc->submit_flush);
 		bio->bi_bdev = sbi->sb->s_bdev;
-<<<<<<< HEAD
-		ret = submit_bio_wait(WRITE_FLUSH, bio);
-		atomic_dec(&fcc->submit_flush);
-=======
 		bio_set_op_attrs(bio, REQ_OP_WRITE, WRITE_FLUSH);
 		ret = submit_bio_wait(bio);
->>>>>>> 9b541feb
+		atomic_dec(&fcc->submit_flush);
 		bio_put(bio);
 		return ret;
 	}
