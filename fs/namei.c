--- conflicted
+++ resolved
@@ -2368,22 +2368,12 @@
 	if (err)
 		return ERR_PTR(err);
 
-<<<<<<< HEAD
-	ret = __d_lookup(base, &this);
-	if (ret)
-		return ret;
-=======
->>>>>>> 6f392524
 	/*
 	 * __d_lookup() is used to try to get a quick answer and avoid the
 	 * mutex.  A false-negative does no harm.
 	 */
 	ret = __d_lookup(base, &this);
-<<<<<<< HEAD
-	if (ret && ret->d_flags & DCACHE_OP_REVALIDATE) {
-=======
 	if (ret && unlikely(ret->d_flags & DCACHE_OP_REVALIDATE)) {
->>>>>>> 6f392524
 		dput(ret);
 		ret = NULL;
 	}
