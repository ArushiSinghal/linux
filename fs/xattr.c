/*
  File: fs/xattr.c

  Extended attribute handling.

  Copyright (C) 2001 by Andreas Gruenbacher <a.gruenbacher@computer.org>
  Copyright (C) 2001 SGI - Silicon Graphics, Inc <linux-xfs@oss.sgi.com>
  Copyright (c) 2004 Red Hat, Inc., James Morris <jmorris@redhat.com>
 */
#include <linux/fs.h>
#include <linux/slab.h>
#include <linux/file.h>
#include <linux/xattr.h>
#include <linux/mount.h>
#include <linux/namei.h>
#include <linux/security.h>
#include <linux/evm.h>
#include <linux/syscalls.h>
#include <linux/export.h>
#include <linux/fsnotify.h>
#include <linux/audit.h>
#include <linux/vmalloc.h>
#include <linux/posix_acl_xattr.h>

#include <asm/uaccess.h>

static const char *
strcmp_prefix(const char *a, const char *a_prefix)
{
	while (*a_prefix && *a == *a_prefix) {
		a++;
		a_prefix++;
	}
	return *a_prefix ? NULL : a;
}

/*
 * In order to implement different sets of xattr operations for each xattr
 * prefix, a filesystem should create a null-terminated array of struct
 * xattr_handler (one for each prefix) and hang a pointer to it off of the
 * s_xattr field of the superblock.
 */
#define for_each_xattr_handler(handlers, handler)		\
	if (handlers)						\
		for ((handler) = *(handlers)++;			\
			(handler) != NULL;			\
			(handler) = *(handlers)++)

/*
 * Find the xattr_handler with the matching prefix.
 */
static const struct xattr_handler *
xattr_resolve_name(struct inode *inode, const char **name)
{
	const struct xattr_handler **handlers = inode->i_sb->s_xattr;
	const struct xattr_handler *handler;

	if (!(inode->i_opflags & IOP_XATTR)) {
		if (unlikely(is_bad_inode(inode)))
			return ERR_PTR(-EIO);
		return ERR_PTR(-EOPNOTSUPP);
	}
	for_each_xattr_handler(handlers, handler) {
		const char *n;

		n = strcmp_prefix(*name, xattr_prefix(handler));
		if (n) {
			if (!handler->prefix ^ !*n) {
				if (*n)
					continue;
				return ERR_PTR(-EINVAL);
			}
			*name = n;
			return handler;
		}
	}
	return ERR_PTR(-EOPNOTSUPP);
}

/*
 * Check permissions for extended attribute access.  This is a bit complicated
 * because different namespaces have very different rules.
 */
static int
xattr_permission(struct inode *inode, const char *name, int mask)
{
	/*
	 * We can never set or remove an extended attribute on a read-only
	 * filesystem  or on an immutable / append-only inode.
	 */
	if (mask & MAY_WRITE) {
		if (IS_IMMUTABLE(inode) || IS_APPEND(inode))
			return -EPERM;
		/*
		 * Updating an xattr will likely cause i_uid and i_gid
		 * to be writen back improperly if their true value is
		 * unknown to the vfs.
		 */
		if (HAS_UNMAPPED_ID(inode))
			return -EPERM;
	}

	/*
	 * No restriction for security.* and system.* from the VFS.  Decision
	 * on these is left to the underlying filesystem / security module.
	 */
	if (!strncmp(name, XATTR_SECURITY_PREFIX, XATTR_SECURITY_PREFIX_LEN) ||
	    !strncmp(name, XATTR_SYSTEM_PREFIX, XATTR_SYSTEM_PREFIX_LEN))
		return 0;

	/*
	 * The trusted.* namespace can only be accessed by privileged users.
	 */
	if (!strncmp(name, XATTR_TRUSTED_PREFIX, XATTR_TRUSTED_PREFIX_LEN)) {
		if (!capable(CAP_SYS_ADMIN))
			return (mask & MAY_WRITE) ? -EPERM : -ENODATA;
		return 0;
	}

	/*
	 * In the user.* namespace, only regular files and directories can have
	 * extended attributes. For sticky directories, only the owner and
	 * privileged users can write attributes.
	 */
	if (!strncmp(name, XATTR_USER_PREFIX, XATTR_USER_PREFIX_LEN)) {
		if (!S_ISREG(inode->i_mode) && !S_ISDIR(inode->i_mode))
			return (mask & MAY_WRITE) ? -EPERM : -ENODATA;
		if (S_ISDIR(inode->i_mode) && (inode->i_mode & S_ISVTX) &&
		    (mask & MAY_WRITE) && !inode_owner_or_capable(inode))
			return -EPERM;
	}

	return inode_permission(inode, mask);
}

int
__vfs_setxattr(struct dentry *dentry, struct inode *inode, const char *name,
	       const void *value, size_t size, int flags)
{
	const struct xattr_handler *handler;

	handler = xattr_resolve_name(inode, &name);
	if (IS_ERR(handler))
		return PTR_ERR(handler);
	if (!handler->set)
		return -EOPNOTSUPP;
	if (size == 0)
		value = "";  /* empty EA, do not remove */
	return handler->set(handler, dentry, inode, name, value, size, flags);
}
EXPORT_SYMBOL(__vfs_setxattr);

/**
 *  __vfs_setxattr_noperm - perform setxattr operation without performing
 *  permission checks.
 *
 *  @dentry - object to perform setxattr on
 *  @name - xattr name to set
 *  @value - value to set @name to
 *  @size - size of @value
 *  @flags - flags to pass into filesystem operations
 *
 *  returns the result of the internal setxattr or setsecurity operations.
 *
 *  This function requires the caller to lock the inode's i_mutex before it
 *  is executed. It also assumes that the caller will make the appropriate
 *  permission checks.
 */
int __vfs_setxattr_noperm(struct dentry *dentry, const char *name,
		const void *value, size_t size, int flags)
{
	struct inode *inode = dentry->d_inode;
	int error = -EAGAIN;
	int issec = !strncmp(name, XATTR_SECURITY_PREFIX,
				   XATTR_SECURITY_PREFIX_LEN);

	if (issec)
		inode->i_flags &= ~S_NOSEC;
	if (inode->i_opflags & IOP_XATTR) {
		error = __vfs_setxattr(dentry, inode, name, value, size, flags);
		if (!error) {
			fsnotify_xattr(dentry);
			security_inode_post_setxattr(dentry, name, value,
						     size, flags);
		}
<<<<<<< HEAD
	} else if (issec) {
		const char *suffix = name + XATTR_SECURITY_PREFIX_LEN;

		if (unlikely(is_bad_inode(inode)))
			return -EIO;
		error = security_inode_setsecurity(inode, suffix, value,
						   size, flags);
		if (!error)
			fsnotify_xattr(dentry);
=======
	} else {
		if (unlikely(is_bad_inode(inode)))
			return -EIO;
	}
	if (error == -EAGAIN) {
		error = -EOPNOTSUPP;

		if (issec) {
			const char *suffix = name + XATTR_SECURITY_PREFIX_LEN;

			error = security_inode_setsecurity(inode, suffix, value,
							   size, flags);
			if (!error)
				fsnotify_xattr(dentry);
		}
>>>>>>> 5cc5084d
	}

	return error;
}


int
vfs_setxattr(struct dentry *dentry, const char *name, const void *value,
		size_t size, int flags)
{
	struct inode *inode = dentry->d_inode;
	int error;

	error = xattr_permission(inode, name, MAY_WRITE);
	if (error)
		return error;

	inode_lock(inode);
	error = security_inode_setxattr(dentry, name, value, size, flags);
	if (error)
		goto out;

	error = __vfs_setxattr_noperm(dentry, name, value, size, flags);

out:
	inode_unlock(inode);
	return error;
}
EXPORT_SYMBOL_GPL(vfs_setxattr);

ssize_t
xattr_getsecurity(struct inode *inode, const char *name, void *value,
			size_t size)
{
	void *buffer = NULL;
	ssize_t len;

	if (!value || !size) {
		len = security_inode_getsecurity(inode, name, &buffer, false);
		goto out_noalloc;
	}

	len = security_inode_getsecurity(inode, name, &buffer, true);
	if (len < 0)
		return len;
	if (size < len) {
		len = -ERANGE;
		goto out;
	}
	memcpy(value, buffer, len);
out:
	security_release_secctx(buffer, len);
out_noalloc:
	return len;
}
EXPORT_SYMBOL_GPL(xattr_getsecurity);

/*
 * vfs_getxattr_alloc - allocate memory, if necessary, before calling getxattr
 *
 * Allocate memory, if not already allocated, or re-allocate correct size,
 * before retrieving the extended attribute.
 *
 * Returns the result of alloc, if failed, or the getxattr operation.
 */
ssize_t
vfs_getxattr_alloc(struct dentry *dentry, const char *name, char **xattr_value,
		   size_t xattr_size, gfp_t flags)
{
	const struct xattr_handler *handler;
	struct inode *inode = dentry->d_inode;
	char *value = *xattr_value;
	int error;

	error = xattr_permission(inode, name, MAY_READ);
	if (error)
		return error;

	handler = xattr_resolve_name(inode, &name);
	if (IS_ERR(handler))
		return PTR_ERR(handler);
	if (!handler->get)
		return -EOPNOTSUPP;
	error = handler->get(handler, dentry, inode, name, NULL, 0);
	if (error < 0)
		return error;

	if (!value || (error > xattr_size)) {
		value = krealloc(*xattr_value, error + 1, flags);
		if (!value)
			return -ENOMEM;
		memset(value, 0, error + 1);
	}

	error = handler->get(handler, dentry, inode, name, value, error);
	*xattr_value = value;
	return error;
}

ssize_t
__vfs_getxattr(struct dentry *dentry, struct inode *inode, const char *name,
	       void *value, size_t size)
{
	const struct xattr_handler *handler;

	handler = xattr_resolve_name(inode, &name);
	if (IS_ERR(handler))
		return PTR_ERR(handler);
	if (!handler->get)
		return -EOPNOTSUPP;
	return handler->get(handler, dentry, inode, name, value, size);
}
EXPORT_SYMBOL(__vfs_getxattr);

ssize_t
vfs_getxattr(struct dentry *dentry, const char *name, void *value, size_t size)
{
	struct inode *inode = dentry->d_inode;
	int error;

	error = xattr_permission(inode, name, MAY_READ);
	if (error)
		return error;

	error = security_inode_getxattr(dentry, name);
	if (error)
		return error;

	if (!strncmp(name, XATTR_SECURITY_PREFIX,
				XATTR_SECURITY_PREFIX_LEN)) {
		const char *suffix = name + XATTR_SECURITY_PREFIX_LEN;
		int ret = xattr_getsecurity(inode, suffix, value, size);
		/*
		 * Only overwrite the return value if a security module
		 * is actually active.
		 */
		if (ret == -EOPNOTSUPP)
			goto nolsm;
		return ret;
	}
nolsm:
	return __vfs_getxattr(dentry, inode, name, value, size);
}
EXPORT_SYMBOL_GPL(vfs_getxattr);

ssize_t
vfs_listxattr(struct dentry *dentry, char *list, size_t size)
{
	struct inode *inode = d_inode(dentry);
	ssize_t error;

	error = security_inode_listxattr(dentry);
	if (error)
		return error;
	if (inode->i_op->listxattr && (inode->i_opflags & IOP_XATTR)) {
		error = -EOPNOTSUPP;
		error = inode->i_op->listxattr(dentry, list, size);
	} else {
		error = security_inode_listsecurity(inode, list, size);
		if (size && error > size)
			error = -ERANGE;
	}
	return error;
}
EXPORT_SYMBOL_GPL(vfs_listxattr);

int
__vfs_removexattr(struct dentry *dentry, const char *name)
{
	struct inode *inode = d_inode(dentry);
	const struct xattr_handler *handler;

	handler = xattr_resolve_name(inode, &name);
	if (IS_ERR(handler))
		return PTR_ERR(handler);
	if (!handler->set)
		return -EOPNOTSUPP;
	return handler->set(handler, dentry, inode, name, NULL, 0, XATTR_REPLACE);
}
EXPORT_SYMBOL(__vfs_removexattr);

int
vfs_removexattr(struct dentry *dentry, const char *name)
{
	struct inode *inode = dentry->d_inode;
	int error;

	error = xattr_permission(inode, name, MAY_WRITE);
	if (error)
		return error;

	inode_lock(inode);
	error = security_inode_removexattr(dentry, name);
	if (error)
		goto out;

	error = __vfs_removexattr(dentry, name);

	if (!error) {
		fsnotify_xattr(dentry);
		evm_inode_post_removexattr(dentry, name);
	}

out:
	inode_unlock(inode);
	return error;
}
EXPORT_SYMBOL_GPL(vfs_removexattr);


/*
 * Extended attribute SET operations
 */
static long
setxattr(struct dentry *d, const char __user *name, const void __user *value,
	 size_t size, int flags)
{
	int error;
	void *kvalue = NULL;
	char kname[XATTR_NAME_MAX + 1];

	if (flags & ~(XATTR_CREATE|XATTR_REPLACE))
		return -EINVAL;

	error = strncpy_from_user(kname, name, sizeof(kname));
	if (error == 0 || error == sizeof(kname))
		error = -ERANGE;
	if (error < 0)
		return error;

	if (size) {
		if (size > XATTR_SIZE_MAX)
			return -E2BIG;
		kvalue = kmalloc(size, GFP_KERNEL | __GFP_NOWARN);
		if (!kvalue) {
			kvalue = vmalloc(size);
			if (!kvalue)
				return -ENOMEM;
		}
		if (copy_from_user(kvalue, value, size)) {
			error = -EFAULT;
			goto out;
		}
		if ((strcmp(kname, XATTR_NAME_POSIX_ACL_ACCESS) == 0) ||
		    (strcmp(kname, XATTR_NAME_POSIX_ACL_DEFAULT) == 0))
			posix_acl_fix_xattr_from_user(kvalue, size);
	}

	error = vfs_setxattr(d, kname, kvalue, size, flags);
out:
	kvfree(kvalue);

	return error;
}

static int path_setxattr(const char __user *pathname,
			 const char __user *name, const void __user *value,
			 size_t size, int flags, unsigned int lookup_flags)
{
	struct path path;
	int error;
retry:
	error = user_path_at(AT_FDCWD, pathname, lookup_flags, &path);
	if (error)
		return error;
	error = mnt_want_write(path.mnt);
	if (!error) {
		error = setxattr(path.dentry, name, value, size, flags);
		mnt_drop_write(path.mnt);
	}
	path_put(&path);
	if (retry_estale(error, lookup_flags)) {
		lookup_flags |= LOOKUP_REVAL;
		goto retry;
	}
	return error;
}

SYSCALL_DEFINE5(setxattr, const char __user *, pathname,
		const char __user *, name, const void __user *, value,
		size_t, size, int, flags)
{
	return path_setxattr(pathname, name, value, size, flags, LOOKUP_FOLLOW);
}

SYSCALL_DEFINE5(lsetxattr, const char __user *, pathname,
		const char __user *, name, const void __user *, value,
		size_t, size, int, flags)
{
	return path_setxattr(pathname, name, value, size, flags, 0);
}

SYSCALL_DEFINE5(fsetxattr, int, fd, const char __user *, name,
		const void __user *,value, size_t, size, int, flags)
{
	struct fd f = fdget(fd);
	int error = -EBADF;

	if (!f.file)
		return error;
	audit_file(f.file);
	error = mnt_want_write_file(f.file);
	if (!error) {
		error = setxattr(f.file->f_path.dentry, name, value, size, flags);
		mnt_drop_write_file(f.file);
	}
	fdput(f);
	return error;
}

/*
 * Extended attribute GET operations
 */
static ssize_t
getxattr(struct dentry *d, const char __user *name, void __user *value,
	 size_t size)
{
	ssize_t error;
	void *kvalue = NULL;
	char kname[XATTR_NAME_MAX + 1];

	error = strncpy_from_user(kname, name, sizeof(kname));
	if (error == 0 || error == sizeof(kname))
		error = -ERANGE;
	if (error < 0)
		return error;

	if (size) {
		if (size > XATTR_SIZE_MAX)
			size = XATTR_SIZE_MAX;
		kvalue = kzalloc(size, GFP_KERNEL | __GFP_NOWARN);
		if (!kvalue) {
			kvalue = vmalloc(size);
			if (!kvalue)
				return -ENOMEM;
		}
	}

	error = vfs_getxattr(d, kname, kvalue, size);
	if (error > 0) {
		if ((strcmp(kname, XATTR_NAME_POSIX_ACL_ACCESS) == 0) ||
		    (strcmp(kname, XATTR_NAME_POSIX_ACL_DEFAULT) == 0))
			posix_acl_fix_xattr_to_user(kvalue, size);
		if (size && copy_to_user(value, kvalue, error))
			error = -EFAULT;
	} else if (error == -ERANGE && size >= XATTR_SIZE_MAX) {
		/* The file system tried to returned a value bigger
		   than XATTR_SIZE_MAX bytes. Not possible. */
		error = -E2BIG;
	}

	kvfree(kvalue);

	return error;
}

static ssize_t path_getxattr(const char __user *pathname,
			     const char __user *name, void __user *value,
			     size_t size, unsigned int lookup_flags)
{
	struct path path;
	ssize_t error;
retry:
	error = user_path_at(AT_FDCWD, pathname, lookup_flags, &path);
	if (error)
		return error;
	error = getxattr(path.dentry, name, value, size);
	path_put(&path);
	if (retry_estale(error, lookup_flags)) {
		lookup_flags |= LOOKUP_REVAL;
		goto retry;
	}
	return error;
}

SYSCALL_DEFINE4(getxattr, const char __user *, pathname,
		const char __user *, name, void __user *, value, size_t, size)
{
	return path_getxattr(pathname, name, value, size, LOOKUP_FOLLOW);
}

SYSCALL_DEFINE4(lgetxattr, const char __user *, pathname,
		const char __user *, name, void __user *, value, size_t, size)
{
	return path_getxattr(pathname, name, value, size, 0);
}

SYSCALL_DEFINE4(fgetxattr, int, fd, const char __user *, name,
		void __user *, value, size_t, size)
{
	struct fd f = fdget(fd);
	ssize_t error = -EBADF;

	if (!f.file)
		return error;
	audit_file(f.file);
	error = getxattr(f.file->f_path.dentry, name, value, size);
	fdput(f);
	return error;
}

/*
 * Extended attribute LIST operations
 */
static ssize_t
listxattr(struct dentry *d, char __user *list, size_t size)
{
	ssize_t error;
	char *klist = NULL;

	if (size) {
		if (size > XATTR_LIST_MAX)
			size = XATTR_LIST_MAX;
		klist = kmalloc(size, __GFP_NOWARN | GFP_KERNEL);
		if (!klist) {
			klist = vmalloc(size);
			if (!klist)
				return -ENOMEM;
		}
	}

	error = vfs_listxattr(d, klist, size);
	if (error > 0) {
		if (size && copy_to_user(list, klist, error))
			error = -EFAULT;
	} else if (error == -ERANGE && size >= XATTR_LIST_MAX) {
		/* The file system tried to returned a list bigger
		   than XATTR_LIST_MAX bytes. Not possible. */
		error = -E2BIG;
	}

	kvfree(klist);

	return error;
}

static ssize_t path_listxattr(const char __user *pathname, char __user *list,
			      size_t size, unsigned int lookup_flags)
{
	struct path path;
	ssize_t error;
retry:
	error = user_path_at(AT_FDCWD, pathname, lookup_flags, &path);
	if (error)
		return error;
	error = listxattr(path.dentry, list, size);
	path_put(&path);
	if (retry_estale(error, lookup_flags)) {
		lookup_flags |= LOOKUP_REVAL;
		goto retry;
	}
	return error;
}

SYSCALL_DEFINE3(listxattr, const char __user *, pathname, char __user *, list,
		size_t, size)
{
	return path_listxattr(pathname, list, size, LOOKUP_FOLLOW);
}

SYSCALL_DEFINE3(llistxattr, const char __user *, pathname, char __user *, list,
		size_t, size)
{
	return path_listxattr(pathname, list, size, 0);
}

SYSCALL_DEFINE3(flistxattr, int, fd, char __user *, list, size_t, size)
{
	struct fd f = fdget(fd);
	ssize_t error = -EBADF;

	if (!f.file)
		return error;
	audit_file(f.file);
	error = listxattr(f.file->f_path.dentry, list, size);
	fdput(f);
	return error;
}

/*
 * Extended attribute REMOVE operations
 */
static long
removexattr(struct dentry *d, const char __user *name)
{
	int error;
	char kname[XATTR_NAME_MAX + 1];

	error = strncpy_from_user(kname, name, sizeof(kname));
	if (error == 0 || error == sizeof(kname))
		error = -ERANGE;
	if (error < 0)
		return error;

	return vfs_removexattr(d, kname);
}

static int path_removexattr(const char __user *pathname,
			    const char __user *name, unsigned int lookup_flags)
{
	struct path path;
	int error;
retry:
	error = user_path_at(AT_FDCWD, pathname, lookup_flags, &path);
	if (error)
		return error;
	error = mnt_want_write(path.mnt);
	if (!error) {
		error = removexattr(path.dentry, name);
		mnt_drop_write(path.mnt);
	}
	path_put(&path);
	if (retry_estale(error, lookup_flags)) {
		lookup_flags |= LOOKUP_REVAL;
		goto retry;
	}
	return error;
}

SYSCALL_DEFINE2(removexattr, const char __user *, pathname,
		const char __user *, name)
{
	return path_removexattr(pathname, name, LOOKUP_FOLLOW);
}

SYSCALL_DEFINE2(lremovexattr, const char __user *, pathname,
		const char __user *, name)
{
	return path_removexattr(pathname, name, 0);
}

SYSCALL_DEFINE2(fremovexattr, int, fd, const char __user *, name)
{
	struct fd f = fdget(fd);
	int error = -EBADF;

	if (!f.file)
		return error;
	audit_file(f.file);
	error = mnt_want_write_file(f.file);
	if (!error) {
		error = removexattr(f.file->f_path.dentry, name);
		mnt_drop_write_file(f.file);
	}
	fdput(f);
	return error;
}

/*
 * Combine the results of the list() operation from every xattr_handler in the
 * list.
 */
ssize_t
generic_listxattr(struct dentry *dentry, char *buffer, size_t buffer_size)
{
	const struct xattr_handler *handler, **handlers = dentry->d_sb->s_xattr;
	unsigned int size = 0;

	if (!buffer) {
		for_each_xattr_handler(handlers, handler) {
			if (!handler->name ||
			    (handler->list && !handler->list(dentry)))
				continue;
			size += strlen(handler->name) + 1;
		}
	} else {
		char *buf = buffer;
		size_t len;

		for_each_xattr_handler(handlers, handler) {
			if (!handler->name ||
			    (handler->list && !handler->list(dentry)))
				continue;
			len = strlen(handler->name);
			if (len + 1 > buffer_size)
				return -ERANGE;
			memcpy(buf, handler->name, len + 1);
			buf += len + 1;
			buffer_size -= len + 1;
		}
		size = buf - buffer;
	}
	return size;
}
EXPORT_SYMBOL(generic_listxattr);

/**
 * xattr_full_name  -  Compute full attribute name from suffix
 *
 * @handler:	handler of the xattr_handler operation
 * @name:	name passed to the xattr_handler operation
 *
 * The get and set xattr handler operations are called with the remainder of
 * the attribute name after skipping the handler's prefix: for example, "foo"
 * is passed to the get operation of a handler with prefix "user." to get
 * attribute "user.foo".  The full name is still "there" in the name though.
 *
 * Note: the list xattr handler operation when called from the vfs is passed a
 * NULL name; some file systems use this operation internally, with varying
 * semantics.
 */
const char *xattr_full_name(const struct xattr_handler *handler,
			    const char *name)
{
	size_t prefix_len = strlen(xattr_prefix(handler));

	return name - prefix_len;
}
EXPORT_SYMBOL(xattr_full_name);

/*
 * Allocate new xattr and copy in the value; but leave the name to callers.
 */
struct simple_xattr *simple_xattr_alloc(const void *value, size_t size)
{
	struct simple_xattr *new_xattr;
	size_t len;

	/* wrap around? */
	len = sizeof(*new_xattr) + size;
	if (len < sizeof(*new_xattr))
		return NULL;

	new_xattr = kmalloc(len, GFP_KERNEL);
	if (!new_xattr)
		return NULL;

	new_xattr->size = size;
	memcpy(new_xattr->value, value, size);
	return new_xattr;
}

/*
 * xattr GET operation for in-memory/pseudo filesystems
 */
int simple_xattr_get(struct simple_xattrs *xattrs, const char *name,
		     void *buffer, size_t size)
{
	struct simple_xattr *xattr;
	int ret = -ENODATA;

	spin_lock(&xattrs->lock);
	list_for_each_entry(xattr, &xattrs->head, list) {
		if (strcmp(name, xattr->name))
			continue;

		ret = xattr->size;
		if (buffer) {
			if (size < xattr->size)
				ret = -ERANGE;
			else
				memcpy(buffer, xattr->value, xattr->size);
		}
		break;
	}
	spin_unlock(&xattrs->lock);
	return ret;
}

/**
 * simple_xattr_set - xattr SET operation for in-memory/pseudo filesystems
 * @xattrs: target simple_xattr list
 * @name: name of the extended attribute
 * @value: value of the xattr. If %NULL, will remove the attribute.
 * @size: size of the new xattr
 * @flags: %XATTR_{CREATE|REPLACE}
 *
 * %XATTR_CREATE is set, the xattr shouldn't exist already; otherwise fails
 * with -EEXIST.  If %XATTR_REPLACE is set, the xattr should exist;
 * otherwise, fails with -ENODATA.
 *
 * Returns 0 on success, -errno on failure.
 */
int simple_xattr_set(struct simple_xattrs *xattrs, const char *name,
		     const void *value, size_t size, int flags)
{
	struct simple_xattr *xattr;
	struct simple_xattr *new_xattr = NULL;
	int err = 0;

	/* value == NULL means remove */
	if (value) {
		new_xattr = simple_xattr_alloc(value, size);
		if (!new_xattr)
			return -ENOMEM;

		new_xattr->name = kstrdup(name, GFP_KERNEL);
		if (!new_xattr->name) {
			kfree(new_xattr);
			return -ENOMEM;
		}
	}

	spin_lock(&xattrs->lock);
	list_for_each_entry(xattr, &xattrs->head, list) {
		if (!strcmp(name, xattr->name)) {
			if (flags & XATTR_CREATE) {
				xattr = new_xattr;
				err = -EEXIST;
			} else if (new_xattr) {
				list_replace(&xattr->list, &new_xattr->list);
			} else {
				list_del(&xattr->list);
			}
			goto out;
		}
	}
	if (flags & XATTR_REPLACE) {
		xattr = new_xattr;
		err = -ENODATA;
	} else {
		list_add(&new_xattr->list, &xattrs->head);
		xattr = NULL;
	}
out:
	spin_unlock(&xattrs->lock);
	if (xattr) {
		kfree(xattr->name);
		kfree(xattr);
	}
	return err;

}

static bool xattr_is_trusted(const char *name)
{
	return !strncmp(name, XATTR_TRUSTED_PREFIX, XATTR_TRUSTED_PREFIX_LEN);
}

static int xattr_list_one(char **buffer, ssize_t *remaining_size,
			  const char *name)
{
	size_t len = strlen(name) + 1;
	if (*buffer) {
		if (*remaining_size < len)
			return -ERANGE;
		memcpy(*buffer, name, len);
		*buffer += len;
	}
	*remaining_size -= len;
	return 0;
}

/*
 * xattr LIST operation for in-memory/pseudo filesystems
 */
ssize_t simple_xattr_list(struct inode *inode, struct simple_xattrs *xattrs,
			  char *buffer, size_t size)
{
	bool trusted = capable(CAP_SYS_ADMIN);
	struct simple_xattr *xattr;
	ssize_t remaining_size = size;
	int err = 0;

#ifdef CONFIG_FS_POSIX_ACL
	if (inode->i_acl) {
		err = xattr_list_one(&buffer, &remaining_size,
				     XATTR_NAME_POSIX_ACL_ACCESS);
		if (err)
			return err;
	}
	if (inode->i_default_acl) {
		err = xattr_list_one(&buffer, &remaining_size,
				     XATTR_NAME_POSIX_ACL_DEFAULT);
		if (err)
			return err;
	}
#endif

	spin_lock(&xattrs->lock);
	list_for_each_entry(xattr, &xattrs->head, list) {
		/* skip "trusted." attributes for unprivileged callers */
		if (!trusted && xattr_is_trusted(xattr->name))
			continue;

		err = xattr_list_one(&buffer, &remaining_size, xattr->name);
		if (err)
			break;
	}
	spin_unlock(&xattrs->lock);

	return err ? err : size - remaining_size;
}

/*
 * Adds an extended attribute to the list
 */
void simple_xattr_list_add(struct simple_xattrs *xattrs,
			   struct simple_xattr *new_xattr)
{
	spin_lock(&xattrs->lock);
	list_add(&new_xattr->list, &xattrs->head);
	spin_unlock(&xattrs->lock);
}<|MERGE_RESOLUTION|>--- conflicted
+++ resolved
@@ -183,17 +183,6 @@
 			security_inode_post_setxattr(dentry, name, value,
 						     size, flags);
 		}
-<<<<<<< HEAD
-	} else if (issec) {
-		const char *suffix = name + XATTR_SECURITY_PREFIX_LEN;
-
-		if (unlikely(is_bad_inode(inode)))
-			return -EIO;
-		error = security_inode_setsecurity(inode, suffix, value,
-						   size, flags);
-		if (!error)
-			fsnotify_xattr(dentry);
-=======
 	} else {
 		if (unlikely(is_bad_inode(inode)))
 			return -EIO;
@@ -209,7 +198,6 @@
 			if (!error)
 				fsnotify_xattr(dentry);
 		}
->>>>>>> 5cc5084d
 	}
 
 	return error;
