--- conflicted
+++ resolved
@@ -423,19 +423,9 @@
 	sec_blob->LmChallengeResponse.Length = 0;
 	sec_blob->LmChallengeResponse.MaximumLength = 0;
 
-<<<<<<< HEAD
-	sec_blob->NtChallengeResponse.BufferOffset = cpu_to_le32(tmp - pbuffer);
-	if (ses->user_name != NULL) {
-		rc = setup_ntlmv2_rsp(ses, nls_cp);
-		if (rc) {
-			cifs_dbg(VFS, "Error %d during NTLMSSP authentication\n", rc);
-			goto setup_ntlmv2_ret;
-		}
-=======
 	sec_blob->NtChallengeResponse.BufferOffset =
 				cpu_to_le32(tmp - *pbuffer);
 	if (ses->user_name != NULL) {
->>>>>>> 6bd4e65d
 		memcpy(tmp, ses->auth_key.response + CIFS_SESS_KEY_SIZE,
 				ses->auth_key.len - CIFS_SESS_KEY_SIZE);
 		tmp += ses->auth_key.len - CIFS_SESS_KEY_SIZE;
@@ -720,11 +710,8 @@
 		rc = calc_lanman_hash(ses->password, ses->server->cryptkey,
 				      ses->server->sec_mode & SECMODE_PW_ENCRYPT ?
 				      true : false, lnm_session_key);
-<<<<<<< HEAD
-=======
 		if (rc)
 			goto out;
->>>>>>> 6bd4e65d
 
 		memcpy(bcc_ptr, (char *)lnm_session_key, CIFS_AUTH_RESP_SIZE);
 		bcc_ptr += CIFS_AUTH_RESP_SIZE;
@@ -829,7 +816,6 @@
 					 rc);
 			goto out;
 		}
-<<<<<<< HEAD
 
 		/* copy ntlm response */
 		memcpy(bcc_ptr, ses->auth_key.response + CIFS_SESS_KEY_SIZE,
@@ -843,21 +829,6 @@
 		pSMB->req_no_secext.CaseSensitivePasswordLength = 0;
 	}
 
-=======
-
-		/* copy ntlm response */
-		memcpy(bcc_ptr, ses->auth_key.response + CIFS_SESS_KEY_SIZE,
-				CIFS_AUTH_RESP_SIZE);
-		bcc_ptr += CIFS_AUTH_RESP_SIZE;
-		memcpy(bcc_ptr, ses->auth_key.response + CIFS_SESS_KEY_SIZE,
-				CIFS_AUTH_RESP_SIZE);
-		bcc_ptr += CIFS_AUTH_RESP_SIZE;
-	} else {
-		pSMB->req_no_secext.CaseInsensitivePasswordLength = 0;
-		pSMB->req_no_secext.CaseSensitivePasswordLength = 0;
-	}
-
->>>>>>> 6bd4e65d
 	if (ses->capabilities & CAP_UNICODE) {
 		/* unicode strings must be word aligned */
 		if (sess_data->iov[0].iov_len % 2) {
