--- conflicted
+++ resolved
@@ -917,16 +917,9 @@
 	.permission = cifs_permission,
 	/* BB add the following two eventually */
 	/* revalidate: cifs_revalidate,
-<<<<<<< HEAD
-	   setattr:    cifs_notify_change, *//* BB do we need notify change */
+	.setattr = cifs_notify_change, *//* BB do we need notify change */
 	.setxattr = generic_setxattr,
 	.getxattr = generic_getxattr,
-=======
-	.setattr = cifs_notify_change, *//* BB do we need notify change */
-#ifdef CONFIG_CIFS_XATTR
-	.setxattr = cifs_setxattr,
-	.getxattr = cifs_getxattr,
->>>>>>> 51085a1f
 	.listxattr = cifs_listxattr,
 	.removexattr = generic_removexattr,
 };
