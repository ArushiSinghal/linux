--- conflicted
+++ resolved
@@ -361,11 +361,7 @@
 	sector_t last_block_in_bio = 0;
 	struct buffer_head map_bh;
 	unsigned long first_logical_block = 0;
-<<<<<<< HEAD
-	gfp_t gfp = GFP_KERNEL & mapping_gfp_mask(mapping);
-=======
 	gfp_t gfp = mapping_gfp_constraint(mapping, GFP_KERNEL);
->>>>>>> 43eaa83e
 
 	map_bh.b_state = 0;
 	map_bh.b_size = 0;
@@ -401,11 +397,7 @@
 	sector_t last_block_in_bio = 0;
 	struct buffer_head map_bh;
 	unsigned long first_logical_block = 0;
-<<<<<<< HEAD
-	gfp_t gfp = GFP_KERNEL & mapping_gfp_mask(page->mapping);
-=======
 	gfp_t gfp = mapping_gfp_constraint(page->mapping, GFP_KERNEL);
->>>>>>> 43eaa83e
 
 	map_bh.b_state = 0;
 	map_bh.b_size = 0;
