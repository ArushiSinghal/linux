--- conflicted
+++ resolved
@@ -1295,11 +1295,7 @@
 
 	*nbytesp = nbytes;
 
-<<<<<<< HEAD
-	return ret;
-=======
 	return ret < 0 ? ret : 0;
->>>>>>> ed596a4a
 }
 
 static inline int fuse_iter_npages(const struct iov_iter *ii_p)
