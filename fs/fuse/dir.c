--- conflicted
+++ resolved
@@ -1723,7 +1723,6 @@
 	if (!fuse_allow_current_process(get_fuse_conn(inode)))
 		return -EACCES;
 
-<<<<<<< HEAD
 	if (attr->ia_valid & (ATTR_KILL_SUID | ATTR_KILL_SGID)) {
 		attr->ia_valid &= ~(ATTR_KILL_SUID | ATTR_KILL_SGID |
 				    ATTR_MODE);
@@ -1760,7 +1759,7 @@
 	if (!attr->ia_valid)
 		return 0;
 
-	ret = fuse_do_setattr(inode, attr, file);
+	ret = fuse_do_setattr(entry, attr, file);
 	if (!ret) {
 		/*
 		 * If filesystem supports acls it may have updated acl xattrs in
@@ -1774,12 +1773,6 @@
 			fuse_invalidate_entry_cache(entry);
 	}
 	return ret;
-=======
-	if (attr->ia_valid & ATTR_FILE)
-		return fuse_do_setattr(entry, attr, attr->ia_file);
-	else
-		return fuse_do_setattr(entry, attr, NULL);
->>>>>>> 8dfae94c
 }
 
 static int fuse_getattr(struct vfsmount *mnt, struct dentry *entry,
@@ -1809,12 +1802,8 @@
 	.permission	= fuse_permission,
 	.getattr	= fuse_getattr,
 	.listxattr	= fuse_listxattr,
-<<<<<<< HEAD
-	.removexattr	= generic_removexattr,
 	.get_acl	= fuse_get_acl,
 	.set_acl	= fuse_set_acl,
-=======
->>>>>>> 8dfae94c
 };
 
 static const struct file_operations fuse_dir_operations = {
@@ -1833,12 +1822,8 @@
 	.permission	= fuse_permission,
 	.getattr	= fuse_getattr,
 	.listxattr	= fuse_listxattr,
-<<<<<<< HEAD
-	.removexattr	= generic_removexattr,
 	.get_acl	= fuse_get_acl,
 	.set_acl	= fuse_set_acl,
-=======
->>>>>>> 8dfae94c
 };
 
 static const struct inode_operations fuse_symlink_inode_operations = {
