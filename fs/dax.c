/*
 * fs/dax.c - Direct Access filesystem code
 * Copyright (c) 2013-2014 Intel Corporation
 * Author: Matthew Wilcox <matthew.r.wilcox@intel.com>
 * Author: Ross Zwisler <ross.zwisler@linux.intel.com>
 *
 * This program is free software; you can redistribute it and/or modify it
 * under the terms and conditions of the GNU General Public License,
 * version 2, as published by the Free Software Foundation.
 *
 * This program is distributed in the hope it will be useful, but WITHOUT
 * ANY WARRANTY; without even the implied warranty of MERCHANTABILITY or
 * FITNESS FOR A PARTICULAR PURPOSE.  See the GNU General Public License for
 * more details.
 */

#include <linux/atomic.h>
#include <linux/blkdev.h>
#include <linux/buffer_head.h>
#include <linux/dax.h>
#include <linux/fs.h>
#include <linux/genhd.h>
#include <linux/highmem.h>
#include <linux/memcontrol.h>
#include <linux/mm.h>
#include <linux/mutex.h>
#include <linux/pagevec.h>
#include <linux/pmem.h>
#include <linux/sched.h>
#include <linux/uio.h>
#include <linux/vmstat.h>
#include <linux/pfn_t.h>
#include <linux/sizes.h>
#include <linux/iomap.h>
#include "internal.h"

/* We choose 4096 entries - same as per-zone page wait tables */
#define DAX_WAIT_TABLE_BITS 12
#define DAX_WAIT_TABLE_ENTRIES (1 << DAX_WAIT_TABLE_BITS)

static wait_queue_head_t wait_table[DAX_WAIT_TABLE_ENTRIES];

static int __init init_dax_wait_table(void)
{
	int i;

	for (i = 0; i < DAX_WAIT_TABLE_ENTRIES; i++)
		init_waitqueue_head(wait_table + i);
	return 0;
}
fs_initcall(init_dax_wait_table);

static long dax_map_atomic(struct block_device *bdev, struct blk_dax_ctl *dax)
{
	struct request_queue *q = bdev->bd_queue;
	long rc = -EIO;

	dax->addr = ERR_PTR(-EIO);
	if (blk_queue_enter(q, true) != 0)
		return rc;

	rc = bdev_direct_access(bdev, dax);
	if (rc < 0) {
		dax->addr = ERR_PTR(rc);
		blk_queue_exit(q);
		return rc;
	}
	return rc;
}

static void dax_unmap_atomic(struct block_device *bdev,
		const struct blk_dax_ctl *dax)
{
	if (IS_ERR(dax->addr))
		return;
	blk_queue_exit(bdev->bd_queue);
}

static int dax_is_pmd_entry(void *entry)
{
	return (unsigned long)entry & RADIX_DAX_PMD;
}

static int dax_is_pte_entry(void *entry)
{
	return !((unsigned long)entry & RADIX_DAX_PMD);
}

static int dax_is_zero_entry(void *entry)
{
	return (unsigned long)entry & RADIX_DAX_HZP;
}

static int dax_is_empty_entry(void *entry)
{
	return (unsigned long)entry & RADIX_DAX_EMPTY;
}

struct page *read_dax_sector(struct block_device *bdev, sector_t n)
{
	struct page *page = alloc_pages(GFP_KERNEL, 0);
	struct blk_dax_ctl dax = {
		.size = PAGE_SIZE,
		.sector = n & ~((((int) PAGE_SIZE) / 512) - 1),
	};
	long rc;

	if (!page)
		return ERR_PTR(-ENOMEM);

	rc = dax_map_atomic(bdev, &dax);
	if (rc < 0)
		return ERR_PTR(rc);
	memcpy_from_pmem(page_address(page), dax.addr, PAGE_SIZE);
	dax_unmap_atomic(bdev, &dax);
	return page;
}

/*
 * DAX radix tree locking
 */
struct exceptional_entry_key {
	struct address_space *mapping;
	pgoff_t entry_start;
};

struct wait_exceptional_entry_queue {
	wait_queue_t wait;
	struct exceptional_entry_key key;
};

static wait_queue_head_t *dax_entry_waitqueue(struct address_space *mapping,
		pgoff_t index, void *entry, struct exceptional_entry_key *key)
{
	unsigned long hash;

	/*
	 * If 'entry' is a PMD, align the 'index' that we use for the wait
	 * queue to the start of that PMD.  This ensures that all offsets in
	 * the range covered by the PMD map to the same bit lock.
	 */
	if (dax_is_pmd_entry(entry))
		index &= ~((1UL << (PMD_SHIFT - PAGE_SHIFT)) - 1);

	key->mapping = mapping;
	key->entry_start = index;

	hash = hash_long((unsigned long)mapping ^ index, DAX_WAIT_TABLE_BITS);
	return wait_table + hash;
}

static int wake_exceptional_entry_func(wait_queue_t *wait, unsigned int mode,
				       int sync, void *keyp)
{
	struct exceptional_entry_key *key = keyp;
	struct wait_exceptional_entry_queue *ewait =
		container_of(wait, struct wait_exceptional_entry_queue, wait);

	if (key->mapping != ewait->key.mapping ||
	    key->entry_start != ewait->key.entry_start)
		return 0;
	return autoremove_wake_function(wait, mode, sync, NULL);
}

/*
 * Check whether the given slot is locked. The function must be called with
 * mapping->tree_lock held
 */
static inline int slot_locked(struct address_space *mapping, void **slot)
{
	unsigned long entry = (unsigned long)
		radix_tree_deref_slot_protected(slot, &mapping->tree_lock);
	return entry & RADIX_DAX_ENTRY_LOCK;
}

/*
 * Mark the given slot is locked. The function must be called with
 * mapping->tree_lock held
 */
static inline void *lock_slot(struct address_space *mapping, void **slot)
{
	unsigned long entry = (unsigned long)
		radix_tree_deref_slot_protected(slot, &mapping->tree_lock);

	entry |= RADIX_DAX_ENTRY_LOCK;
	radix_tree_replace_slot(&mapping->page_tree, slot, (void *)entry);
	return (void *)entry;
}

/*
 * Mark the given slot is unlocked. The function must be called with
 * mapping->tree_lock held
 */
static inline void *unlock_slot(struct address_space *mapping, void **slot)
{
	unsigned long entry = (unsigned long)
		radix_tree_deref_slot_protected(slot, &mapping->tree_lock);

	entry &= ~(unsigned long)RADIX_DAX_ENTRY_LOCK;
	radix_tree_replace_slot(&mapping->page_tree, slot, (void *)entry);
	return (void *)entry;
}

/*
 * Lookup entry in radix tree, wait for it to become unlocked if it is
 * exceptional entry and return it. The caller must call
 * put_unlocked_mapping_entry() when he decided not to lock the entry or
 * put_locked_mapping_entry() when he locked the entry and now wants to
 * unlock it.
 *
 * The function must be called with mapping->tree_lock held.
 */
static void *get_unlocked_mapping_entry(struct address_space *mapping,
					pgoff_t index, void ***slotp)
{
	void *entry, **slot;
	struct wait_exceptional_entry_queue ewait;
	wait_queue_head_t *wq;

	init_wait(&ewait.wait);
	ewait.wait.func = wake_exceptional_entry_func;

	for (;;) {
		entry = __radix_tree_lookup(&mapping->page_tree, index, NULL,
					  &slot);
		if (!entry || !radix_tree_exceptional_entry(entry) ||
		    !slot_locked(mapping, slot)) {
			if (slotp)
				*slotp = slot;
			return entry;
		}

		wq = dax_entry_waitqueue(mapping, index, entry, &ewait.key);
		prepare_to_wait_exclusive(wq, &ewait.wait,
					  TASK_UNINTERRUPTIBLE);
		spin_unlock_irq(&mapping->tree_lock);
		schedule();
		finish_wait(wq, &ewait.wait);
		spin_lock_irq(&mapping->tree_lock);
	}
}

static void put_locked_mapping_entry(struct address_space *mapping,
				     pgoff_t index, void *entry)
{
	if (!radix_tree_exceptional_entry(entry)) {
		unlock_page(entry);
		put_page(entry);
	} else {
		dax_unlock_mapping_entry(mapping, index);
	}
}

/*
 * Called when we are done with radix tree entry we looked up via
 * get_unlocked_mapping_entry() and which we didn't lock in the end.
 */
static void put_unlocked_mapping_entry(struct address_space *mapping,
				       pgoff_t index, void *entry)
{
	if (!radix_tree_exceptional_entry(entry))
		return;

	/* We have to wake up next waiter for the radix tree entry lock */
	dax_wake_mapping_entry_waiter(mapping, index, entry, false);
}

/*
 * Find radix tree entry at given index. If it points to a page, return with
 * the page locked. If it points to the exceptional entry, return with the
 * radix tree entry locked. If the radix tree doesn't contain given index,
 * create empty exceptional entry for the index and return with it locked.
 *
 * When requesting an entry with size RADIX_DAX_PMD, grab_mapping_entry() will
 * either return that locked entry or will return an error.  This error will
 * happen if there are any 4k entries (either zero pages or DAX entries)
 * within the 2MiB range that we are requesting.
 *
 * We always favor 4k entries over 2MiB entries. There isn't a flow where we
 * evict 4k entries in order to 'upgrade' them to a 2MiB entry.  A 2MiB
 * insertion will fail if it finds any 4k entries already in the tree, and a
 * 4k insertion will cause an existing 2MiB entry to be unmapped and
 * downgraded to 4k entries.  This happens for both 2MiB huge zero pages as
 * well as 2MiB empty entries.
 *
 * The exception to this downgrade path is for 2MiB DAX PMD entries that have
 * real storage backing them.  We will leave these real 2MiB DAX entries in
 * the tree, and PTE writes will simply dirty the entire 2MiB DAX entry.
 *
 * Note: Unlike filemap_fault() we don't honor FAULT_FLAG_RETRY flags. For
 * persistent memory the benefit is doubtful. We can add that later if we can
 * show it helps.
 */
static void *grab_mapping_entry(struct address_space *mapping, pgoff_t index,
		unsigned long size_flag)
{
	bool pmd_downgrade = false; /* splitting 2MiB entry into 4k entries? */
	void *entry, **slot;

restart:
	spin_lock_irq(&mapping->tree_lock);
	entry = get_unlocked_mapping_entry(mapping, index, &slot);

	if (entry) {
		if (size_flag & RADIX_DAX_PMD) {
			if (!radix_tree_exceptional_entry(entry) ||
			    dax_is_pte_entry(entry)) {
				put_unlocked_mapping_entry(mapping, index,
						entry);
				entry = ERR_PTR(-EEXIST);
				goto out_unlock;
			}
		} else { /* trying to grab a PTE entry */
			if (radix_tree_exceptional_entry(entry) &&
			    dax_is_pmd_entry(entry) &&
			    (dax_is_zero_entry(entry) ||
			     dax_is_empty_entry(entry))) {
				pmd_downgrade = true;
			}
		}
	}

	/* No entry for given index? Make sure radix tree is big enough. */
	if (!entry || pmd_downgrade) {
		int err;

		if (pmd_downgrade) {
			/*
			 * Make sure 'entry' remains valid while we drop
			 * mapping->tree_lock.
			 */
			entry = lock_slot(mapping, slot);
		}

		spin_unlock_irq(&mapping->tree_lock);
		err = radix_tree_preload(
				mapping_gfp_mask(mapping) & ~__GFP_HIGHMEM);
		if (err) {
			if (pmd_downgrade)
				put_locked_mapping_entry(mapping, index, entry);
			return ERR_PTR(err);
		}

		/*
		 * Besides huge zero pages the only other thing that gets
		 * downgraded are empty entries which don't need to be
		 * unmapped.
		 */
		if (pmd_downgrade && dax_is_zero_entry(entry))
			unmap_mapping_range(mapping,
				(index << PAGE_SHIFT) & PMD_MASK, PMD_SIZE, 0);

		spin_lock_irq(&mapping->tree_lock);

		if (pmd_downgrade) {
			radix_tree_delete(&mapping->page_tree, index);
			mapping->nrexceptional--;
			dax_wake_mapping_entry_waiter(mapping, index, entry,
					true);
		}

		entry = dax_radix_locked_entry(0, size_flag | RADIX_DAX_EMPTY);

		err = __radix_tree_insert(&mapping->page_tree, index,
				dax_radix_order(entry), entry);
		radix_tree_preload_end();
		if (err) {
			spin_unlock_irq(&mapping->tree_lock);
			/*
			 * Someone already created the entry?  This is a
			 * normal failure when inserting PMDs in a range
			 * that already contains PTEs.  In that case we want
			 * to return -EEXIST immediately.
			 */
			if (err == -EEXIST && !(size_flag & RADIX_DAX_PMD))
				goto restart;
			/*
			 * Our insertion of a DAX PMD entry failed, most
			 * likely because it collided with a PTE sized entry
			 * at a different index in the PMD range.  We haven't
			 * inserted anything into the radix tree and have no
			 * waiters to wake.
			 */
			return ERR_PTR(err);
		}
		/* Good, we have inserted empty locked entry into the tree. */
		mapping->nrexceptional++;
		spin_unlock_irq(&mapping->tree_lock);
		return entry;
	}
	/* Normal page in radix tree? */
	if (!radix_tree_exceptional_entry(entry)) {
		struct page *page = entry;

		get_page(page);
		spin_unlock_irq(&mapping->tree_lock);
		lock_page(page);
		/* Page got truncated? Retry... */
		if (unlikely(page->mapping != mapping)) {
			unlock_page(page);
			put_page(page);
			goto restart;
		}
		return page;
	}
	entry = lock_slot(mapping, slot);
 out_unlock:
	spin_unlock_irq(&mapping->tree_lock);
	return entry;
}

/*
 * We do not necessarily hold the mapping->tree_lock when we call this
 * function so it is possible that 'entry' is no longer a valid item in the
 * radix tree.  This is okay because all we really need to do is to find the
 * correct waitqueue where tasks might be waiting for that old 'entry' and
 * wake them.
 */
void dax_wake_mapping_entry_waiter(struct address_space *mapping,
		pgoff_t index, void *entry, bool wake_all)
{
	struct exceptional_entry_key key;
	wait_queue_head_t *wq;

	wq = dax_entry_waitqueue(mapping, index, entry, &key);

	/*
	 * Checking for locked entry and prepare_to_wait_exclusive() happens
	 * under mapping->tree_lock, ditto for entry handling in our callers.
	 * So at this point all tasks that could have seen our entry locked
	 * must be in the waitqueue and the following check will see them.
	 */
	if (waitqueue_active(wq))
		__wake_up(wq, TASK_NORMAL, wake_all ? 0 : 1, &key);
}

void dax_unlock_mapping_entry(struct address_space *mapping, pgoff_t index)
{
	void *entry, **slot;

	spin_lock_irq(&mapping->tree_lock);
	entry = __radix_tree_lookup(&mapping->page_tree, index, NULL, &slot);
	if (WARN_ON_ONCE(!entry || !radix_tree_exceptional_entry(entry) ||
			 !slot_locked(mapping, slot))) {
		spin_unlock_irq(&mapping->tree_lock);
		return;
	}
	unlock_slot(mapping, slot);
	spin_unlock_irq(&mapping->tree_lock);
	dax_wake_mapping_entry_waiter(mapping, index, entry, false);
}

/*
 * Delete exceptional DAX entry at @index from @mapping. Wait for radix tree
 * entry to get unlocked before deleting it.
 */
int dax_delete_mapping_entry(struct address_space *mapping, pgoff_t index)
{
	void *entry;

	spin_lock_irq(&mapping->tree_lock);
	entry = get_unlocked_mapping_entry(mapping, index, NULL);
	/*
	 * This gets called from truncate / punch_hole path. As such, the caller
	 * must hold locks protecting against concurrent modifications of the
	 * radix tree (usually fs-private i_mmap_sem for writing). Since the
	 * caller has seen exceptional entry for this index, we better find it
	 * at that index as well...
	 */
	if (WARN_ON_ONCE(!entry || !radix_tree_exceptional_entry(entry))) {
		spin_unlock_irq(&mapping->tree_lock);
		return 0;
	}
	radix_tree_delete(&mapping->page_tree, index);
	mapping->nrexceptional--;
	spin_unlock_irq(&mapping->tree_lock);
	dax_wake_mapping_entry_waiter(mapping, index, entry, true);

	return 1;
}

/*
 * The user has performed a load from a hole in the file.  Allocating
 * a new page in the file would cause excessive storage usage for
 * workloads with sparse files.  We allocate a page cache page instead.
 * We'll kick it out of the page cache if it's ever written to,
 * otherwise it will simply fall out of the page cache under memory
 * pressure without ever having been dirtied.
 */
static int dax_load_hole(struct address_space *mapping, void *entry,
			 struct vm_fault *vmf)
{
	struct page *page;

	/* Hole page already exists? Return it...  */
	if (!radix_tree_exceptional_entry(entry)) {
		vmf->page = entry;
		return VM_FAULT_LOCKED;
	}

	/* This will replace locked radix tree entry with a hole page */
	page = find_or_create_page(mapping, vmf->pgoff,
				   vmf->gfp_mask | __GFP_ZERO);
	if (!page) {
		put_locked_mapping_entry(mapping, vmf->pgoff, entry);
		return VM_FAULT_OOM;
	}
	vmf->page = page;
	return VM_FAULT_LOCKED;
}

static int copy_user_dax(struct block_device *bdev, sector_t sector, size_t size,
		struct page *to, unsigned long vaddr)
{
	struct blk_dax_ctl dax = {
		.sector = sector,
		.size = size,
	};
	void *vto;

	if (dax_map_atomic(bdev, &dax) < 0)
		return PTR_ERR(dax.addr);
	vto = kmap_atomic(to);
	copy_user_page(vto, (void __force *)dax.addr, vaddr, to);
	kunmap_atomic(vto);
	dax_unmap_atomic(bdev, &dax);
	return 0;
}

/*
 * By this point grab_mapping_entry() has ensured that we have a locked entry
 * of the appropriate size so we don't have to worry about downgrading PMDs to
 * PTEs.  If we happen to be trying to insert a PTE and there is a PMD
 * already in the tree, we will skip the insertion and just dirty the PMD as
 * appropriate.
 */
static void *dax_insert_mapping_entry(struct address_space *mapping,
				      struct vm_fault *vmf,
				      void *entry, sector_t sector,
				      unsigned long flags)
{
	struct radix_tree_root *page_tree = &mapping->page_tree;
	int error = 0;
	bool hole_fill = false;
	void *new_entry;
	pgoff_t index = vmf->pgoff;

	if (vmf->flags & FAULT_FLAG_WRITE)
		__mark_inode_dirty(mapping->host, I_DIRTY_PAGES);

	/* Replacing hole page with block mapping? */
	if (!radix_tree_exceptional_entry(entry)) {
		hole_fill = true;
		/*
		 * Unmap the page now before we remove it from page cache below.
		 * The page is locked so it cannot be faulted in again.
		 */
		unmap_mapping_range(mapping, vmf->pgoff << PAGE_SHIFT,
				    PAGE_SIZE, 0);
		error = radix_tree_preload(vmf->gfp_mask & ~__GFP_HIGHMEM);
		if (error)
			return ERR_PTR(error);
	} else if (dax_is_zero_entry(entry) && !(flags & RADIX_DAX_HZP)) {
		/* replacing huge zero page with PMD block mapping */
		unmap_mapping_range(mapping,
			(vmf->pgoff << PAGE_SHIFT) & PMD_MASK, PMD_SIZE, 0);
	}

	spin_lock_irq(&mapping->tree_lock);
	new_entry = dax_radix_locked_entry(sector, flags);

	if (hole_fill) {
		__delete_from_page_cache(entry, NULL);
		/* Drop pagecache reference */
		put_page(entry);
		error = __radix_tree_insert(page_tree, index,
				dax_radix_order(new_entry), new_entry);
		if (error) {
			new_entry = ERR_PTR(error);
			goto unlock;
		}
		mapping->nrexceptional++;
<<<<<<< HEAD
	} else if (dax_is_zero_entry(entry) || dax_is_empty_entry(entry)) {
		/*
		 * Only swap our new entry into the radix tree if the current
		 * entry is a zero page or an empty entry.  If a normal PTE or
		 * PMD entry is already in the tree, we leave it alone.  This
		 * means that if we are trying to insert a PTE and the
		 * existing entry is a PMD, we will just leave the PMD in the
		 * tree and dirty it if necessary.
		 */
=======
	} else {
		struct radix_tree_node *node;
>>>>>>> 51a0e856
		void **slot;
		void *ret;

		ret = __radix_tree_lookup(page_tree, index, &node, &slot);
		WARN_ON_ONCE(ret != entry);
		__radix_tree_replace(page_tree, node, slot,
				     new_entry, NULL, NULL);
	}
	if (vmf->flags & FAULT_FLAG_WRITE)
		radix_tree_tag_set(page_tree, index, PAGECACHE_TAG_DIRTY);
 unlock:
	spin_unlock_irq(&mapping->tree_lock);
	if (hole_fill) {
		radix_tree_preload_end();
		/*
		 * We don't need hole page anymore, it has been replaced with
		 * locked radix tree entry now.
		 */
		if (mapping->a_ops->freepage)
			mapping->a_ops->freepage(entry);
		unlock_page(entry);
		put_page(entry);
	}
	return new_entry;
}

static int dax_writeback_one(struct block_device *bdev,
		struct address_space *mapping, pgoff_t index, void *entry)
{
	struct radix_tree_root *page_tree = &mapping->page_tree;
	struct radix_tree_node *node;
	struct blk_dax_ctl dax;
	void **slot;
	int ret = 0;

	spin_lock_irq(&mapping->tree_lock);
	/*
	 * Regular page slots are stabilized by the page lock even
	 * without the tree itself locked.  These unlocked entries
	 * need verification under the tree lock.
	 */
	if (!__radix_tree_lookup(page_tree, index, &node, &slot))
		goto unlock;
	if (*slot != entry)
		goto unlock;

	/* another fsync thread may have already written back this entry */
	if (!radix_tree_tag_get(page_tree, index, PAGECACHE_TAG_TOWRITE))
		goto unlock;

	if (WARN_ON_ONCE(dax_is_empty_entry(entry) ||
				dax_is_zero_entry(entry))) {
		ret = -EIO;
		goto unlock;
	}

	/*
	 * Even if dax_writeback_mapping_range() was given a wbc->range_start
	 * in the middle of a PMD, the 'index' we are given will be aligned to
	 * the start index of the PMD, as will the sector we pull from
	 * 'entry'.  This allows us to flush for PMD_SIZE and not have to
	 * worry about partial PMD writebacks.
	 */
	dax.sector = dax_radix_sector(entry);
	dax.size = PAGE_SIZE << dax_radix_order(entry);
	spin_unlock_irq(&mapping->tree_lock);

	/*
	 * We cannot hold tree_lock while calling dax_map_atomic() because it
	 * eventually calls cond_resched().
	 */
	ret = dax_map_atomic(bdev, &dax);
	if (ret < 0)
		return ret;

	if (WARN_ON_ONCE(ret < dax.size)) {
		ret = -EIO;
		goto unmap;
	}

	wb_cache_pmem(dax.addr, dax.size);

	spin_lock_irq(&mapping->tree_lock);
	radix_tree_tag_clear(page_tree, index, PAGECACHE_TAG_TOWRITE);
	spin_unlock_irq(&mapping->tree_lock);
 unmap:
	dax_unmap_atomic(bdev, &dax);
	return ret;

 unlock:
	spin_unlock_irq(&mapping->tree_lock);
	return ret;
}

/*
 * Flush the mapping to the persistent domain within the byte range of [start,
 * end]. This is required by data integrity operations to ensure file data is
 * on persistent storage prior to completion of the operation.
 */
int dax_writeback_mapping_range(struct address_space *mapping,
		struct block_device *bdev, struct writeback_control *wbc)
{
	struct inode *inode = mapping->host;
	pgoff_t start_index, end_index;
	pgoff_t indices[PAGEVEC_SIZE];
	struct pagevec pvec;
	bool done = false;
	int i, ret = 0;

	if (WARN_ON_ONCE(inode->i_blkbits != PAGE_SHIFT))
		return -EIO;

	if (!mapping->nrexceptional || wbc->sync_mode != WB_SYNC_ALL)
		return 0;

	start_index = wbc->range_start >> PAGE_SHIFT;
	end_index = wbc->range_end >> PAGE_SHIFT;

	tag_pages_for_writeback(mapping, start_index, end_index);

	pagevec_init(&pvec, 0);
	while (!done) {
		pvec.nr = find_get_entries_tag(mapping, start_index,
				PAGECACHE_TAG_TOWRITE, PAGEVEC_SIZE,
				pvec.pages, indices);

		if (pvec.nr == 0)
			break;

		for (i = 0; i < pvec.nr; i++) {
			if (indices[i] > end_index) {
				done = true;
				break;
			}

			ret = dax_writeback_one(bdev, mapping, indices[i],
					pvec.pages[i]);
			if (ret < 0)
				return ret;
		}
	}
	return 0;
}
EXPORT_SYMBOL_GPL(dax_writeback_mapping_range);

static int dax_insert_mapping(struct address_space *mapping,
		struct block_device *bdev, sector_t sector, size_t size,
		void **entryp, struct vm_area_struct *vma, struct vm_fault *vmf)
{
	unsigned long vaddr = (unsigned long)vmf->virtual_address;
	struct blk_dax_ctl dax = {
		.sector = sector,
		.size = size,
	};
	void *ret;
	void *entry = *entryp;

	if (dax_map_atomic(bdev, &dax) < 0)
		return PTR_ERR(dax.addr);
	dax_unmap_atomic(bdev, &dax);

	ret = dax_insert_mapping_entry(mapping, vmf, entry, dax.sector, 0);
	if (IS_ERR(ret))
		return PTR_ERR(ret);
	*entryp = ret;

	return vm_insert_mixed(vma, vaddr, dax.pfn);
}

/**
 * dax_pfn_mkwrite - handle first write to DAX page
 * @vma: The virtual memory area where the fault occurred
 * @vmf: The description of the fault
 */
int dax_pfn_mkwrite(struct vm_area_struct *vma, struct vm_fault *vmf)
{
	struct file *file = vma->vm_file;
	struct address_space *mapping = file->f_mapping;
	void *entry;
	pgoff_t index = vmf->pgoff;

	spin_lock_irq(&mapping->tree_lock);
	entry = get_unlocked_mapping_entry(mapping, index, NULL);
	if (!entry || !radix_tree_exceptional_entry(entry))
		goto out;
	radix_tree_tag_set(&mapping->page_tree, index, PAGECACHE_TAG_DIRTY);
	put_unlocked_mapping_entry(mapping, index, entry);
out:
	spin_unlock_irq(&mapping->tree_lock);
	return VM_FAULT_NOPAGE;
}
EXPORT_SYMBOL_GPL(dax_pfn_mkwrite);

static bool dax_range_is_aligned(struct block_device *bdev,
				 unsigned int offset, unsigned int length)
{
	unsigned short sector_size = bdev_logical_block_size(bdev);

	if (!IS_ALIGNED(offset, sector_size))
		return false;
	if (!IS_ALIGNED(length, sector_size))
		return false;

	return true;
}

int __dax_zero_page_range(struct block_device *bdev, sector_t sector,
		unsigned int offset, unsigned int length)
{
	struct blk_dax_ctl dax = {
		.sector		= sector,
		.size		= PAGE_SIZE,
	};

	if (dax_range_is_aligned(bdev, offset, length)) {
		sector_t start_sector = dax.sector + (offset >> 9);

		return blkdev_issue_zeroout(bdev, start_sector,
				length >> 9, GFP_NOFS, true);
	} else {
		if (dax_map_atomic(bdev, &dax) < 0)
			return PTR_ERR(dax.addr);
		clear_pmem(dax.addr + offset, length);
		dax_unmap_atomic(bdev, &dax);
	}
	return 0;
}
EXPORT_SYMBOL_GPL(__dax_zero_page_range);

#ifdef CONFIG_FS_IOMAP
static sector_t dax_iomap_sector(struct iomap *iomap, loff_t pos)
{
	return iomap->blkno + (((pos & PAGE_MASK) - iomap->offset) >> 9);
}

static loff_t
dax_iomap_actor(struct inode *inode, loff_t pos, loff_t length, void *data,
		struct iomap *iomap)
{
	struct iov_iter *iter = data;
	loff_t end = pos + length, done = 0;
	ssize_t ret = 0;

	if (iov_iter_rw(iter) == READ) {
		end = min(end, i_size_read(inode));
		if (pos >= end)
			return 0;

		if (iomap->type == IOMAP_HOLE || iomap->type == IOMAP_UNWRITTEN)
			return iov_iter_zero(min(length, end - pos), iter);
	}

	if (WARN_ON_ONCE(iomap->type != IOMAP_MAPPED))
		return -EIO;

	while (pos < end) {
		unsigned offset = pos & (PAGE_SIZE - 1);
		struct blk_dax_ctl dax = { 0 };
		ssize_t map_len;

		dax.sector = dax_iomap_sector(iomap, pos);
		dax.size = (length + offset + PAGE_SIZE - 1) & PAGE_MASK;
		map_len = dax_map_atomic(iomap->bdev, &dax);
		if (map_len < 0) {
			ret = map_len;
			break;
		}

		dax.addr += offset;
		map_len -= offset;
		if (map_len > end - pos)
			map_len = end - pos;

		if (iov_iter_rw(iter) == WRITE)
			map_len = copy_from_iter_pmem(dax.addr, map_len, iter);
		else
			map_len = copy_to_iter(dax.addr, map_len, iter);
		dax_unmap_atomic(iomap->bdev, &dax);
		if (map_len <= 0) {
			ret = map_len ? map_len : -EFAULT;
			break;
		}

		pos += map_len;
		length -= map_len;
		done += map_len;
	}

	return done ? done : ret;
}

/**
 * dax_iomap_rw - Perform I/O to a DAX file
 * @iocb:	The control block for this I/O
 * @iter:	The addresses to do I/O from or to
 * @ops:	iomap ops passed from the file system
 *
 * This function performs read and write operations to directly mapped
 * persistent memory.  The callers needs to take care of read/write exclusion
 * and evicting any page cache pages in the region under I/O.
 */
ssize_t
dax_iomap_rw(struct kiocb *iocb, struct iov_iter *iter,
		struct iomap_ops *ops)
{
	struct address_space *mapping = iocb->ki_filp->f_mapping;
	struct inode *inode = mapping->host;
	loff_t pos = iocb->ki_pos, ret = 0, done = 0;
	unsigned flags = 0;

	if (iov_iter_rw(iter) == WRITE)
		flags |= IOMAP_WRITE;

	/*
	 * Yes, even DAX files can have page cache attached to them:  A zeroed
	 * page is inserted into the pagecache when we have to serve a write
	 * fault on a hole.  It should never be dirtied and can simply be
	 * dropped from the pagecache once we get real data for the page.
	 *
	 * XXX: This is racy against mmap, and there's nothing we can do about
	 * it. We'll eventually need to shift this down even further so that
	 * we can check if we allocated blocks over a hole first.
	 */
	if (mapping->nrpages) {
		ret = invalidate_inode_pages2_range(mapping,
				pos >> PAGE_SHIFT,
				(pos + iov_iter_count(iter) - 1) >> PAGE_SHIFT);
		WARN_ON_ONCE(ret);
	}

	while (iov_iter_count(iter)) {
		ret = iomap_apply(inode, pos, iov_iter_count(iter), flags, ops,
				iter, dax_iomap_actor);
		if (ret <= 0)
			break;
		pos += ret;
		done += ret;
	}

	iocb->ki_pos += done;
	return done ? done : ret;
}
EXPORT_SYMBOL_GPL(dax_iomap_rw);

/**
 * dax_iomap_fault - handle a page fault on a DAX file
 * @vma: The virtual memory area where the fault occurred
 * @vmf: The description of the fault
 * @ops: iomap ops passed from the file system
 *
 * When a page fault occurs, filesystems may call this helper in their fault
 * or mkwrite handler for DAX files. Assumes the caller has done all the
 * necessary locking for the page fault to proceed successfully.
 */
int dax_iomap_fault(struct vm_area_struct *vma, struct vm_fault *vmf,
			struct iomap_ops *ops)
{
	struct address_space *mapping = vma->vm_file->f_mapping;
	struct inode *inode = mapping->host;
	unsigned long vaddr = (unsigned long)vmf->virtual_address;
	loff_t pos = (loff_t)vmf->pgoff << PAGE_SHIFT;
	sector_t sector;
	struct iomap iomap = { 0 };
	unsigned flags = IOMAP_FAULT;
	int error, major = 0;
	int locked_status = 0;
	void *entry;

	/*
	 * Check whether offset isn't beyond end of file now. Caller is supposed
	 * to hold locks serializing us with truncate / punch hole so this is
	 * a reliable test.
	 */
	if (pos >= i_size_read(inode))
		return VM_FAULT_SIGBUS;

	entry = grab_mapping_entry(mapping, vmf->pgoff, 0);
	if (IS_ERR(entry)) {
		error = PTR_ERR(entry);
		goto out;
	}

	if ((vmf->flags & FAULT_FLAG_WRITE) && !vmf->cow_page)
		flags |= IOMAP_WRITE;

	/*
	 * Note that we don't bother to use iomap_apply here: DAX required
	 * the file system block size to be equal the page size, which means
	 * that we never have to deal with more than a single extent here.
	 */
	error = ops->iomap_begin(inode, pos, PAGE_SIZE, flags, &iomap);
	if (error)
		goto unlock_entry;
	if (WARN_ON_ONCE(iomap.offset + iomap.length < pos + PAGE_SIZE)) {
		error = -EIO;		/* fs corruption? */
		goto finish_iomap;
	}

	sector = dax_iomap_sector(&iomap, pos);

	if (vmf->cow_page) {
		switch (iomap.type) {
		case IOMAP_HOLE:
		case IOMAP_UNWRITTEN:
			clear_user_highpage(vmf->cow_page, vaddr);
			break;
		case IOMAP_MAPPED:
			error = copy_user_dax(iomap.bdev, sector, PAGE_SIZE,
					vmf->cow_page, vaddr);
			break;
		default:
			WARN_ON_ONCE(1);
			error = -EIO;
			break;
		}

		if (error)
			goto finish_iomap;
		if (!radix_tree_exceptional_entry(entry)) {
			vmf->page = entry;
			locked_status = VM_FAULT_LOCKED;
		} else {
			vmf->entry = entry;
			locked_status = VM_FAULT_DAX_LOCKED;
		}
		goto finish_iomap;
	}

	switch (iomap.type) {
	case IOMAP_MAPPED:
		if (iomap.flags & IOMAP_F_NEW) {
			count_vm_event(PGMAJFAULT);
			mem_cgroup_count_vm_event(vma->vm_mm, PGMAJFAULT);
			major = VM_FAULT_MAJOR;
		}
		error = dax_insert_mapping(mapping, iomap.bdev, sector,
				PAGE_SIZE, &entry, vma, vmf);
		break;
	case IOMAP_UNWRITTEN:
	case IOMAP_HOLE:
		if (!(vmf->flags & FAULT_FLAG_WRITE)) {
			locked_status = dax_load_hole(mapping, entry, vmf);
			break;
		}
		/*FALLTHRU*/
	default:
		WARN_ON_ONCE(1);
		error = -EIO;
		break;
	}

 finish_iomap:
	if (ops->iomap_end) {
		if (error) {
			/* keep previous error */
			ops->iomap_end(inode, pos, PAGE_SIZE, 0, flags,
					&iomap);
		} else {
			error = ops->iomap_end(inode, pos, PAGE_SIZE,
					PAGE_SIZE, flags, &iomap);
		}
	}
 unlock_entry:
	if (!locked_status || error)
		put_locked_mapping_entry(mapping, vmf->pgoff, entry);
 out:
	if (error == -ENOMEM)
		return VM_FAULT_OOM | major;
	/* -EBUSY is fine, somebody else faulted on the same PTE */
	if (error < 0 && error != -EBUSY)
		return VM_FAULT_SIGBUS | major;
	if (locked_status) {
		WARN_ON_ONCE(error); /* -EBUSY from ops->iomap_end? */
		return locked_status;
	}
	return VM_FAULT_NOPAGE | major;
}
EXPORT_SYMBOL_GPL(dax_iomap_fault);

#ifdef CONFIG_FS_DAX_PMD
/*
 * The 'colour' (ie low bits) within a PMD of a page offset.  This comes up
 * more often than one might expect in the below functions.
 */
#define PG_PMD_COLOUR	((PMD_SIZE >> PAGE_SHIFT) - 1)

static int dax_pmd_insert_mapping(struct vm_area_struct *vma, pmd_t *pmd,
		struct vm_fault *vmf, unsigned long address,
		struct iomap *iomap, loff_t pos, bool write, void **entryp)
{
	struct address_space *mapping = vma->vm_file->f_mapping;
	struct block_device *bdev = iomap->bdev;
	struct blk_dax_ctl dax = {
		.sector = dax_iomap_sector(iomap, pos),
		.size = PMD_SIZE,
	};
	long length = dax_map_atomic(bdev, &dax);
	void *ret;

	if (length < 0) /* dax_map_atomic() failed */
		return VM_FAULT_FALLBACK;
	if (length < PMD_SIZE)
		goto unmap_fallback;
	if (pfn_t_to_pfn(dax.pfn) & PG_PMD_COLOUR)
		goto unmap_fallback;
	if (!pfn_t_devmap(dax.pfn))
		goto unmap_fallback;

	dax_unmap_atomic(bdev, &dax);

	ret = dax_insert_mapping_entry(mapping, vmf, *entryp, dax.sector,
			RADIX_DAX_PMD);
	if (IS_ERR(ret))
		return VM_FAULT_FALLBACK;
	*entryp = ret;

	return vmf_insert_pfn_pmd(vma, address, pmd, dax.pfn, write);

 unmap_fallback:
	dax_unmap_atomic(bdev, &dax);
	return VM_FAULT_FALLBACK;
}

static int dax_pmd_load_hole(struct vm_area_struct *vma, pmd_t *pmd,
		struct vm_fault *vmf, unsigned long address,
		struct iomap *iomap, void **entryp)
{
	struct address_space *mapping = vma->vm_file->f_mapping;
	unsigned long pmd_addr = address & PMD_MASK;
	struct page *zero_page;
	spinlock_t *ptl;
	pmd_t pmd_entry;
	void *ret;

	zero_page = mm_get_huge_zero_page(vma->vm_mm);

	if (unlikely(!zero_page))
		return VM_FAULT_FALLBACK;

	ret = dax_insert_mapping_entry(mapping, vmf, *entryp, 0,
			RADIX_DAX_PMD | RADIX_DAX_HZP);
	if (IS_ERR(ret))
		return VM_FAULT_FALLBACK;
	*entryp = ret;

	ptl = pmd_lock(vma->vm_mm, pmd);
	if (!pmd_none(*pmd)) {
		spin_unlock(ptl);
		return VM_FAULT_FALLBACK;
	}

	pmd_entry = mk_pmd(zero_page, vma->vm_page_prot);
	pmd_entry = pmd_mkhuge(pmd_entry);
	set_pmd_at(vma->vm_mm, pmd_addr, pmd, pmd_entry);
	spin_unlock(ptl);
	return VM_FAULT_NOPAGE;
}

int dax_iomap_pmd_fault(struct vm_area_struct *vma, unsigned long address,
		pmd_t *pmd, unsigned int flags, struct iomap_ops *ops)
{
	struct address_space *mapping = vma->vm_file->f_mapping;
	unsigned long pmd_addr = address & PMD_MASK;
	bool write = flags & FAULT_FLAG_WRITE;
	unsigned int iomap_flags = (write ? IOMAP_WRITE : 0) | IOMAP_FAULT;
	struct inode *inode = mapping->host;
	int result = VM_FAULT_FALLBACK;
	struct iomap iomap = { 0 };
	pgoff_t max_pgoff, pgoff;
	struct vm_fault vmf;
	void *entry;
	loff_t pos;
	int error;

	/* Fall back to PTEs if we're going to COW */
	if (write && !(vma->vm_flags & VM_SHARED))
		goto fallback;

	/* If the PMD would extend outside the VMA */
	if (pmd_addr < vma->vm_start)
		goto fallback;
	if ((pmd_addr + PMD_SIZE) > vma->vm_end)
		goto fallback;

	/*
	 * Check whether offset isn't beyond end of file now. Caller is
	 * supposed to hold locks serializing us with truncate / punch hole so
	 * this is a reliable test.
	 */
	pgoff = linear_page_index(vma, pmd_addr);
	max_pgoff = (i_size_read(inode) - 1) >> PAGE_SHIFT;

	if (pgoff > max_pgoff)
		return VM_FAULT_SIGBUS;

	/* If the PMD would extend beyond the file size */
	if ((pgoff | PG_PMD_COLOUR) > max_pgoff)
		goto fallback;

	/*
	 * grab_mapping_entry() will make sure we get a 2M empty entry, a DAX
	 * PMD or a HZP entry.  If it can't (because a 4k page is already in
	 * the tree, for instance), it will return -EEXIST and we just fall
	 * back to 4k entries.
	 */
	entry = grab_mapping_entry(mapping, pgoff, RADIX_DAX_PMD);
	if (IS_ERR(entry))
		goto fallback;

	/*
	 * Note that we don't use iomap_apply here.  We aren't doing I/O, only
	 * setting up a mapping, so really we're using iomap_begin() as a way
	 * to look up our filesystem block.
	 */
	pos = (loff_t)pgoff << PAGE_SHIFT;
	error = ops->iomap_begin(inode, pos, PMD_SIZE, iomap_flags, &iomap);
	if (error)
		goto unlock_entry;
	if (iomap.offset + iomap.length < pos + PMD_SIZE)
		goto finish_iomap;

	vmf.pgoff = pgoff;
	vmf.flags = flags;
	vmf.gfp_mask = mapping_gfp_mask(mapping) | __GFP_IO;

	switch (iomap.type) {
	case IOMAP_MAPPED:
		result = dax_pmd_insert_mapping(vma, pmd, &vmf, address,
				&iomap, pos, write, &entry);
		break;
	case IOMAP_UNWRITTEN:
	case IOMAP_HOLE:
		if (WARN_ON_ONCE(write))
			goto finish_iomap;
		result = dax_pmd_load_hole(vma, pmd, &vmf, address, &iomap,
				&entry);
		break;
	default:
		WARN_ON_ONCE(1);
		break;
	}

 finish_iomap:
	if (ops->iomap_end) {
		if (result == VM_FAULT_FALLBACK) {
			ops->iomap_end(inode, pos, PMD_SIZE, 0, iomap_flags,
					&iomap);
		} else {
			error = ops->iomap_end(inode, pos, PMD_SIZE, PMD_SIZE,
					iomap_flags, &iomap);
			if (error)
				result = VM_FAULT_FALLBACK;
		}
	}
 unlock_entry:
	put_locked_mapping_entry(mapping, pgoff, entry);
 fallback:
	if (result == VM_FAULT_FALLBACK) {
		split_huge_pmd(vma, pmd, address);
		count_vm_event(THP_FAULT_FALLBACK);
	}
	return result;
}
EXPORT_SYMBOL_GPL(dax_iomap_pmd_fault);
#endif /* CONFIG_FS_DAX_PMD */
#endif /* CONFIG_FS_IOMAP */<|MERGE_RESOLUTION|>--- conflicted
+++ resolved
@@ -580,7 +580,6 @@
 			goto unlock;
 		}
 		mapping->nrexceptional++;
-<<<<<<< HEAD
 	} else if (dax_is_zero_entry(entry) || dax_is_empty_entry(entry)) {
 		/*
 		 * Only swap our new entry into the radix tree if the current
@@ -590,10 +589,7 @@
 		 * existing entry is a PMD, we will just leave the PMD in the
 		 * tree and dirty it if necessary.
 		 */
-=======
-	} else {
 		struct radix_tree_node *node;
->>>>>>> 51a0e856
 		void **slot;
 		void *ret;
 
