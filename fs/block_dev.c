--- conflicted
+++ resolved
@@ -437,11 +437,7 @@
 
 	if (!ops->rw_page || bdev_get_integrity(bdev))
 		return -EOPNOTSUPP;
-<<<<<<< HEAD
 	result = blk_queue_enter(bdev->bd_queue, false);
-=======
-	result = blk_queue_enter(bdev->bd_queue, GFP_NOIO);
->>>>>>> cd31fe16
 	if (result)
 		return result;
 
