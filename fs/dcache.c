--- conflicted
+++ resolved
@@ -1789,18 +1789,11 @@
 {
 	BUG_ON(!hlist_unhashed(&entry->d_u.d_alias));
 	if (inode) {
-<<<<<<< HEAD
-=======
 		security_d_instantiate(entry, inode);
->>>>>>> ed596a4a
 		spin_lock(&inode->i_lock);
 		__d_instantiate(entry, inode);
 		spin_unlock(&inode->i_lock);
 	}
-<<<<<<< HEAD
-	security_d_instantiate(entry, inode);
-=======
->>>>>>> ed596a4a
 }
 EXPORT_SYMBOL(d_instantiate);
 
@@ -2390,8 +2383,6 @@
 }
 EXPORT_SYMBOL(d_rehash);
 
-<<<<<<< HEAD
-=======
 static inline unsigned start_dir_add(struct inode *dir)
 {
 
@@ -2553,20 +2544,11 @@
 	INIT_LIST_HEAD(&dentry->d_lru);
 }
 EXPORT_SYMBOL(__d_lookup_done);
->>>>>>> ed596a4a
 
 /* inode->i_lock held if inode is non-NULL */
 
 static inline void __d_add(struct dentry *dentry, struct inode *inode)
 {
-<<<<<<< HEAD
-	if (inode) {
-		__d_instantiate(dentry, inode);
-		spin_unlock(&inode->i_lock);
-	}
-	security_d_instantiate(dentry, inode);
-	d_rehash(dentry);
-=======
 	struct inode *dir = NULL;
 	unsigned n;
 	spin_lock(&dentry->d_lock);
@@ -2589,7 +2571,6 @@
 	spin_unlock(&dentry->d_lock);
 	if (inode)
 		spin_unlock(&inode->i_lock);
->>>>>>> ed596a4a
 }
 
 /**
@@ -2603,15 +2584,10 @@
 
 void d_add(struct dentry *entry, struct inode *inode)
 {
-<<<<<<< HEAD
-	if (inode)
-		spin_lock(&inode->i_lock);
-=======
 	if (inode) {
 		security_d_instantiate(entry, inode);
 		spin_lock(&inode->i_lock);
 	}
->>>>>>> ed596a4a
 	__d_add(entry, inode);
 }
 EXPORT_SYMBOL(d_add);
@@ -3015,10 +2991,7 @@
 	if (!inode)
 		goto out;
 
-<<<<<<< HEAD
-=======
 	security_d_instantiate(dentry, inode);
->>>>>>> ed596a4a
 	spin_lock(&inode->i_lock);
 	if (S_ISDIR(inode->i_mode)) {
 		struct dentry *new = __d_find_any_alias(inode);
