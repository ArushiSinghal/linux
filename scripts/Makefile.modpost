--- conflicted
+++ resolved
@@ -77,13 +77,9 @@
  $(if $(KBUILD_EXTRA_SYMBOLS), $(patsubst %, -e %,$(KBUILD_EXTRA_SYMBOLS))) \
  $(if $(KBUILD_EXTMOD),-o $(modulesymfile))      \
  $(if $(CONFIG_DEBUG_SECTION_MISMATCH),,-S)      \
-<<<<<<< HEAD
+ $(if $(CONFIG_SECTION_MISMATCH_WARN_ONLY),,-E)  \
  $(if $(KBUILD_EXTMOD)$(KBUILD_MODPOST_WARN),-w) \
  $(if $(CONFIG_LTO),-w)
-=======
- $(if $(CONFIG_SECTION_MISMATCH_WARN_ONLY),,-E)  \
- $(if $(KBUILD_EXTMOD)$(KBUILD_MODPOST_WARN),-w)
->>>>>>> d1189c63
 
 MODPOST_OPT=$(subst -i,-n,$(filter -i,$(MAKEFLAGS)))
 
