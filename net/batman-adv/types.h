--- conflicted
+++ resolved
@@ -445,10 +445,7 @@
 	spinlock_t ifinfo_lock;	/* protects ifinfo_list and its members */
 	struct batadv_hard_iface *if_incoming;
 	unsigned long last_seen;
-<<<<<<< HEAD
-=======
 	struct batadv_hardif_neigh_node *hardif_neigh;
->>>>>>> ed596a4a
 	struct kref refcount;
 	struct rcu_head rcu;
 };
@@ -1035,10 +1032,7 @@
 	atomic_t request_sent;
 	u16 crc;
 	spinlock_t crc_lock; /* protects crc */
-<<<<<<< HEAD
-=======
 	struct work_struct report_work;
->>>>>>> ed596a4a
 	struct kref refcount;
 	struct rcu_head rcu;
 };
