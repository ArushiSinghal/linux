/* Copyright (C) 2007-2016  B.A.T.M.A.N. contributors:
 *
 * Marek Lindner, Simon Wunderlich
 *
 * This program is free software; you can redistribute it and/or
 * modify it under the terms of version 2 of the GNU General Public
 * License as published by the Free Software Foundation.
 *
 * This program is distributed in the hope that it will be useful, but
 * WITHOUT ANY WARRANTY; without even the implied warranty of
 * MERCHANTABILITY or FITNESS FOR A PARTICULAR PURPOSE. See the GNU
 * General Public License for more details.
 *
 * You should have received a copy of the GNU General Public License
 * along with this program; if not, see <http://www.gnu.org/licenses/>.
 */

#include "send.h"
#include "main.h"

#include <linux/atomic.h>
#include <linux/byteorder/generic.h>
#include <linux/etherdevice.h>
#include <linux/fs.h>
#include <linux/if_ether.h>
#include <linux/if.h>
#include <linux/jiffies.h>
#include <linux/kernel.h>
#include <linux/kref.h>
#include <linux/list.h>
#include <linux/netdevice.h>
#include <linux/printk.h>
#include <linux/rculist.h>
#include <linux/rcupdate.h>
#include <linux/skbuff.h>
#include <linux/slab.h>
#include <linux/spinlock.h>
#include <linux/stddef.h>
#include <linux/workqueue.h>

#include "distributed-arp-table.h"
#include "fragmentation.h"
#include "gateway_client.h"
#include "hard-interface.h"
#include "network-coding.h"
#include "originator.h"
#include "routing.h"
#include "soft-interface.h"
#include "translation-table.h"

static void batadv_send_outstanding_bcast_packet(struct work_struct *work);

/**
 * batadv_send_skb_packet - send an already prepared packet
 * @skb: the packet to send
 * @hard_iface: the interface to use to send the broadcast packet
 * @dst_addr: the payload destination
 *
 * Send out an already prepared packet to the given neighbor or broadcast it
 * using the specified interface. Either hard_iface or neigh_node must be not
 * NULL.
 * If neigh_node is NULL, then the packet is broadcasted using hard_iface,
 * otherwise it is sent as unicast to the given neighbor.
 *
 * Return: NET_TX_DROP in case of error or the result of dev_queue_xmit(skb)
 * otherwise
 */
int batadv_send_skb_packet(struct sk_buff *skb,
			   struct batadv_hard_iface *hard_iface,
			   const u8 *dst_addr)
{
	struct batadv_priv *bat_priv;
	struct ethhdr *ethhdr;

	bat_priv = netdev_priv(hard_iface->soft_iface);

	if (hard_iface->if_status != BATADV_IF_ACTIVE)
		goto send_skb_err;

	if (unlikely(!hard_iface->net_dev))
		goto send_skb_err;

	if (!(hard_iface->net_dev->flags & IFF_UP)) {
		pr_warn("Interface %s is not up - can't send packet via that interface!\n",
			hard_iface->net_dev->name);
		goto send_skb_err;
	}

	/* push to the ethernet header. */
	if (batadv_skb_head_push(skb, ETH_HLEN) < 0)
		goto send_skb_err;

	skb_reset_mac_header(skb);

	ethhdr = eth_hdr(skb);
	ether_addr_copy(ethhdr->h_source, hard_iface->net_dev->dev_addr);
	ether_addr_copy(ethhdr->h_dest, dst_addr);
	ethhdr->h_proto = htons(ETH_P_BATMAN);

	skb_set_network_header(skb, ETH_HLEN);
	skb->protocol = htons(ETH_P_BATMAN);

	skb->dev = hard_iface->net_dev;

	/* Save a clone of the skb to use when decoding coded packets */
	batadv_nc_skb_store_for_decoding(bat_priv, skb);

	/* dev_queue_xmit() returns a negative result on error.	 However on
	 * congestion and traffic shaping, it drops and returns NET_XMIT_DROP
	 * (which is > 0). This will not be treated as an error.
	 */
	return dev_queue_xmit(skb);
send_skb_err:
	kfree_skb(skb);
	return NET_XMIT_DROP;
}

int batadv_send_broadcast_skb(struct sk_buff *skb,
			      struct batadv_hard_iface *hard_iface)
{
	return batadv_send_skb_packet(skb, hard_iface, batadv_broadcast_addr);
}

int batadv_send_unicast_skb(struct sk_buff *skb,
			    struct batadv_neigh_node *neigh)
{
#ifdef CONFIG_BATMAN_ADV_BATMAN_V
	struct batadv_hardif_neigh_node *hardif_neigh;
#endif
	int ret;

	ret = batadv_send_skb_packet(skb, neigh->if_incoming, neigh->addr);

#ifdef CONFIG_BATMAN_ADV_BATMAN_V
	hardif_neigh = batadv_hardif_neigh_get(neigh->if_incoming, neigh->addr);

	if ((hardif_neigh) && (ret != NET_XMIT_DROP))
		hardif_neigh->bat_v.last_unicast_tx = jiffies;

	if (hardif_neigh)
		batadv_hardif_neigh_put(hardif_neigh);
#endif

	return ret;
}

/**
 * batadv_send_skb_to_orig - Lookup next-hop and transmit skb.
 * @skb: Packet to be transmitted.
 * @orig_node: Final destination of the packet.
 * @recv_if: Interface used when receiving the packet (can be NULL).
 *
 * Looks up the best next-hop towards the passed originator and passes the
 * skb on for preparation of MAC header. If the packet originated from this
 * host, NULL can be passed as recv_if and no interface alternating is
 * attempted.
 *
 * Return: NET_XMIT_SUCCESS on success, NET_XMIT_DROP on failure, or
 * NET_XMIT_POLICED if the skb is buffered for later transmit.
 */
int batadv_send_skb_to_orig(struct sk_buff *skb,
			    struct batadv_orig_node *orig_node,
			    struct batadv_hard_iface *recv_if)
{
	struct batadv_priv *bat_priv = orig_node->bat_priv;
	struct batadv_neigh_node *neigh_node;
	int ret = NET_XMIT_DROP;

	/* batadv_find_router() increases neigh_nodes refcount if found. */
	neigh_node = batadv_find_router(bat_priv, orig_node, recv_if);
	if (!neigh_node)
		goto out;

	/* Check if the skb is too large to send in one piece and fragment
	 * it if needed.
	 */
	if (atomic_read(&bat_priv->fragmentation) &&
	    skb->len > neigh_node->if_incoming->net_dev->mtu) {
		/* Fragment and send packet. */
		if (batadv_frag_send_packet(skb, orig_node, neigh_node))
			ret = NET_XMIT_SUCCESS;

		goto out;
	}

	/* try to network code the packet, if it is received on an interface
	 * (i.e. being forwarded). If the packet originates from this node or if
	 * network coding fails, then send the packet as usual.
	 */
	if (recv_if && batadv_nc_skb_forward(skb, neigh_node)) {
		ret = NET_XMIT_POLICED;
	} else {
		batadv_send_unicast_skb(skb, neigh_node);
		ret = NET_XMIT_SUCCESS;
	}

out:
	if (neigh_node)
		batadv_neigh_node_put(neigh_node);

	return ret;
}

/**
 * batadv_send_skb_push_fill_unicast - extend the buffer and initialize the
 *  common fields for unicast packets
 * @skb: the skb carrying the unicast header to initialize
 * @hdr_size: amount of bytes to push at the beginning of the skb
 * @orig_node: the destination node
 *
 * Return: false if the buffer extension was not possible or true otherwise.
 */
static bool
batadv_send_skb_push_fill_unicast(struct sk_buff *skb, int hdr_size,
				  struct batadv_orig_node *orig_node)
{
	struct batadv_unicast_packet *unicast_packet;
	u8 ttvn = (u8)atomic_read(&orig_node->last_ttvn);

	if (batadv_skb_head_push(skb, hdr_size) < 0)
		return false;

	unicast_packet = (struct batadv_unicast_packet *)skb->data;
	unicast_packet->version = BATADV_COMPAT_VERSION;
	/* batman packet type: unicast */
	unicast_packet->packet_type = BATADV_UNICAST;
	/* set unicast ttl */
	unicast_packet->ttl = BATADV_TTL;
	/* copy the destination for faster routing */
	ether_addr_copy(unicast_packet->dest, orig_node->orig);
	/* set the destination tt version number */
	unicast_packet->ttvn = ttvn;

	return true;
}

/**
 * batadv_send_skb_prepare_unicast - encapsulate an skb with a unicast header
 * @skb: the skb containing the payload to encapsulate
 * @orig_node: the destination node
 *
 * Return: false if the payload could not be encapsulated or true otherwise.
 */
static bool batadv_send_skb_prepare_unicast(struct sk_buff *skb,
					    struct batadv_orig_node *orig_node)
{
	size_t uni_size = sizeof(struct batadv_unicast_packet);

	return batadv_send_skb_push_fill_unicast(skb, uni_size, orig_node);
}

/**
 * batadv_send_skb_prepare_unicast_4addr - encapsulate an skb with a
 *  unicast 4addr header
 * @bat_priv: the bat priv with all the soft interface information
 * @skb: the skb containing the payload to encapsulate
 * @orig: the destination node
 * @packet_subtype: the unicast 4addr packet subtype to use
 *
 * Return: false if the payload could not be encapsulated or true otherwise.
 */
bool batadv_send_skb_prepare_unicast_4addr(struct batadv_priv *bat_priv,
					   struct sk_buff *skb,
					   struct batadv_orig_node *orig,
					   int packet_subtype)
{
	struct batadv_hard_iface *primary_if;
	struct batadv_unicast_4addr_packet *uc_4addr_packet;
	bool ret = false;

	primary_if = batadv_primary_if_get_selected(bat_priv);
	if (!primary_if)
		goto out;

	/* Pull the header space and fill the unicast_packet substructure.
	 * We can do that because the first member of the uc_4addr_packet
	 * is of type struct unicast_packet
	 */
	if (!batadv_send_skb_push_fill_unicast(skb, sizeof(*uc_4addr_packet),
					       orig))
		goto out;

	uc_4addr_packet = (struct batadv_unicast_4addr_packet *)skb->data;
	uc_4addr_packet->u.packet_type = BATADV_UNICAST_4ADDR;
	ether_addr_copy(uc_4addr_packet->src, primary_if->net_dev->dev_addr);
	uc_4addr_packet->subtype = packet_subtype;
	uc_4addr_packet->reserved = 0;

	ret = true;
out:
	if (primary_if)
		batadv_hardif_put(primary_if);
	return ret;
}

/**
 * batadv_send_skb_unicast - encapsulate and send an skb via unicast
 * @bat_priv: the bat priv with all the soft interface information
 * @skb: payload to send
 * @packet_type: the batman unicast packet type to use
 * @packet_subtype: the unicast 4addr packet subtype (only relevant for unicast
 *  4addr packets)
 * @orig_node: the originator to send the packet to
 * @vid: the vid to be used to search the translation table
 *
 * Wrap the given skb into a batman-adv unicast or unicast-4addr header
 * depending on whether BATADV_UNICAST or BATADV_UNICAST_4ADDR was supplied
 * as packet_type. Then send this frame to the given orig_node and release a
 * reference to this orig_node.
 *
 * Return: NET_XMIT_DROP in case of error or NET_XMIT_SUCCESS otherwise.
 */
int batadv_send_skb_unicast(struct batadv_priv *bat_priv,
			    struct sk_buff *skb, int packet_type,
			    int packet_subtype,
			    struct batadv_orig_node *orig_node,
			    unsigned short vid)
{
	struct batadv_unicast_packet *unicast_packet;
	struct ethhdr *ethhdr;
	int ret = NET_XMIT_DROP;

	if (!orig_node)
		goto out;

	switch (packet_type) {
	case BATADV_UNICAST:
		if (!batadv_send_skb_prepare_unicast(skb, orig_node))
			goto out;
		break;
	case BATADV_UNICAST_4ADDR:
		if (!batadv_send_skb_prepare_unicast_4addr(bat_priv, skb,
							   orig_node,
							   packet_subtype))
			goto out;
		break;
	default:
		/* this function supports UNICAST and UNICAST_4ADDR only. It
		 * should never be invoked with any other packet type
		 */
		goto out;
	}

	/* skb->data might have been reallocated by
	 * batadv_send_skb_prepare_unicast{,_4addr}()
	 */
	ethhdr = eth_hdr(skb);
	unicast_packet = (struct batadv_unicast_packet *)skb->data;

	/* inform the destination node that we are still missing a correct route
	 * for this client. The destination will receive this packet and will
	 * try to reroute it because the ttvn contained in the header is less
	 * than the current one
	 */
	if (batadv_tt_global_client_is_roaming(bat_priv, ethhdr->h_dest, vid))
		unicast_packet->ttvn = unicast_packet->ttvn - 1;

	if (batadv_send_skb_to_orig(skb, orig_node, NULL) != NET_XMIT_DROP)
		ret = NET_XMIT_SUCCESS;

out:
	if (orig_node)
		batadv_orig_node_put(orig_node);
	if (ret == NET_XMIT_DROP)
		kfree_skb(skb);
	return ret;
}

/**
 * batadv_send_skb_via_tt_generic - send an skb via TT lookup
 * @bat_priv: the bat priv with all the soft interface information
 * @skb: payload to send
 * @packet_type: the batman unicast packet type to use
 * @packet_subtype: the unicast 4addr packet subtype (only relevant for unicast
 *  4addr packets)
 * @dst_hint: can be used to override the destination contained in the skb
 * @vid: the vid to be used to search the translation table
 *
 * Look up the recipient node for the destination address in the ethernet
 * header via the translation table. Wrap the given skb into a batman-adv
 * unicast or unicast-4addr header depending on whether BATADV_UNICAST or
 * BATADV_UNICAST_4ADDR was supplied as packet_type. Then send this frame
 * to the according destination node.
 *
 * Return: NET_XMIT_DROP in case of error or NET_XMIT_SUCCESS otherwise.
 */
int batadv_send_skb_via_tt_generic(struct batadv_priv *bat_priv,
				   struct sk_buff *skb, int packet_type,
				   int packet_subtype, u8 *dst_hint,
				   unsigned short vid)
{
	struct ethhdr *ethhdr = (struct ethhdr *)skb->data;
	struct batadv_orig_node *orig_node;
	u8 *src, *dst;

	src = ethhdr->h_source;
	dst = ethhdr->h_dest;

	/* if we got an hint! let's send the packet to this client (if any) */
	if (dst_hint) {
		src = NULL;
		dst = dst_hint;
	}
	orig_node = batadv_transtable_search(bat_priv, src, dst, vid);

	return batadv_send_skb_unicast(bat_priv, skb, packet_type,
				       packet_subtype, orig_node, vid);
}

/**
 * batadv_send_skb_via_gw - send an skb via gateway lookup
 * @bat_priv: the bat priv with all the soft interface information
 * @skb: payload to send
 * @vid: the vid to be used to search the translation table
 *
 * Look up the currently selected gateway. Wrap the given skb into a batman-adv
 * unicast header and send this frame to this gateway node.
 *
 * Return: NET_XMIT_DROP in case of error or NET_XMIT_SUCCESS otherwise.
 */
int batadv_send_skb_via_gw(struct batadv_priv *bat_priv, struct sk_buff *skb,
			   unsigned short vid)
{
	struct batadv_orig_node *orig_node;

	orig_node = batadv_gw_get_selected_orig(bat_priv);
	return batadv_send_skb_unicast(bat_priv, skb, BATADV_UNICAST, 0,
				       orig_node, vid);
}

void batadv_schedule_bat_ogm(struct batadv_hard_iface *hard_iface)
{
	struct batadv_priv *bat_priv = netdev_priv(hard_iface->soft_iface);

	if ((hard_iface->if_status == BATADV_IF_NOT_IN_USE) ||
	    (hard_iface->if_status == BATADV_IF_TO_BE_REMOVED))
		return;

	/* the interface gets activated here to avoid race conditions between
	 * the moment of activating the interface in
	 * hardif_activate_interface() where the originator mac is set and
	 * outdated packets (especially uninitialized mac addresses) in the
	 * packet queue
	 */
	if (hard_iface->if_status == BATADV_IF_TO_BE_ACTIVATED)
		hard_iface->if_status = BATADV_IF_ACTIVE;

	bat_priv->bat_algo_ops->bat_ogm_schedule(hard_iface);
}

static void batadv_forw_packet_free(struct batadv_forw_packet *forw_packet)
{
	kfree_skb(forw_packet->skb);
	if (forw_packet->if_incoming)
		batadv_hardif_put(forw_packet->if_incoming);
	if (forw_packet->if_outgoing)
		batadv_hardif_put(forw_packet->if_outgoing);
	kfree(forw_packet);
}

static void
_batadv_add_bcast_packet_to_list(struct batadv_priv *bat_priv,
				 struct batadv_forw_packet *forw_packet,
				 unsigned long send_time)
{
	/* add new packet to packet list */
	spin_lock_bh(&bat_priv->forw_bcast_list_lock);
	hlist_add_head(&forw_packet->list, &bat_priv->forw_bcast_list);
	spin_unlock_bh(&bat_priv->forw_bcast_list_lock);

	/* start timer for this packet */
	queue_delayed_work(batadv_event_workqueue, &forw_packet->delayed_work,
			   send_time);
}

/**
 * batadv_add_bcast_packet_to_list - queue broadcast packet for multiple sends
 * @bat_priv: the bat priv with all the soft interface information
 * @skb: broadcast packet to add
 * @delay: number of jiffies to wait before sending
 *
 * add a broadcast packet to the queue and setup timers. broadcast packets
 * are sent multiple times to increase probability for being received.
 *
 * The skb is not consumed, so the caller should make sure that the
 * skb is freed.
 *
 * Return: NETDEV_TX_OK on success and NETDEV_TX_BUSY on errors.
 */
int batadv_add_bcast_packet_to_list(struct batadv_priv *bat_priv,
				    const struct sk_buff *skb,
				    unsigned long delay)
{
	struct batadv_hard_iface *primary_if = NULL;
	struct batadv_forw_packet *forw_packet;
	struct batadv_bcast_packet *bcast_packet;
	struct sk_buff *newskb;

	if (!batadv_atomic_dec_not_zero(&bat_priv->bcast_queue_left)) {
		batadv_dbg(BATADV_DBG_BATMAN, bat_priv,
			   "bcast packet queue full\n");
		goto out;
	}

	primary_if = batadv_primary_if_get_selected(bat_priv);
	if (!primary_if)
		goto out_and_inc;

	forw_packet = kmalloc(sizeof(*forw_packet), GFP_ATOMIC);

	if (!forw_packet)
		goto out_and_inc;

	newskb = skb_copy(skb, GFP_ATOMIC);
	if (!newskb)
		goto packet_free;

	/* as we have a copy now, it is safe to decrease the TTL */
	bcast_packet = (struct batadv_bcast_packet *)newskb->data;
	bcast_packet->ttl--;

	skb_reset_mac_header(newskb);

	forw_packet->skb = newskb;
	forw_packet->if_incoming = primary_if;
	forw_packet->if_outgoing = NULL;

	/* how often did we send the bcast packet ? */
	forw_packet->num_packets = 0;

	INIT_DELAYED_WORK(&forw_packet->delayed_work,
			  batadv_send_outstanding_bcast_packet);

	_batadv_add_bcast_packet_to_list(bat_priv, forw_packet, delay);
	return NETDEV_TX_OK;

packet_free:
	kfree(forw_packet);
out_and_inc:
	atomic_inc(&bat_priv->bcast_queue_left);
out:
	if (primary_if)
		batadv_hardif_put(primary_if);
	return NETDEV_TX_BUSY;
}

static void batadv_send_outstanding_bcast_packet(struct work_struct *work)
{
	struct batadv_hard_iface *hard_iface;
	struct delayed_work *delayed_work;
	struct batadv_forw_packet *forw_packet;
	struct sk_buff *skb1;
	struct net_device *soft_iface;
	struct batadv_priv *bat_priv;

	delayed_work = to_delayed_work(work);
	forw_packet = container_of(delayed_work, struct batadv_forw_packet,
				   delayed_work);
	soft_iface = forw_packet->if_incoming->soft_iface;
	bat_priv = netdev_priv(soft_iface);

	spin_lock_bh(&bat_priv->forw_bcast_list_lock);
	hlist_del(&forw_packet->list);
	spin_unlock_bh(&bat_priv->forw_bcast_list_lock);

	if (atomic_read(&bat_priv->mesh_state) == BATADV_MESH_DEACTIVATING)
		goto out;

	if (batadv_dat_drop_broadcast_packet(bat_priv, forw_packet))
		goto out;

	/* rebroadcast packet */
	rcu_read_lock();
	list_for_each_entry_rcu(hard_iface, &batadv_hardif_list, list) {
		if (hard_iface->soft_iface != soft_iface)
			continue;

		if (forw_packet->num_packets >= hard_iface->num_bcasts)
			continue;

		if (!kref_get_unless_zero(&hard_iface->refcount))
			continue;

		/* send a copy of the saved skb */
		skb1 = skb_clone(forw_packet->skb, GFP_ATOMIC);
		if (skb1)
			batadv_send_broadcast_skb(skb1, hard_iface);
<<<<<<< HEAD
=======

		batadv_hardif_put(hard_iface);
>>>>>>> ed596a4a
	}
	rcu_read_unlock();

	forw_packet->num_packets++;

	/* if we still have some more bcasts to send */
	if (forw_packet->num_packets < BATADV_NUM_BCASTS_MAX) {
		_batadv_add_bcast_packet_to_list(bat_priv, forw_packet,
						 msecs_to_jiffies(5));
		return;
	}

out:
	batadv_forw_packet_free(forw_packet);
	atomic_inc(&bat_priv->bcast_queue_left);
}

void batadv_send_outstanding_bat_ogm_packet(struct work_struct *work)
{
	struct delayed_work *delayed_work;
	struct batadv_forw_packet *forw_packet;
	struct batadv_priv *bat_priv;

	delayed_work = to_delayed_work(work);
	forw_packet = container_of(delayed_work, struct batadv_forw_packet,
				   delayed_work);
	bat_priv = netdev_priv(forw_packet->if_incoming->soft_iface);
	spin_lock_bh(&bat_priv->forw_bat_list_lock);
	hlist_del(&forw_packet->list);
	spin_unlock_bh(&bat_priv->forw_bat_list_lock);

	if (atomic_read(&bat_priv->mesh_state) == BATADV_MESH_DEACTIVATING)
		goto out;

	bat_priv->bat_algo_ops->bat_ogm_emit(forw_packet);

	/* we have to have at least one packet in the queue to determine the
	 * queues wake up time unless we are shutting down.
	 *
	 * only re-schedule if this is the "original" copy, e.g. the OGM of the
	 * primary interface should only be rescheduled once per period, but
	 * this function will be called for the forw_packet instances of the
	 * other secondary interfaces as well.
	 */
	if (forw_packet->own &&
	    forw_packet->if_incoming == forw_packet->if_outgoing)
		batadv_schedule_bat_ogm(forw_packet->if_incoming);

out:
	/* don't count own packet */
	if (!forw_packet->own)
		atomic_inc(&bat_priv->batman_queue_left);

	batadv_forw_packet_free(forw_packet);
}

void
batadv_purge_outstanding_packets(struct batadv_priv *bat_priv,
				 const struct batadv_hard_iface *hard_iface)
{
	struct batadv_forw_packet *forw_packet;
	struct hlist_node *safe_tmp_node;
	bool pending;

	if (hard_iface)
		batadv_dbg(BATADV_DBG_BATMAN, bat_priv,
			   "purge_outstanding_packets(): %s\n",
			   hard_iface->net_dev->name);
	else
		batadv_dbg(BATADV_DBG_BATMAN, bat_priv,
			   "purge_outstanding_packets()\n");

	/* free bcast list */
	spin_lock_bh(&bat_priv->forw_bcast_list_lock);
	hlist_for_each_entry_safe(forw_packet, safe_tmp_node,
				  &bat_priv->forw_bcast_list, list) {
		/* if purge_outstanding_packets() was called with an argument
		 * we delete only packets belonging to the given interface
		 */
		if ((hard_iface) &&
		    (forw_packet->if_incoming != hard_iface) &&
		    (forw_packet->if_outgoing != hard_iface))
			continue;

		spin_unlock_bh(&bat_priv->forw_bcast_list_lock);

		/* batadv_send_outstanding_bcast_packet() will lock the list to
		 * delete the item from the list
		 */
		pending = cancel_delayed_work_sync(&forw_packet->delayed_work);
		spin_lock_bh(&bat_priv->forw_bcast_list_lock);

		if (pending) {
			hlist_del(&forw_packet->list);
			if (!forw_packet->own)
				atomic_inc(&bat_priv->bcast_queue_left);

			batadv_forw_packet_free(forw_packet);
		}
	}
	spin_unlock_bh(&bat_priv->forw_bcast_list_lock);

	/* free batman packet list */
	spin_lock_bh(&bat_priv->forw_bat_list_lock);
	hlist_for_each_entry_safe(forw_packet, safe_tmp_node,
				  &bat_priv->forw_bat_list, list) {
		/* if purge_outstanding_packets() was called with an argument
		 * we delete only packets belonging to the given interface
		 */
		if ((hard_iface) &&
		    (forw_packet->if_incoming != hard_iface) &&
		    (forw_packet->if_outgoing != hard_iface))
			continue;

		spin_unlock_bh(&bat_priv->forw_bat_list_lock);

		/* send_outstanding_bat_packet() will lock the list to
		 * delete the item from the list
		 */
		pending = cancel_delayed_work_sync(&forw_packet->delayed_work);
		spin_lock_bh(&bat_priv->forw_bat_list_lock);

		if (pending) {
			hlist_del(&forw_packet->list);
			if (!forw_packet->own)
				atomic_inc(&bat_priv->batman_queue_left);

			batadv_forw_packet_free(forw_packet);
		}
	}
	spin_unlock_bh(&bat_priv->forw_bat_list_lock);
}<|MERGE_RESOLUTION|>--- conflicted
+++ resolved
@@ -585,11 +585,8 @@
 		skb1 = skb_clone(forw_packet->skb, GFP_ATOMIC);
 		if (skb1)
 			batadv_send_broadcast_skb(skb1, hard_iface);
-<<<<<<< HEAD
-=======
 
 		batadv_hardif_put(hard_iface);
->>>>>>> ed596a4a
 	}
 	rcu_read_unlock();
 
