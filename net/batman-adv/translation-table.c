/* Copyright (C) 2007-2016  B.A.T.M.A.N. contributors:
 *
 * Marek Lindner, Simon Wunderlich, Antonio Quartulli
 *
 * This program is free software; you can redistribute it and/or
 * modify it under the terms of version 2 of the GNU General Public
 * License as published by the Free Software Foundation.
 *
 * This program is distributed in the hope that it will be useful, but
 * WITHOUT ANY WARRANTY; without even the implied warranty of
 * MERCHANTABILITY or FITNESS FOR A PARTICULAR PURPOSE. See the GNU
 * General Public License for more details.
 *
 * You should have received a copy of the GNU General Public License
 * along with this program; if not, see <http://www.gnu.org/licenses/>.
 */

#include "translation-table.h"
#include "main.h"

#include <linux/atomic.h>
#include <linux/bitops.h>
#include <linux/bug.h>
#include <linux/byteorder/generic.h>
#include <linux/compiler.h>
#include <linux/crc32c.h>
#include <linux/errno.h>
#include <linux/etherdevice.h>
#include <linux/fs.h>
#include <linux/if_ether.h>
#include <linux/jhash.h>
#include <linux/jiffies.h>
#include <linux/kernel.h>
#include <linux/kref.h>
#include <linux/list.h>
#include <linux/lockdep.h>
#include <linux/netdevice.h>
#include <linux/rculist.h>
#include <linux/rcupdate.h>
#include <linux/seq_file.h>
#include <linux/slab.h>
#include <linux/spinlock.h>
#include <linux/stddef.h>
#include <linux/string.h>
#include <linux/workqueue.h>

#include "bridge_loop_avoidance.h"
#include "hard-interface.h"
#include "hash.h"
#include "multicast.h"
#include "originator.h"
#include "packet.h"
#include "soft-interface.h"

/* hash class keys */
static struct lock_class_key batadv_tt_local_hash_lock_class_key;
static struct lock_class_key batadv_tt_global_hash_lock_class_key;

static void batadv_send_roam_adv(struct batadv_priv *bat_priv, u8 *client,
				 unsigned short vid,
				 struct batadv_orig_node *orig_node);
static void batadv_tt_purge(struct work_struct *work);
static void
batadv_tt_global_del_orig_list(struct batadv_tt_global_entry *tt_global_entry);
static void batadv_tt_global_del(struct batadv_priv *bat_priv,
				 struct batadv_orig_node *orig_node,
				 const unsigned char *addr,
				 unsigned short vid, const char *message,
				 bool roaming);

/**
 * batadv_compare_tt - check if two TT entries are the same
 * @node: the list element pointer of the first TT entry
 * @data2: pointer to the tt_common_entry of the second TT entry
 *
 * Compare the MAC address and the VLAN ID of the two TT entries and check if
 * they are the same TT client.
<<<<<<< HEAD
 * Return: 1 if the two TT clients are the same, 0 otherwise
 */
static int batadv_compare_tt(const struct hlist_node *node, const void *data2)
=======
 * Return: true if the two TT clients are the same, false otherwise
 */
static bool batadv_compare_tt(const struct hlist_node *node, const void *data2)
>>>>>>> ed596a4a
{
	const void *data1 = container_of(node, struct batadv_tt_common_entry,
					 hash_entry);
	const struct batadv_tt_common_entry *tt1 = data1;
	const struct batadv_tt_common_entry *tt2 = data2;

	return (tt1->vid == tt2->vid) && batadv_compare_eth(data1, data2);
}

/**
 * batadv_choose_tt - return the index of the tt entry in the hash table
 * @data: pointer to the tt_common_entry object to map
 * @size: the size of the hash table
 *
 * Return: the hash index where the object represented by 'data' should be
 * stored at.
 */
static inline u32 batadv_choose_tt(const void *data, u32 size)
{
	struct batadv_tt_common_entry *tt;
	u32 hash = 0;

	tt = (struct batadv_tt_common_entry *)data;
	hash = jhash(&tt->addr, ETH_ALEN, hash);
	hash = jhash(&tt->vid, sizeof(tt->vid), hash);

	return hash % size;
}

/**
 * batadv_tt_hash_find - look for a client in the given hash table
 * @hash: the hash table to search
 * @addr: the mac address of the client to look for
 * @vid: VLAN identifier
 *
 * Return: a pointer to the tt_common struct belonging to the searched client if
 * found, NULL otherwise.
 */
static struct batadv_tt_common_entry *
batadv_tt_hash_find(struct batadv_hashtable *hash, const u8 *addr,
		    unsigned short vid)
{
	struct hlist_head *head;
	struct batadv_tt_common_entry to_search, *tt, *tt_tmp = NULL;
	u32 index;

	if (!hash)
		return NULL;

	ether_addr_copy(to_search.addr, addr);
	to_search.vid = vid;

	index = batadv_choose_tt(&to_search, hash->size);
	head = &hash->table[index];

	rcu_read_lock();
	hlist_for_each_entry_rcu(tt, head, hash_entry) {
		if (!batadv_compare_eth(tt, addr))
			continue;

		if (tt->vid != vid)
			continue;

		if (!kref_get_unless_zero(&tt->refcount))
			continue;

		tt_tmp = tt;
		break;
	}
	rcu_read_unlock();

	return tt_tmp;
}

/**
 * batadv_tt_local_hash_find - search the local table for a given client
 * @bat_priv: the bat priv with all the soft interface information
 * @addr: the mac address of the client to look for
 * @vid: VLAN identifier
 *
 * Return: a pointer to the corresponding tt_local_entry struct if the client is
 * found, NULL otherwise.
 */
static struct batadv_tt_local_entry *
batadv_tt_local_hash_find(struct batadv_priv *bat_priv, const u8 *addr,
			  unsigned short vid)
{
	struct batadv_tt_common_entry *tt_common_entry;
	struct batadv_tt_local_entry *tt_local_entry = NULL;

	tt_common_entry = batadv_tt_hash_find(bat_priv->tt.local_hash, addr,
					      vid);
	if (tt_common_entry)
		tt_local_entry = container_of(tt_common_entry,
					      struct batadv_tt_local_entry,
					      common);
	return tt_local_entry;
}

/**
 * batadv_tt_global_hash_find - search the global table for a given client
 * @bat_priv: the bat priv with all the soft interface information
 * @addr: the mac address of the client to look for
 * @vid: VLAN identifier
 *
 * Return: a pointer to the corresponding tt_global_entry struct if the client
 * is found, NULL otherwise.
 */
static struct batadv_tt_global_entry *
batadv_tt_global_hash_find(struct batadv_priv *bat_priv, const u8 *addr,
			   unsigned short vid)
{
	struct batadv_tt_common_entry *tt_common_entry;
	struct batadv_tt_global_entry *tt_global_entry = NULL;

	tt_common_entry = batadv_tt_hash_find(bat_priv->tt.global_hash, addr,
					      vid);
	if (tt_common_entry)
		tt_global_entry = container_of(tt_common_entry,
					       struct batadv_tt_global_entry,
					       common);
	return tt_global_entry;
}

/**
 * batadv_tt_local_entry_release - release tt_local_entry from lists and queue
 *  for free after rcu grace period
 * @ref: kref pointer of the nc_node
 */
static void batadv_tt_local_entry_release(struct kref *ref)
{
	struct batadv_tt_local_entry *tt_local_entry;

	tt_local_entry = container_of(ref, struct batadv_tt_local_entry,
				      common.refcount);

<<<<<<< HEAD
=======
	batadv_softif_vlan_put(tt_local_entry->vlan);

>>>>>>> ed596a4a
	kfree_rcu(tt_local_entry, common.rcu);
}

/**
 * batadv_tt_local_entry_put - decrement the tt_local_entry refcounter and
 *  possibly release it
 * @tt_local_entry: tt_local_entry to be free'd
 */
static void
batadv_tt_local_entry_put(struct batadv_tt_local_entry *tt_local_entry)
{
	kref_put(&tt_local_entry->common.refcount,
		 batadv_tt_local_entry_release);
}

/**
 * batadv_tt_global_entry_release - release tt_global_entry from lists and queue
 *  for free after rcu grace period
 * @ref: kref pointer of the nc_node
 */
static void batadv_tt_global_entry_release(struct kref *ref)
{
	struct batadv_tt_global_entry *tt_global_entry;

	tt_global_entry = container_of(ref, struct batadv_tt_global_entry,
				       common.refcount);

	batadv_tt_global_del_orig_list(tt_global_entry);
	kfree_rcu(tt_global_entry, common.rcu);
}

/**
 * batadv_tt_global_entry_put - decrement the tt_global_entry refcounter and
 *  possibly release it
 * @tt_global_entry: tt_global_entry to be free'd
 */
static void
batadv_tt_global_entry_put(struct batadv_tt_global_entry *tt_global_entry)
{
	kref_put(&tt_global_entry->common.refcount,
		 batadv_tt_global_entry_release);
}

/**
 * batadv_tt_global_hash_count - count the number of orig entries
 * @bat_priv: the bat priv with all the soft interface information
 * @addr: the mac address of the client to count entries for
 * @vid: VLAN identifier
 *
 * Return: the number of originators advertising the given address/data
 * (excluding ourself).
 */
int batadv_tt_global_hash_count(struct batadv_priv *bat_priv,
				const u8 *addr, unsigned short vid)
{
	struct batadv_tt_global_entry *tt_global_entry;
	int count;

	tt_global_entry = batadv_tt_global_hash_find(bat_priv, addr, vid);
	if (!tt_global_entry)
		return 0;

	count = atomic_read(&tt_global_entry->orig_list_count);
	batadv_tt_global_entry_put(tt_global_entry);

	return count;
}

/**
 * batadv_tt_local_size_mod - change the size by v of the local table identified
 *  by vid
 * @bat_priv: the bat priv with all the soft interface information
 * @vid: the VLAN identifier of the sub-table to change
 * @v: the amount to sum to the local table size
 */
static void batadv_tt_local_size_mod(struct batadv_priv *bat_priv,
				     unsigned short vid, int v)
{
	struct batadv_softif_vlan *vlan;

	vlan = batadv_softif_vlan_get(bat_priv, vid);
	if (!vlan)
		return;

	atomic_add(v, &vlan->tt.num_entries);

	batadv_softif_vlan_put(vlan);
}

/**
 * batadv_tt_local_size_inc - increase by one the local table size for the given
 *  vid
 * @bat_priv: the bat priv with all the soft interface information
 * @vid: the VLAN identifier
 */
static void batadv_tt_local_size_inc(struct batadv_priv *bat_priv,
				     unsigned short vid)
{
	batadv_tt_local_size_mod(bat_priv, vid, 1);
}

/**
 * batadv_tt_local_size_dec - decrease by one the local table size for the given
 *  vid
 * @bat_priv: the bat priv with all the soft interface information
 * @vid: the VLAN identifier
 */
static void batadv_tt_local_size_dec(struct batadv_priv *bat_priv,
				     unsigned short vid)
{
	batadv_tt_local_size_mod(bat_priv, vid, -1);
}

/**
 * batadv_tt_global_size_mod - change the size by v of the global table
 *  for orig_node identified by vid
 * @orig_node: the originator for which the table has to be modified
 * @vid: the VLAN identifier
 * @v: the amount to sum to the global table size
 */
static void batadv_tt_global_size_mod(struct batadv_orig_node *orig_node,
				      unsigned short vid, int v)
{
	struct batadv_orig_node_vlan *vlan;

	vlan = batadv_orig_node_vlan_new(orig_node, vid);
	if (!vlan)
		return;

	if (atomic_add_return(v, &vlan->tt.num_entries) == 0) {
		spin_lock_bh(&orig_node->vlan_list_lock);
		if (!hlist_unhashed(&vlan->list)) {
			hlist_del_init_rcu(&vlan->list);
			batadv_orig_node_vlan_put(vlan);
		}
		spin_unlock_bh(&orig_node->vlan_list_lock);
	}

	batadv_orig_node_vlan_put(vlan);
}

/**
 * batadv_tt_global_size_inc - increase by one the global table size for the
 *  given vid
 * @orig_node: the originator which global table size has to be decreased
 * @vid: the vlan identifier
 */
static void batadv_tt_global_size_inc(struct batadv_orig_node *orig_node,
				      unsigned short vid)
{
	batadv_tt_global_size_mod(orig_node, vid, 1);
}

/**
 * batadv_tt_global_size_dec - decrease by one the global table size for the
 *  given vid
 * @orig_node: the originator which global table size has to be decreased
 * @vid: the vlan identifier
 */
static void batadv_tt_global_size_dec(struct batadv_orig_node *orig_node,
				      unsigned short vid)
{
	batadv_tt_global_size_mod(orig_node, vid, -1);
}

/**
 * batadv_tt_orig_list_entry_release - release tt orig entry from lists and
 *  queue for free after rcu grace period
 * @ref: kref pointer of the tt orig entry
 */
static void batadv_tt_orig_list_entry_release(struct kref *ref)
{
	struct batadv_tt_orig_list_entry *orig_entry;

	orig_entry = container_of(ref, struct batadv_tt_orig_list_entry,
				  refcount);

	batadv_orig_node_put(orig_entry->orig_node);
	kfree_rcu(orig_entry, rcu);
}

/**
 * batadv_tt_orig_list_entry_put - decrement the tt orig entry refcounter and
 *  possibly release it
 * @orig_entry: tt orig entry to be free'd
 */
static void
batadv_tt_orig_list_entry_put(struct batadv_tt_orig_list_entry *orig_entry)
{
	kref_put(&orig_entry->refcount, batadv_tt_orig_list_entry_release);
}

/**
 * batadv_tt_local_event - store a local TT event (ADD/DEL)
 * @bat_priv: the bat priv with all the soft interface information
 * @tt_local_entry: the TT entry involved in the event
 * @event_flags: flags to store in the event structure
 */
static void batadv_tt_local_event(struct batadv_priv *bat_priv,
				  struct batadv_tt_local_entry *tt_local_entry,
				  u8 event_flags)
{
	struct batadv_tt_change_node *tt_change_node, *entry, *safe;
	struct batadv_tt_common_entry *common = &tt_local_entry->common;
	u8 flags = common->flags | event_flags;
	bool event_removed = false;
	bool del_op_requested, del_op_entry;

	tt_change_node = kmalloc(sizeof(*tt_change_node), GFP_ATOMIC);
	if (!tt_change_node)
		return;

	tt_change_node->change.flags = flags;
	memset(tt_change_node->change.reserved, 0,
	       sizeof(tt_change_node->change.reserved));
	ether_addr_copy(tt_change_node->change.addr, common->addr);
	tt_change_node->change.vid = htons(common->vid);

	del_op_requested = flags & BATADV_TT_CLIENT_DEL;

	/* check for ADD+DEL or DEL+ADD events */
	spin_lock_bh(&bat_priv->tt.changes_list_lock);
	list_for_each_entry_safe(entry, safe, &bat_priv->tt.changes_list,
				 list) {
		if (!batadv_compare_eth(entry->change.addr, common->addr))
			continue;

		/* DEL+ADD in the same orig interval have no effect and can be
		 * removed to avoid silly behaviour on the receiver side. The
		 * other way around (ADD+DEL) can happen in case of roaming of
		 * a client still in the NEW state. Roaming of NEW clients is
		 * now possible due to automatically recognition of "temporary"
		 * clients
		 */
		del_op_entry = entry->change.flags & BATADV_TT_CLIENT_DEL;
		if (!del_op_requested && del_op_entry)
			goto del;
		if (del_op_requested && !del_op_entry)
			goto del;

		/* this is a second add in the same originator interval. It
		 * means that flags have been changed: update them!
		 */
		if (!del_op_requested && !del_op_entry)
			entry->change.flags = flags;

		continue;
del:
		list_del(&entry->list);
		kfree(entry);
		kfree(tt_change_node);
		event_removed = true;
		goto unlock;
	}

	/* track the change in the OGMinterval list */
	list_add_tail(&tt_change_node->list, &bat_priv->tt.changes_list);

unlock:
	spin_unlock_bh(&bat_priv->tt.changes_list_lock);

	if (event_removed)
		atomic_dec(&bat_priv->tt.local_changes);
	else
		atomic_inc(&bat_priv->tt.local_changes);
}

/**
 * batadv_tt_len - compute length in bytes of given number of tt changes
 * @changes_num: number of tt changes
 *
 * Return: computed length in bytes.
 */
static int batadv_tt_len(int changes_num)
{
	return changes_num * sizeof(struct batadv_tvlv_tt_change);
}

/**
 * batadv_tt_entries - compute the number of entries fitting in tt_len bytes
 * @tt_len: available space
 *
 * Return: the number of entries.
 */
static u16 batadv_tt_entries(u16 tt_len)
{
	return tt_len / batadv_tt_len(1);
}

/**
 * batadv_tt_local_table_transmit_size - calculates the local translation table
 *  size when transmitted over the air
 * @bat_priv: the bat priv with all the soft interface information
 *
 * Return: local translation table size in bytes.
 */
static int batadv_tt_local_table_transmit_size(struct batadv_priv *bat_priv)
{
	u16 num_vlan = 0;
	u16 tt_local_entries = 0;
	struct batadv_softif_vlan *vlan;
	int hdr_size;

	rcu_read_lock();
	hlist_for_each_entry_rcu(vlan, &bat_priv->softif_vlan_list, list) {
		num_vlan++;
		tt_local_entries += atomic_read(&vlan->tt.num_entries);
	}
	rcu_read_unlock();

	/* header size of tvlv encapsulated tt response payload */
	hdr_size = sizeof(struct batadv_unicast_tvlv_packet);
	hdr_size += sizeof(struct batadv_tvlv_hdr);
	hdr_size += sizeof(struct batadv_tvlv_tt_data);
	hdr_size += num_vlan * sizeof(struct batadv_tvlv_tt_vlan_data);

	return hdr_size + batadv_tt_len(tt_local_entries);
}

static int batadv_tt_local_init(struct batadv_priv *bat_priv)
{
	if (bat_priv->tt.local_hash)
		return 0;

	bat_priv->tt.local_hash = batadv_hash_new(1024);

	if (!bat_priv->tt.local_hash)
		return -ENOMEM;

	batadv_hash_set_lock_class(bat_priv->tt.local_hash,
				   &batadv_tt_local_hash_lock_class_key);

	return 0;
}

static void batadv_tt_global_free(struct batadv_priv *bat_priv,
				  struct batadv_tt_global_entry *tt_global,
				  const char *message)
{
	batadv_dbg(BATADV_DBG_TT, bat_priv,
		   "Deleting global tt entry %pM (vid: %d): %s\n",
		   tt_global->common.addr,
		   BATADV_PRINT_VID(tt_global->common.vid), message);

	batadv_hash_remove(bat_priv->tt.global_hash, batadv_compare_tt,
			   batadv_choose_tt, &tt_global->common);
	batadv_tt_global_entry_put(tt_global);
}

/**
 * batadv_tt_local_add - add a new client to the local table or update an
 *  existing client
 * @soft_iface: netdev struct of the mesh interface
 * @addr: the mac address of the client to add
 * @vid: VLAN identifier
 * @ifindex: index of the interface where the client is connected to (useful to
 *  identify wireless clients)
 * @mark: the value contained in the skb->mark field of the received packet (if
 *  any)
 *
 * Return: true if the client was successfully added, false otherwise.
 */
bool batadv_tt_local_add(struct net_device *soft_iface, const u8 *addr,
			 unsigned short vid, int ifindex, u32 mark)
{
	struct batadv_priv *bat_priv = netdev_priv(soft_iface);
	struct batadv_tt_local_entry *tt_local;
	struct batadv_tt_global_entry *tt_global = NULL;
	struct net *net = dev_net(soft_iface);
	struct batadv_softif_vlan *vlan;
	struct net_device *in_dev = NULL;
	struct hlist_head *head;
	struct batadv_tt_orig_list_entry *orig_entry;
	int hash_added, table_size, packet_size_max;
	bool ret = false;
	bool roamed_back = false;
	u8 remote_flags;
	u32 match_mark;

	if (ifindex != BATADV_NULL_IFINDEX)
		in_dev = dev_get_by_index(net, ifindex);

	tt_local = batadv_tt_local_hash_find(bat_priv, addr, vid);

	if (!is_multicast_ether_addr(addr))
		tt_global = batadv_tt_global_hash_find(bat_priv, addr, vid);

	if (tt_local) {
		tt_local->last_seen = jiffies;
		if (tt_local->common.flags & BATADV_TT_CLIENT_PENDING) {
			batadv_dbg(BATADV_DBG_TT, bat_priv,
				   "Re-adding pending client %pM (vid: %d)\n",
				   addr, BATADV_PRINT_VID(vid));
			/* whatever the reason why the PENDING flag was set,
			 * this is a client which was enqueued to be removed in
			 * this orig_interval. Since it popped up again, the
			 * flag can be reset like it was never enqueued
			 */
			tt_local->common.flags &= ~BATADV_TT_CLIENT_PENDING;
			goto add_event;
		}

		if (tt_local->common.flags & BATADV_TT_CLIENT_ROAM) {
			batadv_dbg(BATADV_DBG_TT, bat_priv,
				   "Roaming client %pM (vid: %d) came back to its original location\n",
				   addr, BATADV_PRINT_VID(vid));
			/* the ROAM flag is set because this client roamed away
			 * and the node got a roaming_advertisement message. Now
			 * that the client popped up again at its original
			 * location such flag can be unset
			 */
			tt_local->common.flags &= ~BATADV_TT_CLIENT_ROAM;
			roamed_back = true;
		}
		goto check_roaming;
	}

	/* Ignore the client if we cannot send it in a full table response. */
	table_size = batadv_tt_local_table_transmit_size(bat_priv);
	table_size += batadv_tt_len(1);
	packet_size_max = atomic_read(&bat_priv->packet_size_max);
	if (table_size > packet_size_max) {
		net_ratelimited_function(batadv_info, soft_iface,
					 "Local translation table size (%i) exceeds maximum packet size (%i); Ignoring new local tt entry: %pM\n",
					 table_size, packet_size_max, addr);
		goto out;
	}

	tt_local = kmalloc(sizeof(*tt_local), GFP_ATOMIC);
	if (!tt_local)
		goto out;

	/* increase the refcounter of the related vlan */
	vlan = batadv_softif_vlan_get(bat_priv, vid);
	if (WARN(!vlan, "adding TT local entry %pM to non-existent VLAN %d",
		 addr, BATADV_PRINT_VID(vid))) {
		kfree(tt_local);
		tt_local = NULL;
		goto out;
	}

	batadv_dbg(BATADV_DBG_TT, bat_priv,
		   "Creating new local tt entry: %pM (vid: %d, ttvn: %d)\n",
		   addr, BATADV_PRINT_VID(vid),
		   (u8)atomic_read(&bat_priv->tt.vn));

	ether_addr_copy(tt_local->common.addr, addr);
	/* The local entry has to be marked as NEW to avoid to send it in
	 * a full table response going out before the next ttvn increment
	 * (consistency check)
	 */
	tt_local->common.flags = BATADV_TT_CLIENT_NEW;
	tt_local->common.vid = vid;
	if (batadv_is_wifi_netdev(in_dev))
		tt_local->common.flags |= BATADV_TT_CLIENT_WIFI;
	kref_init(&tt_local->common.refcount);
	kref_get(&tt_local->common.refcount);
	tt_local->last_seen = jiffies;
	tt_local->common.added_at = tt_local->last_seen;
	tt_local->vlan = vlan;

	/* the batman interface mac and multicast addresses should never be
	 * purged
	 */
	if (batadv_compare_eth(addr, soft_iface->dev_addr) ||
	    is_multicast_ether_addr(addr))
		tt_local->common.flags |= BATADV_TT_CLIENT_NOPURGE;

	hash_added = batadv_hash_add(bat_priv->tt.local_hash, batadv_compare_tt,
				     batadv_choose_tt, &tt_local->common,
				     &tt_local->common.hash_entry);

	if (unlikely(hash_added != 0)) {
		/* remove the reference for the hash */
		batadv_tt_local_entry_put(tt_local);
		batadv_softif_vlan_put(vlan);
		goto out;
	}

add_event:
	batadv_tt_local_event(bat_priv, tt_local, BATADV_NO_FLAGS);

check_roaming:
	/* Check whether it is a roaming, but don't do anything if the roaming
	 * process has already been handled
	 */
	if (tt_global && !(tt_global->common.flags & BATADV_TT_CLIENT_ROAM)) {
		/* These node are probably going to update their tt table */
		head = &tt_global->orig_list;
		rcu_read_lock();
		hlist_for_each_entry_rcu(orig_entry, head, list) {
			batadv_send_roam_adv(bat_priv, tt_global->common.addr,
					     tt_global->common.vid,
					     orig_entry->orig_node);
		}
		rcu_read_unlock();
		if (roamed_back) {
			batadv_tt_global_free(bat_priv, tt_global,
					      "Roaming canceled");
			tt_global = NULL;
		} else {
			/* The global entry has to be marked as ROAMING and
			 * has to be kept for consistency purpose
			 */
			tt_global->common.flags |= BATADV_TT_CLIENT_ROAM;
			tt_global->roam_at = jiffies;
		}
	}

	/* store the current remote flags before altering them. This helps
	 * understanding is flags are changing or not
	 */
	remote_flags = tt_local->common.flags & BATADV_TT_REMOTE_MASK;

	if (batadv_is_wifi_netdev(in_dev))
		tt_local->common.flags |= BATADV_TT_CLIENT_WIFI;
	else
		tt_local->common.flags &= ~BATADV_TT_CLIENT_WIFI;

	/* check the mark in the skb: if it's equal to the configured
	 * isolation_mark, it means the packet is coming from an isolated
	 * non-mesh client
	 */
	match_mark = (mark & bat_priv->isolation_mark_mask);
	if (bat_priv->isolation_mark_mask &&
	    match_mark == bat_priv->isolation_mark)
		tt_local->common.flags |= BATADV_TT_CLIENT_ISOLA;
	else
		tt_local->common.flags &= ~BATADV_TT_CLIENT_ISOLA;

	/* if any "dynamic" flag has been modified, resend an ADD event for this
	 * entry so that all the nodes can get the new flags
	 */
	if (remote_flags ^ (tt_local->common.flags & BATADV_TT_REMOTE_MASK))
		batadv_tt_local_event(bat_priv, tt_local, BATADV_NO_FLAGS);

	ret = true;
out:
	if (in_dev)
		dev_put(in_dev);
	if (tt_local)
		batadv_tt_local_entry_put(tt_local);
	if (tt_global)
		batadv_tt_global_entry_put(tt_global);
	return ret;
}

/**
 * batadv_tt_prepare_tvlv_global_data - prepare the TVLV TT header to send
 *  within a TT Response directed to another node
 * @orig_node: originator for which the TT data has to be prepared
 * @tt_data: uninitialised pointer to the address of the TVLV buffer
 * @tt_change: uninitialised pointer to the address of the area where the TT
 *  changed can be stored
 * @tt_len: pointer to the length to reserve to the tt_change. if -1 this
 *  function reserves the amount of space needed to send the entire global TT
 *  table. In case of success the value is updated with the real amount of
 *  reserved bytes
 * Allocate the needed amount of memory for the entire TT TVLV and write its
 * header made up by one tvlv_tt_data object and a series of tvlv_tt_vlan_data
 * objects, one per active VLAN served by the originator node.
 *
 * Return: the size of the allocated buffer or 0 in case of failure.
 */
static u16
batadv_tt_prepare_tvlv_global_data(struct batadv_orig_node *orig_node,
				   struct batadv_tvlv_tt_data **tt_data,
				   struct batadv_tvlv_tt_change **tt_change,
				   s32 *tt_len)
{
	u16 num_vlan = 0;
	u16 num_entries = 0;
	u16 change_offset;
	u16 tvlv_len;
	struct batadv_tvlv_tt_vlan_data *tt_vlan;
	struct batadv_orig_node_vlan *vlan;
	u8 *tt_change_ptr;

	rcu_read_lock();
	hlist_for_each_entry_rcu(vlan, &orig_node->vlan_list, list) {
		num_vlan++;
		num_entries += atomic_read(&vlan->tt.num_entries);
	}

	change_offset = sizeof(**tt_data);
	change_offset += num_vlan * sizeof(*tt_vlan);

	/* if tt_len is negative, allocate the space needed by the full table */
	if (*tt_len < 0)
		*tt_len = batadv_tt_len(num_entries);

	tvlv_len = *tt_len;
	tvlv_len += change_offset;

	*tt_data = kmalloc(tvlv_len, GFP_ATOMIC);
	if (!*tt_data) {
		*tt_len = 0;
		goto out;
	}

	(*tt_data)->flags = BATADV_NO_FLAGS;
	(*tt_data)->ttvn = atomic_read(&orig_node->last_ttvn);
	(*tt_data)->num_vlan = htons(num_vlan);

	tt_vlan = (struct batadv_tvlv_tt_vlan_data *)(*tt_data + 1);
	hlist_for_each_entry_rcu(vlan, &orig_node->vlan_list, list) {
		tt_vlan->vid = htons(vlan->vid);
		tt_vlan->crc = htonl(vlan->tt.crc);

		tt_vlan++;
	}

	tt_change_ptr = (u8 *)*tt_data + change_offset;
	*tt_change = (struct batadv_tvlv_tt_change *)tt_change_ptr;

out:
	rcu_read_unlock();
	return tvlv_len;
}

/**
 * batadv_tt_prepare_tvlv_local_data - allocate and prepare the TT TVLV for this
 *  node
 * @bat_priv: the bat priv with all the soft interface information
 * @tt_data: uninitialised pointer to the address of the TVLV buffer
 * @tt_change: uninitialised pointer to the address of the area where the TT
 *  changes can be stored
 * @tt_len: pointer to the length to reserve to the tt_change. if -1 this
 *  function reserves the amount of space needed to send the entire local TT
 *  table. In case of success the value is updated with the real amount of
 *  reserved bytes
 *
 * Allocate the needed amount of memory for the entire TT TVLV and write its
 * header made up by one tvlv_tt_data object and a series of tvlv_tt_vlan_data
 * objects, one per active VLAN.
 *
 * Return: the size of the allocated buffer or 0 in case of failure.
 */
static u16
batadv_tt_prepare_tvlv_local_data(struct batadv_priv *bat_priv,
				  struct batadv_tvlv_tt_data **tt_data,
				  struct batadv_tvlv_tt_change **tt_change,
				  s32 *tt_len)
{
	struct batadv_tvlv_tt_vlan_data *tt_vlan;
	struct batadv_softif_vlan *vlan;
	u16 num_vlan = 0;
	u16 num_entries = 0;
	u16 tvlv_len;
	u8 *tt_change_ptr;
	int change_offset;

	rcu_read_lock();
	hlist_for_each_entry_rcu(vlan, &bat_priv->softif_vlan_list, list) {
		num_vlan++;
		num_entries += atomic_read(&vlan->tt.num_entries);
	}

	change_offset = sizeof(**tt_data);
	change_offset += num_vlan * sizeof(*tt_vlan);

	/* if tt_len is negative, allocate the space needed by the full table */
	if (*tt_len < 0)
		*tt_len = batadv_tt_len(num_entries);

	tvlv_len = *tt_len;
	tvlv_len += change_offset;

	*tt_data = kmalloc(tvlv_len, GFP_ATOMIC);
	if (!*tt_data) {
		tvlv_len = 0;
		goto out;
	}

	(*tt_data)->flags = BATADV_NO_FLAGS;
	(*tt_data)->ttvn = atomic_read(&bat_priv->tt.vn);
	(*tt_data)->num_vlan = htons(num_vlan);

	tt_vlan = (struct batadv_tvlv_tt_vlan_data *)(*tt_data + 1);
	hlist_for_each_entry_rcu(vlan, &bat_priv->softif_vlan_list, list) {
		tt_vlan->vid = htons(vlan->vid);
		tt_vlan->crc = htonl(vlan->tt.crc);

		tt_vlan++;
	}

	tt_change_ptr = (u8 *)*tt_data + change_offset;
	*tt_change = (struct batadv_tvlv_tt_change *)tt_change_ptr;

out:
	rcu_read_unlock();
	return tvlv_len;
}

/**
 * batadv_tt_tvlv_container_update - update the translation table tvlv container
 *  after local tt changes have been committed
 * @bat_priv: the bat priv with all the soft interface information
 */
static void batadv_tt_tvlv_container_update(struct batadv_priv *bat_priv)
{
	struct batadv_tt_change_node *entry, *safe;
	struct batadv_tvlv_tt_data *tt_data;
	struct batadv_tvlv_tt_change *tt_change;
	int tt_diff_len, tt_change_len = 0;
	int tt_diff_entries_num = 0;
	int tt_diff_entries_count = 0;
	u16 tvlv_len;

	tt_diff_entries_num = atomic_read(&bat_priv->tt.local_changes);
	tt_diff_len = batadv_tt_len(tt_diff_entries_num);

	/* if we have too many changes for one packet don't send any
	 * and wait for the tt table request which will be fragmented
	 */
	if (tt_diff_len > bat_priv->soft_iface->mtu)
		tt_diff_len = 0;

	tvlv_len = batadv_tt_prepare_tvlv_local_data(bat_priv, &tt_data,
						     &tt_change, &tt_diff_len);
	if (!tvlv_len)
		return;

	tt_data->flags = BATADV_TT_OGM_DIFF;

	if (tt_diff_len == 0)
		goto container_register;

	spin_lock_bh(&bat_priv->tt.changes_list_lock);
	atomic_set(&bat_priv->tt.local_changes, 0);

	list_for_each_entry_safe(entry, safe, &bat_priv->tt.changes_list,
				 list) {
		if (tt_diff_entries_count < tt_diff_entries_num) {
			memcpy(tt_change + tt_diff_entries_count,
			       &entry->change,
			       sizeof(struct batadv_tvlv_tt_change));
			tt_diff_entries_count++;
		}
		list_del(&entry->list);
		kfree(entry);
	}
	spin_unlock_bh(&bat_priv->tt.changes_list_lock);

	/* Keep the buffer for possible tt_request */
	spin_lock_bh(&bat_priv->tt.last_changeset_lock);
	kfree(bat_priv->tt.last_changeset);
	bat_priv->tt.last_changeset_len = 0;
	bat_priv->tt.last_changeset = NULL;
	tt_change_len = batadv_tt_len(tt_diff_entries_count);
	/* check whether this new OGM has no changes due to size problems */
	if (tt_diff_entries_count > 0) {
		/* if kmalloc() fails we will reply with the full table
		 * instead of providing the diff
		 */
		bat_priv->tt.last_changeset = kzalloc(tt_diff_len, GFP_ATOMIC);
		if (bat_priv->tt.last_changeset) {
			memcpy(bat_priv->tt.last_changeset,
			       tt_change, tt_change_len);
			bat_priv->tt.last_changeset_len = tt_diff_len;
		}
	}
	spin_unlock_bh(&bat_priv->tt.last_changeset_lock);

container_register:
	batadv_tvlv_container_register(bat_priv, BATADV_TVLV_TT, 1, tt_data,
				       tvlv_len);
	kfree(tt_data);
}

int batadv_tt_local_seq_print_text(struct seq_file *seq, void *offset)
{
	struct net_device *net_dev = (struct net_device *)seq->private;
	struct batadv_priv *bat_priv = netdev_priv(net_dev);
	struct batadv_hashtable *hash = bat_priv->tt.local_hash;
	struct batadv_tt_common_entry *tt_common_entry;
	struct batadv_tt_local_entry *tt_local;
	struct batadv_hard_iface *primary_if;
	struct hlist_head *head;
	unsigned short vid;
	u32 i;
	int last_seen_secs;
	int last_seen_msecs;
	unsigned long last_seen_jiffies;
	bool no_purge;
	u16 np_flag = BATADV_TT_CLIENT_NOPURGE;

	primary_if = batadv_seq_print_text_primary_if_get(seq);
	if (!primary_if)
		goto out;

	seq_printf(seq,
		   "Locally retrieved addresses (from %s) announced via TT (TTVN: %u):\n",
		   net_dev->name, (u8)atomic_read(&bat_priv->tt.vn));
	seq_puts(seq,
		 "       Client         VID Flags    Last seen (CRC       )\n");

	for (i = 0; i < hash->size; i++) {
		head = &hash->table[i];

		rcu_read_lock();
		hlist_for_each_entry_rcu(tt_common_entry,
					 head, hash_entry) {
			tt_local = container_of(tt_common_entry,
						struct batadv_tt_local_entry,
						common);
			vid = tt_common_entry->vid;
			last_seen_jiffies = jiffies - tt_local->last_seen;
			last_seen_msecs = jiffies_to_msecs(last_seen_jiffies);
			last_seen_secs = last_seen_msecs / 1000;
			last_seen_msecs = last_seen_msecs % 1000;

			no_purge = tt_common_entry->flags & np_flag;
			seq_printf(seq,
				   " * %pM %4i [%c%c%c%c%c%c] %3u.%03u   (%#.8x)\n",
				   tt_common_entry->addr,
				   BATADV_PRINT_VID(tt_common_entry->vid),
				   ((tt_common_entry->flags &
				     BATADV_TT_CLIENT_ROAM) ? 'R' : '.'),
				   no_purge ? 'P' : '.',
				   ((tt_common_entry->flags &
				     BATADV_TT_CLIENT_NEW) ? 'N' : '.'),
				   ((tt_common_entry->flags &
				     BATADV_TT_CLIENT_PENDING) ? 'X' : '.'),
				   ((tt_common_entry->flags &
				     BATADV_TT_CLIENT_WIFI) ? 'W' : '.'),
				   ((tt_common_entry->flags &
				     BATADV_TT_CLIENT_ISOLA) ? 'I' : '.'),
				   no_purge ? 0 : last_seen_secs,
				   no_purge ? 0 : last_seen_msecs,
<<<<<<< HEAD
				   vlan->tt.crc);

			batadv_softif_vlan_put(vlan);
=======
				   tt_local->vlan->tt.crc);
>>>>>>> ed596a4a
		}
		rcu_read_unlock();
	}
out:
	if (primary_if)
		batadv_hardif_put(primary_if);
	return 0;
}

static void
batadv_tt_local_set_pending(struct batadv_priv *bat_priv,
			    struct batadv_tt_local_entry *tt_local_entry,
			    u16 flags, const char *message)
{
	batadv_tt_local_event(bat_priv, tt_local_entry, flags);

	/* The local client has to be marked as "pending to be removed" but has
	 * to be kept in the table in order to send it in a full table
	 * response issued before the net ttvn increment (consistency check)
	 */
	tt_local_entry->common.flags |= BATADV_TT_CLIENT_PENDING;

	batadv_dbg(BATADV_DBG_TT, bat_priv,
		   "Local tt entry (%pM, vid: %d) pending to be removed: %s\n",
		   tt_local_entry->common.addr,
		   BATADV_PRINT_VID(tt_local_entry->common.vid), message);
}

/**
 * batadv_tt_local_remove - logically remove an entry from the local table
 * @bat_priv: the bat priv with all the soft interface information
 * @addr: the MAC address of the client to remove
 * @vid: VLAN identifier
 * @message: message to append to the log on deletion
 * @roaming: true if the deletion is due to a roaming event
 *
 * Return: the flags assigned to the local entry before being deleted
 */
u16 batadv_tt_local_remove(struct batadv_priv *bat_priv, const u8 *addr,
			   unsigned short vid, const char *message,
			   bool roaming)
{
	struct batadv_tt_local_entry *tt_local_entry;
	u16 flags, curr_flags = BATADV_NO_FLAGS;
	void *tt_entry_exists;

	tt_local_entry = batadv_tt_local_hash_find(bat_priv, addr, vid);
	if (!tt_local_entry)
		goto out;

	curr_flags = tt_local_entry->common.flags;

	flags = BATADV_TT_CLIENT_DEL;
	/* if this global entry addition is due to a roaming, the node has to
	 * mark the local entry as "roamed" in order to correctly reroute
	 * packets later
	 */
	if (roaming) {
		flags |= BATADV_TT_CLIENT_ROAM;
		/* mark the local client as ROAMed */
		tt_local_entry->common.flags |= BATADV_TT_CLIENT_ROAM;
	}

	if (!(tt_local_entry->common.flags & BATADV_TT_CLIENT_NEW)) {
		batadv_tt_local_set_pending(bat_priv, tt_local_entry, flags,
					    message);
		goto out;
	}
	/* if this client has been added right now, it is possible to
	 * immediately purge it
	 */
	batadv_tt_local_event(bat_priv, tt_local_entry, BATADV_TT_CLIENT_DEL);

	tt_entry_exists = batadv_hash_remove(bat_priv->tt.local_hash,
					     batadv_compare_tt,
					     batadv_choose_tt,
					     &tt_local_entry->common);
	if (!tt_entry_exists)
		goto out;

	/* extra call to free the local tt entry */
	batadv_tt_local_entry_put(tt_local_entry);
<<<<<<< HEAD

	/* decrease the reference held for this vlan */
	vlan = batadv_softif_vlan_get(bat_priv, vid);
	if (!vlan)
		goto out;

	batadv_softif_vlan_put(vlan);
	batadv_softif_vlan_put(vlan);
=======
>>>>>>> ed596a4a

out:
	if (tt_local_entry)
		batadv_tt_local_entry_put(tt_local_entry);

	return curr_flags;
}

/**
 * batadv_tt_local_purge_list - purge inactive tt local entries
 * @bat_priv: the bat priv with all the soft interface information
 * @head: pointer to the list containing the local tt entries
 * @timeout: parameter deciding whether a given tt local entry is considered
 *  inactive or not
 */
static void batadv_tt_local_purge_list(struct batadv_priv *bat_priv,
				       struct hlist_head *head,
				       int timeout)
{
	struct batadv_tt_local_entry *tt_local_entry;
	struct batadv_tt_common_entry *tt_common_entry;
	struct hlist_node *node_tmp;

	hlist_for_each_entry_safe(tt_common_entry, node_tmp, head,
				  hash_entry) {
		tt_local_entry = container_of(tt_common_entry,
					      struct batadv_tt_local_entry,
					      common);
		if (tt_local_entry->common.flags & BATADV_TT_CLIENT_NOPURGE)
			continue;

		/* entry already marked for deletion */
		if (tt_local_entry->common.flags & BATADV_TT_CLIENT_PENDING)
			continue;

		if (!batadv_has_timed_out(tt_local_entry->last_seen, timeout))
			continue;

		batadv_tt_local_set_pending(bat_priv, tt_local_entry,
					    BATADV_TT_CLIENT_DEL, "timed out");
	}
}

/**
 * batadv_tt_local_purge - purge inactive tt local entries
 * @bat_priv: the bat priv with all the soft interface information
 * @timeout: parameter deciding whether a given tt local entry is considered
 *  inactive or not
 */
static void batadv_tt_local_purge(struct batadv_priv *bat_priv,
				  int timeout)
{
	struct batadv_hashtable *hash = bat_priv->tt.local_hash;
	struct hlist_head *head;
	spinlock_t *list_lock; /* protects write access to the hash lists */
	u32 i;

	for (i = 0; i < hash->size; i++) {
		head = &hash->table[i];
		list_lock = &hash->list_locks[i];

		spin_lock_bh(list_lock);
		batadv_tt_local_purge_list(bat_priv, head, timeout);
		spin_unlock_bh(list_lock);
	}
}

static void batadv_tt_local_table_free(struct batadv_priv *bat_priv)
{
	struct batadv_hashtable *hash;
	spinlock_t *list_lock; /* protects write access to the hash lists */
	struct batadv_tt_common_entry *tt_common_entry;
	struct batadv_tt_local_entry *tt_local;
	struct hlist_node *node_tmp;
	struct hlist_head *head;
	u32 i;

	if (!bat_priv->tt.local_hash)
		return;

	hash = bat_priv->tt.local_hash;

	for (i = 0; i < hash->size; i++) {
		head = &hash->table[i];
		list_lock = &hash->list_locks[i];

		spin_lock_bh(list_lock);
		hlist_for_each_entry_safe(tt_common_entry, node_tmp,
					  head, hash_entry) {
			hlist_del_rcu(&tt_common_entry->hash_entry);
			tt_local = container_of(tt_common_entry,
						struct batadv_tt_local_entry,
						common);

<<<<<<< HEAD
			/* decrease the reference held for this vlan */
			vlan = batadv_softif_vlan_get(bat_priv,
						      tt_common_entry->vid);
			if (vlan) {
				batadv_softif_vlan_put(vlan);
				batadv_softif_vlan_put(vlan);
			}

=======
>>>>>>> ed596a4a
			batadv_tt_local_entry_put(tt_local);
		}
		spin_unlock_bh(list_lock);
	}

	batadv_hash_destroy(hash);

	bat_priv->tt.local_hash = NULL;
}

static int batadv_tt_global_init(struct batadv_priv *bat_priv)
{
	if (bat_priv->tt.global_hash)
		return 0;

	bat_priv->tt.global_hash = batadv_hash_new(1024);

	if (!bat_priv->tt.global_hash)
		return -ENOMEM;

	batadv_hash_set_lock_class(bat_priv->tt.global_hash,
				   &batadv_tt_global_hash_lock_class_key);

	return 0;
}

static void batadv_tt_changes_list_free(struct batadv_priv *bat_priv)
{
	struct batadv_tt_change_node *entry, *safe;

	spin_lock_bh(&bat_priv->tt.changes_list_lock);

	list_for_each_entry_safe(entry, safe, &bat_priv->tt.changes_list,
				 list) {
		list_del(&entry->list);
		kfree(entry);
	}

	atomic_set(&bat_priv->tt.local_changes, 0);
	spin_unlock_bh(&bat_priv->tt.changes_list_lock);
}

/**
 * batadv_tt_global_orig_entry_find - find a TT orig_list_entry
 * @entry: the TT global entry where the orig_list_entry has to be
 *  extracted from
 * @orig_node: the originator for which the orig_list_entry has to be found
 *
 * retrieve the orig_tt_list_entry belonging to orig_node from the
 * batadv_tt_global_entry list
 *
 * Return: it with an increased refcounter, NULL if not found
 */
static struct batadv_tt_orig_list_entry *
batadv_tt_global_orig_entry_find(const struct batadv_tt_global_entry *entry,
				 const struct batadv_orig_node *orig_node)
{
	struct batadv_tt_orig_list_entry *tmp_orig_entry, *orig_entry = NULL;
	const struct hlist_head *head;

	rcu_read_lock();
	head = &entry->orig_list;
	hlist_for_each_entry_rcu(tmp_orig_entry, head, list) {
		if (tmp_orig_entry->orig_node != orig_node)
			continue;
		if (!kref_get_unless_zero(&tmp_orig_entry->refcount))
			continue;

		orig_entry = tmp_orig_entry;
		break;
	}
	rcu_read_unlock();

	return orig_entry;
}

/**
 * batadv_tt_global_entry_has_orig - check if a TT global entry is also handled
 *  by a given originator
 * @entry: the TT global entry to check
 * @orig_node: the originator to search in the list
 *
 * find out if an orig_node is already in the list of a tt_global_entry.
 *
 * Return: true if found, false otherwise
 */
static bool
batadv_tt_global_entry_has_orig(const struct batadv_tt_global_entry *entry,
				const struct batadv_orig_node *orig_node)
{
	struct batadv_tt_orig_list_entry *orig_entry;
	bool found = false;

	orig_entry = batadv_tt_global_orig_entry_find(entry, orig_node);
	if (orig_entry) {
		found = true;
		batadv_tt_orig_list_entry_put(orig_entry);
	}

	return found;
}

static void
batadv_tt_global_orig_entry_add(struct batadv_tt_global_entry *tt_global,
				struct batadv_orig_node *orig_node, int ttvn)
{
	struct batadv_tt_orig_list_entry *orig_entry;

	orig_entry = batadv_tt_global_orig_entry_find(tt_global, orig_node);
	if (orig_entry) {
		/* refresh the ttvn: the current value could be a bogus one that
		 * was added during a "temporary client detection"
		 */
		orig_entry->ttvn = ttvn;
		goto out;
	}

	orig_entry = kzalloc(sizeof(*orig_entry), GFP_ATOMIC);
	if (!orig_entry)
		goto out;

	INIT_HLIST_NODE(&orig_entry->list);
	kref_get(&orig_node->refcount);
	batadv_tt_global_size_inc(orig_node, tt_global->common.vid);
	orig_entry->orig_node = orig_node;
	orig_entry->ttvn = ttvn;
	kref_init(&orig_entry->refcount);
	kref_get(&orig_entry->refcount);

	spin_lock_bh(&tt_global->list_lock);
	hlist_add_head_rcu(&orig_entry->list,
			   &tt_global->orig_list);
	spin_unlock_bh(&tt_global->list_lock);
	atomic_inc(&tt_global->orig_list_count);

out:
	if (orig_entry)
		batadv_tt_orig_list_entry_put(orig_entry);
}

/**
 * batadv_tt_global_add - add a new TT global entry or update an existing one
 * @bat_priv: the bat priv with all the soft interface information
 * @orig_node: the originator announcing the client
 * @tt_addr: the mac address of the non-mesh client
 * @vid: VLAN identifier
 * @flags: TT flags that have to be set for this non-mesh client
 * @ttvn: the tt version number ever announcing this non-mesh client
 *
 * Add a new TT global entry for the given originator. If the entry already
 * exists add a new reference to the given originator (a global entry can have
 * references to multiple originators) and adjust the flags attribute to reflect
 * the function argument.
 * If a TT local entry exists for this non-mesh client remove it.
 *
 * The caller must hold orig_node refcount.
 *
 * Return: true if the new entry has been added, false otherwise
 */
static bool batadv_tt_global_add(struct batadv_priv *bat_priv,
				 struct batadv_orig_node *orig_node,
				 const unsigned char *tt_addr,
				 unsigned short vid, u16 flags, u8 ttvn)
{
	struct batadv_tt_global_entry *tt_global_entry;
	struct batadv_tt_local_entry *tt_local_entry;
	bool ret = false;
	int hash_added;
	struct batadv_tt_common_entry *common;
	u16 local_flags;

	/* ignore global entries from backbone nodes */
	if (batadv_bla_is_backbone_gw_orig(bat_priv, orig_node->orig, vid))
		return true;

	tt_global_entry = batadv_tt_global_hash_find(bat_priv, tt_addr, vid);
	tt_local_entry = batadv_tt_local_hash_find(bat_priv, tt_addr, vid);

	/* if the node already has a local client for this entry, it has to wait
	 * for a roaming advertisement instead of manually messing up the global
	 * table
	 */
	if ((flags & BATADV_TT_CLIENT_TEMP) && tt_local_entry &&
	    !(tt_local_entry->common.flags & BATADV_TT_CLIENT_NEW))
		goto out;

	if (!tt_global_entry) {
		tt_global_entry = kzalloc(sizeof(*tt_global_entry), GFP_ATOMIC);
		if (!tt_global_entry)
			goto out;

		common = &tt_global_entry->common;
		ether_addr_copy(common->addr, tt_addr);
		common->vid = vid;

		common->flags = flags;
		tt_global_entry->roam_at = 0;
		/* node must store current time in case of roaming. This is
		 * needed to purge this entry out on timeout (if nobody claims
		 * it)
		 */
		if (flags & BATADV_TT_CLIENT_ROAM)
			tt_global_entry->roam_at = jiffies;
		kref_init(&common->refcount);
		kref_get(&common->refcount);
		common->added_at = jiffies;

		INIT_HLIST_HEAD(&tt_global_entry->orig_list);
		atomic_set(&tt_global_entry->orig_list_count, 0);
		spin_lock_init(&tt_global_entry->list_lock);

		hash_added = batadv_hash_add(bat_priv->tt.global_hash,
					     batadv_compare_tt,
					     batadv_choose_tt, common,
					     &common->hash_entry);

		if (unlikely(hash_added != 0)) {
			/* remove the reference for the hash */
			batadv_tt_global_entry_put(tt_global_entry);
			goto out_remove;
		}
	} else {
		common = &tt_global_entry->common;
		/* If there is already a global entry, we can use this one for
		 * our processing.
		 * But if we are trying to add a temporary client then here are
		 * two options at this point:
		 * 1) the global client is not a temporary client: the global
		 *    client has to be left as it is, temporary information
		 *    should never override any already known client state
		 * 2) the global client is a temporary client: purge the
		 *    originator list and add the new one orig_entry
		 */
		if (flags & BATADV_TT_CLIENT_TEMP) {
			if (!(common->flags & BATADV_TT_CLIENT_TEMP))
				goto out;
			if (batadv_tt_global_entry_has_orig(tt_global_entry,
							    orig_node))
				goto out_remove;
			batadv_tt_global_del_orig_list(tt_global_entry);
			goto add_orig_entry;
		}

		/* if the client was temporary added before receiving the first
		 * OGM announcing it, we have to clear the TEMP flag. Also,
		 * remove the previous temporary orig node and re-add it
		 * if required. If the orig entry changed, the new one which
		 * is a non-temporary entry is preferred.
		 */
		if (common->flags & BATADV_TT_CLIENT_TEMP) {
			batadv_tt_global_del_orig_list(tt_global_entry);
			common->flags &= ~BATADV_TT_CLIENT_TEMP;
		}

		/* the change can carry possible "attribute" flags like the
		 * TT_CLIENT_WIFI, therefore they have to be copied in the
		 * client entry
		 */
		common->flags |= flags;

		/* If there is the BATADV_TT_CLIENT_ROAM flag set, there is only
		 * one originator left in the list and we previously received a
		 * delete + roaming change for this originator.
		 *
		 * We should first delete the old originator before adding the
		 * new one.
		 */
		if (common->flags & BATADV_TT_CLIENT_ROAM) {
			batadv_tt_global_del_orig_list(tt_global_entry);
			common->flags &= ~BATADV_TT_CLIENT_ROAM;
			tt_global_entry->roam_at = 0;
		}
	}
add_orig_entry:
	/* add the new orig_entry (if needed) or update it */
	batadv_tt_global_orig_entry_add(tt_global_entry, orig_node, ttvn);

	batadv_dbg(BATADV_DBG_TT, bat_priv,
		   "Creating new global tt entry: %pM (vid: %d, via %pM)\n",
		   common->addr, BATADV_PRINT_VID(common->vid),
		   orig_node->orig);
	ret = true;

out_remove:
	/* Do not remove multicast addresses from the local hash on
	 * global additions
	 */
	if (is_multicast_ether_addr(tt_addr))
		goto out;

	/* remove address from local hash if present */
	local_flags = batadv_tt_local_remove(bat_priv, tt_addr, vid,
					     "global tt received",
					     flags & BATADV_TT_CLIENT_ROAM);
	tt_global_entry->common.flags |= local_flags & BATADV_TT_CLIENT_WIFI;

	if (!(flags & BATADV_TT_CLIENT_ROAM))
		/* this is a normal global add. Therefore the client is not in a
		 * roaming state anymore.
		 */
		tt_global_entry->common.flags &= ~BATADV_TT_CLIENT_ROAM;

out:
	if (tt_global_entry)
		batadv_tt_global_entry_put(tt_global_entry);
	if (tt_local_entry)
		batadv_tt_local_entry_put(tt_local_entry);
	return ret;
}

/**
 * batadv_transtable_best_orig - Get best originator list entry from tt entry
 * @bat_priv: the bat priv with all the soft interface information
 * @tt_global_entry: global translation table entry to be analyzed
 *
 * This functon assumes the caller holds rcu_read_lock().
 * Return: best originator list entry or NULL on errors.
 */
static struct batadv_tt_orig_list_entry *
batadv_transtable_best_orig(struct batadv_priv *bat_priv,
			    struct batadv_tt_global_entry *tt_global_entry)
{
	struct batadv_neigh_node *router, *best_router = NULL;
	struct batadv_algo_ops *bao = bat_priv->bat_algo_ops;
	struct hlist_head *head;
	struct batadv_tt_orig_list_entry *orig_entry, *best_entry = NULL;

	head = &tt_global_entry->orig_list;
	hlist_for_each_entry_rcu(orig_entry, head, list) {
		router = batadv_orig_router_get(orig_entry->orig_node,
						BATADV_IF_DEFAULT);
		if (!router)
			continue;

		if (best_router &&
		    bao->bat_neigh_cmp(router, BATADV_IF_DEFAULT,
				       best_router, BATADV_IF_DEFAULT) <= 0) {
			batadv_neigh_node_put(router);
			continue;
		}

		/* release the refcount for the "old" best */
		if (best_router)
			batadv_neigh_node_put(best_router);

		best_entry = orig_entry;
		best_router = router;
	}

	if (best_router)
		batadv_neigh_node_put(best_router);

	return best_entry;
}

/**
 * batadv_tt_global_print_entry - print all orig nodes who announce the address
 *  for this global entry
 * @bat_priv: the bat priv with all the soft interface information
 * @tt_global_entry: global translation table entry to be printed
 * @seq: debugfs table seq_file struct
 *
 * This functon assumes the caller holds rcu_read_lock().
 */
static void
batadv_tt_global_print_entry(struct batadv_priv *bat_priv,
			     struct batadv_tt_global_entry *tt_global_entry,
			     struct seq_file *seq)
{
	struct batadv_tt_orig_list_entry *orig_entry, *best_entry;
	struct batadv_tt_common_entry *tt_common_entry;
	struct batadv_orig_node_vlan *vlan;
	struct hlist_head *head;
	u8 last_ttvn;
	u16 flags;

	tt_common_entry = &tt_global_entry->common;
	flags = tt_common_entry->flags;

	best_entry = batadv_transtable_best_orig(bat_priv, tt_global_entry);
	if (best_entry) {
		vlan = batadv_orig_node_vlan_get(best_entry->orig_node,
						 tt_common_entry->vid);
		if (!vlan) {
			seq_printf(seq,
				   " * Cannot retrieve VLAN %d for originator %pM\n",
				   BATADV_PRINT_VID(tt_common_entry->vid),
				   best_entry->orig_node->orig);
			goto print_list;
		}

		last_ttvn = atomic_read(&best_entry->orig_node->last_ttvn);
		seq_printf(seq,
			   " %c %pM %4i   (%3u) via %pM     (%3u)   (%#.8x) [%c%c%c%c]\n",
			   '*', tt_global_entry->common.addr,
			   BATADV_PRINT_VID(tt_global_entry->common.vid),
			   best_entry->ttvn, best_entry->orig_node->orig,
			   last_ttvn, vlan->tt.crc,
			   ((flags & BATADV_TT_CLIENT_ROAM) ? 'R' : '.'),
			   ((flags & BATADV_TT_CLIENT_WIFI) ? 'W' : '.'),
			   ((flags & BATADV_TT_CLIENT_ISOLA) ? 'I' : '.'),
			   ((flags & BATADV_TT_CLIENT_TEMP) ? 'T' : '.'));

		batadv_orig_node_vlan_put(vlan);
	}

print_list:
	head = &tt_global_entry->orig_list;

	hlist_for_each_entry_rcu(orig_entry, head, list) {
		if (best_entry == orig_entry)
			continue;

		vlan = batadv_orig_node_vlan_get(orig_entry->orig_node,
						 tt_common_entry->vid);
		if (!vlan) {
			seq_printf(seq,
				   " + Cannot retrieve VLAN %d for originator %pM\n",
				   BATADV_PRINT_VID(tt_common_entry->vid),
				   orig_entry->orig_node->orig);
			continue;
		}

		last_ttvn = atomic_read(&orig_entry->orig_node->last_ttvn);
		seq_printf(seq,
			   " %c %pM %4d   (%3u) via %pM     (%3u)   (%#.8x) [%c%c%c%c]\n",
			   '+', tt_global_entry->common.addr,
			   BATADV_PRINT_VID(tt_global_entry->common.vid),
			   orig_entry->ttvn, orig_entry->orig_node->orig,
			   last_ttvn, vlan->tt.crc,
			   ((flags & BATADV_TT_CLIENT_ROAM) ? 'R' : '.'),
			   ((flags & BATADV_TT_CLIENT_WIFI) ? 'W' : '.'),
			   ((flags & BATADV_TT_CLIENT_ISOLA) ? 'I' : '.'),
			   ((flags & BATADV_TT_CLIENT_TEMP) ? 'T' : '.'));

		batadv_orig_node_vlan_put(vlan);
	}
}

int batadv_tt_global_seq_print_text(struct seq_file *seq, void *offset)
{
	struct net_device *net_dev = (struct net_device *)seq->private;
	struct batadv_priv *bat_priv = netdev_priv(net_dev);
	struct batadv_hashtable *hash = bat_priv->tt.global_hash;
	struct batadv_tt_common_entry *tt_common_entry;
	struct batadv_tt_global_entry *tt_global;
	struct batadv_hard_iface *primary_if;
	struct hlist_head *head;
	u32 i;

	primary_if = batadv_seq_print_text_primary_if_get(seq);
	if (!primary_if)
		goto out;

	seq_printf(seq,
		   "Globally announced TT entries received via the mesh %s\n",
		   net_dev->name);
	seq_puts(seq,
		 "       Client         VID  (TTVN)       Originator      (Curr TTVN) (CRC       ) Flags\n");

	for (i = 0; i < hash->size; i++) {
		head = &hash->table[i];

		rcu_read_lock();
		hlist_for_each_entry_rcu(tt_common_entry,
					 head, hash_entry) {
			tt_global = container_of(tt_common_entry,
						 struct batadv_tt_global_entry,
						 common);
			batadv_tt_global_print_entry(bat_priv, tt_global, seq);
		}
		rcu_read_unlock();
	}
out:
	if (primary_if)
		batadv_hardif_put(primary_if);
	return 0;
}

/**
 * _batadv_tt_global_del_orig_entry - remove and free an orig_entry
 * @tt_global_entry: the global entry to remove the orig_entry from
 * @orig_entry: the orig entry to remove and free
 *
 * Remove an orig_entry from its list in the given tt_global_entry and
 * free this orig_entry afterwards.
 *
 * Caller must hold tt_global_entry->list_lock and ensure orig_entry->list is
 * part of a list.
 */
static void
_batadv_tt_global_del_orig_entry(struct batadv_tt_global_entry *tt_global_entry,
				 struct batadv_tt_orig_list_entry *orig_entry)
{
	lockdep_assert_held(&tt_global_entry->list_lock);

	batadv_tt_global_size_dec(orig_entry->orig_node,
				  tt_global_entry->common.vid);
	atomic_dec(&tt_global_entry->orig_list_count);
	/* requires holding tt_global_entry->list_lock and orig_entry->list
	 * being part of a list
	 */
	hlist_del_rcu(&orig_entry->list);
	batadv_tt_orig_list_entry_put(orig_entry);
}

/* deletes the orig list of a tt_global_entry */
static void
batadv_tt_global_del_orig_list(struct batadv_tt_global_entry *tt_global_entry)
{
	struct hlist_head *head;
	struct hlist_node *safe;
	struct batadv_tt_orig_list_entry *orig_entry;

	spin_lock_bh(&tt_global_entry->list_lock);
	head = &tt_global_entry->orig_list;
	hlist_for_each_entry_safe(orig_entry, safe, head, list)
		_batadv_tt_global_del_orig_entry(tt_global_entry, orig_entry);
	spin_unlock_bh(&tt_global_entry->list_lock);
}

/**
 * batadv_tt_global_del_orig_node - remove orig_node from a global tt entry
 * @bat_priv: the bat priv with all the soft interface information
 * @tt_global_entry: the global entry to remove the orig_node from
 * @orig_node: the originator announcing the client
 * @message: message to append to the log on deletion
 *
 * Remove the given orig_node and its according orig_entry from the given
 * global tt entry.
 */
static void
batadv_tt_global_del_orig_node(struct batadv_priv *bat_priv,
			       struct batadv_tt_global_entry *tt_global_entry,
			       struct batadv_orig_node *orig_node,
			       const char *message)
{
	struct hlist_head *head;
	struct hlist_node *safe;
	struct batadv_tt_orig_list_entry *orig_entry;
	unsigned short vid;

	spin_lock_bh(&tt_global_entry->list_lock);
	head = &tt_global_entry->orig_list;
	hlist_for_each_entry_safe(orig_entry, safe, head, list) {
		if (orig_entry->orig_node == orig_node) {
			vid = tt_global_entry->common.vid;
			batadv_dbg(BATADV_DBG_TT, bat_priv,
				   "Deleting %pM from global tt entry %pM (vid: %d): %s\n",
				   orig_node->orig,
				   tt_global_entry->common.addr,
				   BATADV_PRINT_VID(vid), message);
			_batadv_tt_global_del_orig_entry(tt_global_entry,
							 orig_entry);
		}
	}
	spin_unlock_bh(&tt_global_entry->list_lock);
}

/* If the client is to be deleted, we check if it is the last origantor entry
 * within tt_global entry. If yes, we set the BATADV_TT_CLIENT_ROAM flag and the
 * timer, otherwise we simply remove the originator scheduled for deletion.
 */
static void
batadv_tt_global_del_roaming(struct batadv_priv *bat_priv,
			     struct batadv_tt_global_entry *tt_global_entry,
			     struct batadv_orig_node *orig_node,
			     const char *message)
{
	bool last_entry = true;
	struct hlist_head *head;
	struct batadv_tt_orig_list_entry *orig_entry;

	/* no local entry exists, case 1:
	 * Check if this is the last one or if other entries exist.
	 */

	rcu_read_lock();
	head = &tt_global_entry->orig_list;
	hlist_for_each_entry_rcu(orig_entry, head, list) {
		if (orig_entry->orig_node != orig_node) {
			last_entry = false;
			break;
		}
	}
	rcu_read_unlock();

	if (last_entry) {
		/* its the last one, mark for roaming. */
		tt_global_entry->common.flags |= BATADV_TT_CLIENT_ROAM;
		tt_global_entry->roam_at = jiffies;
	} else
		/* there is another entry, we can simply delete this
		 * one and can still use the other one.
		 */
		batadv_tt_global_del_orig_node(bat_priv, tt_global_entry,
					       orig_node, message);
}

/**
 * batadv_tt_global_del - remove a client from the global table
 * @bat_priv: the bat priv with all the soft interface information
 * @orig_node: an originator serving this client
 * @addr: the mac address of the client
 * @vid: VLAN identifier
 * @message: a message explaining the reason for deleting the client to print
 *  for debugging purpose
 * @roaming: true if the deletion has been triggered by a roaming event
 */
static void batadv_tt_global_del(struct batadv_priv *bat_priv,
				 struct batadv_orig_node *orig_node,
				 const unsigned char *addr, unsigned short vid,
				 const char *message, bool roaming)
{
	struct batadv_tt_global_entry *tt_global_entry;
	struct batadv_tt_local_entry *local_entry = NULL;

	tt_global_entry = batadv_tt_global_hash_find(bat_priv, addr, vid);
	if (!tt_global_entry)
		goto out;

	if (!roaming) {
		batadv_tt_global_del_orig_node(bat_priv, tt_global_entry,
					       orig_node, message);

		if (hlist_empty(&tt_global_entry->orig_list))
			batadv_tt_global_free(bat_priv, tt_global_entry,
					      message);

		goto out;
	}

	/* if we are deleting a global entry due to a roam
	 * event, there are two possibilities:
	 * 1) the client roamed from node A to node B => if there
	 *    is only one originator left for this client, we mark
	 *    it with BATADV_TT_CLIENT_ROAM, we start a timer and we
	 *    wait for node B to claim it. In case of timeout
	 *    the entry is purged.
	 *
	 *    If there are other originators left, we directly delete
	 *    the originator.
	 * 2) the client roamed to us => we can directly delete
	 *    the global entry, since it is useless now.
	 */
	local_entry = batadv_tt_local_hash_find(bat_priv,
						tt_global_entry->common.addr,
						vid);
	if (local_entry) {
		/* local entry exists, case 2: client roamed to us. */
		batadv_tt_global_del_orig_list(tt_global_entry);
		batadv_tt_global_free(bat_priv, tt_global_entry, message);
	} else
		/* no local entry exists, case 1: check for roaming */
		batadv_tt_global_del_roaming(bat_priv, tt_global_entry,
					     orig_node, message);

out:
	if (tt_global_entry)
		batadv_tt_global_entry_put(tt_global_entry);
	if (local_entry)
		batadv_tt_local_entry_put(local_entry);
}

/**
 * batadv_tt_global_del_orig - remove all the TT global entries belonging to the
 *  given originator matching the provided vid
 * @bat_priv: the bat priv with all the soft interface information
 * @orig_node: the originator owning the entries to remove
 * @match_vid: the VLAN identifier to match. If negative all the entries will be
 *  removed
 * @message: debug message to print as "reason"
 */
void batadv_tt_global_del_orig(struct batadv_priv *bat_priv,
			       struct batadv_orig_node *orig_node,
			       s32 match_vid,
			       const char *message)
{
	struct batadv_tt_global_entry *tt_global;
	struct batadv_tt_common_entry *tt_common_entry;
	u32 i;
	struct batadv_hashtable *hash = bat_priv->tt.global_hash;
	struct hlist_node *safe;
	struct hlist_head *head;
	spinlock_t *list_lock; /* protects write access to the hash lists */
	unsigned short vid;

	if (!hash)
		return;

	for (i = 0; i < hash->size; i++) {
		head = &hash->table[i];
		list_lock = &hash->list_locks[i];

		spin_lock_bh(list_lock);
		hlist_for_each_entry_safe(tt_common_entry, safe,
					  head, hash_entry) {
			/* remove only matching entries */
			if (match_vid >= 0 && tt_common_entry->vid != match_vid)
				continue;

			tt_global = container_of(tt_common_entry,
						 struct batadv_tt_global_entry,
						 common);

			batadv_tt_global_del_orig_node(bat_priv, tt_global,
						       orig_node, message);

			if (hlist_empty(&tt_global->orig_list)) {
				vid = tt_global->common.vid;
				batadv_dbg(BATADV_DBG_TT, bat_priv,
					   "Deleting global tt entry %pM (vid: %d): %s\n",
					   tt_global->common.addr,
					   BATADV_PRINT_VID(vid), message);
				hlist_del_rcu(&tt_common_entry->hash_entry);
				batadv_tt_global_entry_put(tt_global);
			}
		}
		spin_unlock_bh(list_lock);
	}
	clear_bit(BATADV_ORIG_CAPA_HAS_TT, &orig_node->capa_initialized);
}

static bool batadv_tt_global_to_purge(struct batadv_tt_global_entry *tt_global,
				      char **msg)
{
	bool purge = false;
	unsigned long roam_timeout = BATADV_TT_CLIENT_ROAM_TIMEOUT;
	unsigned long temp_timeout = BATADV_TT_CLIENT_TEMP_TIMEOUT;

	if ((tt_global->common.flags & BATADV_TT_CLIENT_ROAM) &&
	    batadv_has_timed_out(tt_global->roam_at, roam_timeout)) {
		purge = true;
		*msg = "Roaming timeout\n";
	}

	if ((tt_global->common.flags & BATADV_TT_CLIENT_TEMP) &&
	    batadv_has_timed_out(tt_global->common.added_at, temp_timeout)) {
		purge = true;
		*msg = "Temporary client timeout\n";
	}

	return purge;
}

static void batadv_tt_global_purge(struct batadv_priv *bat_priv)
{
	struct batadv_hashtable *hash = bat_priv->tt.global_hash;
	struct hlist_head *head;
	struct hlist_node *node_tmp;
	spinlock_t *list_lock; /* protects write access to the hash lists */
	u32 i;
	char *msg = NULL;
	struct batadv_tt_common_entry *tt_common;
	struct batadv_tt_global_entry *tt_global;

	for (i = 0; i < hash->size; i++) {
		head = &hash->table[i];
		list_lock = &hash->list_locks[i];

		spin_lock_bh(list_lock);
		hlist_for_each_entry_safe(tt_common, node_tmp, head,
					  hash_entry) {
			tt_global = container_of(tt_common,
						 struct batadv_tt_global_entry,
						 common);

			if (!batadv_tt_global_to_purge(tt_global, &msg))
				continue;

			batadv_dbg(BATADV_DBG_TT, bat_priv,
				   "Deleting global tt entry %pM (vid: %d): %s\n",
				   tt_global->common.addr,
				   BATADV_PRINT_VID(tt_global->common.vid),
				   msg);

			hlist_del_rcu(&tt_common->hash_entry);

			batadv_tt_global_entry_put(tt_global);
		}
		spin_unlock_bh(list_lock);
	}
}

static void batadv_tt_global_table_free(struct batadv_priv *bat_priv)
{
	struct batadv_hashtable *hash;
	spinlock_t *list_lock; /* protects write access to the hash lists */
	struct batadv_tt_common_entry *tt_common_entry;
	struct batadv_tt_global_entry *tt_global;
	struct hlist_node *node_tmp;
	struct hlist_head *head;
	u32 i;

	if (!bat_priv->tt.global_hash)
		return;

	hash = bat_priv->tt.global_hash;

	for (i = 0; i < hash->size; i++) {
		head = &hash->table[i];
		list_lock = &hash->list_locks[i];

		spin_lock_bh(list_lock);
		hlist_for_each_entry_safe(tt_common_entry, node_tmp,
					  head, hash_entry) {
			hlist_del_rcu(&tt_common_entry->hash_entry);
			tt_global = container_of(tt_common_entry,
						 struct batadv_tt_global_entry,
						 common);
			batadv_tt_global_entry_put(tt_global);
		}
		spin_unlock_bh(list_lock);
	}

	batadv_hash_destroy(hash);

	bat_priv->tt.global_hash = NULL;
}

static bool
_batadv_is_ap_isolated(struct batadv_tt_local_entry *tt_local_entry,
		       struct batadv_tt_global_entry *tt_global_entry)
{
	bool ret = false;

	if (tt_local_entry->common.flags & BATADV_TT_CLIENT_WIFI &&
	    tt_global_entry->common.flags & BATADV_TT_CLIENT_WIFI)
		ret = true;

	/* check if the two clients are marked as isolated */
	if (tt_local_entry->common.flags & BATADV_TT_CLIENT_ISOLA &&
	    tt_global_entry->common.flags & BATADV_TT_CLIENT_ISOLA)
		ret = true;

	return ret;
}

/**
 * batadv_transtable_search - get the mesh destination for a given client
 * @bat_priv: the bat priv with all the soft interface information
 * @src: mac address of the source client
 * @addr: mac address of the destination client
 * @vid: VLAN identifier
 *
 * Return: a pointer to the originator that was selected as destination in the
 * mesh for contacting the client 'addr', NULL otherwise.
 * In case of multiple originators serving the same client, the function returns
 * the best one (best in terms of metric towards the destination node).
 *
 * If the two clients are AP isolated the function returns NULL.
 */
struct batadv_orig_node *batadv_transtable_search(struct batadv_priv *bat_priv,
						  const u8 *src,
						  const u8 *addr,
						  unsigned short vid)
{
	struct batadv_tt_local_entry *tt_local_entry = NULL;
	struct batadv_tt_global_entry *tt_global_entry = NULL;
	struct batadv_orig_node *orig_node = NULL;
	struct batadv_tt_orig_list_entry *best_entry;

	if (src && batadv_vlan_ap_isola_get(bat_priv, vid)) {
		tt_local_entry = batadv_tt_local_hash_find(bat_priv, src, vid);
		if (!tt_local_entry ||
		    (tt_local_entry->common.flags & BATADV_TT_CLIENT_PENDING))
			goto out;
	}

	tt_global_entry = batadv_tt_global_hash_find(bat_priv, addr, vid);
	if (!tt_global_entry)
		goto out;

	/* check whether the clients should not communicate due to AP
	 * isolation
	 */
	if (tt_local_entry &&
	    _batadv_is_ap_isolated(tt_local_entry, tt_global_entry))
		goto out;

	rcu_read_lock();
	best_entry = batadv_transtable_best_orig(bat_priv, tt_global_entry);
	/* found anything? */
	if (best_entry)
		orig_node = best_entry->orig_node;
	if (orig_node && !kref_get_unless_zero(&orig_node->refcount))
		orig_node = NULL;
	rcu_read_unlock();

out:
	if (tt_global_entry)
		batadv_tt_global_entry_put(tt_global_entry);
	if (tt_local_entry)
		batadv_tt_local_entry_put(tt_local_entry);

	return orig_node;
}

/**
 * batadv_tt_global_crc - calculates the checksum of the local table belonging
 *  to the given orig_node
 * @bat_priv: the bat priv with all the soft interface information
 * @orig_node: originator for which the CRC should be computed
 * @vid: VLAN identifier for which the CRC32 has to be computed
 *
 * This function computes the checksum for the global table corresponding to a
 * specific originator. In particular, the checksum is computed as follows: For
 * each client connected to the originator the CRC32C of the MAC address and the
 * VID is computed and then all the CRC32Cs of the various clients are xor'ed
 * together.
 *
 * The idea behind is that CRC32C should be used as much as possible in order to
 * produce a unique hash of the table, but since the order which is used to feed
 * the CRC32C function affects the result and since every node in the network
 * probably sorts the clients differently, the hash function cannot be directly
 * computed over the entire table. Hence the CRC32C is used only on
 * the single client entry, while all the results are then xor'ed together
 * because the XOR operation can combine them all while trying to reduce the
 * noise as much as possible.
 *
 * Return: the checksum of the global table of a given originator.
 */
static u32 batadv_tt_global_crc(struct batadv_priv *bat_priv,
				struct batadv_orig_node *orig_node,
				unsigned short vid)
{
	struct batadv_hashtable *hash = bat_priv->tt.global_hash;
	struct batadv_tt_common_entry *tt_common;
	struct batadv_tt_global_entry *tt_global;
	struct hlist_head *head;
	u32 i, crc_tmp, crc = 0;
	u8 flags;
	__be16 tmp_vid;

	for (i = 0; i < hash->size; i++) {
		head = &hash->table[i];

		rcu_read_lock();
		hlist_for_each_entry_rcu(tt_common, head, hash_entry) {
			tt_global = container_of(tt_common,
						 struct batadv_tt_global_entry,
						 common);
			/* compute the CRC only for entries belonging to the
			 * VLAN identified by the vid passed as parameter
			 */
			if (tt_common->vid != vid)
				continue;

			/* Roaming clients are in the global table for
			 * consistency only. They don't have to be
			 * taken into account while computing the
			 * global crc
			 */
			if (tt_common->flags & BATADV_TT_CLIENT_ROAM)
				continue;
			/* Temporary clients have not been announced yet, so
			 * they have to be skipped while computing the global
			 * crc
			 */
			if (tt_common->flags & BATADV_TT_CLIENT_TEMP)
				continue;

			/* find out if this global entry is announced by this
			 * originator
			 */
			if (!batadv_tt_global_entry_has_orig(tt_global,
							     orig_node))
				continue;

			/* use network order to read the VID: this ensures that
			 * every node reads the bytes in the same order.
			 */
			tmp_vid = htons(tt_common->vid);
			crc_tmp = crc32c(0, &tmp_vid, sizeof(tmp_vid));

			/* compute the CRC on flags that have to be kept in sync
			 * among nodes
			 */
			flags = tt_common->flags & BATADV_TT_SYNC_MASK;
			crc_tmp = crc32c(crc_tmp, &flags, sizeof(flags));

			crc ^= crc32c(crc_tmp, tt_common->addr, ETH_ALEN);
		}
		rcu_read_unlock();
	}

	return crc;
}

/**
 * batadv_tt_local_crc - calculates the checksum of the local table
 * @bat_priv: the bat priv with all the soft interface information
 * @vid: VLAN identifier for which the CRC32 has to be computed
 *
 * For details about the computation, please refer to the documentation for
 * batadv_tt_global_crc().
 *
 * Return: the checksum of the local table
 */
static u32 batadv_tt_local_crc(struct batadv_priv *bat_priv,
			       unsigned short vid)
{
	struct batadv_hashtable *hash = bat_priv->tt.local_hash;
	struct batadv_tt_common_entry *tt_common;
	struct hlist_head *head;
	u32 i, crc_tmp, crc = 0;
	u8 flags;
	__be16 tmp_vid;

	for (i = 0; i < hash->size; i++) {
		head = &hash->table[i];

		rcu_read_lock();
		hlist_for_each_entry_rcu(tt_common, head, hash_entry) {
			/* compute the CRC only for entries belonging to the
			 * VLAN identified by vid
			 */
			if (tt_common->vid != vid)
				continue;

			/* not yet committed clients have not to be taken into
			 * account while computing the CRC
			 */
			if (tt_common->flags & BATADV_TT_CLIENT_NEW)
				continue;

			/* use network order to read the VID: this ensures that
			 * every node reads the bytes in the same order.
			 */
			tmp_vid = htons(tt_common->vid);
			crc_tmp = crc32c(0, &tmp_vid, sizeof(tmp_vid));

			/* compute the CRC on flags that have to be kept in sync
			 * among nodes
			 */
			flags = tt_common->flags & BATADV_TT_SYNC_MASK;
			crc_tmp = crc32c(crc_tmp, &flags, sizeof(flags));

			crc ^= crc32c(crc_tmp, tt_common->addr, ETH_ALEN);
		}
		rcu_read_unlock();
	}

	return crc;
}

static void batadv_tt_req_list_free(struct batadv_priv *bat_priv)
{
	struct batadv_tt_req_node *node;
	struct hlist_node *safe;

	spin_lock_bh(&bat_priv->tt.req_list_lock);

	hlist_for_each_entry_safe(node, safe, &bat_priv->tt.req_list, list) {
		hlist_del_init(&node->list);
		kfree(node);
	}

	spin_unlock_bh(&bat_priv->tt.req_list_lock);
}

static void batadv_tt_save_orig_buffer(struct batadv_priv *bat_priv,
				       struct batadv_orig_node *orig_node,
				       const void *tt_buff,
				       u16 tt_buff_len)
{
	/* Replace the old buffer only if I received something in the
	 * last OGM (the OGM could carry no changes)
	 */
	spin_lock_bh(&orig_node->tt_buff_lock);
	if (tt_buff_len > 0) {
		kfree(orig_node->tt_buff);
		orig_node->tt_buff_len = 0;
		orig_node->tt_buff = kmalloc(tt_buff_len, GFP_ATOMIC);
		if (orig_node->tt_buff) {
			memcpy(orig_node->tt_buff, tt_buff, tt_buff_len);
			orig_node->tt_buff_len = tt_buff_len;
		}
	}
	spin_unlock_bh(&orig_node->tt_buff_lock);
}

static void batadv_tt_req_purge(struct batadv_priv *bat_priv)
{
	struct batadv_tt_req_node *node;
	struct hlist_node *safe;

	spin_lock_bh(&bat_priv->tt.req_list_lock);
	hlist_for_each_entry_safe(node, safe, &bat_priv->tt.req_list, list) {
		if (batadv_has_timed_out(node->issued_at,
					 BATADV_TT_REQUEST_TIMEOUT)) {
			hlist_del_init(&node->list);
			kfree(node);
		}
	}
	spin_unlock_bh(&bat_priv->tt.req_list_lock);
}

/**
 * batadv_tt_req_node_new - search and possibly create a tt_req_node object
 * @bat_priv: the bat priv with all the soft interface information
 * @orig_node: orig node this request is being issued for
 *
 * Return: the pointer to the new tt_req_node struct if no request
 * has already been issued for this orig_node, NULL otherwise.
 */
static struct batadv_tt_req_node *
batadv_tt_req_node_new(struct batadv_priv *bat_priv,
		       struct batadv_orig_node *orig_node)
{
	struct batadv_tt_req_node *tt_req_node_tmp, *tt_req_node = NULL;

	spin_lock_bh(&bat_priv->tt.req_list_lock);
	hlist_for_each_entry(tt_req_node_tmp, &bat_priv->tt.req_list, list) {
		if (batadv_compare_eth(tt_req_node_tmp, orig_node) &&
		    !batadv_has_timed_out(tt_req_node_tmp->issued_at,
					  BATADV_TT_REQUEST_TIMEOUT))
			goto unlock;
	}

	tt_req_node = kmalloc(sizeof(*tt_req_node), GFP_ATOMIC);
	if (!tt_req_node)
		goto unlock;

	ether_addr_copy(tt_req_node->addr, orig_node->orig);
	tt_req_node->issued_at = jiffies;

	hlist_add_head(&tt_req_node->list, &bat_priv->tt.req_list);
unlock:
	spin_unlock_bh(&bat_priv->tt.req_list_lock);
	return tt_req_node;
}

/**
 * batadv_tt_local_valid - verify that given tt entry is a valid one
 * @entry_ptr: to be checked local tt entry
 * @data_ptr: not used but definition required to satisfy the callback prototype
 *
<<<<<<< HEAD
 * Return: 1 if the entry is a valid, 0 otherwise.
=======
 * Return: true if the entry is a valid, false otherwise.
>>>>>>> ed596a4a
 */
static bool batadv_tt_local_valid(const void *entry_ptr, const void *data_ptr)
{
	const struct batadv_tt_common_entry *tt_common_entry = entry_ptr;

	if (tt_common_entry->flags & BATADV_TT_CLIENT_NEW)
		return false;
	return true;
}

static bool batadv_tt_global_valid(const void *entry_ptr,
				   const void *data_ptr)
{
	const struct batadv_tt_common_entry *tt_common_entry = entry_ptr;
	const struct batadv_tt_global_entry *tt_global_entry;
	const struct batadv_orig_node *orig_node = data_ptr;

	if (tt_common_entry->flags & BATADV_TT_CLIENT_ROAM ||
	    tt_common_entry->flags & BATADV_TT_CLIENT_TEMP)
		return false;

	tt_global_entry = container_of(tt_common_entry,
				       struct batadv_tt_global_entry,
				       common);

	return batadv_tt_global_entry_has_orig(tt_global_entry, orig_node);
}

/**
 * batadv_tt_tvlv_generate - fill the tvlv buff with the tt entries from the
 *  specified tt hash
 * @bat_priv: the bat priv with all the soft interface information
 * @hash: hash table containing the tt entries
 * @tt_len: expected tvlv tt data buffer length in number of bytes
 * @tvlv_buff: pointer to the buffer to fill with the TT data
 * @valid_cb: function to filter tt change entries
 * @cb_data: data passed to the filter function as argument
 */
static void batadv_tt_tvlv_generate(struct batadv_priv *bat_priv,
				    struct batadv_hashtable *hash,
				    void *tvlv_buff, u16 tt_len,
				    bool (*valid_cb)(const void *,
						     const void *),
				    void *cb_data)
{
	struct batadv_tt_common_entry *tt_common_entry;
	struct batadv_tvlv_tt_change *tt_change;
	struct hlist_head *head;
	u16 tt_tot, tt_num_entries = 0;
	u32 i;

	tt_tot = batadv_tt_entries(tt_len);
	tt_change = (struct batadv_tvlv_tt_change *)tvlv_buff;

	rcu_read_lock();
	for (i = 0; i < hash->size; i++) {
		head = &hash->table[i];

		hlist_for_each_entry_rcu(tt_common_entry,
					 head, hash_entry) {
			if (tt_tot == tt_num_entries)
				break;

			if ((valid_cb) && (!valid_cb(tt_common_entry, cb_data)))
				continue;

			ether_addr_copy(tt_change->addr, tt_common_entry->addr);
			tt_change->flags = tt_common_entry->flags;
			tt_change->vid = htons(tt_common_entry->vid);
			memset(tt_change->reserved, 0,
			       sizeof(tt_change->reserved));

			tt_num_entries++;
			tt_change++;
		}
	}
	rcu_read_unlock();
}

/**
 * batadv_tt_global_check_crc - check if all the CRCs are correct
 * @orig_node: originator for which the CRCs have to be checked
 * @tt_vlan: pointer to the first tvlv VLAN entry
 * @num_vlan: number of tvlv VLAN entries
 *
 * Return: true if all the received CRCs match the locally stored ones, false
 * otherwise
 */
static bool batadv_tt_global_check_crc(struct batadv_orig_node *orig_node,
				       struct batadv_tvlv_tt_vlan_data *tt_vlan,
				       u16 num_vlan)
{
	struct batadv_tvlv_tt_vlan_data *tt_vlan_tmp;
	struct batadv_orig_node_vlan *vlan;
	int i, orig_num_vlan;
	u32 crc;

	/* check if each received CRC matches the locally stored one */
	for (i = 0; i < num_vlan; i++) {
		tt_vlan_tmp = tt_vlan + i;

		/* if orig_node is a backbone node for this VLAN, don't check
		 * the CRC as we ignore all the global entries over it
		 */
		if (batadv_bla_is_backbone_gw_orig(orig_node->bat_priv,
						   orig_node->orig,
						   ntohs(tt_vlan_tmp->vid)))
			continue;

		vlan = batadv_orig_node_vlan_get(orig_node,
						 ntohs(tt_vlan_tmp->vid));
		if (!vlan)
			return false;

		crc = vlan->tt.crc;
		batadv_orig_node_vlan_put(vlan);

		if (crc != ntohl(tt_vlan_tmp->crc))
			return false;
	}

	/* check if any excess VLANs exist locally for the originator
	 * which are not mentioned in the TVLV from the originator.
	 */
	rcu_read_lock();
	orig_num_vlan = 0;
	hlist_for_each_entry_rcu(vlan, &orig_node->vlan_list, list)
		orig_num_vlan++;
	rcu_read_unlock();

	if (orig_num_vlan > num_vlan)
		return false;

	return true;
}

/**
 * batadv_tt_local_update_crc - update all the local CRCs
 * @bat_priv: the bat priv with all the soft interface information
 */
static void batadv_tt_local_update_crc(struct batadv_priv *bat_priv)
{
	struct batadv_softif_vlan *vlan;

	/* recompute the global CRC for each VLAN */
	rcu_read_lock();
	hlist_for_each_entry_rcu(vlan, &bat_priv->softif_vlan_list, list) {
		vlan->tt.crc = batadv_tt_local_crc(bat_priv, vlan->vid);
	}
	rcu_read_unlock();
}

/**
 * batadv_tt_global_update_crc - update all the global CRCs for this orig_node
 * @bat_priv: the bat priv with all the soft interface information
 * @orig_node: the orig_node for which the CRCs have to be updated
 */
static void batadv_tt_global_update_crc(struct batadv_priv *bat_priv,
					struct batadv_orig_node *orig_node)
{
	struct batadv_orig_node_vlan *vlan;
	u32 crc;

	/* recompute the global CRC for each VLAN */
	rcu_read_lock();
	hlist_for_each_entry_rcu(vlan, &orig_node->vlan_list, list) {
		/* if orig_node is a backbone node for this VLAN, don't compute
		 * the CRC as we ignore all the global entries over it
		 */
		if (batadv_bla_is_backbone_gw_orig(bat_priv, orig_node->orig,
						   vlan->vid))
			continue;

		crc = batadv_tt_global_crc(bat_priv, orig_node, vlan->vid);
		vlan->tt.crc = crc;
	}
	rcu_read_unlock();
}

/**
 * batadv_send_tt_request - send a TT Request message to a given node
 * @bat_priv: the bat priv with all the soft interface information
 * @dst_orig_node: the destination of the message
 * @ttvn: the version number that the source of the message is looking for
 * @tt_vlan: pointer to the first tvlv VLAN object to request
 * @num_vlan: number of tvlv VLAN entries
 * @full_table: ask for the entire translation table if true, while only for the
 *  last TT diff otherwise
 *
 * Return: true if the TT Request was sent, false otherwise
 */
static bool batadv_send_tt_request(struct batadv_priv *bat_priv,
				   struct batadv_orig_node *dst_orig_node,
				   u8 ttvn,
				   struct batadv_tvlv_tt_vlan_data *tt_vlan,
				   u16 num_vlan, bool full_table)
{
	struct batadv_tvlv_tt_data *tvlv_tt_data = NULL;
	struct batadv_tt_req_node *tt_req_node = NULL;
	struct batadv_tvlv_tt_vlan_data *tt_vlan_req;
	struct batadv_hard_iface *primary_if;
	bool ret = false;
	int i, size;

	primary_if = batadv_primary_if_get_selected(bat_priv);
	if (!primary_if)
		goto out;

	/* The new tt_req will be issued only if I'm not waiting for a
	 * reply from the same orig_node yet
	 */
	tt_req_node = batadv_tt_req_node_new(bat_priv, dst_orig_node);
	if (!tt_req_node)
		goto out;

	size = sizeof(*tvlv_tt_data) + sizeof(*tt_vlan_req) * num_vlan;
	tvlv_tt_data = kzalloc(size, GFP_ATOMIC);
	if (!tvlv_tt_data)
		goto out;

	tvlv_tt_data->flags = BATADV_TT_REQUEST;
	tvlv_tt_data->ttvn = ttvn;
	tvlv_tt_data->num_vlan = htons(num_vlan);

	/* send all the CRCs within the request. This is needed by intermediate
	 * nodes to ensure they have the correct table before replying
	 */
	tt_vlan_req = (struct batadv_tvlv_tt_vlan_data *)(tvlv_tt_data + 1);
	for (i = 0; i < num_vlan; i++) {
		tt_vlan_req->vid = tt_vlan->vid;
		tt_vlan_req->crc = tt_vlan->crc;

		tt_vlan_req++;
		tt_vlan++;
	}

	if (full_table)
		tvlv_tt_data->flags |= BATADV_TT_FULL_TABLE;

	batadv_dbg(BATADV_DBG_TT, bat_priv, "Sending TT_REQUEST to %pM [%c]\n",
		   dst_orig_node->orig, full_table ? 'F' : '.');

	batadv_inc_counter(bat_priv, BATADV_CNT_TT_REQUEST_TX);
	batadv_tvlv_unicast_send(bat_priv, primary_if->net_dev->dev_addr,
				 dst_orig_node->orig, BATADV_TVLV_TT, 1,
				 tvlv_tt_data, size);
	ret = true;

out:
	if (primary_if)
		batadv_hardif_put(primary_if);
	if (ret && tt_req_node) {
		spin_lock_bh(&bat_priv->tt.req_list_lock);
		/* hlist_del_init() verifies tt_req_node still is in the list */
		hlist_del_init(&tt_req_node->list);
		spin_unlock_bh(&bat_priv->tt.req_list_lock);
		kfree(tt_req_node);
	}
	kfree(tvlv_tt_data);
	return ret;
}

/**
 * batadv_send_other_tt_response - send reply to tt request concerning another
 *  node's translation table
 * @bat_priv: the bat priv with all the soft interface information
 * @tt_data: tt data containing the tt request information
 * @req_src: mac address of tt request sender
 * @req_dst: mac address of tt request recipient
 *
 * Return: true if tt request reply was sent, false otherwise.
 */
static bool batadv_send_other_tt_response(struct batadv_priv *bat_priv,
					  struct batadv_tvlv_tt_data *tt_data,
					  u8 *req_src, u8 *req_dst)
{
	struct batadv_orig_node *req_dst_orig_node;
	struct batadv_orig_node *res_dst_orig_node = NULL;
	struct batadv_tvlv_tt_change *tt_change;
	struct batadv_tvlv_tt_data *tvlv_tt_data = NULL;
	struct batadv_tvlv_tt_vlan_data *tt_vlan;
	bool ret = false, full_table;
	u8 orig_ttvn, req_ttvn;
	u16 tvlv_len;
	s32 tt_len;

	batadv_dbg(BATADV_DBG_TT, bat_priv,
		   "Received TT_REQUEST from %pM for ttvn: %u (%pM) [%c]\n",
		   req_src, tt_data->ttvn, req_dst,
		   ((tt_data->flags & BATADV_TT_FULL_TABLE) ? 'F' : '.'));

	/* Let's get the orig node of the REAL destination */
	req_dst_orig_node = batadv_orig_hash_find(bat_priv, req_dst);
	if (!req_dst_orig_node)
		goto out;

	res_dst_orig_node = batadv_orig_hash_find(bat_priv, req_src);
	if (!res_dst_orig_node)
		goto out;

	orig_ttvn = (u8)atomic_read(&req_dst_orig_node->last_ttvn);
	req_ttvn = tt_data->ttvn;

	tt_vlan = (struct batadv_tvlv_tt_vlan_data *)(tt_data + 1);
	/* this node doesn't have the requested data */
	if (orig_ttvn != req_ttvn ||
	    !batadv_tt_global_check_crc(req_dst_orig_node, tt_vlan,
					ntohs(tt_data->num_vlan)))
		goto out;

	/* If the full table has been explicitly requested */
	if (tt_data->flags & BATADV_TT_FULL_TABLE ||
	    !req_dst_orig_node->tt_buff)
		full_table = true;
	else
		full_table = false;

	/* TT fragmentation hasn't been implemented yet, so send as many
	 * TT entries fit a single packet as possible only
	 */
	if (!full_table) {
		spin_lock_bh(&req_dst_orig_node->tt_buff_lock);
		tt_len = req_dst_orig_node->tt_buff_len;

		tvlv_len = batadv_tt_prepare_tvlv_global_data(req_dst_orig_node,
							      &tvlv_tt_data,
							      &tt_change,
							      &tt_len);
		if (!tt_len)
			goto unlock;

		/* Copy the last orig_node's OGM buffer */
		memcpy(tt_change, req_dst_orig_node->tt_buff,
		       req_dst_orig_node->tt_buff_len);
		spin_unlock_bh(&req_dst_orig_node->tt_buff_lock);
	} else {
		/* allocate the tvlv, put the tt_data and all the tt_vlan_data
		 * in the initial part
		 */
		tt_len = -1;
		tvlv_len = batadv_tt_prepare_tvlv_global_data(req_dst_orig_node,
							      &tvlv_tt_data,
							      &tt_change,
							      &tt_len);
		if (!tt_len)
			goto out;

		/* fill the rest of the tvlv with the real TT entries */
		batadv_tt_tvlv_generate(bat_priv, bat_priv->tt.global_hash,
					tt_change, tt_len,
					batadv_tt_global_valid,
					req_dst_orig_node);
	}

	/* Don't send the response, if larger than fragmented packet. */
	tt_len = sizeof(struct batadv_unicast_tvlv_packet) + tvlv_len;
	if (tt_len > atomic_read(&bat_priv->packet_size_max)) {
		net_ratelimited_function(batadv_info, bat_priv->soft_iface,
					 "Ignoring TT_REQUEST from %pM; Response size exceeds max packet size.\n",
					 res_dst_orig_node->orig);
		goto out;
	}

	tvlv_tt_data->flags = BATADV_TT_RESPONSE;
	tvlv_tt_data->ttvn = req_ttvn;

	if (full_table)
		tvlv_tt_data->flags |= BATADV_TT_FULL_TABLE;

	batadv_dbg(BATADV_DBG_TT, bat_priv,
		   "Sending TT_RESPONSE %pM for %pM [%c] (ttvn: %u)\n",
		   res_dst_orig_node->orig, req_dst_orig_node->orig,
		   full_table ? 'F' : '.', req_ttvn);

	batadv_inc_counter(bat_priv, BATADV_CNT_TT_RESPONSE_TX);

	batadv_tvlv_unicast_send(bat_priv, req_dst_orig_node->orig,
				 req_src, BATADV_TVLV_TT, 1, tvlv_tt_data,
				 tvlv_len);

	ret = true;
	goto out;

unlock:
	spin_unlock_bh(&req_dst_orig_node->tt_buff_lock);

out:
	if (res_dst_orig_node)
		batadv_orig_node_put(res_dst_orig_node);
	if (req_dst_orig_node)
		batadv_orig_node_put(req_dst_orig_node);
	kfree(tvlv_tt_data);
	return ret;
}

/**
 * batadv_send_my_tt_response - send reply to tt request concerning this node's
 *  translation table
 * @bat_priv: the bat priv with all the soft interface information
 * @tt_data: tt data containing the tt request information
 * @req_src: mac address of tt request sender
 *
 * Return: true if tt request reply was sent, false otherwise.
 */
static bool batadv_send_my_tt_response(struct batadv_priv *bat_priv,
				       struct batadv_tvlv_tt_data *tt_data,
				       u8 *req_src)
{
	struct batadv_tvlv_tt_data *tvlv_tt_data = NULL;
	struct batadv_hard_iface *primary_if = NULL;
	struct batadv_tvlv_tt_change *tt_change;
	struct batadv_orig_node *orig_node;
	u8 my_ttvn, req_ttvn;
	u16 tvlv_len;
	bool full_table;
	s32 tt_len;

	batadv_dbg(BATADV_DBG_TT, bat_priv,
		   "Received TT_REQUEST from %pM for ttvn: %u (me) [%c]\n",
		   req_src, tt_data->ttvn,
		   ((tt_data->flags & BATADV_TT_FULL_TABLE) ? 'F' : '.'));

	spin_lock_bh(&bat_priv->tt.commit_lock);

	my_ttvn = (u8)atomic_read(&bat_priv->tt.vn);
	req_ttvn = tt_data->ttvn;

	orig_node = batadv_orig_hash_find(bat_priv, req_src);
	if (!orig_node)
		goto out;

	primary_if = batadv_primary_if_get_selected(bat_priv);
	if (!primary_if)
		goto out;

	/* If the full table has been explicitly requested or the gap
	 * is too big send the whole local translation table
	 */
	if (tt_data->flags & BATADV_TT_FULL_TABLE || my_ttvn != req_ttvn ||
	    !bat_priv->tt.last_changeset)
		full_table = true;
	else
		full_table = false;

	/* TT fragmentation hasn't been implemented yet, so send as many
	 * TT entries fit a single packet as possible only
	 */
	if (!full_table) {
		spin_lock_bh(&bat_priv->tt.last_changeset_lock);

		tt_len = bat_priv->tt.last_changeset_len;
		tvlv_len = batadv_tt_prepare_tvlv_local_data(bat_priv,
							     &tvlv_tt_data,
							     &tt_change,
							     &tt_len);
		if (!tt_len)
			goto unlock;

		/* Copy the last orig_node's OGM buffer */
		memcpy(tt_change, bat_priv->tt.last_changeset,
		       bat_priv->tt.last_changeset_len);
		spin_unlock_bh(&bat_priv->tt.last_changeset_lock);
	} else {
		req_ttvn = (u8)atomic_read(&bat_priv->tt.vn);

		/* allocate the tvlv, put the tt_data and all the tt_vlan_data
		 * in the initial part
		 */
		tt_len = -1;
		tvlv_len = batadv_tt_prepare_tvlv_local_data(bat_priv,
							     &tvlv_tt_data,
							     &tt_change,
							     &tt_len);
		if (!tt_len)
			goto out;

		/* fill the rest of the tvlv with the real TT entries */
		batadv_tt_tvlv_generate(bat_priv, bat_priv->tt.local_hash,
					tt_change, tt_len,
					batadv_tt_local_valid, NULL);
	}

	tvlv_tt_data->flags = BATADV_TT_RESPONSE;
	tvlv_tt_data->ttvn = req_ttvn;

	if (full_table)
		tvlv_tt_data->flags |= BATADV_TT_FULL_TABLE;

	batadv_dbg(BATADV_DBG_TT, bat_priv,
		   "Sending TT_RESPONSE to %pM [%c] (ttvn: %u)\n",
		   orig_node->orig, full_table ? 'F' : '.', req_ttvn);

	batadv_inc_counter(bat_priv, BATADV_CNT_TT_RESPONSE_TX);

	batadv_tvlv_unicast_send(bat_priv, primary_if->net_dev->dev_addr,
				 req_src, BATADV_TVLV_TT, 1, tvlv_tt_data,
				 tvlv_len);

	goto out;

unlock:
	spin_unlock_bh(&bat_priv->tt.last_changeset_lock);
out:
	spin_unlock_bh(&bat_priv->tt.commit_lock);
	if (orig_node)
		batadv_orig_node_put(orig_node);
	if (primary_if)
		batadv_hardif_put(primary_if);
	kfree(tvlv_tt_data);
	/* The packet was for this host, so it doesn't need to be re-routed */
	return true;
}

/**
 * batadv_send_tt_response - send reply to tt request
 * @bat_priv: the bat priv with all the soft interface information
 * @tt_data: tt data containing the tt request information
 * @req_src: mac address of tt request sender
 * @req_dst: mac address of tt request recipient
 *
 * Return: true if tt request reply was sent, false otherwise.
 */
static bool batadv_send_tt_response(struct batadv_priv *bat_priv,
				    struct batadv_tvlv_tt_data *tt_data,
				    u8 *req_src, u8 *req_dst)
{
	if (batadv_is_my_mac(bat_priv, req_dst))
		return batadv_send_my_tt_response(bat_priv, tt_data, req_src);
	return batadv_send_other_tt_response(bat_priv, tt_data, req_src,
					     req_dst);
}

static void _batadv_tt_update_changes(struct batadv_priv *bat_priv,
				      struct batadv_orig_node *orig_node,
				      struct batadv_tvlv_tt_change *tt_change,
				      u16 tt_num_changes, u8 ttvn)
{
	int i;
	int roams;

	for (i = 0; i < tt_num_changes; i++) {
		if ((tt_change + i)->flags & BATADV_TT_CLIENT_DEL) {
			roams = (tt_change + i)->flags & BATADV_TT_CLIENT_ROAM;
			batadv_tt_global_del(bat_priv, orig_node,
					     (tt_change + i)->addr,
					     ntohs((tt_change + i)->vid),
					     "tt removed by changes",
					     roams);
		} else {
			if (!batadv_tt_global_add(bat_priv, orig_node,
						  (tt_change + i)->addr,
						  ntohs((tt_change + i)->vid),
						  (tt_change + i)->flags, ttvn))
				/* In case of problem while storing a
				 * global_entry, we stop the updating
				 * procedure without committing the
				 * ttvn change. This will avoid to send
				 * corrupted data on tt_request
				 */
				return;
		}
	}
	set_bit(BATADV_ORIG_CAPA_HAS_TT, &orig_node->capa_initialized);
}

static void batadv_tt_fill_gtable(struct batadv_priv *bat_priv,
				  struct batadv_tvlv_tt_change *tt_change,
				  u8 ttvn, u8 *resp_src,
				  u16 num_entries)
{
	struct batadv_orig_node *orig_node;

	orig_node = batadv_orig_hash_find(bat_priv, resp_src);
	if (!orig_node)
		goto out;

	/* Purge the old table first.. */
	batadv_tt_global_del_orig(bat_priv, orig_node, -1,
				  "Received full table");

	_batadv_tt_update_changes(bat_priv, orig_node, tt_change, num_entries,
				  ttvn);

	spin_lock_bh(&orig_node->tt_buff_lock);
	kfree(orig_node->tt_buff);
	orig_node->tt_buff_len = 0;
	orig_node->tt_buff = NULL;
	spin_unlock_bh(&orig_node->tt_buff_lock);

	atomic_set(&orig_node->last_ttvn, ttvn);

out:
	if (orig_node)
		batadv_orig_node_put(orig_node);
}

static void batadv_tt_update_changes(struct batadv_priv *bat_priv,
				     struct batadv_orig_node *orig_node,
				     u16 tt_num_changes, u8 ttvn,
				     struct batadv_tvlv_tt_change *tt_change)
{
	_batadv_tt_update_changes(bat_priv, orig_node, tt_change,
				  tt_num_changes, ttvn);

	batadv_tt_save_orig_buffer(bat_priv, orig_node, tt_change,
				   batadv_tt_len(tt_num_changes));
	atomic_set(&orig_node->last_ttvn, ttvn);
}

/**
 * batadv_is_my_client - check if a client is served by the local node
 * @bat_priv: the bat priv with all the soft interface information
 * @addr: the mac address of the client to check
 * @vid: VLAN identifier
 *
 * Return: true if the client is served by this node, false otherwise.
 */
bool batadv_is_my_client(struct batadv_priv *bat_priv, const u8 *addr,
			 unsigned short vid)
{
	struct batadv_tt_local_entry *tt_local_entry;
	bool ret = false;

	tt_local_entry = batadv_tt_local_hash_find(bat_priv, addr, vid);
	if (!tt_local_entry)
		goto out;
	/* Check if the client has been logically deleted (but is kept for
	 * consistency purpose)
	 */
	if ((tt_local_entry->common.flags & BATADV_TT_CLIENT_PENDING) ||
	    (tt_local_entry->common.flags & BATADV_TT_CLIENT_ROAM))
		goto out;
	ret = true;
out:
	if (tt_local_entry)
		batadv_tt_local_entry_put(tt_local_entry);
	return ret;
}

/**
 * batadv_handle_tt_response - process incoming tt reply
 * @bat_priv: the bat priv with all the soft interface information
 * @tt_data: tt data containing the tt request information
 * @resp_src: mac address of tt reply sender
 * @num_entries: number of tt change entries appended to the tt data
 */
static void batadv_handle_tt_response(struct batadv_priv *bat_priv,
				      struct batadv_tvlv_tt_data *tt_data,
				      u8 *resp_src, u16 num_entries)
{
	struct batadv_tt_req_node *node;
	struct hlist_node *safe;
	struct batadv_orig_node *orig_node = NULL;
	struct batadv_tvlv_tt_change *tt_change;
	u8 *tvlv_ptr = (u8 *)tt_data;
	u16 change_offset;

	batadv_dbg(BATADV_DBG_TT, bat_priv,
		   "Received TT_RESPONSE from %pM for ttvn %d t_size: %d [%c]\n",
		   resp_src, tt_data->ttvn, num_entries,
		   ((tt_data->flags & BATADV_TT_FULL_TABLE) ? 'F' : '.'));

	orig_node = batadv_orig_hash_find(bat_priv, resp_src);
	if (!orig_node)
		goto out;

	spin_lock_bh(&orig_node->tt_lock);

	change_offset = sizeof(struct batadv_tvlv_tt_vlan_data);
	change_offset *= ntohs(tt_data->num_vlan);
	change_offset += sizeof(*tt_data);
	tvlv_ptr += change_offset;

	tt_change = (struct batadv_tvlv_tt_change *)tvlv_ptr;
	if (tt_data->flags & BATADV_TT_FULL_TABLE) {
		batadv_tt_fill_gtable(bat_priv, tt_change, tt_data->ttvn,
				      resp_src, num_entries);
	} else {
		batadv_tt_update_changes(bat_priv, orig_node, num_entries,
					 tt_data->ttvn, tt_change);
	}

	/* Recalculate the CRC for this orig_node and store it */
	batadv_tt_global_update_crc(bat_priv, orig_node);

	spin_unlock_bh(&orig_node->tt_lock);

	/* Delete the tt_req_node from pending tt_requests list */
	spin_lock_bh(&bat_priv->tt.req_list_lock);
	hlist_for_each_entry_safe(node, safe, &bat_priv->tt.req_list, list) {
		if (!batadv_compare_eth(node->addr, resp_src))
			continue;
		hlist_del_init(&node->list);
		kfree(node);
	}

	spin_unlock_bh(&bat_priv->tt.req_list_lock);
out:
	if (orig_node)
		batadv_orig_node_put(orig_node);
}

static void batadv_tt_roam_list_free(struct batadv_priv *bat_priv)
{
	struct batadv_tt_roam_node *node, *safe;

	spin_lock_bh(&bat_priv->tt.roam_list_lock);

	list_for_each_entry_safe(node, safe, &bat_priv->tt.roam_list, list) {
		list_del(&node->list);
		kfree(node);
	}

	spin_unlock_bh(&bat_priv->tt.roam_list_lock);
}

static void batadv_tt_roam_purge(struct batadv_priv *bat_priv)
{
	struct batadv_tt_roam_node *node, *safe;

	spin_lock_bh(&bat_priv->tt.roam_list_lock);
	list_for_each_entry_safe(node, safe, &bat_priv->tt.roam_list, list) {
		if (!batadv_has_timed_out(node->first_time,
					  BATADV_ROAMING_MAX_TIME))
			continue;

		list_del(&node->list);
		kfree(node);
	}
	spin_unlock_bh(&bat_priv->tt.roam_list_lock);
}

/**
 * batadv_tt_check_roam_count - check if a client has roamed too frequently
 * @bat_priv: the bat priv with all the soft interface information
 * @client: mac address of the roaming client
 *
 * This function checks whether the client already reached the
 * maximum number of possible roaming phases. In this case the ROAMING_ADV
 * will not be sent.
 *
 * Return: true if the ROAMING_ADV can be sent, false otherwise
 */
static bool batadv_tt_check_roam_count(struct batadv_priv *bat_priv, u8 *client)
{
	struct batadv_tt_roam_node *tt_roam_node;
	bool ret = false;

	spin_lock_bh(&bat_priv->tt.roam_list_lock);
	/* The new tt_req will be issued only if I'm not waiting for a
	 * reply from the same orig_node yet
	 */
	list_for_each_entry(tt_roam_node, &bat_priv->tt.roam_list, list) {
		if (!batadv_compare_eth(tt_roam_node->addr, client))
			continue;

		if (batadv_has_timed_out(tt_roam_node->first_time,
					 BATADV_ROAMING_MAX_TIME))
			continue;

		if (!batadv_atomic_dec_not_zero(&tt_roam_node->counter))
			/* Sorry, you roamed too many times! */
			goto unlock;
		ret = true;
		break;
	}

	if (!ret) {
		tt_roam_node = kmalloc(sizeof(*tt_roam_node), GFP_ATOMIC);
		if (!tt_roam_node)
			goto unlock;

		tt_roam_node->first_time = jiffies;
		atomic_set(&tt_roam_node->counter,
			   BATADV_ROAMING_MAX_COUNT - 1);
		ether_addr_copy(tt_roam_node->addr, client);

		list_add(&tt_roam_node->list, &bat_priv->tt.roam_list);
		ret = true;
	}

unlock:
	spin_unlock_bh(&bat_priv->tt.roam_list_lock);
	return ret;
}

/**
 * batadv_send_roam_adv - send a roaming advertisement message
 * @bat_priv: the bat priv with all the soft interface information
 * @client: mac address of the roaming client
 * @vid: VLAN identifier
 * @orig_node: message destination
 *
 * Send a ROAMING_ADV message to the node which was previously serving this
 * client. This is done to inform the node that from now on all traffic destined
 * for this particular roamed client has to be forwarded to the sender of the
 * roaming message.
 */
static void batadv_send_roam_adv(struct batadv_priv *bat_priv, u8 *client,
				 unsigned short vid,
				 struct batadv_orig_node *orig_node)
{
	struct batadv_hard_iface *primary_if;
	struct batadv_tvlv_roam_adv tvlv_roam;

	primary_if = batadv_primary_if_get_selected(bat_priv);
	if (!primary_if)
		goto out;

	/* before going on we have to check whether the client has
	 * already roamed to us too many times
	 */
	if (!batadv_tt_check_roam_count(bat_priv, client))
		goto out;

	batadv_dbg(BATADV_DBG_TT, bat_priv,
		   "Sending ROAMING_ADV to %pM (client %pM, vid: %d)\n",
		   orig_node->orig, client, BATADV_PRINT_VID(vid));

	batadv_inc_counter(bat_priv, BATADV_CNT_TT_ROAM_ADV_TX);

	memcpy(tvlv_roam.client, client, sizeof(tvlv_roam.client));
	tvlv_roam.vid = htons(vid);

	batadv_tvlv_unicast_send(bat_priv, primary_if->net_dev->dev_addr,
				 orig_node->orig, BATADV_TVLV_ROAM, 1,
				 &tvlv_roam, sizeof(tvlv_roam));

out:
	if (primary_if)
		batadv_hardif_put(primary_if);
}

static void batadv_tt_purge(struct work_struct *work)
{
	struct delayed_work *delayed_work;
	struct batadv_priv_tt *priv_tt;
	struct batadv_priv *bat_priv;

	delayed_work = to_delayed_work(work);
	priv_tt = container_of(delayed_work, struct batadv_priv_tt, work);
	bat_priv = container_of(priv_tt, struct batadv_priv, tt);

	batadv_tt_local_purge(bat_priv, BATADV_TT_LOCAL_TIMEOUT);
	batadv_tt_global_purge(bat_priv);
	batadv_tt_req_purge(bat_priv);
	batadv_tt_roam_purge(bat_priv);

	queue_delayed_work(batadv_event_workqueue, &bat_priv->tt.work,
			   msecs_to_jiffies(BATADV_TT_WORK_PERIOD));
}

void batadv_tt_free(struct batadv_priv *bat_priv)
{
	batadv_tvlv_container_unregister(bat_priv, BATADV_TVLV_TT, 1);
	batadv_tvlv_handler_unregister(bat_priv, BATADV_TVLV_TT, 1);

	cancel_delayed_work_sync(&bat_priv->tt.work);

	batadv_tt_local_table_free(bat_priv);
	batadv_tt_global_table_free(bat_priv);
	batadv_tt_req_list_free(bat_priv);
	batadv_tt_changes_list_free(bat_priv);
	batadv_tt_roam_list_free(bat_priv);

	kfree(bat_priv->tt.last_changeset);
}

/**
 * batadv_tt_local_set_flags - set or unset the specified flags on the local
 *  table and possibly count them in the TT size
 * @bat_priv: the bat priv with all the soft interface information
 * @flags: the flag to switch
 * @enable: whether to set or unset the flag
 * @count: whether to increase the TT size by the number of changed entries
 */
static void batadv_tt_local_set_flags(struct batadv_priv *bat_priv, u16 flags,
				      bool enable, bool count)
{
	struct batadv_hashtable *hash = bat_priv->tt.local_hash;
	struct batadv_tt_common_entry *tt_common_entry;
	u16 changed_num = 0;
	struct hlist_head *head;
	u32 i;

	if (!hash)
		return;

	for (i = 0; i < hash->size; i++) {
		head = &hash->table[i];

		rcu_read_lock();
		hlist_for_each_entry_rcu(tt_common_entry,
					 head, hash_entry) {
			if (enable) {
				if ((tt_common_entry->flags & flags) == flags)
					continue;
				tt_common_entry->flags |= flags;
			} else {
				if (!(tt_common_entry->flags & flags))
					continue;
				tt_common_entry->flags &= ~flags;
			}
			changed_num++;

			if (!count)
				continue;

			batadv_tt_local_size_inc(bat_priv,
						 tt_common_entry->vid);
		}
		rcu_read_unlock();
	}
}

/* Purge out all the tt local entries marked with BATADV_TT_CLIENT_PENDING */
static void batadv_tt_local_purge_pending_clients(struct batadv_priv *bat_priv)
{
	struct batadv_hashtable *hash = bat_priv->tt.local_hash;
	struct batadv_tt_common_entry *tt_common;
	struct batadv_tt_local_entry *tt_local;
	struct hlist_node *node_tmp;
	struct hlist_head *head;
	spinlock_t *list_lock; /* protects write access to the hash lists */
	u32 i;

	if (!hash)
		return;

	for (i = 0; i < hash->size; i++) {
		head = &hash->table[i];
		list_lock = &hash->list_locks[i];

		spin_lock_bh(list_lock);
		hlist_for_each_entry_safe(tt_common, node_tmp, head,
					  hash_entry) {
			if (!(tt_common->flags & BATADV_TT_CLIENT_PENDING))
				continue;

			batadv_dbg(BATADV_DBG_TT, bat_priv,
				   "Deleting local tt entry (%pM, vid: %d): pending\n",
				   tt_common->addr,
				   BATADV_PRINT_VID(tt_common->vid));

			batadv_tt_local_size_dec(bat_priv, tt_common->vid);
			hlist_del_rcu(&tt_common->hash_entry);
			tt_local = container_of(tt_common,
						struct batadv_tt_local_entry,
						common);

<<<<<<< HEAD
			/* decrease the reference held for this vlan */
			vlan = batadv_softif_vlan_get(bat_priv, tt_common->vid);
			if (vlan) {
				batadv_softif_vlan_put(vlan);
				batadv_softif_vlan_put(vlan);
			}

=======
>>>>>>> ed596a4a
			batadv_tt_local_entry_put(tt_local);
		}
		spin_unlock_bh(list_lock);
	}
}

/**
 * batadv_tt_local_commit_changes_nolock - commit all pending local tt changes
 *  which have been queued in the time since the last commit
 * @bat_priv: the bat priv with all the soft interface information
 *
 * Caller must hold tt->commit_lock.
 */
static void batadv_tt_local_commit_changes_nolock(struct batadv_priv *bat_priv)
{
	lockdep_assert_held(&bat_priv->tt.commit_lock);

	/* Update multicast addresses in local translation table */
	batadv_mcast_mla_update(bat_priv);

	if (atomic_read(&bat_priv->tt.local_changes) < 1) {
		if (!batadv_atomic_dec_not_zero(&bat_priv->tt.ogm_append_cnt))
			batadv_tt_tvlv_container_update(bat_priv);
		return;
	}

	batadv_tt_local_set_flags(bat_priv, BATADV_TT_CLIENT_NEW, false, true);

	batadv_tt_local_purge_pending_clients(bat_priv);
	batadv_tt_local_update_crc(bat_priv);

	/* Increment the TTVN only once per OGM interval */
	atomic_inc(&bat_priv->tt.vn);
	batadv_dbg(BATADV_DBG_TT, bat_priv,
		   "Local changes committed, updating to ttvn %u\n",
		   (u8)atomic_read(&bat_priv->tt.vn));

	/* reset the sending counter */
	atomic_set(&bat_priv->tt.ogm_append_cnt, BATADV_TT_OGM_APPEND_MAX);
	batadv_tt_tvlv_container_update(bat_priv);
}

/**
 * batadv_tt_local_commit_changes - commit all pending local tt changes which
 *  have been queued in the time since the last commit
 * @bat_priv: the bat priv with all the soft interface information
 */
void batadv_tt_local_commit_changes(struct batadv_priv *bat_priv)
{
	spin_lock_bh(&bat_priv->tt.commit_lock);
	batadv_tt_local_commit_changes_nolock(bat_priv);
	spin_unlock_bh(&bat_priv->tt.commit_lock);
}

bool batadv_is_ap_isolated(struct batadv_priv *bat_priv, u8 *src, u8 *dst,
			   unsigned short vid)
{
	struct batadv_tt_local_entry *tt_local_entry = NULL;
	struct batadv_tt_global_entry *tt_global_entry = NULL;
	struct batadv_softif_vlan *vlan;
	bool ret = false;

	vlan = batadv_softif_vlan_get(bat_priv, vid);
	if (!vlan)
		return false;

	if (!atomic_read(&vlan->ap_isolation))
		goto out;

	tt_local_entry = batadv_tt_local_hash_find(bat_priv, dst, vid);
	if (!tt_local_entry)
		goto out;

	tt_global_entry = batadv_tt_global_hash_find(bat_priv, src, vid);
	if (!tt_global_entry)
		goto out;

	if (!_batadv_is_ap_isolated(tt_local_entry, tt_global_entry))
		goto out;

	ret = true;

out:
	batadv_softif_vlan_put(vlan);
	if (tt_global_entry)
		batadv_tt_global_entry_put(tt_global_entry);
	if (tt_local_entry)
		batadv_tt_local_entry_put(tt_local_entry);
	return ret;
}

/**
 * batadv_tt_update_orig - update global translation table with new tt
 *  information received via ogms
 * @bat_priv: the bat priv with all the soft interface information
 * @orig_node: the orig_node of the ogm
 * @tt_buff: pointer to the first tvlv VLAN entry
 * @tt_num_vlan: number of tvlv VLAN entries
 * @tt_change: pointer to the first entry in the TT buffer
 * @tt_num_changes: number of tt changes inside the tt buffer
 * @ttvn: translation table version number of this changeset
 */
static void batadv_tt_update_orig(struct batadv_priv *bat_priv,
				  struct batadv_orig_node *orig_node,
				  const void *tt_buff, u16 tt_num_vlan,
				  struct batadv_tvlv_tt_change *tt_change,
				  u16 tt_num_changes, u8 ttvn)
{
	u8 orig_ttvn = (u8)atomic_read(&orig_node->last_ttvn);
	struct batadv_tvlv_tt_vlan_data *tt_vlan;
	bool full_table = true;
	bool has_tt_init;

	tt_vlan = (struct batadv_tvlv_tt_vlan_data *)tt_buff;
	has_tt_init = test_bit(BATADV_ORIG_CAPA_HAS_TT,
			       &orig_node->capa_initialized);

	/* orig table not initialised AND first diff is in the OGM OR the ttvn
	 * increased by one -> we can apply the attached changes
	 */
	if ((!has_tt_init && ttvn == 1) || ttvn - orig_ttvn == 1) {
		/* the OGM could not contain the changes due to their size or
		 * because they have already been sent BATADV_TT_OGM_APPEND_MAX
		 * times.
		 * In this case send a tt request
		 */
		if (!tt_num_changes) {
			full_table = false;
			goto request_table;
		}

		spin_lock_bh(&orig_node->tt_lock);

		batadv_tt_update_changes(bat_priv, orig_node, tt_num_changes,
					 ttvn, tt_change);

		/* Even if we received the precomputed crc with the OGM, we
		 * prefer to recompute it to spot any possible inconsistency
		 * in the global table
		 */
		batadv_tt_global_update_crc(bat_priv, orig_node);

		spin_unlock_bh(&orig_node->tt_lock);

		/* The ttvn alone is not enough to guarantee consistency
		 * because a single value could represent different states
		 * (due to the wrap around). Thus a node has to check whether
		 * the resulting table (after applying the changes) is still
		 * consistent or not. E.g. a node could disconnect while its
		 * ttvn is X and reconnect on ttvn = X + TTVN_MAX: in this case
		 * checking the CRC value is mandatory to detect the
		 * inconsistency
		 */
		if (!batadv_tt_global_check_crc(orig_node, tt_vlan,
						tt_num_vlan))
			goto request_table;
	} else {
		/* if we missed more than one change or our tables are not
		 * in sync anymore -> request fresh tt data
		 */
		if (!has_tt_init || ttvn != orig_ttvn ||
		    !batadv_tt_global_check_crc(orig_node, tt_vlan,
						tt_num_vlan)) {
request_table:
			batadv_dbg(BATADV_DBG_TT, bat_priv,
				   "TT inconsistency for %pM. Need to retrieve the correct information (ttvn: %u last_ttvn: %u num_changes: %u)\n",
				   orig_node->orig, ttvn, orig_ttvn,
				   tt_num_changes);
			batadv_send_tt_request(bat_priv, orig_node, ttvn,
					       tt_vlan, tt_num_vlan,
					       full_table);
			return;
		}
	}
}

/**
 * batadv_tt_global_client_is_roaming - check if a client is marked as roaming
 * @bat_priv: the bat priv with all the soft interface information
 * @addr: the mac address of the client to check
 * @vid: VLAN identifier
 *
 * Return: true if we know that the client has moved from its old originator
 * to another one. This entry is still kept for consistency purposes and will be
 * deleted later by a DEL or because of timeout
 */
bool batadv_tt_global_client_is_roaming(struct batadv_priv *bat_priv,
					u8 *addr, unsigned short vid)
{
	struct batadv_tt_global_entry *tt_global_entry;
	bool ret = false;

	tt_global_entry = batadv_tt_global_hash_find(bat_priv, addr, vid);
	if (!tt_global_entry)
		goto out;

	ret = tt_global_entry->common.flags & BATADV_TT_CLIENT_ROAM;
	batadv_tt_global_entry_put(tt_global_entry);
out:
	return ret;
}

/**
 * batadv_tt_local_client_is_roaming - tells whether the client is roaming
 * @bat_priv: the bat priv with all the soft interface information
 * @addr: the mac address of the local client to query
 * @vid: VLAN identifier
 *
 * Return: true if the local client is known to be roaming (it is not served by
 * this node anymore) or not. If yes, the client is still present in the table
 * to keep the latter consistent with the node TTVN
 */
bool batadv_tt_local_client_is_roaming(struct batadv_priv *bat_priv,
				       u8 *addr, unsigned short vid)
{
	struct batadv_tt_local_entry *tt_local_entry;
	bool ret = false;

	tt_local_entry = batadv_tt_local_hash_find(bat_priv, addr, vid);
	if (!tt_local_entry)
		goto out;

	ret = tt_local_entry->common.flags & BATADV_TT_CLIENT_ROAM;
	batadv_tt_local_entry_put(tt_local_entry);
out:
	return ret;
}

bool batadv_tt_add_temporary_global_entry(struct batadv_priv *bat_priv,
					  struct batadv_orig_node *orig_node,
					  const unsigned char *addr,
					  unsigned short vid)
{
	bool ret = false;

	if (!batadv_tt_global_add(bat_priv, orig_node, addr, vid,
				  BATADV_TT_CLIENT_TEMP,
				  atomic_read(&orig_node->last_ttvn)))
		goto out;

	batadv_dbg(BATADV_DBG_TT, bat_priv,
		   "Added temporary global client (addr: %pM, vid: %d, orig: %pM)\n",
		   addr, BATADV_PRINT_VID(vid), orig_node->orig);
	ret = true;
out:
	return ret;
}

/**
 * batadv_tt_local_resize_to_mtu - resize the local translation table fit the
 *  maximum packet size that can be transported through the mesh
 * @soft_iface: netdev struct of the mesh interface
 *
 * Remove entries older than 'timeout' and half timeout if more entries need
 * to be removed.
 */
void batadv_tt_local_resize_to_mtu(struct net_device *soft_iface)
{
	struct batadv_priv *bat_priv = netdev_priv(soft_iface);
	int packet_size_max = atomic_read(&bat_priv->packet_size_max);
	int table_size, timeout = BATADV_TT_LOCAL_TIMEOUT / 2;
	bool reduced = false;

	spin_lock_bh(&bat_priv->tt.commit_lock);

	while (true) {
		table_size = batadv_tt_local_table_transmit_size(bat_priv);
		if (packet_size_max >= table_size)
			break;

		batadv_tt_local_purge(bat_priv, timeout);
		batadv_tt_local_purge_pending_clients(bat_priv);

		timeout /= 2;
		reduced = true;
		net_ratelimited_function(batadv_info, soft_iface,
					 "Forced to purge local tt entries to fit new maximum fragment MTU (%i)\n",
					 packet_size_max);
	}

	/* commit these changes immediately, to avoid synchronization problem
	 * with the TTVN
	 */
	if (reduced)
		batadv_tt_local_commit_changes_nolock(bat_priv);

	spin_unlock_bh(&bat_priv->tt.commit_lock);
}

/**
 * batadv_tt_tvlv_ogm_handler_v1 - process incoming tt tvlv container
 * @bat_priv: the bat priv with all the soft interface information
 * @orig: the orig_node of the ogm
 * @flags: flags indicating the tvlv state (see batadv_tvlv_handler_flags)
 * @tvlv_value: tvlv buffer containing the gateway data
 * @tvlv_value_len: tvlv buffer length
 */
static void batadv_tt_tvlv_ogm_handler_v1(struct batadv_priv *bat_priv,
					  struct batadv_orig_node *orig,
					  u8 flags, void *tvlv_value,
					  u16 tvlv_value_len)
{
	struct batadv_tvlv_tt_vlan_data *tt_vlan;
	struct batadv_tvlv_tt_change *tt_change;
	struct batadv_tvlv_tt_data *tt_data;
	u16 num_entries, num_vlan;

	if (tvlv_value_len < sizeof(*tt_data))
		return;

	tt_data = (struct batadv_tvlv_tt_data *)tvlv_value;
	tvlv_value_len -= sizeof(*tt_data);

	num_vlan = ntohs(tt_data->num_vlan);

	if (tvlv_value_len < sizeof(*tt_vlan) * num_vlan)
		return;

	tt_vlan = (struct batadv_tvlv_tt_vlan_data *)(tt_data + 1);
	tt_change = (struct batadv_tvlv_tt_change *)(tt_vlan + num_vlan);
	tvlv_value_len -= sizeof(*tt_vlan) * num_vlan;

	num_entries = batadv_tt_entries(tvlv_value_len);

	batadv_tt_update_orig(bat_priv, orig, tt_vlan, num_vlan, tt_change,
			      num_entries, tt_data->ttvn);
}

/**
 * batadv_tt_tvlv_unicast_handler_v1 - process incoming (unicast) tt tvlv
 *  container
 * @bat_priv: the bat priv with all the soft interface information
 * @src: mac address of tt tvlv sender
 * @dst: mac address of tt tvlv recipient
 * @tvlv_value: tvlv buffer containing the tt data
 * @tvlv_value_len: tvlv buffer length
 *
 * Return: NET_RX_DROP if the tt tvlv is to be re-routed, NET_RX_SUCCESS
 * otherwise.
 */
static int batadv_tt_tvlv_unicast_handler_v1(struct batadv_priv *bat_priv,
					     u8 *src, u8 *dst,
					     void *tvlv_value,
					     u16 tvlv_value_len)
{
	struct batadv_tvlv_tt_data *tt_data;
	u16 tt_vlan_len, tt_num_entries;
	char tt_flag;
	bool ret;

	if (tvlv_value_len < sizeof(*tt_data))
		return NET_RX_SUCCESS;

	tt_data = (struct batadv_tvlv_tt_data *)tvlv_value;
	tvlv_value_len -= sizeof(*tt_data);

	tt_vlan_len = sizeof(struct batadv_tvlv_tt_vlan_data);
	tt_vlan_len *= ntohs(tt_data->num_vlan);

	if (tvlv_value_len < tt_vlan_len)
		return NET_RX_SUCCESS;

	tvlv_value_len -= tt_vlan_len;
	tt_num_entries = batadv_tt_entries(tvlv_value_len);

	switch (tt_data->flags & BATADV_TT_DATA_TYPE_MASK) {
	case BATADV_TT_REQUEST:
		batadv_inc_counter(bat_priv, BATADV_CNT_TT_REQUEST_RX);

		/* If this node cannot provide a TT response the tt_request is
		 * forwarded
		 */
		ret = batadv_send_tt_response(bat_priv, tt_data, src, dst);
		if (!ret) {
			if (tt_data->flags & BATADV_TT_FULL_TABLE)
				tt_flag = 'F';
			else
				tt_flag = '.';

			batadv_dbg(BATADV_DBG_TT, bat_priv,
				   "Routing TT_REQUEST to %pM [%c]\n",
				   dst, tt_flag);
			/* tvlv API will re-route the packet */
			return NET_RX_DROP;
		}
		break;
	case BATADV_TT_RESPONSE:
		batadv_inc_counter(bat_priv, BATADV_CNT_TT_RESPONSE_RX);

		if (batadv_is_my_mac(bat_priv, dst)) {
			batadv_handle_tt_response(bat_priv, tt_data,
						  src, tt_num_entries);
			return NET_RX_SUCCESS;
		}

		if (tt_data->flags & BATADV_TT_FULL_TABLE)
			tt_flag =  'F';
		else
			tt_flag = '.';

		batadv_dbg(BATADV_DBG_TT, bat_priv,
			   "Routing TT_RESPONSE to %pM [%c]\n", dst, tt_flag);

		/* tvlv API will re-route the packet */
		return NET_RX_DROP;
	}

	return NET_RX_SUCCESS;
}

/**
 * batadv_roam_tvlv_unicast_handler_v1 - process incoming tt roam tvlv container
 * @bat_priv: the bat priv with all the soft interface information
 * @src: mac address of tt tvlv sender
 * @dst: mac address of tt tvlv recipient
 * @tvlv_value: tvlv buffer containing the tt data
 * @tvlv_value_len: tvlv buffer length
 *
 * Return: NET_RX_DROP if the tt roam tvlv is to be re-routed, NET_RX_SUCCESS
 * otherwise.
 */
static int batadv_roam_tvlv_unicast_handler_v1(struct batadv_priv *bat_priv,
					       u8 *src, u8 *dst,
					       void *tvlv_value,
					       u16 tvlv_value_len)
{
	struct batadv_tvlv_roam_adv *roaming_adv;
	struct batadv_orig_node *orig_node = NULL;

	/* If this node is not the intended recipient of the
	 * roaming advertisement the packet is forwarded
	 * (the tvlv API will re-route the packet).
	 */
	if (!batadv_is_my_mac(bat_priv, dst))
		return NET_RX_DROP;

	if (tvlv_value_len < sizeof(*roaming_adv))
		goto out;

	orig_node = batadv_orig_hash_find(bat_priv, src);
	if (!orig_node)
		goto out;

	batadv_inc_counter(bat_priv, BATADV_CNT_TT_ROAM_ADV_RX);
	roaming_adv = (struct batadv_tvlv_roam_adv *)tvlv_value;

	batadv_dbg(BATADV_DBG_TT, bat_priv,
		   "Received ROAMING_ADV from %pM (client %pM)\n",
		   src, roaming_adv->client);

	batadv_tt_global_add(bat_priv, orig_node, roaming_adv->client,
			     ntohs(roaming_adv->vid), BATADV_TT_CLIENT_ROAM,
			     atomic_read(&orig_node->last_ttvn) + 1);

out:
	if (orig_node)
		batadv_orig_node_put(orig_node);
	return NET_RX_SUCCESS;
}

/**
 * batadv_tt_init - initialise the translation table internals
 * @bat_priv: the bat priv with all the soft interface information
 *
 * Return: 0 on success or negative error number in case of failure.
 */
int batadv_tt_init(struct batadv_priv *bat_priv)
{
	int ret;

	/* synchronized flags must be remote */
	BUILD_BUG_ON(!(BATADV_TT_SYNC_MASK & BATADV_TT_REMOTE_MASK));

	ret = batadv_tt_local_init(bat_priv);
	if (ret < 0)
		return ret;

	ret = batadv_tt_global_init(bat_priv);
	if (ret < 0)
		return ret;

	batadv_tvlv_handler_register(bat_priv, batadv_tt_tvlv_ogm_handler_v1,
				     batadv_tt_tvlv_unicast_handler_v1,
				     BATADV_TVLV_TT, 1, BATADV_NO_FLAGS);

	batadv_tvlv_handler_register(bat_priv, NULL,
				     batadv_roam_tvlv_unicast_handler_v1,
				     BATADV_TVLV_ROAM, 1, BATADV_NO_FLAGS);

	INIT_DELAYED_WORK(&bat_priv->tt.work, batadv_tt_purge);
	queue_delayed_work(batadv_event_workqueue, &bat_priv->tt.work,
			   msecs_to_jiffies(BATADV_TT_WORK_PERIOD));

	return 1;
}

/**
 * batadv_tt_global_is_isolated - check if a client is marked as isolated
 * @bat_priv: the bat priv with all the soft interface information
 * @addr: the mac address of the client
 * @vid: the identifier of the VLAN where this client is connected
 *
 * Return: true if the client is marked with the TT_CLIENT_ISOLA flag, false
 * otherwise
 */
bool batadv_tt_global_is_isolated(struct batadv_priv *bat_priv,
				  const u8 *addr, unsigned short vid)
{
	struct batadv_tt_global_entry *tt;
	bool ret;

	tt = batadv_tt_global_hash_find(bat_priv, addr, vid);
	if (!tt)
		return false;

	ret = tt->common.flags & BATADV_TT_CLIENT_ISOLA;

	batadv_tt_global_entry_put(tt);

	return ret;
}<|MERGE_RESOLUTION|>--- conflicted
+++ resolved
@@ -75,15 +75,9 @@
  *
  * Compare the MAC address and the VLAN ID of the two TT entries and check if
  * they are the same TT client.
-<<<<<<< HEAD
- * Return: 1 if the two TT clients are the same, 0 otherwise
- */
-static int batadv_compare_tt(const struct hlist_node *node, const void *data2)
-=======
  * Return: true if the two TT clients are the same, false otherwise
  */
 static bool batadv_compare_tt(const struct hlist_node *node, const void *data2)
->>>>>>> ed596a4a
 {
 	const void *data1 = container_of(node, struct batadv_tt_common_entry,
 					 hash_entry);
@@ -220,11 +214,8 @@
 	tt_local_entry = container_of(ref, struct batadv_tt_local_entry,
 				      common.refcount);
 
-<<<<<<< HEAD
-=======
 	batadv_softif_vlan_put(tt_local_entry->vlan);
 
->>>>>>> ed596a4a
 	kfree_rcu(tt_local_entry, common.rcu);
 }
 
@@ -1055,13 +1046,7 @@
 				     BATADV_TT_CLIENT_ISOLA) ? 'I' : '.'),
 				   no_purge ? 0 : last_seen_secs,
 				   no_purge ? 0 : last_seen_msecs,
-<<<<<<< HEAD
-				   vlan->tt.crc);
-
-			batadv_softif_vlan_put(vlan);
-=======
 				   tt_local->vlan->tt.crc);
->>>>>>> ed596a4a
 		}
 		rcu_read_unlock();
 	}
@@ -1144,17 +1129,6 @@
 
 	/* extra call to free the local tt entry */
 	batadv_tt_local_entry_put(tt_local_entry);
-<<<<<<< HEAD
-
-	/* decrease the reference held for this vlan */
-	vlan = batadv_softif_vlan_get(bat_priv, vid);
-	if (!vlan)
-		goto out;
-
-	batadv_softif_vlan_put(vlan);
-	batadv_softif_vlan_put(vlan);
-=======
->>>>>>> ed596a4a
 
 out:
 	if (tt_local_entry)
@@ -1249,17 +1223,6 @@
 						struct batadv_tt_local_entry,
 						common);
 
-<<<<<<< HEAD
-			/* decrease the reference held for this vlan */
-			vlan = batadv_softif_vlan_get(bat_priv,
-						      tt_common_entry->vid);
-			if (vlan) {
-				batadv_softif_vlan_put(vlan);
-				batadv_softif_vlan_put(vlan);
-			}
-
-=======
->>>>>>> ed596a4a
 			batadv_tt_local_entry_put(tt_local);
 		}
 		spin_unlock_bh(list_lock);
@@ -2398,11 +2361,7 @@
  * @entry_ptr: to be checked local tt entry
  * @data_ptr: not used but definition required to satisfy the callback prototype
  *
-<<<<<<< HEAD
- * Return: 1 if the entry is a valid, 0 otherwise.
-=======
  * Return: true if the entry is a valid, false otherwise.
->>>>>>> ed596a4a
  */
 static bool batadv_tt_local_valid(const void *entry_ptr, const void *data_ptr)
 {
@@ -3353,16 +3312,6 @@
 						struct batadv_tt_local_entry,
 						common);
 
-<<<<<<< HEAD
-			/* decrease the reference held for this vlan */
-			vlan = batadv_softif_vlan_get(bat_priv, tt_common->vid);
-			if (vlan) {
-				batadv_softif_vlan_put(vlan);
-				batadv_softif_vlan_put(vlan);
-			}
-
-=======
->>>>>>> ed596a4a
 			batadv_tt_local_entry_put(tt_local);
 		}
 		spin_unlock_bh(list_lock);
