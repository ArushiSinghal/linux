/*
 * 	NET3	Protocol independent device support routines.
 *
 *		This program is free software; you can redistribute it and/or
 *		modify it under the terms of the GNU General Public License
 *		as published by the Free Software Foundation; either version
 *		2 of the License, or (at your option) any later version.
 *
 *	Derived from the non IP parts of dev.c 1.0.19
 * 		Authors:	Ross Biro
 *				Fred N. van Kempen, <waltje@uWalt.NL.Mugnet.ORG>
 *				Mark Evans, <evansmp@uhura.aston.ac.uk>
 *
 *	Additional Authors:
 *		Florian la Roche <rzsfl@rz.uni-sb.de>
 *		Alan Cox <gw4pts@gw4pts.ampr.org>
 *		David Hinds <dahinds@users.sourceforge.net>
 *		Alexey Kuznetsov <kuznet@ms2.inr.ac.ru>
 *		Adam Sulmicki <adam@cfar.umd.edu>
 *              Pekka Riikonen <priikone@poesidon.pspt.fi>
 *
 *	Changes:
 *              D.J. Barrow     :       Fixed bug where dev->refcnt gets set
 *              			to 2 if register_netdev gets called
 *              			before net_dev_init & also removed a
 *              			few lines of code in the process.
 *		Alan Cox	:	device private ioctl copies fields back.
 *		Alan Cox	:	Transmit queue code does relevant
 *					stunts to keep the queue safe.
 *		Alan Cox	:	Fixed double lock.
 *		Alan Cox	:	Fixed promisc NULL pointer trap
 *		????????	:	Support the full private ioctl range
 *		Alan Cox	:	Moved ioctl permission check into
 *					drivers
 *		Tim Kordas	:	SIOCADDMULTI/SIOCDELMULTI
 *		Alan Cox	:	100 backlog just doesn't cut it when
 *					you start doing multicast video 8)
 *		Alan Cox	:	Rewrote net_bh and list manager.
 *		Alan Cox	: 	Fix ETH_P_ALL echoback lengths.
 *		Alan Cox	:	Took out transmit every packet pass
 *					Saved a few bytes in the ioctl handler
 *		Alan Cox	:	Network driver sets packet type before
 *					calling netif_rx. Saves a function
 *					call a packet.
 *		Alan Cox	:	Hashed net_bh()
 *		Richard Kooijman:	Timestamp fixes.
 *		Alan Cox	:	Wrong field in SIOCGIFDSTADDR
 *		Alan Cox	:	Device lock protection.
 *		Alan Cox	: 	Fixed nasty side effect of device close
 *					changes.
 *		Rudi Cilibrasi	:	Pass the right thing to
 *					set_mac_address()
 *		Dave Miller	:	32bit quantity for the device lock to
 *					make it work out on a Sparc.
 *		Bjorn Ekwall	:	Added KERNELD hack.
 *		Alan Cox	:	Cleaned up the backlog initialise.
 *		Craig Metz	:	SIOCGIFCONF fix if space for under
 *					1 device.
 *	    Thomas Bogendoerfer :	Return ENODEV for dev_open, if there
 *					is no device open function.
 *		Andi Kleen	:	Fix error reporting for SIOCGIFCONF
 *	    Michael Chastain	:	Fix signed/unsigned for SIOCGIFCONF
 *		Cyrus Durgin	:	Cleaned for KMOD
 *		Adam Sulmicki   :	Bug Fix : Network Device Unload
 *					A network device unload needs to purge
 *					the backlog queue.
 *	Paul Rusty Russell	:	SIOCSIFNAME
 *              Pekka Riikonen  :	Netdev boot-time settings code
 *              Andrew Morton   :       Make unregister_netdevice wait
 *              			indefinitely on dev->refcnt
 * 		J Hadi Salim	:	- Backlog queue sampling
 *				        - netif_rx() feedback
 */

#include <asm/uaccess.h>
#include <linux/bitops.h>
#include <linux/capability.h>
#include <linux/cpu.h>
#include <linux/types.h>
#include <linux/kernel.h>
#include <linux/hash.h>
#include <linux/slab.h>
#include <linux/sched.h>
#include <linux/mutex.h>
#include <linux/string.h>
#include <linux/mm.h>
#include <linux/socket.h>
#include <linux/sockios.h>
#include <linux/errno.h>
#include <linux/interrupt.h>
#include <linux/if_ether.h>
#include <linux/netdevice.h>
#include <linux/etherdevice.h>
#include <linux/ethtool.h>
#include <linux/notifier.h>
#include <linux/skbuff.h>
#include <linux/bpf.h>
#include <net/net_namespace.h>
#include <net/sock.h>
#include <net/busy_poll.h>
#include <linux/rtnetlink.h>
#include <linux/stat.h>
#include <net/dst.h>
#include <net/dst_metadata.h>
#include <net/pkt_sched.h>
#include <net/checksum.h>
#include <net/xfrm.h>
#include <linux/highmem.h>
#include <linux/init.h>
#include <linux/module.h>
#include <linux/netpoll.h>
#include <linux/rcupdate.h>
#include <linux/delay.h>
#include <net/iw_handler.h>
#include <asm/current.h>
#include <linux/audit.h>
#include <linux/dmaengine.h>
#include <linux/err.h>
#include <linux/ctype.h>
#include <linux/if_arp.h>
#include <linux/if_vlan.h>
#include <linux/ip.h>
#include <net/ip.h>
#include <net/mpls.h>
#include <linux/ipv6.h>
#include <linux/in.h>
#include <linux/jhash.h>
#include <linux/random.h>
#include <trace/events/napi.h>
#include <trace/events/net.h>
#include <trace/events/skb.h>
#include <linux/pci.h>
#include <linux/inetdevice.h>
#include <linux/cpu_rmap.h>
#include <linux/static_key.h>
#include <linux/hashtable.h>
#include <linux/vmalloc.h>
#include <linux/if_macvlan.h>
#include <linux/errqueue.h>
#include <linux/hrtimer.h>
#include <linux/netfilter_ingress.h>
#include <linux/crash_dump.h>

#include "net-sysfs.h"

/* Instead of increasing this, you should create a hash table. */
#define MAX_GRO_SKBS 8

/* This should be increased if a protocol with a bigger head is added. */
#define GRO_MAX_HEAD (MAX_HEADER + 128)

static DEFINE_SPINLOCK(ptype_lock);
static DEFINE_SPINLOCK(offload_lock);
struct list_head ptype_base[PTYPE_HASH_SIZE] __read_mostly;
struct list_head ptype_all __read_mostly;	/* Taps */
static struct list_head offload_base __read_mostly;

static int netif_rx_internal(struct sk_buff *skb);
static int call_netdevice_notifiers_info(unsigned long val,
					 struct net_device *dev,
					 struct netdev_notifier_info *info);

/*
 * The @dev_base_head list is protected by @dev_base_lock and the rtnl
 * semaphore.
 *
 * Pure readers hold dev_base_lock for reading, or rcu_read_lock()
 *
 * Writers must hold the rtnl semaphore while they loop through the
 * dev_base_head list, and hold dev_base_lock for writing when they do the
 * actual updates.  This allows pure readers to access the list even
 * while a writer is preparing to update it.
 *
 * To put it another way, dev_base_lock is held for writing only to
 * protect against pure readers; the rtnl semaphore provides the
 * protection against other writers.
 *
 * See, for example usages, register_netdevice() and
 * unregister_netdevice(), which must be called with the rtnl
 * semaphore held.
 */
DEFINE_RWLOCK(dev_base_lock);
EXPORT_SYMBOL(dev_base_lock);

/* protects napi_hash addition/deletion and napi_gen_id */
static DEFINE_SPINLOCK(napi_hash_lock);

static unsigned int napi_gen_id = NR_CPUS;
static DEFINE_READ_MOSTLY_HASHTABLE(napi_hash, 8);

static seqcount_t devnet_rename_seq;

static inline void dev_base_seq_inc(struct net *net)
{
	while (++net->dev_base_seq == 0);
}

static inline struct hlist_head *dev_name_hash(struct net *net, const char *name)
{
	unsigned int hash = full_name_hash(net, name, strnlen(name, IFNAMSIZ));

	return &net->dev_name_head[hash_32(hash, NETDEV_HASHBITS)];
}

static inline struct hlist_head *dev_index_hash(struct net *net, int ifindex)
{
	return &net->dev_index_head[ifindex & (NETDEV_HASHENTRIES - 1)];
}

static inline void rps_lock(struct softnet_data *sd)
{
#ifdef CONFIG_RPS
	spin_lock(&sd->input_pkt_queue.lock);
#endif
}

static inline void rps_unlock(struct softnet_data *sd)
{
#ifdef CONFIG_RPS
	spin_unlock(&sd->input_pkt_queue.lock);
#endif
}

/* Device list insertion */
static void list_netdevice(struct net_device *dev)
{
	struct net *net = dev_net(dev);

	ASSERT_RTNL();

	write_lock_bh(&dev_base_lock);
	list_add_tail_rcu(&dev->dev_list, &net->dev_base_head);
	hlist_add_head_rcu(&dev->name_hlist, dev_name_hash(net, dev->name));
	hlist_add_head_rcu(&dev->index_hlist,
			   dev_index_hash(net, dev->ifindex));
	write_unlock_bh(&dev_base_lock);

	dev_base_seq_inc(net);
}

/* Device list removal
 * caller must respect a RCU grace period before freeing/reusing dev
 */
static void unlist_netdevice(struct net_device *dev)
{
	ASSERT_RTNL();

	/* Unlink dev from the device chain */
	write_lock_bh(&dev_base_lock);
	list_del_rcu(&dev->dev_list);
	hlist_del_rcu(&dev->name_hlist);
	hlist_del_rcu(&dev->index_hlist);
	write_unlock_bh(&dev_base_lock);

	dev_base_seq_inc(dev_net(dev));
}

/*
 *	Our notifier list
 */

static RAW_NOTIFIER_HEAD(netdev_chain);

/*
 *	Device drivers call our routines to queue packets here. We empty the
 *	queue in the local softnet handler.
 */

DEFINE_PER_CPU_ALIGNED(struct softnet_data, softnet_data);
EXPORT_PER_CPU_SYMBOL(softnet_data);

#ifdef CONFIG_LOCKDEP
/*
 * register_netdevice() inits txq->_xmit_lock and sets lockdep class
 * according to dev->type
 */
static const unsigned short netdev_lock_type[] =
	{ARPHRD_NETROM, ARPHRD_ETHER, ARPHRD_EETHER, ARPHRD_AX25,
	 ARPHRD_PRONET, ARPHRD_CHAOS, ARPHRD_IEEE802, ARPHRD_ARCNET,
	 ARPHRD_APPLETLK, ARPHRD_DLCI, ARPHRD_ATM, ARPHRD_METRICOM,
	 ARPHRD_IEEE1394, ARPHRD_EUI64, ARPHRD_INFINIBAND, ARPHRD_SLIP,
	 ARPHRD_CSLIP, ARPHRD_SLIP6, ARPHRD_CSLIP6, ARPHRD_RSRVD,
	 ARPHRD_ADAPT, ARPHRD_ROSE, ARPHRD_X25, ARPHRD_HWX25,
	 ARPHRD_PPP, ARPHRD_CISCO, ARPHRD_LAPB, ARPHRD_DDCMP,
	 ARPHRD_RAWHDLC, ARPHRD_TUNNEL, ARPHRD_TUNNEL6, ARPHRD_FRAD,
	 ARPHRD_SKIP, ARPHRD_LOOPBACK, ARPHRD_LOCALTLK, ARPHRD_FDDI,
	 ARPHRD_BIF, ARPHRD_SIT, ARPHRD_IPDDP, ARPHRD_IPGRE,
	 ARPHRD_PIMREG, ARPHRD_HIPPI, ARPHRD_ASH, ARPHRD_ECONET,
	 ARPHRD_IRDA, ARPHRD_FCPP, ARPHRD_FCAL, ARPHRD_FCPL,
	 ARPHRD_FCFABRIC, ARPHRD_IEEE80211, ARPHRD_IEEE80211_PRISM,
	 ARPHRD_IEEE80211_RADIOTAP, ARPHRD_PHONET, ARPHRD_PHONET_PIPE,
	 ARPHRD_IEEE802154, ARPHRD_VOID, ARPHRD_NONE};

static const char *const netdev_lock_name[] =
	{"_xmit_NETROM", "_xmit_ETHER", "_xmit_EETHER", "_xmit_AX25",
	 "_xmit_PRONET", "_xmit_CHAOS", "_xmit_IEEE802", "_xmit_ARCNET",
	 "_xmit_APPLETLK", "_xmit_DLCI", "_xmit_ATM", "_xmit_METRICOM",
	 "_xmit_IEEE1394", "_xmit_EUI64", "_xmit_INFINIBAND", "_xmit_SLIP",
	 "_xmit_CSLIP", "_xmit_SLIP6", "_xmit_CSLIP6", "_xmit_RSRVD",
	 "_xmit_ADAPT", "_xmit_ROSE", "_xmit_X25", "_xmit_HWX25",
	 "_xmit_PPP", "_xmit_CISCO", "_xmit_LAPB", "_xmit_DDCMP",
	 "_xmit_RAWHDLC", "_xmit_TUNNEL", "_xmit_TUNNEL6", "_xmit_FRAD",
	 "_xmit_SKIP", "_xmit_LOOPBACK", "_xmit_LOCALTLK", "_xmit_FDDI",
	 "_xmit_BIF", "_xmit_SIT", "_xmit_IPDDP", "_xmit_IPGRE",
	 "_xmit_PIMREG", "_xmit_HIPPI", "_xmit_ASH", "_xmit_ECONET",
	 "_xmit_IRDA", "_xmit_FCPP", "_xmit_FCAL", "_xmit_FCPL",
	 "_xmit_FCFABRIC", "_xmit_IEEE80211", "_xmit_IEEE80211_PRISM",
	 "_xmit_IEEE80211_RADIOTAP", "_xmit_PHONET", "_xmit_PHONET_PIPE",
	 "_xmit_IEEE802154", "_xmit_VOID", "_xmit_NONE"};

static struct lock_class_key netdev_xmit_lock_key[ARRAY_SIZE(netdev_lock_type)];
static struct lock_class_key netdev_addr_lock_key[ARRAY_SIZE(netdev_lock_type)];

static inline unsigned short netdev_lock_pos(unsigned short dev_type)
{
	int i;

	for (i = 0; i < ARRAY_SIZE(netdev_lock_type); i++)
		if (netdev_lock_type[i] == dev_type)
			return i;
	/* the last key is used by default */
	return ARRAY_SIZE(netdev_lock_type) - 1;
}

static inline void netdev_set_xmit_lockdep_class(spinlock_t *lock,
						 unsigned short dev_type)
{
	int i;

	i = netdev_lock_pos(dev_type);
	lockdep_set_class_and_name(lock, &netdev_xmit_lock_key[i],
				   netdev_lock_name[i]);
}

static inline void netdev_set_addr_lockdep_class(struct net_device *dev)
{
	int i;

	i = netdev_lock_pos(dev->type);
	lockdep_set_class_and_name(&dev->addr_list_lock,
				   &netdev_addr_lock_key[i],
				   netdev_lock_name[i]);
}
#else
static inline void netdev_set_xmit_lockdep_class(spinlock_t *lock,
						 unsigned short dev_type)
{
}
static inline void netdev_set_addr_lockdep_class(struct net_device *dev)
{
}
#endif

/*******************************************************************************

		Protocol management and registration routines

*******************************************************************************/

/*
 *	Add a protocol ID to the list. Now that the input handler is
 *	smarter we can dispense with all the messy stuff that used to be
 *	here.
 *
 *	BEWARE!!! Protocol handlers, mangling input packets,
 *	MUST BE last in hash buckets and checking protocol handlers
 *	MUST start from promiscuous ptype_all chain in net_bh.
 *	It is true now, do not change it.
 *	Explanation follows: if protocol handler, mangling packet, will
 *	be the first on list, it is not able to sense, that packet
 *	is cloned and should be copied-on-write, so that it will
 *	change it and subsequent readers will get broken packet.
 *							--ANK (980803)
 */

static inline struct list_head *ptype_head(const struct packet_type *pt)
{
	if (pt->type == htons(ETH_P_ALL))
		return pt->dev ? &pt->dev->ptype_all : &ptype_all;
	else
		return pt->dev ? &pt->dev->ptype_specific :
				 &ptype_base[ntohs(pt->type) & PTYPE_HASH_MASK];
}

/**
 *	dev_add_pack - add packet handler
 *	@pt: packet type declaration
 *
 *	Add a protocol handler to the networking stack. The passed &packet_type
 *	is linked into kernel lists and may not be freed until it has been
 *	removed from the kernel lists.
 *
 *	This call does not sleep therefore it can not
 *	guarantee all CPU's that are in middle of receiving packets
 *	will see the new packet type (until the next received packet).
 */

void dev_add_pack(struct packet_type *pt)
{
	struct list_head *head = ptype_head(pt);

	spin_lock(&ptype_lock);
	list_add_rcu(&pt->list, head);
	spin_unlock(&ptype_lock);
}
EXPORT_SYMBOL(dev_add_pack);

/**
 *	__dev_remove_pack	 - remove packet handler
 *	@pt: packet type declaration
 *
 *	Remove a protocol handler that was previously added to the kernel
 *	protocol handlers by dev_add_pack(). The passed &packet_type is removed
 *	from the kernel lists and can be freed or reused once this function
 *	returns.
 *
 *      The packet type might still be in use by receivers
 *	and must not be freed until after all the CPU's have gone
 *	through a quiescent state.
 */
void __dev_remove_pack(struct packet_type *pt)
{
	struct list_head *head = ptype_head(pt);
	struct packet_type *pt1;

	spin_lock(&ptype_lock);

	list_for_each_entry(pt1, head, list) {
		if (pt == pt1) {
			list_del_rcu(&pt->list);
			goto out;
		}
	}

	pr_warn("dev_remove_pack: %p not found\n", pt);
out:
	spin_unlock(&ptype_lock);
}
EXPORT_SYMBOL(__dev_remove_pack);

/**
 *	dev_remove_pack	 - remove packet handler
 *	@pt: packet type declaration
 *
 *	Remove a protocol handler that was previously added to the kernel
 *	protocol handlers by dev_add_pack(). The passed &packet_type is removed
 *	from the kernel lists and can be freed or reused once this function
 *	returns.
 *
 *	This call sleeps to guarantee that no CPU is looking at the packet
 *	type after return.
 */
void dev_remove_pack(struct packet_type *pt)
{
	__dev_remove_pack(pt);

	synchronize_net();
}
EXPORT_SYMBOL(dev_remove_pack);


/**
 *	dev_add_offload - register offload handlers
 *	@po: protocol offload declaration
 *
 *	Add protocol offload handlers to the networking stack. The passed
 *	&proto_offload is linked into kernel lists and may not be freed until
 *	it has been removed from the kernel lists.
 *
 *	This call does not sleep therefore it can not
 *	guarantee all CPU's that are in middle of receiving packets
 *	will see the new offload handlers (until the next received packet).
 */
void dev_add_offload(struct packet_offload *po)
{
	struct packet_offload *elem;

	spin_lock(&offload_lock);
	list_for_each_entry(elem, &offload_base, list) {
		if (po->priority < elem->priority)
			break;
	}
	list_add_rcu(&po->list, elem->list.prev);
	spin_unlock(&offload_lock);
}
EXPORT_SYMBOL(dev_add_offload);

/**
 *	__dev_remove_offload	 - remove offload handler
 *	@po: packet offload declaration
 *
 *	Remove a protocol offload handler that was previously added to the
 *	kernel offload handlers by dev_add_offload(). The passed &offload_type
 *	is removed from the kernel lists and can be freed or reused once this
 *	function returns.
 *
 *      The packet type might still be in use by receivers
 *	and must not be freed until after all the CPU's have gone
 *	through a quiescent state.
 */
static void __dev_remove_offload(struct packet_offload *po)
{
	struct list_head *head = &offload_base;
	struct packet_offload *po1;

	spin_lock(&offload_lock);

	list_for_each_entry(po1, head, list) {
		if (po == po1) {
			list_del_rcu(&po->list);
			goto out;
		}
	}

	pr_warn("dev_remove_offload: %p not found\n", po);
out:
	spin_unlock(&offload_lock);
}

/**
 *	dev_remove_offload	 - remove packet offload handler
 *	@po: packet offload declaration
 *
 *	Remove a packet offload handler that was previously added to the kernel
 *	offload handlers by dev_add_offload(). The passed &offload_type is
 *	removed from the kernel lists and can be freed or reused once this
 *	function returns.
 *
 *	This call sleeps to guarantee that no CPU is looking at the packet
 *	type after return.
 */
void dev_remove_offload(struct packet_offload *po)
{
	__dev_remove_offload(po);

	synchronize_net();
}
EXPORT_SYMBOL(dev_remove_offload);

/******************************************************************************

		      Device Boot-time Settings Routines

*******************************************************************************/

/* Boot time configuration table */
static struct netdev_boot_setup dev_boot_setup[NETDEV_BOOT_SETUP_MAX];

/**
 *	netdev_boot_setup_add	- add new setup entry
 *	@name: name of the device
 *	@map: configured settings for the device
 *
 *	Adds new setup entry to the dev_boot_setup list.  The function
 *	returns 0 on error and 1 on success.  This is a generic routine to
 *	all netdevices.
 */
static int netdev_boot_setup_add(char *name, struct ifmap *map)
{
	struct netdev_boot_setup *s;
	int i;

	s = dev_boot_setup;
	for (i = 0; i < NETDEV_BOOT_SETUP_MAX; i++) {
		if (s[i].name[0] == '\0' || s[i].name[0] == ' ') {
			memset(s[i].name, 0, sizeof(s[i].name));
			strlcpy(s[i].name, name, IFNAMSIZ);
			memcpy(&s[i].map, map, sizeof(s[i].map));
			break;
		}
	}

	return i >= NETDEV_BOOT_SETUP_MAX ? 0 : 1;
}

/**
 *	netdev_boot_setup_check	- check boot time settings
 *	@dev: the netdevice
 *
 * 	Check boot time settings for the device.
 *	The found settings are set for the device to be used
 *	later in the device probing.
 *	Returns 0 if no settings found, 1 if they are.
 */
int netdev_boot_setup_check(struct net_device *dev)
{
	struct netdev_boot_setup *s = dev_boot_setup;
	int i;

	for (i = 0; i < NETDEV_BOOT_SETUP_MAX; i++) {
		if (s[i].name[0] != '\0' && s[i].name[0] != ' ' &&
		    !strcmp(dev->name, s[i].name)) {
			dev->irq 	= s[i].map.irq;
			dev->base_addr 	= s[i].map.base_addr;
			dev->mem_start 	= s[i].map.mem_start;
			dev->mem_end 	= s[i].map.mem_end;
			return 1;
		}
	}
	return 0;
}
EXPORT_SYMBOL(netdev_boot_setup_check);


/**
 *	netdev_boot_base	- get address from boot time settings
 *	@prefix: prefix for network device
 *	@unit: id for network device
 *
 * 	Check boot time settings for the base address of device.
 *	The found settings are set for the device to be used
 *	later in the device probing.
 *	Returns 0 if no settings found.
 */
unsigned long netdev_boot_base(const char *prefix, int unit)
{
	const struct netdev_boot_setup *s = dev_boot_setup;
	char name[IFNAMSIZ];
	int i;

	sprintf(name, "%s%d", prefix, unit);

	/*
	 * If device already registered then return base of 1
	 * to indicate not to probe for this interface
	 */
	if (__dev_get_by_name(&init_net, name))
		return 1;

	for (i = 0; i < NETDEV_BOOT_SETUP_MAX; i++)
		if (!strcmp(name, s[i].name))
			return s[i].map.base_addr;
	return 0;
}

/*
 * Saves at boot time configured settings for any netdevice.
 */
int __init netdev_boot_setup(char *str)
{
	int ints[5];
	struct ifmap map;

	str = get_options(str, ARRAY_SIZE(ints), ints);
	if (!str || !*str)
		return 0;

	/* Save settings */
	memset(&map, 0, sizeof(map));
	if (ints[0] > 0)
		map.irq = ints[1];
	if (ints[0] > 1)
		map.base_addr = ints[2];
	if (ints[0] > 2)
		map.mem_start = ints[3];
	if (ints[0] > 3)
		map.mem_end = ints[4];

	/* Add new entry to the list */
	return netdev_boot_setup_add(str, &map);
}

__setup("netdev=", netdev_boot_setup);

/*******************************************************************************

			    Device Interface Subroutines

*******************************************************************************/

/**
 *	dev_get_iflink	- get 'iflink' value of a interface
 *	@dev: targeted interface
 *
 *	Indicates the ifindex the interface is linked to.
 *	Physical interfaces have the same 'ifindex' and 'iflink' values.
 */

int dev_get_iflink(const struct net_device *dev)
{
	if (dev->netdev_ops && dev->netdev_ops->ndo_get_iflink)
		return dev->netdev_ops->ndo_get_iflink(dev);

	return dev->ifindex;
}
EXPORT_SYMBOL(dev_get_iflink);

/**
 *	dev_fill_metadata_dst - Retrieve tunnel egress information.
 *	@dev: targeted interface
 *	@skb: The packet.
 *
 *	For better visibility of tunnel traffic OVS needs to retrieve
 *	egress tunnel information for a packet. Following API allows
 *	user to get this info.
 */
int dev_fill_metadata_dst(struct net_device *dev, struct sk_buff *skb)
{
	struct ip_tunnel_info *info;

	if (!dev->netdev_ops  || !dev->netdev_ops->ndo_fill_metadata_dst)
		return -EINVAL;

	info = skb_tunnel_info_unclone(skb);
	if (!info)
		return -ENOMEM;
	if (unlikely(!(info->mode & IP_TUNNEL_INFO_TX)))
		return -EINVAL;

	return dev->netdev_ops->ndo_fill_metadata_dst(dev, skb);
}
EXPORT_SYMBOL_GPL(dev_fill_metadata_dst);

/**
 *	__dev_get_by_name	- find a device by its name
 *	@net: the applicable net namespace
 *	@name: name to find
 *
 *	Find an interface by name. Must be called under RTNL semaphore
 *	or @dev_base_lock. If the name is found a pointer to the device
 *	is returned. If the name is not found then %NULL is returned. The
 *	reference counters are not incremented so the caller must be
 *	careful with locks.
 */

struct net_device *__dev_get_by_name(struct net *net, const char *name)
{
	struct net_device *dev;
	struct hlist_head *head = dev_name_hash(net, name);

	hlist_for_each_entry(dev, head, name_hlist)
		if (!strncmp(dev->name, name, IFNAMSIZ))
			return dev;

	return NULL;
}
EXPORT_SYMBOL(__dev_get_by_name);

/**
 *	dev_get_by_name_rcu	- find a device by its name
 *	@net: the applicable net namespace
 *	@name: name to find
 *
 *	Find an interface by name.
 *	If the name is found a pointer to the device is returned.
 * 	If the name is not found then %NULL is returned.
 *	The reference counters are not incremented so the caller must be
 *	careful with locks. The caller must hold RCU lock.
 */

struct net_device *dev_get_by_name_rcu(struct net *net, const char *name)
{
	struct net_device *dev;
	struct hlist_head *head = dev_name_hash(net, name);

	hlist_for_each_entry_rcu(dev, head, name_hlist)
		if (!strncmp(dev->name, name, IFNAMSIZ))
			return dev;

	return NULL;
}
EXPORT_SYMBOL(dev_get_by_name_rcu);

/**
 *	dev_get_by_name		- find a device by its name
 *	@net: the applicable net namespace
 *	@name: name to find
 *
 *	Find an interface by name. This can be called from any
 *	context and does its own locking. The returned handle has
 *	the usage count incremented and the caller must use dev_put() to
 *	release it when it is no longer needed. %NULL is returned if no
 *	matching device is found.
 */

struct net_device *dev_get_by_name(struct net *net, const char *name)
{
	struct net_device *dev;

	rcu_read_lock();
	dev = dev_get_by_name_rcu(net, name);
	if (dev)
		dev_hold(dev);
	rcu_read_unlock();
	return dev;
}
EXPORT_SYMBOL(dev_get_by_name);

/**
 *	__dev_get_by_index - find a device by its ifindex
 *	@net: the applicable net namespace
 *	@ifindex: index of device
 *
 *	Search for an interface by index. Returns %NULL if the device
 *	is not found or a pointer to the device. The device has not
 *	had its reference counter increased so the caller must be careful
 *	about locking. The caller must hold either the RTNL semaphore
 *	or @dev_base_lock.
 */

struct net_device *__dev_get_by_index(struct net *net, int ifindex)
{
	struct net_device *dev;
	struct hlist_head *head = dev_index_hash(net, ifindex);

	hlist_for_each_entry(dev, head, index_hlist)
		if (dev->ifindex == ifindex)
			return dev;

	return NULL;
}
EXPORT_SYMBOL(__dev_get_by_index);

/**
 *	dev_get_by_index_rcu - find a device by its ifindex
 *	@net: the applicable net namespace
 *	@ifindex: index of device
 *
 *	Search for an interface by index. Returns %NULL if the device
 *	is not found or a pointer to the device. The device has not
 *	had its reference counter increased so the caller must be careful
 *	about locking. The caller must hold RCU lock.
 */

struct net_device *dev_get_by_index_rcu(struct net *net, int ifindex)
{
	struct net_device *dev;
	struct hlist_head *head = dev_index_hash(net, ifindex);

	hlist_for_each_entry_rcu(dev, head, index_hlist)
		if (dev->ifindex == ifindex)
			return dev;

	return NULL;
}
EXPORT_SYMBOL(dev_get_by_index_rcu);


/**
 *	dev_get_by_index - find a device by its ifindex
 *	@net: the applicable net namespace
 *	@ifindex: index of device
 *
 *	Search for an interface by index. Returns NULL if the device
 *	is not found or a pointer to the device. The device returned has
 *	had a reference added and the pointer is safe until the user calls
 *	dev_put to indicate they have finished with it.
 */

struct net_device *dev_get_by_index(struct net *net, int ifindex)
{
	struct net_device *dev;

	rcu_read_lock();
	dev = dev_get_by_index_rcu(net, ifindex);
	if (dev)
		dev_hold(dev);
	rcu_read_unlock();
	return dev;
}
EXPORT_SYMBOL(dev_get_by_index);

/**
 *	netdev_get_name - get a netdevice name, knowing its ifindex.
 *	@net: network namespace
 *	@name: a pointer to the buffer where the name will be stored.
 *	@ifindex: the ifindex of the interface to get the name from.
 *
 *	The use of raw_seqcount_begin() and cond_resched() before
 *	retrying is required as we want to give the writers a chance
 *	to complete when CONFIG_PREEMPT is not set.
 */
int netdev_get_name(struct net *net, char *name, int ifindex)
{
	struct net_device *dev;
	unsigned int seq;

retry:
	seq = raw_seqcount_begin(&devnet_rename_seq);
	rcu_read_lock();
	dev = dev_get_by_index_rcu(net, ifindex);
	if (!dev) {
		rcu_read_unlock();
		return -ENODEV;
	}

	strcpy(name, dev->name);
	rcu_read_unlock();
	if (read_seqcount_retry(&devnet_rename_seq, seq)) {
		cond_resched();
		goto retry;
	}

	return 0;
}

/**
 *	dev_getbyhwaddr_rcu - find a device by its hardware address
 *	@net: the applicable net namespace
 *	@type: media type of device
 *	@ha: hardware address
 *
 *	Search for an interface by MAC address. Returns NULL if the device
 *	is not found or a pointer to the device.
 *	The caller must hold RCU or RTNL.
 *	The returned device has not had its ref count increased
 *	and the caller must therefore be careful about locking
 *
 */

struct net_device *dev_getbyhwaddr_rcu(struct net *net, unsigned short type,
				       const char *ha)
{
	struct net_device *dev;

	for_each_netdev_rcu(net, dev)
		if (dev->type == type &&
		    !memcmp(dev->dev_addr, ha, dev->addr_len))
			return dev;

	return NULL;
}
EXPORT_SYMBOL(dev_getbyhwaddr_rcu);

struct net_device *__dev_getfirstbyhwtype(struct net *net, unsigned short type)
{
	struct net_device *dev;

	ASSERT_RTNL();
	for_each_netdev(net, dev)
		if (dev->type == type)
			return dev;

	return NULL;
}
EXPORT_SYMBOL(__dev_getfirstbyhwtype);

struct net_device *dev_getfirstbyhwtype(struct net *net, unsigned short type)
{
	struct net_device *dev, *ret = NULL;

	rcu_read_lock();
	for_each_netdev_rcu(net, dev)
		if (dev->type == type) {
			dev_hold(dev);
			ret = dev;
			break;
		}
	rcu_read_unlock();
	return ret;
}
EXPORT_SYMBOL(dev_getfirstbyhwtype);

/**
 *	__dev_get_by_flags - find any device with given flags
 *	@net: the applicable net namespace
 *	@if_flags: IFF_* values
 *	@mask: bitmask of bits in if_flags to check
 *
 *	Search for any interface with the given flags. Returns NULL if a device
 *	is not found or a pointer to the device. Must be called inside
 *	rtnl_lock(), and result refcount is unchanged.
 */

struct net_device *__dev_get_by_flags(struct net *net, unsigned short if_flags,
				      unsigned short mask)
{
	struct net_device *dev, *ret;

	ASSERT_RTNL();

	ret = NULL;
	for_each_netdev(net, dev) {
		if (((dev->flags ^ if_flags) & mask) == 0) {
			ret = dev;
			break;
		}
	}
	return ret;
}
EXPORT_SYMBOL(__dev_get_by_flags);

/**
 *	dev_valid_name - check if name is okay for network device
 *	@name: name string
 *
 *	Network device names need to be valid file names to
 *	to allow sysfs to work.  We also disallow any kind of
 *	whitespace.
 */
bool dev_valid_name(const char *name)
{
	if (*name == '\0')
		return false;
	if (strlen(name) >= IFNAMSIZ)
		return false;
	if (!strcmp(name, ".") || !strcmp(name, ".."))
		return false;

	while (*name) {
		if (*name == '/' || *name == ':' || isspace(*name))
			return false;
		name++;
	}
	return true;
}
EXPORT_SYMBOL(dev_valid_name);

/**
 *	__dev_alloc_name - allocate a name for a device
 *	@net: network namespace to allocate the device name in
 *	@name: name format string
 *	@buf:  scratch buffer and result name string
 *
 *	Passed a format string - eg "lt%d" it will try and find a suitable
 *	id. It scans list of devices to build up a free map, then chooses
 *	the first empty slot. The caller must hold the dev_base or rtnl lock
 *	while allocating the name and adding the device in order to avoid
 *	duplicates.
 *	Limited to bits_per_byte * page size devices (ie 32K on most platforms).
 *	Returns the number of the unit assigned or a negative errno code.
 */

static int __dev_alloc_name(struct net *net, const char *name, char *buf)
{
	int i = 0;
	const char *p;
	const int max_netdevices = 8*PAGE_SIZE;
	unsigned long *inuse;
	struct net_device *d;

	p = strnchr(name, IFNAMSIZ-1, '%');
	if (p) {
		/*
		 * Verify the string as this thing may have come from
		 * the user.  There must be either one "%d" and no other "%"
		 * characters.
		 */
		if (p[1] != 'd' || strchr(p + 2, '%'))
			return -EINVAL;

		/* Use one page as a bit array of possible slots */
		inuse = (unsigned long *) get_zeroed_page(GFP_ATOMIC);
		if (!inuse)
			return -ENOMEM;

		for_each_netdev(net, d) {
			if (!sscanf(d->name, name, &i))
				continue;
			if (i < 0 || i >= max_netdevices)
				continue;

			/*  avoid cases where sscanf is not exact inverse of printf */
			snprintf(buf, IFNAMSIZ, name, i);
			if (!strncmp(buf, d->name, IFNAMSIZ))
				set_bit(i, inuse);
		}

		i = find_first_zero_bit(inuse, max_netdevices);
		free_page((unsigned long) inuse);
	}

	if (buf != name)
		snprintf(buf, IFNAMSIZ, name, i);
	if (!__dev_get_by_name(net, buf))
		return i;

	/* It is possible to run out of possible slots
	 * when the name is long and there isn't enough space left
	 * for the digits, or if all bits are used.
	 */
	return -ENFILE;
}

/**
 *	dev_alloc_name - allocate a name for a device
 *	@dev: device
 *	@name: name format string
 *
 *	Passed a format string - eg "lt%d" it will try and find a suitable
 *	id. It scans list of devices to build up a free map, then chooses
 *	the first empty slot. The caller must hold the dev_base or rtnl lock
 *	while allocating the name and adding the device in order to avoid
 *	duplicates.
 *	Limited to bits_per_byte * page size devices (ie 32K on most platforms).
 *	Returns the number of the unit assigned or a negative errno code.
 */

int dev_alloc_name(struct net_device *dev, const char *name)
{
	char buf[IFNAMSIZ];
	struct net *net;
	int ret;

	BUG_ON(!dev_net(dev));
	net = dev_net(dev);
	ret = __dev_alloc_name(net, name, buf);
	if (ret >= 0)
		strlcpy(dev->name, buf, IFNAMSIZ);
	return ret;
}
EXPORT_SYMBOL(dev_alloc_name);

static int dev_alloc_name_ns(struct net *net,
			     struct net_device *dev,
			     const char *name)
{
	char buf[IFNAMSIZ];
	int ret;

	ret = __dev_alloc_name(net, name, buf);
	if (ret >= 0)
		strlcpy(dev->name, buf, IFNAMSIZ);
	return ret;
}

static int dev_get_valid_name(struct net *net,
			      struct net_device *dev,
			      const char *name)
{
	BUG_ON(!net);

	if (!dev_valid_name(name))
		return -EINVAL;

	if (strchr(name, '%'))
		return dev_alloc_name_ns(net, dev, name);
	else if (__dev_get_by_name(net, name))
		return -EEXIST;
	else if (dev->name != name)
		strlcpy(dev->name, name, IFNAMSIZ);

	return 0;
}

/**
 *	dev_change_name - change name of a device
 *	@dev: device
 *	@newname: name (or format string) must be at least IFNAMSIZ
 *
 *	Change name of a device, can pass format strings "eth%d".
 *	for wildcarding.
 */
int dev_change_name(struct net_device *dev, const char *newname)
{
	unsigned char old_assign_type;
	char oldname[IFNAMSIZ];
	int err = 0;
	int ret;
	struct net *net;

	ASSERT_RTNL();
	BUG_ON(!dev_net(dev));

	net = dev_net(dev);
	if (dev->flags & IFF_UP)
		return -EBUSY;

	write_seqcount_begin(&devnet_rename_seq);

	if (strncmp(newname, dev->name, IFNAMSIZ) == 0) {
		write_seqcount_end(&devnet_rename_seq);
		return 0;
	}

	memcpy(oldname, dev->name, IFNAMSIZ);

	err = dev_get_valid_name(net, dev, newname);
	if (err < 0) {
		write_seqcount_end(&devnet_rename_seq);
		return err;
	}

	if (oldname[0] && !strchr(oldname, '%'))
		netdev_info(dev, "renamed from %s\n", oldname);

	old_assign_type = dev->name_assign_type;
	dev->name_assign_type = NET_NAME_RENAMED;

rollback:
	ret = device_rename(&dev->dev, dev->name);
	if (ret) {
		memcpy(dev->name, oldname, IFNAMSIZ);
		dev->name_assign_type = old_assign_type;
		write_seqcount_end(&devnet_rename_seq);
		return ret;
	}

	write_seqcount_end(&devnet_rename_seq);

	netdev_adjacent_rename_links(dev, oldname);

	write_lock_bh(&dev_base_lock);
	hlist_del_rcu(&dev->name_hlist);
	write_unlock_bh(&dev_base_lock);

	synchronize_rcu();

	write_lock_bh(&dev_base_lock);
	hlist_add_head_rcu(&dev->name_hlist, dev_name_hash(net, dev->name));
	write_unlock_bh(&dev_base_lock);

	ret = call_netdevice_notifiers(NETDEV_CHANGENAME, dev);
	ret = notifier_to_errno(ret);

	if (ret) {
		/* err >= 0 after dev_alloc_name() or stores the first errno */
		if (err >= 0) {
			err = ret;
			write_seqcount_begin(&devnet_rename_seq);
			memcpy(dev->name, oldname, IFNAMSIZ);
			memcpy(oldname, newname, IFNAMSIZ);
			dev->name_assign_type = old_assign_type;
			old_assign_type = NET_NAME_RENAMED;
			goto rollback;
		} else {
			pr_err("%s: name change rollback failed: %d\n",
			       dev->name, ret);
		}
	}

	return err;
}

/**
 *	dev_set_alias - change ifalias of a device
 *	@dev: device
 *	@alias: name up to IFALIASZ
 *	@len: limit of bytes to copy from info
 *
 *	Set ifalias for a device,
 */
int dev_set_alias(struct net_device *dev, const char *alias, size_t len)
{
	char *new_ifalias;

	ASSERT_RTNL();

	if (len >= IFALIASZ)
		return -EINVAL;

	if (!len) {
		kfree(dev->ifalias);
		dev->ifalias = NULL;
		return 0;
	}

	new_ifalias = krealloc(dev->ifalias, len + 1, GFP_KERNEL);
	if (!new_ifalias)
		return -ENOMEM;
	dev->ifalias = new_ifalias;

	strlcpy(dev->ifalias, alias, len+1);
	return len;
}


/**
 *	netdev_features_change - device changes features
 *	@dev: device to cause notification
 *
 *	Called to indicate a device has changed features.
 */
void netdev_features_change(struct net_device *dev)
{
	call_netdevice_notifiers(NETDEV_FEAT_CHANGE, dev);
}
EXPORT_SYMBOL(netdev_features_change);

/**
 *	netdev_state_change - device changes state
 *	@dev: device to cause notification
 *
 *	Called to indicate a device has changed state. This function calls
 *	the notifier chains for netdev_chain and sends a NEWLINK message
 *	to the routing socket.
 */
void netdev_state_change(struct net_device *dev)
{
	if (dev->flags & IFF_UP) {
		struct netdev_notifier_change_info change_info;

		change_info.flags_changed = 0;
		call_netdevice_notifiers_info(NETDEV_CHANGE, dev,
					      &change_info.info);
		rtmsg_ifinfo(RTM_NEWLINK, dev, 0, GFP_KERNEL);
	}
}
EXPORT_SYMBOL(netdev_state_change);

/**
 * 	netdev_notify_peers - notify network peers about existence of @dev
 * 	@dev: network device
 *
 * Generate traffic such that interested network peers are aware of
 * @dev, such as by generating a gratuitous ARP. This may be used when
 * a device wants to inform the rest of the network about some sort of
 * reconfiguration such as a failover event or virtual machine
 * migration.
 */
void netdev_notify_peers(struct net_device *dev)
{
	rtnl_lock();
	call_netdevice_notifiers(NETDEV_NOTIFY_PEERS, dev);
	rtnl_unlock();
}
EXPORT_SYMBOL(netdev_notify_peers);

static int __dev_open(struct net_device *dev)
{
	const struct net_device_ops *ops = dev->netdev_ops;
	int ret;

	ASSERT_RTNL();

	if (!netif_device_present(dev))
		return -ENODEV;

	/* Block netpoll from trying to do any rx path servicing.
	 * If we don't do this there is a chance ndo_poll_controller
	 * or ndo_poll may be running while we open the device
	 */
	netpoll_poll_disable(dev);

	ret = call_netdevice_notifiers(NETDEV_PRE_UP, dev);
	ret = notifier_to_errno(ret);
	if (ret)
		return ret;

	set_bit(__LINK_STATE_START, &dev->state);

	if (ops->ndo_validate_addr)
		ret = ops->ndo_validate_addr(dev);

	if (!ret && ops->ndo_open)
		ret = ops->ndo_open(dev);

	netpoll_poll_enable(dev);

	if (ret)
		clear_bit(__LINK_STATE_START, &dev->state);
	else {
		dev->flags |= IFF_UP;
		dev_set_rx_mode(dev);
		dev_activate(dev);
		add_device_randomness(dev->dev_addr, dev->addr_len);
	}

	return ret;
}

/**
 *	dev_open	- prepare an interface for use.
 *	@dev:	device to open
 *
 *	Takes a device from down to up state. The device's private open
 *	function is invoked and then the multicast lists are loaded. Finally
 *	the device is moved into the up state and a %NETDEV_UP message is
 *	sent to the netdev notifier chain.
 *
 *	Calling this function on an active interface is a nop. On a failure
 *	a negative errno code is returned.
 */
int dev_open(struct net_device *dev)
{
	int ret;

	if (dev->flags & IFF_UP)
		return 0;

	ret = __dev_open(dev);
	if (ret < 0)
		return ret;

	rtmsg_ifinfo(RTM_NEWLINK, dev, IFF_UP|IFF_RUNNING, GFP_KERNEL);
	call_netdevice_notifiers(NETDEV_UP, dev);

	return ret;
}
EXPORT_SYMBOL(dev_open);

static int __dev_close_many(struct list_head *head)
{
	struct net_device *dev;

	ASSERT_RTNL();
	might_sleep();

	list_for_each_entry(dev, head, close_list) {
		/* Temporarily disable netpoll until the interface is down */
		netpoll_poll_disable(dev);

		call_netdevice_notifiers(NETDEV_GOING_DOWN, dev);

		clear_bit(__LINK_STATE_START, &dev->state);

		/* Synchronize to scheduled poll. We cannot touch poll list, it
		 * can be even on different cpu. So just clear netif_running().
		 *
		 * dev->stop() will invoke napi_disable() on all of it's
		 * napi_struct instances on this device.
		 */
		smp_mb__after_atomic(); /* Commit netif_running(). */
	}

	dev_deactivate_many(head);

	list_for_each_entry(dev, head, close_list) {
		const struct net_device_ops *ops = dev->netdev_ops;

		/*
		 *	Call the device specific close. This cannot fail.
		 *	Only if device is UP
		 *
		 *	We allow it to be called even after a DETACH hot-plug
		 *	event.
		 */
		if (ops->ndo_stop)
			ops->ndo_stop(dev);

		dev->flags &= ~IFF_UP;
		netpoll_poll_enable(dev);
	}

	return 0;
}

static int __dev_close(struct net_device *dev)
{
	int retval;
	LIST_HEAD(single);

	list_add(&dev->close_list, &single);
	retval = __dev_close_many(&single);
	list_del(&single);

	return retval;
}

int dev_close_many(struct list_head *head, bool unlink)
{
	struct net_device *dev, *tmp;

	/* Remove the devices that don't need to be closed */
	list_for_each_entry_safe(dev, tmp, head, close_list)
		if (!(dev->flags & IFF_UP))
			list_del_init(&dev->close_list);

	__dev_close_many(head);

	list_for_each_entry_safe(dev, tmp, head, close_list) {
		rtmsg_ifinfo(RTM_NEWLINK, dev, IFF_UP|IFF_RUNNING, GFP_KERNEL);
		call_netdevice_notifiers(NETDEV_DOWN, dev);
		if (unlink)
			list_del_init(&dev->close_list);
	}

	return 0;
}
EXPORT_SYMBOL(dev_close_many);

/**
 *	dev_close - shutdown an interface.
 *	@dev: device to shutdown
 *
 *	This function moves an active device into down state. A
 *	%NETDEV_GOING_DOWN is sent to the netdev notifier chain. The device
 *	is then deactivated and finally a %NETDEV_DOWN is sent to the notifier
 *	chain.
 */
int dev_close(struct net_device *dev)
{
	if (dev->flags & IFF_UP) {
		LIST_HEAD(single);

		list_add(&dev->close_list, &single);
		dev_close_many(&single, true);
		list_del(&single);
	}
	return 0;
}
EXPORT_SYMBOL(dev_close);


/**
 *	dev_disable_lro - disable Large Receive Offload on a device
 *	@dev: device
 *
 *	Disable Large Receive Offload (LRO) on a net device.  Must be
 *	called under RTNL.  This is needed if received packets may be
 *	forwarded to another interface.
 */
void dev_disable_lro(struct net_device *dev)
{
	struct net_device *lower_dev;
	struct list_head *iter;

	dev->wanted_features &= ~NETIF_F_LRO;
	netdev_update_features(dev);

	if (unlikely(dev->features & NETIF_F_LRO))
		netdev_WARN(dev, "failed to disable LRO!\n");

	netdev_for_each_lower_dev(dev, lower_dev, iter)
		dev_disable_lro(lower_dev);
}
EXPORT_SYMBOL(dev_disable_lro);

static int call_netdevice_notifier(struct notifier_block *nb, unsigned long val,
				   struct net_device *dev)
{
	struct netdev_notifier_info info;

	netdev_notifier_info_init(&info, dev);
	return nb->notifier_call(nb, val, &info);
}

static int dev_boot_phase = 1;

/**
 *	register_netdevice_notifier - register a network notifier block
 *	@nb: notifier
 *
 *	Register a notifier to be called when network device events occur.
 *	The notifier passed is linked into the kernel structures and must
 *	not be reused until it has been unregistered. A negative errno code
 *	is returned on a failure.
 *
 * 	When registered all registration and up events are replayed
 *	to the new notifier to allow device to have a race free
 *	view of the network device list.
 */

int register_netdevice_notifier(struct notifier_block *nb)
{
	struct net_device *dev;
	struct net_device *last;
	struct net *net;
	int err;

	rtnl_lock();
	err = raw_notifier_chain_register(&netdev_chain, nb);
	if (err)
		goto unlock;
	if (dev_boot_phase)
		goto unlock;
	for_each_net(net) {
		for_each_netdev(net, dev) {
			err = call_netdevice_notifier(nb, NETDEV_REGISTER, dev);
			err = notifier_to_errno(err);
			if (err)
				goto rollback;

			if (!(dev->flags & IFF_UP))
				continue;

			call_netdevice_notifier(nb, NETDEV_UP, dev);
		}
	}

unlock:
	rtnl_unlock();
	return err;

rollback:
	last = dev;
	for_each_net(net) {
		for_each_netdev(net, dev) {
			if (dev == last)
				goto outroll;

			if (dev->flags & IFF_UP) {
				call_netdevice_notifier(nb, NETDEV_GOING_DOWN,
							dev);
				call_netdevice_notifier(nb, NETDEV_DOWN, dev);
			}
			call_netdevice_notifier(nb, NETDEV_UNREGISTER, dev);
		}
	}

outroll:
	raw_notifier_chain_unregister(&netdev_chain, nb);
	goto unlock;
}
EXPORT_SYMBOL(register_netdevice_notifier);

/**
 *	unregister_netdevice_notifier - unregister a network notifier block
 *	@nb: notifier
 *
 *	Unregister a notifier previously registered by
 *	register_netdevice_notifier(). The notifier is unlinked into the
 *	kernel structures and may then be reused. A negative errno code
 *	is returned on a failure.
 *
 * 	After unregistering unregister and down device events are synthesized
 *	for all devices on the device list to the removed notifier to remove
 *	the need for special case cleanup code.
 */

int unregister_netdevice_notifier(struct notifier_block *nb)
{
	struct net_device *dev;
	struct net *net;
	int err;

	rtnl_lock();
	err = raw_notifier_chain_unregister(&netdev_chain, nb);
	if (err)
		goto unlock;

	for_each_net(net) {
		for_each_netdev(net, dev) {
			if (dev->flags & IFF_UP) {
				call_netdevice_notifier(nb, NETDEV_GOING_DOWN,
							dev);
				call_netdevice_notifier(nb, NETDEV_DOWN, dev);
			}
			call_netdevice_notifier(nb, NETDEV_UNREGISTER, dev);
		}
	}
unlock:
	rtnl_unlock();
	return err;
}
EXPORT_SYMBOL(unregister_netdevice_notifier);

/**
 *	call_netdevice_notifiers_info - call all network notifier blocks
 *	@val: value passed unmodified to notifier function
 *	@dev: net_device pointer passed unmodified to notifier function
 *	@info: notifier information data
 *
 *	Call all network notifier blocks.  Parameters and return value
 *	are as for raw_notifier_call_chain().
 */

static int call_netdevice_notifiers_info(unsigned long val,
					 struct net_device *dev,
					 struct netdev_notifier_info *info)
{
	ASSERT_RTNL();
	netdev_notifier_info_init(info, dev);
	return raw_notifier_call_chain(&netdev_chain, val, info);
}

/**
 *	call_netdevice_notifiers - call all network notifier blocks
 *      @val: value passed unmodified to notifier function
 *      @dev: net_device pointer passed unmodified to notifier function
 *
 *	Call all network notifier blocks.  Parameters and return value
 *	are as for raw_notifier_call_chain().
 */

int call_netdevice_notifiers(unsigned long val, struct net_device *dev)
{
	struct netdev_notifier_info info;

	return call_netdevice_notifiers_info(val, dev, &info);
}
EXPORT_SYMBOL(call_netdevice_notifiers);

#ifdef CONFIG_NET_INGRESS
static struct static_key ingress_needed __read_mostly;

void net_inc_ingress_queue(void)
{
	static_key_slow_inc(&ingress_needed);
}
EXPORT_SYMBOL_GPL(net_inc_ingress_queue);

void net_dec_ingress_queue(void)
{
	static_key_slow_dec(&ingress_needed);
}
EXPORT_SYMBOL_GPL(net_dec_ingress_queue);
#endif

#ifdef CONFIG_NET_EGRESS
static struct static_key egress_needed __read_mostly;

void net_inc_egress_queue(void)
{
	static_key_slow_inc(&egress_needed);
}
EXPORT_SYMBOL_GPL(net_inc_egress_queue);

void net_dec_egress_queue(void)
{
	static_key_slow_dec(&egress_needed);
}
EXPORT_SYMBOL_GPL(net_dec_egress_queue);
#endif

static struct static_key netstamp_needed __read_mostly;
#ifdef HAVE_JUMP_LABEL
/* We are not allowed to call static_key_slow_dec() from irq context
 * If net_disable_timestamp() is called from irq context, defer the
 * static_key_slow_dec() calls.
 */
static atomic_t netstamp_needed_deferred;
#endif

void net_enable_timestamp(void)
{
#ifdef HAVE_JUMP_LABEL
	int deferred = atomic_xchg(&netstamp_needed_deferred, 0);

	if (deferred) {
		while (--deferred)
			static_key_slow_dec(&netstamp_needed);
		return;
	}
#endif
	static_key_slow_inc(&netstamp_needed);
}
EXPORT_SYMBOL(net_enable_timestamp);

void net_disable_timestamp(void)
{
#ifdef HAVE_JUMP_LABEL
	if (in_interrupt()) {
		atomic_inc(&netstamp_needed_deferred);
		return;
	}
#endif
	static_key_slow_dec(&netstamp_needed);
}
EXPORT_SYMBOL(net_disable_timestamp);

static inline void net_timestamp_set(struct sk_buff *skb)
{
	skb->tstamp.tv64 = 0;
	if (static_key_false(&netstamp_needed))
		__net_timestamp(skb);
}

#define net_timestamp_check(COND, SKB)			\
	if (static_key_false(&netstamp_needed)) {		\
		if ((COND) && !(SKB)->tstamp.tv64)	\
			__net_timestamp(SKB);		\
	}						\

bool is_skb_forwardable(const struct net_device *dev, const struct sk_buff *skb)
{
	unsigned int len;

	if (!(dev->flags & IFF_UP))
		return false;

	len = dev->mtu + dev->hard_header_len + VLAN_HLEN;
	if (skb->len <= len)
		return true;

	/* if TSO is enabled, we don't care about the length as the packet
	 * could be forwarded without being segmented before
	 */
	if (skb_is_gso(skb))
		return true;

	return false;
}
EXPORT_SYMBOL_GPL(is_skb_forwardable);

int __dev_forward_skb(struct net_device *dev, struct sk_buff *skb)
{
	if (skb_orphan_frags(skb, GFP_ATOMIC) ||
	    unlikely(!is_skb_forwardable(dev, skb))) {
		atomic_long_inc(&dev->rx_dropped);
		kfree_skb(skb);
		return NET_RX_DROP;
	}

	skb_scrub_packet(skb, true);
	skb->priority = 0;
	skb->protocol = eth_type_trans(skb, dev);
	skb_postpull_rcsum(skb, eth_hdr(skb), ETH_HLEN);

	return 0;
}
EXPORT_SYMBOL_GPL(__dev_forward_skb);

/**
 * dev_forward_skb - loopback an skb to another netif
 *
 * @dev: destination network device
 * @skb: buffer to forward
 *
 * return values:
 *	NET_RX_SUCCESS	(no congestion)
 *	NET_RX_DROP     (packet was dropped, but freed)
 *
 * dev_forward_skb can be used for injecting an skb from the
 * start_xmit function of one device into the receive queue
 * of another device.
 *
 * The receiving device may be in another namespace, so
 * we have to clear all information in the skb that could
 * impact namespace isolation.
 */
int dev_forward_skb(struct net_device *dev, struct sk_buff *skb)
{
	return __dev_forward_skb(dev, skb) ?: netif_rx_internal(skb);
}
EXPORT_SYMBOL_GPL(dev_forward_skb);

static inline int deliver_skb(struct sk_buff *skb,
			      struct packet_type *pt_prev,
			      struct net_device *orig_dev)
{
	if (unlikely(skb_orphan_frags(skb, GFP_ATOMIC)))
		return -ENOMEM;
	atomic_inc(&skb->users);
	return pt_prev->func(skb, skb->dev, pt_prev, orig_dev);
}

static inline void deliver_ptype_list_skb(struct sk_buff *skb,
					  struct packet_type **pt,
					  struct net_device *orig_dev,
					  __be16 type,
					  struct list_head *ptype_list)
{
	struct packet_type *ptype, *pt_prev = *pt;

	list_for_each_entry_rcu(ptype, ptype_list, list) {
		if (ptype->type != type)
			continue;
		if (pt_prev)
			deliver_skb(skb, pt_prev, orig_dev);
		pt_prev = ptype;
	}
	*pt = pt_prev;
}

static inline bool skb_loop_sk(struct packet_type *ptype, struct sk_buff *skb)
{
	if (!ptype->af_packet_priv || !skb->sk)
		return false;

	if (ptype->id_match)
		return ptype->id_match(ptype, skb->sk);
	else if ((struct sock *)ptype->af_packet_priv == skb->sk)
		return true;

	return false;
}

/*
 *	Support routine. Sends outgoing frames to any network
 *	taps currently in use.
 */

void dev_queue_xmit_nit(struct sk_buff *skb, struct net_device *dev)
{
	struct packet_type *ptype;
	struct sk_buff *skb2 = NULL;
	struct packet_type *pt_prev = NULL;
	struct list_head *ptype_list = &ptype_all;

	rcu_read_lock();
again:
	list_for_each_entry_rcu(ptype, ptype_list, list) {
		/* Never send packets back to the socket
		 * they originated from - MvS (miquels@drinkel.ow.org)
		 */
		if (skb_loop_sk(ptype, skb))
			continue;

		if (pt_prev) {
			deliver_skb(skb2, pt_prev, skb->dev);
			pt_prev = ptype;
			continue;
		}

		/* need to clone skb, done only once */
		skb2 = skb_clone(skb, GFP_ATOMIC);
		if (!skb2)
			goto out_unlock;

		net_timestamp_set(skb2);

		/* skb->nh should be correctly
		 * set by sender, so that the second statement is
		 * just protection against buggy protocols.
		 */
		skb_reset_mac_header(skb2);

		if (skb_network_header(skb2) < skb2->data ||
		    skb_network_header(skb2) > skb_tail_pointer(skb2)) {
			net_crit_ratelimited("protocol %04x is buggy, dev %s\n",
					     ntohs(skb2->protocol),
					     dev->name);
			skb_reset_network_header(skb2);
		}

		skb2->transport_header = skb2->network_header;
		skb2->pkt_type = PACKET_OUTGOING;
		pt_prev = ptype;
	}

	if (ptype_list == &ptype_all) {
		ptype_list = &dev->ptype_all;
		goto again;
	}
out_unlock:
	if (pt_prev)
		pt_prev->func(skb2, skb->dev, pt_prev, skb->dev);
	rcu_read_unlock();
}
EXPORT_SYMBOL_GPL(dev_queue_xmit_nit);

/**
 * netif_setup_tc - Handle tc mappings on real_num_tx_queues change
 * @dev: Network device
 * @txq: number of queues available
 *
 * If real_num_tx_queues is changed the tc mappings may no longer be
 * valid. To resolve this verify the tc mapping remains valid and if
 * not NULL the mapping. With no priorities mapping to this
 * offset/count pair it will no longer be used. In the worst case TC0
 * is invalid nothing can be done so disable priority mappings. If is
 * expected that drivers will fix this mapping if they can before
 * calling netif_set_real_num_tx_queues.
 */
static void netif_setup_tc(struct net_device *dev, unsigned int txq)
{
	int i;
	struct netdev_tc_txq *tc = &dev->tc_to_txq[0];

	/* If TC0 is invalidated disable TC mapping */
	if (tc->offset + tc->count > txq) {
		pr_warn("Number of in use tx queues changed invalidating tc mappings. Priority traffic classification disabled!\n");
		dev->num_tc = 0;
		return;
	}

	/* Invalidated prio to tc mappings set to TC0 */
	for (i = 1; i < TC_BITMASK + 1; i++) {
		int q = netdev_get_prio_tc_map(dev, i);

		tc = &dev->tc_to_txq[q];
		if (tc->offset + tc->count > txq) {
			pr_warn("Number of in use tx queues changed. Priority %i to tc mapping %i is no longer valid. Setting map to 0\n",
				i, q);
			netdev_set_prio_tc_map(dev, i, 0);
		}
	}
}

#ifdef CONFIG_XPS
static DEFINE_MUTEX(xps_map_mutex);
#define xmap_dereference(P)		\
	rcu_dereference_protected((P), lockdep_is_held(&xps_map_mutex))

static struct xps_map *remove_xps_queue(struct xps_dev_maps *dev_maps,
					int cpu, u16 index)
{
	struct xps_map *map = NULL;
	int pos;

	if (dev_maps)
		map = xmap_dereference(dev_maps->cpu_map[cpu]);

	for (pos = 0; map && pos < map->len; pos++) {
		if (map->queues[pos] == index) {
			if (map->len > 1) {
				map->queues[pos] = map->queues[--map->len];
			} else {
				RCU_INIT_POINTER(dev_maps->cpu_map[cpu], NULL);
				kfree_rcu(map, rcu);
				map = NULL;
			}
			break;
		}
	}

	return map;
}

static void netif_reset_xps_queues_gt(struct net_device *dev, u16 index)
{
	struct xps_dev_maps *dev_maps;
	int cpu, i;
	bool active = false;

	mutex_lock(&xps_map_mutex);
	dev_maps = xmap_dereference(dev->xps_maps);

	if (!dev_maps)
		goto out_no_maps;

	for_each_possible_cpu(cpu) {
		for (i = index; i < dev->num_tx_queues; i++) {
			if (!remove_xps_queue(dev_maps, cpu, i))
				break;
		}
		if (i == dev->num_tx_queues)
			active = true;
	}

	if (!active) {
		RCU_INIT_POINTER(dev->xps_maps, NULL);
		kfree_rcu(dev_maps, rcu);
	}

	for (i = index; i < dev->num_tx_queues; i++)
		netdev_queue_numa_node_write(netdev_get_tx_queue(dev, i),
					     NUMA_NO_NODE);

out_no_maps:
	mutex_unlock(&xps_map_mutex);
}

static struct xps_map *expand_xps_map(struct xps_map *map,
				      int cpu, u16 index)
{
	struct xps_map *new_map;
	int alloc_len = XPS_MIN_MAP_ALLOC;
	int i, pos;

	for (pos = 0; map && pos < map->len; pos++) {
		if (map->queues[pos] != index)
			continue;
		return map;
	}

	/* Need to add queue to this CPU's existing map */
	if (map) {
		if (pos < map->alloc_len)
			return map;

		alloc_len = map->alloc_len * 2;
	}

	/* Need to allocate new map to store queue on this CPU's map */
	new_map = kzalloc_node(XPS_MAP_SIZE(alloc_len), GFP_KERNEL,
			       cpu_to_node(cpu));
	if (!new_map)
		return NULL;

	for (i = 0; i < pos; i++)
		new_map->queues[i] = map->queues[i];
	new_map->alloc_len = alloc_len;
	new_map->len = pos;

	return new_map;
}

int netif_set_xps_queue(struct net_device *dev, const struct cpumask *mask,
			u16 index)
{
	struct xps_dev_maps *dev_maps, *new_dev_maps = NULL;
	struct xps_map *map, *new_map;
	int maps_sz = max_t(unsigned int, XPS_DEV_MAPS_SIZE, L1_CACHE_BYTES);
	int cpu, numa_node_id = -2;
	bool active = false;

	mutex_lock(&xps_map_mutex);

	dev_maps = xmap_dereference(dev->xps_maps);

	/* allocate memory for queue storage */
	for_each_online_cpu(cpu) {
		if (!cpumask_test_cpu(cpu, mask))
			continue;

		if (!new_dev_maps)
			new_dev_maps = kzalloc(maps_sz, GFP_KERNEL);
		if (!new_dev_maps) {
			mutex_unlock(&xps_map_mutex);
			return -ENOMEM;
		}

		map = dev_maps ? xmap_dereference(dev_maps->cpu_map[cpu]) :
				 NULL;

		map = expand_xps_map(map, cpu, index);
		if (!map)
			goto error;

		RCU_INIT_POINTER(new_dev_maps->cpu_map[cpu], map);
	}

	if (!new_dev_maps)
		goto out_no_new_maps;

	for_each_possible_cpu(cpu) {
		if (cpumask_test_cpu(cpu, mask) && cpu_online(cpu)) {
			/* add queue to CPU maps */
			int pos = 0;

			map = xmap_dereference(new_dev_maps->cpu_map[cpu]);
			while ((pos < map->len) && (map->queues[pos] != index))
				pos++;

			if (pos == map->len)
				map->queues[map->len++] = index;
#ifdef CONFIG_NUMA
			if (numa_node_id == -2)
				numa_node_id = cpu_to_node(cpu);
			else if (numa_node_id != cpu_to_node(cpu))
				numa_node_id = -1;
#endif
		} else if (dev_maps) {
			/* fill in the new device map from the old device map */
			map = xmap_dereference(dev_maps->cpu_map[cpu]);
			RCU_INIT_POINTER(new_dev_maps->cpu_map[cpu], map);
		}

	}

	rcu_assign_pointer(dev->xps_maps, new_dev_maps);

	/* Cleanup old maps */
	if (dev_maps) {
		for_each_possible_cpu(cpu) {
			new_map = xmap_dereference(new_dev_maps->cpu_map[cpu]);
			map = xmap_dereference(dev_maps->cpu_map[cpu]);
			if (map && map != new_map)
				kfree_rcu(map, rcu);
		}

		kfree_rcu(dev_maps, rcu);
	}

	dev_maps = new_dev_maps;
	active = true;

out_no_new_maps:
	/* update Tx queue numa node */
	netdev_queue_numa_node_write(netdev_get_tx_queue(dev, index),
				     (numa_node_id >= 0) ? numa_node_id :
				     NUMA_NO_NODE);

	if (!dev_maps)
		goto out_no_maps;

	/* removes queue from unused CPUs */
	for_each_possible_cpu(cpu) {
		if (cpumask_test_cpu(cpu, mask) && cpu_online(cpu))
			continue;

		if (remove_xps_queue(dev_maps, cpu, index))
			active = true;
	}

	/* free map if not active */
	if (!active) {
		RCU_INIT_POINTER(dev->xps_maps, NULL);
		kfree_rcu(dev_maps, rcu);
	}

out_no_maps:
	mutex_unlock(&xps_map_mutex);

	return 0;
error:
	/* remove any maps that we added */
	for_each_possible_cpu(cpu) {
		new_map = xmap_dereference(new_dev_maps->cpu_map[cpu]);
		map = dev_maps ? xmap_dereference(dev_maps->cpu_map[cpu]) :
				 NULL;
		if (new_map && new_map != map)
			kfree(new_map);
	}

	mutex_unlock(&xps_map_mutex);

	kfree(new_dev_maps);
	return -ENOMEM;
}
EXPORT_SYMBOL(netif_set_xps_queue);

#endif
/*
 * Routine to help set real_num_tx_queues. To avoid skbs mapped to queues
 * greater then real_num_tx_queues stale skbs on the qdisc must be flushed.
 */
int netif_set_real_num_tx_queues(struct net_device *dev, unsigned int txq)
{
	int rc;

	if (txq < 1 || txq > dev->num_tx_queues)
		return -EINVAL;

	if (dev->reg_state == NETREG_REGISTERED ||
	    dev->reg_state == NETREG_UNREGISTERING) {
		ASSERT_RTNL();

		rc = netdev_queue_update_kobjects(dev, dev->real_num_tx_queues,
						  txq);
		if (rc)
			return rc;

		if (dev->num_tc)
			netif_setup_tc(dev, txq);

		if (txq < dev->real_num_tx_queues) {
			qdisc_reset_all_tx_gt(dev, txq);
#ifdef CONFIG_XPS
			netif_reset_xps_queues_gt(dev, txq);
#endif
		}
	}

	dev->real_num_tx_queues = txq;
	return 0;
}
EXPORT_SYMBOL(netif_set_real_num_tx_queues);

#ifdef CONFIG_SYSFS
/**
 *	netif_set_real_num_rx_queues - set actual number of RX queues used
 *	@dev: Network device
 *	@rxq: Actual number of RX queues
 *
 *	This must be called either with the rtnl_lock held or before
 *	registration of the net device.  Returns 0 on success, or a
 *	negative error code.  If called before registration, it always
 *	succeeds.
 */
int netif_set_real_num_rx_queues(struct net_device *dev, unsigned int rxq)
{
	int rc;

	if (rxq < 1 || rxq > dev->num_rx_queues)
		return -EINVAL;

	if (dev->reg_state == NETREG_REGISTERED) {
		ASSERT_RTNL();

		rc = net_rx_queue_update_kobjects(dev, dev->real_num_rx_queues,
						  rxq);
		if (rc)
			return rc;
	}

	dev->real_num_rx_queues = rxq;
	return 0;
}
EXPORT_SYMBOL(netif_set_real_num_rx_queues);
#endif

/**
 * netif_get_num_default_rss_queues - default number of RSS queues
 *
 * This routine should set an upper limit on the number of RSS queues
 * used by default by multiqueue devices.
 */
int netif_get_num_default_rss_queues(void)
{
	return is_kdump_kernel() ?
		1 : min_t(int, DEFAULT_MAX_NUM_RSS_QUEUES, num_online_cpus());
}
EXPORT_SYMBOL(netif_get_num_default_rss_queues);

static void __netif_reschedule(struct Qdisc *q)
{
	struct softnet_data *sd;
	unsigned long flags;

	local_irq_save(flags);
	sd = this_cpu_ptr(&softnet_data);
	q->next_sched = NULL;
	*sd->output_queue_tailp = q;
	sd->output_queue_tailp = &q->next_sched;
	raise_softirq_irqoff(NET_TX_SOFTIRQ);
	local_irq_restore(flags);
}

void __netif_schedule(struct Qdisc *q)
{
	if (!test_and_set_bit(__QDISC_STATE_SCHED, &q->state))
		__netif_reschedule(q);
}
EXPORT_SYMBOL(__netif_schedule);

struct dev_kfree_skb_cb {
	enum skb_free_reason reason;
};

static struct dev_kfree_skb_cb *get_kfree_skb_cb(const struct sk_buff *skb)
{
	return (struct dev_kfree_skb_cb *)skb->cb;
}

void netif_schedule_queue(struct netdev_queue *txq)
{
	rcu_read_lock();
	if (!(txq->state & QUEUE_STATE_ANY_XOFF)) {
		struct Qdisc *q = rcu_dereference(txq->qdisc);

		__netif_schedule(q);
	}
	rcu_read_unlock();
}
EXPORT_SYMBOL(netif_schedule_queue);

/**
 *	netif_wake_subqueue - allow sending packets on subqueue
 *	@dev: network device
 *	@queue_index: sub queue index
 *
 * Resume individual transmit queue of a device with multiple transmit queues.
 */
void netif_wake_subqueue(struct net_device *dev, u16 queue_index)
{
	struct netdev_queue *txq = netdev_get_tx_queue(dev, queue_index);

	if (test_and_clear_bit(__QUEUE_STATE_DRV_XOFF, &txq->state)) {
		struct Qdisc *q;

		rcu_read_lock();
		q = rcu_dereference(txq->qdisc);
		__netif_schedule(q);
		rcu_read_unlock();
	}
}
EXPORT_SYMBOL(netif_wake_subqueue);

void netif_tx_wake_queue(struct netdev_queue *dev_queue)
{
	if (test_and_clear_bit(__QUEUE_STATE_DRV_XOFF, &dev_queue->state)) {
		struct Qdisc *q;

		rcu_read_lock();
		q = rcu_dereference(dev_queue->qdisc);
		__netif_schedule(q);
		rcu_read_unlock();
	}
}
EXPORT_SYMBOL(netif_tx_wake_queue);

void __dev_kfree_skb_irq(struct sk_buff *skb, enum skb_free_reason reason)
{
	unsigned long flags;

	if (likely(atomic_read(&skb->users) == 1)) {
		smp_rmb();
		atomic_set(&skb->users, 0);
	} else if (likely(!atomic_dec_and_test(&skb->users))) {
		return;
	}
	get_kfree_skb_cb(skb)->reason = reason;
	local_irq_save(flags);
	skb->next = __this_cpu_read(softnet_data.completion_queue);
	__this_cpu_write(softnet_data.completion_queue, skb);
	raise_softirq_irqoff(NET_TX_SOFTIRQ);
	local_irq_restore(flags);
}
EXPORT_SYMBOL(__dev_kfree_skb_irq);

void __dev_kfree_skb_any(struct sk_buff *skb, enum skb_free_reason reason)
{
	if (in_irq() || irqs_disabled())
		__dev_kfree_skb_irq(skb, reason);
	else
		dev_kfree_skb(skb);
}
EXPORT_SYMBOL(__dev_kfree_skb_any);


/**
 * netif_device_detach - mark device as removed
 * @dev: network device
 *
 * Mark device as removed from system and therefore no longer available.
 */
void netif_device_detach(struct net_device *dev)
{
	if (test_and_clear_bit(__LINK_STATE_PRESENT, &dev->state) &&
	    netif_running(dev)) {
		netif_tx_stop_all_queues(dev);
	}
}
EXPORT_SYMBOL(netif_device_detach);

/**
 * netif_device_attach - mark device as attached
 * @dev: network device
 *
 * Mark device as attached from system and restart if needed.
 */
void netif_device_attach(struct net_device *dev)
{
	if (!test_and_set_bit(__LINK_STATE_PRESENT, &dev->state) &&
	    netif_running(dev)) {
		netif_tx_wake_all_queues(dev);
		__netdev_watchdog_up(dev);
	}
}
EXPORT_SYMBOL(netif_device_attach);

/*
 * Returns a Tx hash based on the given packet descriptor a Tx queues' number
 * to be used as a distribution range.
 */
u16 __skb_tx_hash(const struct net_device *dev, struct sk_buff *skb,
		  unsigned int num_tx_queues)
{
	u32 hash;
	u16 qoffset = 0;
	u16 qcount = num_tx_queues;

	if (skb_rx_queue_recorded(skb)) {
		hash = skb_get_rx_queue(skb);
		while (unlikely(hash >= num_tx_queues))
			hash -= num_tx_queues;
		return hash;
	}

	if (dev->num_tc) {
		u8 tc = netdev_get_prio_tc_map(dev, skb->priority);
		qoffset = dev->tc_to_txq[tc].offset;
		qcount = dev->tc_to_txq[tc].count;
	}

	return (u16) reciprocal_scale(skb_get_hash(skb), qcount) + qoffset;
}
EXPORT_SYMBOL(__skb_tx_hash);

static void skb_warn_bad_offload(const struct sk_buff *skb)
{
	static const netdev_features_t null_features;
	struct net_device *dev = skb->dev;
	const char *name = "";

	if (!net_ratelimit())
		return;

	if (dev) {
		if (dev->dev.parent)
			name = dev_driver_string(dev->dev.parent);
		else
			name = netdev_name(dev);
	}
	WARN(1, "%s: caps=(%pNF, %pNF) len=%d data_len=%d gso_size=%d "
	     "gso_type=%d ip_summed=%d\n",
	     name, dev ? &dev->features : &null_features,
	     skb->sk ? &skb->sk->sk_route_caps : &null_features,
	     skb->len, skb->data_len, skb_shinfo(skb)->gso_size,
	     skb_shinfo(skb)->gso_type, skb->ip_summed);
}

/*
 * Invalidate hardware checksum when packet is to be mangled, and
 * complete checksum manually on outgoing path.
 */
int skb_checksum_help(struct sk_buff *skb)
{
	__wsum csum;
	int ret = 0, offset;

	if (skb->ip_summed == CHECKSUM_COMPLETE)
		goto out_set_summed;

	if (unlikely(skb_shinfo(skb)->gso_size)) {
		skb_warn_bad_offload(skb);
		return -EINVAL;
	}

	/* Before computing a checksum, we should make sure no frag could
	 * be modified by an external entity : checksum could be wrong.
	 */
	if (skb_has_shared_frag(skb)) {
		ret = __skb_linearize(skb);
		if (ret)
			goto out;
	}

	offset = skb_checksum_start_offset(skb);
	BUG_ON(offset >= skb_headlen(skb));
	csum = skb_checksum(skb, offset, skb->len - offset, 0);

	offset += skb->csum_offset;
	BUG_ON(offset + sizeof(__sum16) > skb_headlen(skb));

	if (skb_cloned(skb) &&
	    !skb_clone_writable(skb, offset + sizeof(__sum16))) {
		ret = pskb_expand_head(skb, 0, 0, GFP_ATOMIC);
		if (ret)
			goto out;
	}

	*(__sum16 *)(skb->data + offset) = csum_fold(csum);
out_set_summed:
	skb->ip_summed = CHECKSUM_NONE;
out:
	return ret;
}
EXPORT_SYMBOL(skb_checksum_help);

__be16 skb_network_protocol(struct sk_buff *skb, int *depth)
{
	__be16 type = skb->protocol;

	/* Tunnel gso handlers can set protocol to ethernet. */
	if (type == htons(ETH_P_TEB)) {
		struct ethhdr *eth;

		if (unlikely(!pskb_may_pull(skb, sizeof(struct ethhdr))))
			return 0;

		eth = (struct ethhdr *)skb_mac_header(skb);
		type = eth->h_proto;
	}

	return __vlan_get_protocol(skb, type, depth);
}

/**
 *	skb_mac_gso_segment - mac layer segmentation handler.
 *	@skb: buffer to segment
 *	@features: features for the output path (see dev->features)
 */
struct sk_buff *skb_mac_gso_segment(struct sk_buff *skb,
				    netdev_features_t features)
{
	struct sk_buff *segs = ERR_PTR(-EPROTONOSUPPORT);
	struct packet_offload *ptype;
	int vlan_depth = skb->mac_len;
	__be16 type = skb_network_protocol(skb, &vlan_depth);

	if (unlikely(!type))
		return ERR_PTR(-EINVAL);

	__skb_pull(skb, vlan_depth);

	rcu_read_lock();
	list_for_each_entry_rcu(ptype, &offload_base, list) {
		if (ptype->type == type && ptype->callbacks.gso_segment) {
			segs = ptype->callbacks.gso_segment(skb, features);
			break;
		}
	}
	rcu_read_unlock();

	__skb_push(skb, skb->data - skb_mac_header(skb));

	return segs;
}
EXPORT_SYMBOL(skb_mac_gso_segment);


/* openvswitch calls this on rx path, so we need a different check.
 */
static inline bool skb_needs_check(struct sk_buff *skb, bool tx_path)
{
	if (tx_path)
		return skb->ip_summed != CHECKSUM_PARTIAL;
	else
		return skb->ip_summed == CHECKSUM_NONE;
}

/**
 *	__skb_gso_segment - Perform segmentation on skb.
 *	@skb: buffer to segment
 *	@features: features for the output path (see dev->features)
 *	@tx_path: whether it is called in TX path
 *
 *	This function segments the given skb and returns a list of segments.
 *
 *	It may return NULL if the skb requires no segmentation.  This is
 *	only possible when GSO is used for verifying header integrity.
 *
 *	Segmentation preserves SKB_SGO_CB_OFFSET bytes of previous skb cb.
 */
struct sk_buff *__skb_gso_segment(struct sk_buff *skb,
				  netdev_features_t features, bool tx_path)
{
	if (unlikely(skb_needs_check(skb, tx_path))) {
		int err;

		skb_warn_bad_offload(skb);

		err = skb_cow_head(skb, 0);
		if (err < 0)
			return ERR_PTR(err);
	}

	/* Only report GSO partial support if it will enable us to
	 * support segmentation on this frame without needing additional
	 * work.
	 */
	if (features & NETIF_F_GSO_PARTIAL) {
		netdev_features_t partial_features = NETIF_F_GSO_ROBUST;
		struct net_device *dev = skb->dev;

		partial_features |= dev->features & dev->gso_partial_features;
		if (!skb_gso_ok(skb, features | partial_features))
			features &= ~NETIF_F_GSO_PARTIAL;
	}

	BUILD_BUG_ON(SKB_SGO_CB_OFFSET +
		     sizeof(*SKB_GSO_CB(skb)) > sizeof(skb->cb));

	SKB_GSO_CB(skb)->mac_offset = skb_headroom(skb);
	SKB_GSO_CB(skb)->encap_level = 0;

	skb_reset_mac_header(skb);
	skb_reset_mac_len(skb);

	return skb_mac_gso_segment(skb, features);
}
EXPORT_SYMBOL(__skb_gso_segment);

/* Take action when hardware reception checksum errors are detected. */
#ifdef CONFIG_BUG
void netdev_rx_csum_fault(struct net_device *dev)
{
	if (net_ratelimit()) {
		pr_err("%s: hw csum failure\n", dev ? dev->name : "<unknown>");
		dump_stack();
	}
}
EXPORT_SYMBOL(netdev_rx_csum_fault);
#endif

/* Actually, we should eliminate this check as soon as we know, that:
 * 1. IOMMU is present and allows to map all the memory.
 * 2. No high memory really exists on this machine.
 */

static int illegal_highdma(struct net_device *dev, struct sk_buff *skb)
{
#ifdef CONFIG_HIGHMEM
	int i;
	if (!(dev->features & NETIF_F_HIGHDMA)) {
		for (i = 0; i < skb_shinfo(skb)->nr_frags; i++) {
			skb_frag_t *frag = &skb_shinfo(skb)->frags[i];
			if (PageHighMem(skb_frag_page(frag)))
				return 1;
		}
	}

	if (PCI_DMA_BUS_IS_PHYS) {
		struct device *pdev = dev->dev.parent;

		if (!pdev)
			return 0;
		for (i = 0; i < skb_shinfo(skb)->nr_frags; i++) {
			skb_frag_t *frag = &skb_shinfo(skb)->frags[i];
			dma_addr_t addr = page_to_phys(skb_frag_page(frag));
			if (!pdev->dma_mask || addr + PAGE_SIZE - 1 > *pdev->dma_mask)
				return 1;
		}
	}
#endif
	return 0;
}

/* If MPLS offload request, verify we are testing hardware MPLS features
 * instead of standard features for the netdev.
 */
#if IS_ENABLED(CONFIG_NET_MPLS_GSO)
static netdev_features_t net_mpls_features(struct sk_buff *skb,
					   netdev_features_t features,
					   __be16 type)
{
	if (eth_p_mpls(type))
		features &= skb->dev->mpls_features;

	return features;
}
#else
static netdev_features_t net_mpls_features(struct sk_buff *skb,
					   netdev_features_t features,
					   __be16 type)
{
	return features;
}
#endif

static netdev_features_t harmonize_features(struct sk_buff *skb,
	netdev_features_t features)
{
	int tmp;
	__be16 type;

	type = skb_network_protocol(skb, &tmp);
	features = net_mpls_features(skb, features, type);

	if (skb->ip_summed != CHECKSUM_NONE &&
	    !can_checksum_protocol(features, type)) {
		features &= ~(NETIF_F_CSUM_MASK | NETIF_F_GSO_MASK);
	} else if (illegal_highdma(skb->dev, skb)) {
		features &= ~NETIF_F_SG;
	}

	return features;
}

netdev_features_t passthru_features_check(struct sk_buff *skb,
					  struct net_device *dev,
					  netdev_features_t features)
{
	return features;
}
EXPORT_SYMBOL(passthru_features_check);

static netdev_features_t dflt_features_check(const struct sk_buff *skb,
					     struct net_device *dev,
					     netdev_features_t features)
{
	return vlan_features_check(skb, features);
}

static netdev_features_t gso_features_check(const struct sk_buff *skb,
					    struct net_device *dev,
					    netdev_features_t features)
{
	u16 gso_segs = skb_shinfo(skb)->gso_segs;

	if (gso_segs > dev->gso_max_segs)
		return features & ~NETIF_F_GSO_MASK;

	/* Support for GSO partial features requires software
	 * intervention before we can actually process the packets
	 * so we need to strip support for any partial features now
	 * and we can pull them back in after we have partially
	 * segmented the frame.
	 */
	if (!(skb_shinfo(skb)->gso_type & SKB_GSO_PARTIAL))
		features &= ~dev->gso_partial_features;

	/* Make sure to clear the IPv4 ID mangling feature if the
	 * IPv4 header has the potential to be fragmented.
	 */
	if (skb_shinfo(skb)->gso_type & SKB_GSO_TCPV4) {
		struct iphdr *iph = skb->encapsulation ?
				    inner_ip_hdr(skb) : ip_hdr(skb);

		if (!(iph->frag_off & htons(IP_DF)))
			features &= ~NETIF_F_TSO_MANGLEID;
	}

	return features;
}

netdev_features_t netif_skb_features(struct sk_buff *skb)
{
	struct net_device *dev = skb->dev;
	netdev_features_t features = dev->features;

	if (skb_is_gso(skb))
		features = gso_features_check(skb, dev, features);

	/* If encapsulation offload request, verify we are testing
	 * hardware encapsulation features instead of standard
	 * features for the netdev
	 */
	if (skb->encapsulation)
		features &= dev->hw_enc_features;

	if (skb_vlan_tagged(skb))
		features = netdev_intersect_features(features,
						     dev->vlan_features |
						     NETIF_F_HW_VLAN_CTAG_TX |
						     NETIF_F_HW_VLAN_STAG_TX);

	if (dev->netdev_ops->ndo_features_check)
		features &= dev->netdev_ops->ndo_features_check(skb, dev,
								features);
	else
		features &= dflt_features_check(skb, dev, features);

	return harmonize_features(skb, features);
}
EXPORT_SYMBOL(netif_skb_features);

static int xmit_one(struct sk_buff *skb, struct net_device *dev,
		    struct netdev_queue *txq, bool more)
{
	unsigned int len;
	int rc;

	if (!list_empty(&ptype_all) || !list_empty(&dev->ptype_all))
		dev_queue_xmit_nit(skb, dev);

	len = skb->len;
	trace_net_dev_start_xmit(skb, dev);
	rc = netdev_start_xmit(skb, dev, txq, more);
	trace_net_dev_xmit(skb, rc, dev, len);

	return rc;
}

struct sk_buff *dev_hard_start_xmit(struct sk_buff *first, struct net_device *dev,
				    struct netdev_queue *txq, int *ret)
{
	struct sk_buff *skb = first;
	int rc = NETDEV_TX_OK;

	while (skb) {
		struct sk_buff *next = skb->next;

		skb->next = NULL;
		rc = xmit_one(skb, dev, txq, next != NULL);
		if (unlikely(!dev_xmit_complete(rc))) {
			skb->next = next;
			goto out;
		}

		skb = next;
		if (netif_xmit_stopped(txq) && skb) {
			rc = NETDEV_TX_BUSY;
			break;
		}
	}

out:
	*ret = rc;
	return skb;
}

static struct sk_buff *validate_xmit_vlan(struct sk_buff *skb,
					  netdev_features_t features)
{
	if (skb_vlan_tag_present(skb) &&
	    !vlan_hw_offload_capable(features, skb->vlan_proto))
		skb = __vlan_hwaccel_push_inside(skb);
	return skb;
}

static struct sk_buff *validate_xmit_skb(struct sk_buff *skb, struct net_device *dev)
{
	netdev_features_t features;

	features = netif_skb_features(skb);
	skb = validate_xmit_vlan(skb, features);
	if (unlikely(!skb))
		goto out_null;

	if (netif_needs_gso(skb, features)) {
		struct sk_buff *segs;

		segs = skb_gso_segment(skb, features);
		if (IS_ERR(segs)) {
			goto out_kfree_skb;
		} else if (segs) {
			consume_skb(skb);
			skb = segs;
		}
	} else {
		if (skb_needs_linearize(skb, features) &&
		    __skb_linearize(skb))
			goto out_kfree_skb;

		/* If packet is not checksummed and device does not
		 * support checksumming for this protocol, complete
		 * checksumming here.
		 */
		if (skb->ip_summed == CHECKSUM_PARTIAL) {
			if (skb->encapsulation)
				skb_set_inner_transport_header(skb,
							       skb_checksum_start_offset(skb));
			else
				skb_set_transport_header(skb,
							 skb_checksum_start_offset(skb));
			if (!(features & NETIF_F_CSUM_MASK) &&
			    skb_checksum_help(skb))
				goto out_kfree_skb;
		}
	}

	return skb;

out_kfree_skb:
	kfree_skb(skb);
out_null:
	atomic_long_inc(&dev->tx_dropped);
	return NULL;
}

struct sk_buff *validate_xmit_skb_list(struct sk_buff *skb, struct net_device *dev)
{
	struct sk_buff *next, *head = NULL, *tail;

	for (; skb != NULL; skb = next) {
		next = skb->next;
		skb->next = NULL;

		/* in case skb wont be segmented, point to itself */
		skb->prev = skb;

		skb = validate_xmit_skb(skb, dev);
		if (!skb)
			continue;

		if (!head)
			head = skb;
		else
			tail->next = skb;
		/* If skb was segmented, skb->prev points to
		 * the last segment. If not, it still contains skb.
		 */
		tail = skb->prev;
	}
	return head;
}

static void qdisc_pkt_len_init(struct sk_buff *skb)
{
	const struct skb_shared_info *shinfo = skb_shinfo(skb);

	qdisc_skb_cb(skb)->pkt_len = skb->len;

	/* To get more precise estimation of bytes sent on wire,
	 * we add to pkt_len the headers size of all segments
	 */
	if (shinfo->gso_size)  {
		unsigned int hdr_len;
		u16 gso_segs = shinfo->gso_segs;

		/* mac layer + network layer */
		hdr_len = skb_transport_header(skb) - skb_mac_header(skb);

		/* + transport layer */
		if (likely(shinfo->gso_type & (SKB_GSO_TCPV4 | SKB_GSO_TCPV6)))
			hdr_len += tcp_hdrlen(skb);
		else
			hdr_len += sizeof(struct udphdr);

		if (shinfo->gso_type & SKB_GSO_DODGY)
			gso_segs = DIV_ROUND_UP(skb->len - hdr_len,
						shinfo->gso_size);

		qdisc_skb_cb(skb)->pkt_len += (gso_segs - 1) * hdr_len;
	}
}

static inline int __dev_xmit_skb(struct sk_buff *skb, struct Qdisc *q,
				 struct net_device *dev,
				 struct netdev_queue *txq)
{
	spinlock_t *root_lock = qdisc_lock(q);
	struct sk_buff *to_free = NULL;
	bool contended;
	int rc;

	qdisc_calculate_pkt_len(skb, q);
	/*
	 * Heuristic to force contended enqueues to serialize on a
	 * separate lock before trying to get qdisc main lock.
	 * This permits qdisc->running owner to get the lock more
	 * often and dequeue packets faster.
	 */
	contended = qdisc_is_running(q);
	if (unlikely(contended))
		spin_lock(&q->busylock);

	spin_lock(root_lock);
	if (unlikely(test_bit(__QDISC_STATE_DEACTIVATED, &q->state))) {
		__qdisc_drop(skb, &to_free);
		rc = NET_XMIT_DROP;
	} else if ((q->flags & TCQ_F_CAN_BYPASS) && !qdisc_qlen(q) &&
		   qdisc_run_begin(q)) {
		/*
		 * This is a work-conserving queue; there are no old skbs
		 * waiting to be sent out; and the qdisc is not running -
		 * xmit the skb directly.
		 */

		qdisc_bstats_update(q, skb);

		if (sch_direct_xmit(skb, q, dev, txq, root_lock, true)) {
			if (unlikely(contended)) {
				spin_unlock(&q->busylock);
				contended = false;
			}
			__qdisc_run(q);
		} else
			qdisc_run_end(q);

		rc = NET_XMIT_SUCCESS;
	} else {
		rc = q->enqueue(skb, q, &to_free) & NET_XMIT_MASK;
		if (qdisc_run_begin(q)) {
			if (unlikely(contended)) {
				spin_unlock(&q->busylock);
				contended = false;
			}
			__qdisc_run(q);
		}
	}
	spin_unlock(root_lock);
	if (unlikely(to_free))
		kfree_skb_list(to_free);
	if (unlikely(contended))
		spin_unlock(&q->busylock);
	return rc;
}

#if IS_ENABLED(CONFIG_CGROUP_NET_PRIO)
static void skb_update_prio(struct sk_buff *skb)
{
	struct netprio_map *map = rcu_dereference_bh(skb->dev->priomap);

	if (!skb->priority && skb->sk && map) {
		unsigned int prioidx =
			sock_cgroup_prioidx(&skb->sk->sk_cgrp_data);

		if (prioidx < map->priomap_len)
			skb->priority = map->priomap[prioidx];
	}
}
#else
#define skb_update_prio(skb)
#endif

DEFINE_PER_CPU(int, xmit_recursion);
EXPORT_SYMBOL(xmit_recursion);

/**
 *	dev_loopback_xmit - loop back @skb
 *	@net: network namespace this loopback is happening in
 *	@sk:  sk needed to be a netfilter okfn
 *	@skb: buffer to transmit
 */
int dev_loopback_xmit(struct net *net, struct sock *sk, struct sk_buff *skb)
{
	skb_reset_mac_header(skb);
	__skb_pull(skb, skb_network_offset(skb));
	skb->pkt_type = PACKET_LOOPBACK;
	skb->ip_summed = CHECKSUM_UNNECESSARY;
	WARN_ON(!skb_dst(skb));
	skb_dst_force(skb);
	netif_rx_ni(skb);
	return 0;
}
EXPORT_SYMBOL(dev_loopback_xmit);

#ifdef CONFIG_NET_EGRESS
static struct sk_buff *
sch_handle_egress(struct sk_buff *skb, int *ret, struct net_device *dev)
{
	struct tcf_proto *cl = rcu_dereference_bh(dev->egress_cl_list);
	struct tcf_result cl_res;

	if (!cl)
		return skb;

	/* skb->tc_verd and qdisc_skb_cb(skb)->pkt_len were already set
	 * earlier by the caller.
	 */
	qdisc_bstats_cpu_update(cl->q, skb);

	switch (tc_classify(skb, cl, &cl_res, false)) {
	case TC_ACT_OK:
	case TC_ACT_RECLASSIFY:
		skb->tc_index = TC_H_MIN(cl_res.classid);
		break;
	case TC_ACT_SHOT:
		qdisc_qstats_cpu_drop(cl->q);
		*ret = NET_XMIT_DROP;
		kfree_skb(skb);
		return NULL;
	case TC_ACT_STOLEN:
	case TC_ACT_QUEUED:
		*ret = NET_XMIT_SUCCESS;
		consume_skb(skb);
		return NULL;
	case TC_ACT_REDIRECT:
		/* No need to push/pop skb's mac_header here on egress! */
		skb_do_redirect(skb);
		*ret = NET_XMIT_SUCCESS;
		return NULL;
	default:
		break;
	}

	return skb;
}
#endif /* CONFIG_NET_EGRESS */

static inline int get_xps_queue(struct net_device *dev, struct sk_buff *skb)
{
#ifdef CONFIG_XPS
	struct xps_dev_maps *dev_maps;
	struct xps_map *map;
	int queue_index = -1;

	rcu_read_lock();
	dev_maps = rcu_dereference(dev->xps_maps);
	if (dev_maps) {
		map = rcu_dereference(
		    dev_maps->cpu_map[skb->sender_cpu - 1]);
		if (map) {
			if (map->len == 1)
				queue_index = map->queues[0];
			else
				queue_index = map->queues[reciprocal_scale(skb_get_hash(skb),
									   map->len)];
			if (unlikely(queue_index >= dev->real_num_tx_queues))
				queue_index = -1;
		}
	}
	rcu_read_unlock();

	return queue_index;
#else
	return -1;
#endif
}

static u16 __netdev_pick_tx(struct net_device *dev, struct sk_buff *skb)
{
	struct sock *sk = skb->sk;
	int queue_index = sk_tx_queue_get(sk);

	if (queue_index < 0 || skb->ooo_okay ||
	    queue_index >= dev->real_num_tx_queues) {
		int new_index = get_xps_queue(dev, skb);
		if (new_index < 0)
			new_index = skb_tx_hash(dev, skb);

		if (queue_index != new_index && sk &&
		    sk_fullsock(sk) &&
		    rcu_access_pointer(sk->sk_dst_cache))
			sk_tx_queue_set(sk, new_index);

		queue_index = new_index;
	}

	return queue_index;
}

struct netdev_queue *netdev_pick_tx(struct net_device *dev,
				    struct sk_buff *skb,
				    void *accel_priv)
{
	int queue_index = 0;

#ifdef CONFIG_XPS
	u32 sender_cpu = skb->sender_cpu - 1;

	if (sender_cpu >= (u32)NR_CPUS)
		skb->sender_cpu = raw_smp_processor_id() + 1;
#endif

	if (dev->real_num_tx_queues != 1) {
		const struct net_device_ops *ops = dev->netdev_ops;
		if (ops->ndo_select_queue)
			queue_index = ops->ndo_select_queue(dev, skb, accel_priv,
							    __netdev_pick_tx);
		else
			queue_index = __netdev_pick_tx(dev, skb);

		if (!accel_priv)
			queue_index = netdev_cap_txqueue(dev, queue_index);
	}

	skb_set_queue_mapping(skb, queue_index);
	return netdev_get_tx_queue(dev, queue_index);
}

/**
 *	__dev_queue_xmit - transmit a buffer
 *	@skb: buffer to transmit
 *	@accel_priv: private data used for L2 forwarding offload
 *
 *	Queue a buffer for transmission to a network device. The caller must
 *	have set the device and priority and built the buffer before calling
 *	this function. The function can be called from an interrupt.
 *
 *	A negative errno code is returned on a failure. A success does not
 *	guarantee the frame will be transmitted as it may be dropped due
 *	to congestion or traffic shaping.
 *
 * -----------------------------------------------------------------------------------
 *      I notice this method can also return errors from the queue disciplines,
 *      including NET_XMIT_DROP, which is a positive value.  So, errors can also
 *      be positive.
 *
 *      Regardless of the return value, the skb is consumed, so it is currently
 *      difficult to retry a send to this method.  (You can bump the ref count
 *      before sending to hold a reference for retry if you are careful.)
 *
 *      When calling this method, interrupts MUST be enabled.  This is because
 *      the BH enable code must have IRQs enabled so that it will not deadlock.
 *          --BLG
 */
static int __dev_queue_xmit(struct sk_buff *skb, void *accel_priv)
{
	struct net_device *dev = skb->dev;
	struct netdev_queue *txq;
	struct Qdisc *q;
	int rc = -ENOMEM;

	skb_reset_mac_header(skb);

	if (unlikely(skb_shinfo(skb)->tx_flags & SKBTX_SCHED_TSTAMP))
		__skb_tstamp_tx(skb, NULL, skb->sk, SCM_TSTAMP_SCHED);

	/* Disable soft irqs for various locks below. Also
	 * stops preemption for RCU.
	 */
	rcu_read_lock_bh();

	skb_update_prio(skb);

	qdisc_pkt_len_init(skb);
#ifdef CONFIG_NET_CLS_ACT
	skb->tc_verd = SET_TC_AT(skb->tc_verd, AT_EGRESS);
# ifdef CONFIG_NET_EGRESS
	if (static_key_false(&egress_needed)) {
		skb = sch_handle_egress(skb, &rc, dev);
		if (!skb)
			goto out;
	}
# endif
#endif
	/* If device/qdisc don't need skb->dst, release it right now while
	 * its hot in this cpu cache.
	 */
	if (dev->priv_flags & IFF_XMIT_DST_RELEASE)
		skb_dst_drop(skb);
	else
		skb_dst_force(skb);

	txq = netdev_pick_tx(dev, skb, accel_priv);
	q = rcu_dereference_bh(txq->qdisc);

	trace_net_dev_queue(skb);
	if (q->enqueue) {
		rc = __dev_xmit_skb(skb, q, dev, txq);
		goto out;
	}

	/* The device has no queue. Common case for software devices:
	   loopback, all the sorts of tunnels...

	   Really, it is unlikely that netif_tx_lock protection is necessary
	   here.  (f.e. loopback and IP tunnels are clean ignoring statistics
	   counters.)
	   However, it is possible, that they rely on protection
	   made by us here.

	   Check this and shot the lock. It is not prone from deadlocks.
	   Either shot noqueue qdisc, it is even simpler 8)
	 */
	if (dev->flags & IFF_UP) {
		int cpu = smp_processor_id(); /* ok because BHs are off */

		if (txq->xmit_lock_owner != cpu) {
			if (unlikely(__this_cpu_read(xmit_recursion) >
				     XMIT_RECURSION_LIMIT))
				goto recursion_alert;

			skb = validate_xmit_skb(skb, dev);
			if (!skb)
				goto out;

			HARD_TX_LOCK(dev, txq, cpu);

			if (!netif_xmit_stopped(txq)) {
				__this_cpu_inc(xmit_recursion);
				skb = dev_hard_start_xmit(skb, dev, txq, &rc);
				__this_cpu_dec(xmit_recursion);
				if (dev_xmit_complete(rc)) {
					HARD_TX_UNLOCK(dev, txq);
					goto out;
				}
			}
			HARD_TX_UNLOCK(dev, txq);
			net_crit_ratelimited("Virtual device %s asks to queue packet!\n",
					     dev->name);
		} else {
			/* Recursion is detected! It is possible,
			 * unfortunately
			 */
recursion_alert:
			net_crit_ratelimited("Dead loop on virtual device %s, fix it urgently!\n",
					     dev->name);
		}
	}

	rc = -ENETDOWN;
	rcu_read_unlock_bh();

	atomic_long_inc(&dev->tx_dropped);
	kfree_skb_list(skb);
	return rc;
out:
	rcu_read_unlock_bh();
	return rc;
}

int dev_queue_xmit(struct sk_buff *skb)
{
	return __dev_queue_xmit(skb, NULL);
}
EXPORT_SYMBOL(dev_queue_xmit);

int dev_queue_xmit_accel(struct sk_buff *skb, void *accel_priv)
{
	return __dev_queue_xmit(skb, accel_priv);
}
EXPORT_SYMBOL(dev_queue_xmit_accel);


/*=======================================================================
			Receiver routines
  =======================================================================*/

int netdev_max_backlog __read_mostly = 1000;
EXPORT_SYMBOL(netdev_max_backlog);

int netdev_tstamp_prequeue __read_mostly = 1;
int netdev_budget __read_mostly = 300;
int weight_p __read_mostly = 64;            /* old backlog weight */

/* Called with irq disabled */
static inline void ____napi_schedule(struct softnet_data *sd,
				     struct napi_struct *napi)
{
	list_add_tail(&napi->poll_list, &sd->poll_list);
	__raise_softirq_irqoff(NET_RX_SOFTIRQ);
}

#ifdef CONFIG_RPS

/* One global table that all flow-based protocols share. */
struct rps_sock_flow_table __rcu *rps_sock_flow_table __read_mostly;
EXPORT_SYMBOL(rps_sock_flow_table);
u32 rps_cpu_mask __read_mostly;
EXPORT_SYMBOL(rps_cpu_mask);

struct static_key rps_needed __read_mostly;
EXPORT_SYMBOL(rps_needed);

static struct rps_dev_flow *
set_rps_cpu(struct net_device *dev, struct sk_buff *skb,
	    struct rps_dev_flow *rflow, u16 next_cpu)
{
	if (next_cpu < nr_cpu_ids) {
#ifdef CONFIG_RFS_ACCEL
		struct netdev_rx_queue *rxqueue;
		struct rps_dev_flow_table *flow_table;
		struct rps_dev_flow *old_rflow;
		u32 flow_id;
		u16 rxq_index;
		int rc;

		/* Should we steer this flow to a different hardware queue? */
		if (!skb_rx_queue_recorded(skb) || !dev->rx_cpu_rmap ||
		    !(dev->features & NETIF_F_NTUPLE))
			goto out;
		rxq_index = cpu_rmap_lookup_index(dev->rx_cpu_rmap, next_cpu);
		if (rxq_index == skb_get_rx_queue(skb))
			goto out;

		rxqueue = dev->_rx + rxq_index;
		flow_table = rcu_dereference(rxqueue->rps_flow_table);
		if (!flow_table)
			goto out;
		flow_id = skb_get_hash(skb) & flow_table->mask;
		rc = dev->netdev_ops->ndo_rx_flow_steer(dev, skb,
							rxq_index, flow_id);
		if (rc < 0)
			goto out;
		old_rflow = rflow;
		rflow = &flow_table->flows[flow_id];
		rflow->filter = rc;
		if (old_rflow->filter == rflow->filter)
			old_rflow->filter = RPS_NO_FILTER;
	out:
#endif
		rflow->last_qtail =
			per_cpu(softnet_data, next_cpu).input_queue_head;
	}

	rflow->cpu = next_cpu;
	return rflow;
}

/*
 * get_rps_cpu is called from netif_receive_skb and returns the target
 * CPU from the RPS map of the receiving queue for a given skb.
 * rcu_read_lock must be held on entry.
 */
static int get_rps_cpu(struct net_device *dev, struct sk_buff *skb,
		       struct rps_dev_flow **rflowp)
{
	const struct rps_sock_flow_table *sock_flow_table;
	struct netdev_rx_queue *rxqueue = dev->_rx;
	struct rps_dev_flow_table *flow_table;
	struct rps_map *map;
	int cpu = -1;
	u32 tcpu;
	u32 hash;

	if (skb_rx_queue_recorded(skb)) {
		u16 index = skb_get_rx_queue(skb);

		if (unlikely(index >= dev->real_num_rx_queues)) {
			WARN_ONCE(dev->real_num_rx_queues > 1,
				  "%s received packet on queue %u, but number "
				  "of RX queues is %u\n",
				  dev->name, index, dev->real_num_rx_queues);
			goto done;
		}
		rxqueue += index;
	}

	/* Avoid computing hash if RFS/RPS is not active for this rxqueue */

	flow_table = rcu_dereference(rxqueue->rps_flow_table);
	map = rcu_dereference(rxqueue->rps_map);
	if (!flow_table && !map)
		goto done;

	skb_reset_network_header(skb);
	hash = skb_get_hash(skb);
	if (!hash)
		goto done;

	sock_flow_table = rcu_dereference(rps_sock_flow_table);
	if (flow_table && sock_flow_table) {
		struct rps_dev_flow *rflow;
		u32 next_cpu;
		u32 ident;

		/* First check into global flow table if there is a match */
		ident = sock_flow_table->ents[hash & sock_flow_table->mask];
		if ((ident ^ hash) & ~rps_cpu_mask)
			goto try_rps;

		next_cpu = ident & rps_cpu_mask;

		/* OK, now we know there is a match,
		 * we can look at the local (per receive queue) flow table
		 */
		rflow = &flow_table->flows[hash & flow_table->mask];
		tcpu = rflow->cpu;

		/*
		 * If the desired CPU (where last recvmsg was done) is
		 * different from current CPU (one in the rx-queue flow
		 * table entry), switch if one of the following holds:
		 *   - Current CPU is unset (>= nr_cpu_ids).
		 *   - Current CPU is offline.
		 *   - The current CPU's queue tail has advanced beyond the
		 *     last packet that was enqueued using this table entry.
		 *     This guarantees that all previous packets for the flow
		 *     have been dequeued, thus preserving in order delivery.
		 */
		if (unlikely(tcpu != next_cpu) &&
		    (tcpu >= nr_cpu_ids || !cpu_online(tcpu) ||
		     ((int)(per_cpu(softnet_data, tcpu).input_queue_head -
		      rflow->last_qtail)) >= 0)) {
			tcpu = next_cpu;
			rflow = set_rps_cpu(dev, skb, rflow, next_cpu);
		}

		if (tcpu < nr_cpu_ids && cpu_online(tcpu)) {
			*rflowp = rflow;
			cpu = tcpu;
			goto done;
		}
	}

try_rps:

	if (map) {
		tcpu = map->cpus[reciprocal_scale(hash, map->len)];
		if (cpu_online(tcpu)) {
			cpu = tcpu;
			goto done;
		}
	}

done:
	return cpu;
}

#ifdef CONFIG_RFS_ACCEL

/**
 * rps_may_expire_flow - check whether an RFS hardware filter may be removed
 * @dev: Device on which the filter was set
 * @rxq_index: RX queue index
 * @flow_id: Flow ID passed to ndo_rx_flow_steer()
 * @filter_id: Filter ID returned by ndo_rx_flow_steer()
 *
 * Drivers that implement ndo_rx_flow_steer() should periodically call
 * this function for each installed filter and remove the filters for
 * which it returns %true.
 */
bool rps_may_expire_flow(struct net_device *dev, u16 rxq_index,
			 u32 flow_id, u16 filter_id)
{
	struct netdev_rx_queue *rxqueue = dev->_rx + rxq_index;
	struct rps_dev_flow_table *flow_table;
	struct rps_dev_flow *rflow;
	bool expire = true;
	unsigned int cpu;

	rcu_read_lock();
	flow_table = rcu_dereference(rxqueue->rps_flow_table);
	if (flow_table && flow_id <= flow_table->mask) {
		rflow = &flow_table->flows[flow_id];
		cpu = ACCESS_ONCE(rflow->cpu);
		if (rflow->filter == filter_id && cpu < nr_cpu_ids &&
		    ((int)(per_cpu(softnet_data, cpu).input_queue_head -
			   rflow->last_qtail) <
		     (int)(10 * flow_table->mask)))
			expire = false;
	}
	rcu_read_unlock();
	return expire;
}
EXPORT_SYMBOL(rps_may_expire_flow);

#endif /* CONFIG_RFS_ACCEL */

/* Called from hardirq (IPI) context */
static void rps_trigger_softirq(void *data)
{
	struct softnet_data *sd = data;

	____napi_schedule(sd, &sd->backlog);
	sd->received_rps++;
}

#endif /* CONFIG_RPS */

/*
 * Check if this softnet_data structure is another cpu one
 * If yes, queue it to our IPI list and return 1
 * If no, return 0
 */
static int rps_ipi_queued(struct softnet_data *sd)
{
#ifdef CONFIG_RPS
	struct softnet_data *mysd = this_cpu_ptr(&softnet_data);

	if (sd != mysd) {
		sd->rps_ipi_next = mysd->rps_ipi_list;
		mysd->rps_ipi_list = sd;

		__raise_softirq_irqoff(NET_RX_SOFTIRQ);
		return 1;
	}
#endif /* CONFIG_RPS */
	return 0;
}

#ifdef CONFIG_NET_FLOW_LIMIT
int netdev_flow_limit_table_len __read_mostly = (1 << 12);
#endif

static bool skb_flow_limit(struct sk_buff *skb, unsigned int qlen)
{
#ifdef CONFIG_NET_FLOW_LIMIT
	struct sd_flow_limit *fl;
	struct softnet_data *sd;
	unsigned int old_flow, new_flow;

	if (qlen < (netdev_max_backlog >> 1))
		return false;

	sd = this_cpu_ptr(&softnet_data);

	rcu_read_lock();
	fl = rcu_dereference(sd->flow_limit);
	if (fl) {
		new_flow = skb_get_hash(skb) & (fl->num_buckets - 1);
		old_flow = fl->history[fl->history_head];
		fl->history[fl->history_head] = new_flow;

		fl->history_head++;
		fl->history_head &= FLOW_LIMIT_HISTORY - 1;

		if (likely(fl->buckets[old_flow]))
			fl->buckets[old_flow]--;

		if (++fl->buckets[new_flow] > (FLOW_LIMIT_HISTORY >> 1)) {
			fl->count++;
			rcu_read_unlock();
			return true;
		}
	}
	rcu_read_unlock();
#endif
	return false;
}

/*
 * enqueue_to_backlog is called to queue an skb to a per CPU backlog
 * queue (may be a remote CPU queue).
 */
static int enqueue_to_backlog(struct sk_buff *skb, int cpu,
			      unsigned int *qtail)
{
	struct softnet_data *sd;
	unsigned long flags;
	unsigned int qlen;

	sd = &per_cpu(softnet_data, cpu);

	local_irq_save(flags);

	rps_lock(sd);
	if (!netif_running(skb->dev))
		goto drop;
	qlen = skb_queue_len(&sd->input_pkt_queue);
	if (qlen <= netdev_max_backlog && !skb_flow_limit(skb, qlen)) {
		if (qlen) {
enqueue:
			__skb_queue_tail(&sd->input_pkt_queue, skb);
			input_queue_tail_incr_save(sd, qtail);
			rps_unlock(sd);
			local_irq_restore(flags);
			return NET_RX_SUCCESS;
		}

		/* Schedule NAPI for backlog device
		 * We can use non atomic operation since we own the queue lock
		 */
		if (!__test_and_set_bit(NAPI_STATE_SCHED, &sd->backlog.state)) {
			if (!rps_ipi_queued(sd))
				____napi_schedule(sd, &sd->backlog);
		}
		goto enqueue;
	}

drop:
	sd->dropped++;
	rps_unlock(sd);

	local_irq_restore(flags);

	atomic_long_inc(&skb->dev->rx_dropped);
	kfree_skb(skb);
	return NET_RX_DROP;
}

static int netif_rx_internal(struct sk_buff *skb)
{
	int ret;

	net_timestamp_check(netdev_tstamp_prequeue, skb);

	trace_netif_rx(skb);
#ifdef CONFIG_RPS
	if (static_key_false(&rps_needed)) {
		struct rps_dev_flow voidflow, *rflow = &voidflow;
		int cpu;

		preempt_disable();
		rcu_read_lock();

		cpu = get_rps_cpu(skb->dev, skb, &rflow);
		if (cpu < 0)
			cpu = smp_processor_id();

		ret = enqueue_to_backlog(skb, cpu, &rflow->last_qtail);

		rcu_read_unlock();
		preempt_enable();
	} else
#endif
	{
		unsigned int qtail;
		ret = enqueue_to_backlog(skb, get_cpu(), &qtail);
		put_cpu();
	}
	return ret;
}

/**
 *	netif_rx	-	post buffer to the network code
 *	@skb: buffer to post
 *
 *	This function receives a packet from a device driver and queues it for
 *	the upper (protocol) levels to process.  It always succeeds. The buffer
 *	may be dropped during processing for congestion control or by the
 *	protocol layers.
 *
 *	return values:
 *	NET_RX_SUCCESS	(no congestion)
 *	NET_RX_DROP     (packet was dropped)
 *
 */

int netif_rx(struct sk_buff *skb)
{
	trace_netif_rx_entry(skb);

	return netif_rx_internal(skb);
}
EXPORT_SYMBOL(netif_rx);

int netif_rx_ni(struct sk_buff *skb)
{
	int err;

	trace_netif_rx_ni_entry(skb);

	preempt_disable();
	err = netif_rx_internal(skb);
	if (local_softirq_pending())
		do_softirq();
	preempt_enable();

	return err;
}
EXPORT_SYMBOL(netif_rx_ni);

static __latent_entropy void net_tx_action(struct softirq_action *h)
{
	struct softnet_data *sd = this_cpu_ptr(&softnet_data);

	if (sd->completion_queue) {
		struct sk_buff *clist;

		local_irq_disable();
		clist = sd->completion_queue;
		sd->completion_queue = NULL;
		local_irq_enable();

		while (clist) {
			struct sk_buff *skb = clist;
			clist = clist->next;

			WARN_ON(atomic_read(&skb->users));
			if (likely(get_kfree_skb_cb(skb)->reason == SKB_REASON_CONSUMED))
				trace_consume_skb(skb);
			else
				trace_kfree_skb(skb, net_tx_action);

			if (skb->fclone != SKB_FCLONE_UNAVAILABLE)
				__kfree_skb(skb);
			else
				__kfree_skb_defer(skb);
		}

		__kfree_skb_flush();
	}

	if (sd->output_queue) {
		struct Qdisc *head;

		local_irq_disable();
		head = sd->output_queue;
		sd->output_queue = NULL;
		sd->output_queue_tailp = &sd->output_queue;
		local_irq_enable();

		while (head) {
			struct Qdisc *q = head;
			spinlock_t *root_lock;

			head = head->next_sched;

			root_lock = qdisc_lock(q);
			spin_lock(root_lock);
			/* We need to make sure head->next_sched is read
			 * before clearing __QDISC_STATE_SCHED
			 */
			smp_mb__before_atomic();
			clear_bit(__QDISC_STATE_SCHED, &q->state);
			qdisc_run(q);
			spin_unlock(root_lock);
		}
	}
}

#if IS_ENABLED(CONFIG_BRIDGE) && IS_ENABLED(CONFIG_ATM_LANE)
/* This hook is defined here for ATM LANE */
int (*br_fdb_test_addr_hook)(struct net_device *dev,
			     unsigned char *addr) __read_mostly;
EXPORT_SYMBOL_GPL(br_fdb_test_addr_hook);
#endif

static inline struct sk_buff *
sch_handle_ingress(struct sk_buff *skb, struct packet_type **pt_prev, int *ret,
		   struct net_device *orig_dev)
{
#ifdef CONFIG_NET_CLS_ACT
	struct tcf_proto *cl = rcu_dereference_bh(skb->dev->ingress_cl_list);
	struct tcf_result cl_res;

	/* If there's at least one ingress present somewhere (so
	 * we get here via enabled static key), remaining devices
	 * that are not configured with an ingress qdisc will bail
	 * out here.
	 */
	if (!cl)
		return skb;
	if (*pt_prev) {
		*ret = deliver_skb(skb, *pt_prev, orig_dev);
		*pt_prev = NULL;
	}

	qdisc_skb_cb(skb)->pkt_len = skb->len;
	skb->tc_verd = SET_TC_AT(skb->tc_verd, AT_INGRESS);
	qdisc_bstats_cpu_update(cl->q, skb);

	switch (tc_classify(skb, cl, &cl_res, false)) {
	case TC_ACT_OK:
	case TC_ACT_RECLASSIFY:
		skb->tc_index = TC_H_MIN(cl_res.classid);
		break;
	case TC_ACT_SHOT:
		qdisc_qstats_cpu_drop(cl->q);
		kfree_skb(skb);
		return NULL;
	case TC_ACT_STOLEN:
	case TC_ACT_QUEUED:
		consume_skb(skb);
		return NULL;
	case TC_ACT_REDIRECT:
		/* skb_mac_header check was done by cls/act_bpf, so
		 * we can safely push the L2 header back before
		 * redirecting to another netdev
		 */
		__skb_push(skb, skb->mac_len);
		skb_do_redirect(skb);
		return NULL;
	default:
		break;
	}
#endif /* CONFIG_NET_CLS_ACT */
	return skb;
}

/**
 *	netdev_is_rx_handler_busy - check if receive handler is registered
 *	@dev: device to check
 *
 *	Check if a receive handler is already registered for a given device.
 *	Return true if there one.
 *
 *	The caller must hold the rtnl_mutex.
 */
bool netdev_is_rx_handler_busy(struct net_device *dev)
{
	ASSERT_RTNL();
	return dev && rtnl_dereference(dev->rx_handler);
}
EXPORT_SYMBOL_GPL(netdev_is_rx_handler_busy);

/**
 *	netdev_rx_handler_register - register receive handler
 *	@dev: device to register a handler for
 *	@rx_handler: receive handler to register
 *	@rx_handler_data: data pointer that is used by rx handler
 *
 *	Register a receive handler for a device. This handler will then be
 *	called from __netif_receive_skb. A negative errno code is returned
 *	on a failure.
 *
 *	The caller must hold the rtnl_mutex.
 *
 *	For a general description of rx_handler, see enum rx_handler_result.
 */
int netdev_rx_handler_register(struct net_device *dev,
			       rx_handler_func_t *rx_handler,
			       void *rx_handler_data)
{
	ASSERT_RTNL();

	if (dev->rx_handler)
		return -EBUSY;

	/* Note: rx_handler_data must be set before rx_handler */
	rcu_assign_pointer(dev->rx_handler_data, rx_handler_data);
	rcu_assign_pointer(dev->rx_handler, rx_handler);

	return 0;
}
EXPORT_SYMBOL_GPL(netdev_rx_handler_register);

/**
 *	netdev_rx_handler_unregister - unregister receive handler
 *	@dev: device to unregister a handler from
 *
 *	Unregister a receive handler from a device.
 *
 *	The caller must hold the rtnl_mutex.
 */
void netdev_rx_handler_unregister(struct net_device *dev)
{

	ASSERT_RTNL();
	RCU_INIT_POINTER(dev->rx_handler, NULL);
	/* a reader seeing a non NULL rx_handler in a rcu_read_lock()
	 * section has a guarantee to see a non NULL rx_handler_data
	 * as well.
	 */
	synchronize_net();
	RCU_INIT_POINTER(dev->rx_handler_data, NULL);
}
EXPORT_SYMBOL_GPL(netdev_rx_handler_unregister);

/*
 * Limit the use of PFMEMALLOC reserves to those protocols that implement
 * the special handling of PFMEMALLOC skbs.
 */
static bool skb_pfmemalloc_protocol(struct sk_buff *skb)
{
	switch (skb->protocol) {
	case htons(ETH_P_ARP):
	case htons(ETH_P_IP):
	case htons(ETH_P_IPV6):
	case htons(ETH_P_8021Q):
	case htons(ETH_P_8021AD):
		return true;
	default:
		return false;
	}
}

static inline int nf_ingress(struct sk_buff *skb, struct packet_type **pt_prev,
			     int *ret, struct net_device *orig_dev)
{
#ifdef CONFIG_NETFILTER_INGRESS
	if (nf_hook_ingress_active(skb)) {
		int ingress_retval;

		if (*pt_prev) {
			*ret = deliver_skb(skb, *pt_prev, orig_dev);
			*pt_prev = NULL;
		}

		rcu_read_lock();
		ingress_retval = nf_hook_ingress(skb);
		rcu_read_unlock();
		return ingress_retval;
	}
#endif /* CONFIG_NETFILTER_INGRESS */
	return 0;
}

static int __netif_receive_skb_core(struct sk_buff *skb, bool pfmemalloc)
{
	struct packet_type *ptype, *pt_prev;
	rx_handler_func_t *rx_handler;
	struct net_device *orig_dev;
	bool deliver_exact = false;
	int ret = NET_RX_DROP;
	__be16 type;

	net_timestamp_check(!netdev_tstamp_prequeue, skb);

	trace_netif_receive_skb(skb);

	orig_dev = skb->dev;

	skb_reset_network_header(skb);
	if (!skb_transport_header_was_set(skb))
		skb_reset_transport_header(skb);
	skb_reset_mac_len(skb);

	pt_prev = NULL;

another_round:
	skb->skb_iif = skb->dev->ifindex;

	__this_cpu_inc(softnet_data.processed);

	if (skb->protocol == cpu_to_be16(ETH_P_8021Q) ||
	    skb->protocol == cpu_to_be16(ETH_P_8021AD)) {
		skb = skb_vlan_untag(skb);
		if (unlikely(!skb))
			goto out;
	}

#ifdef CONFIG_NET_CLS_ACT
	if (skb->tc_verd & TC_NCLS) {
		skb->tc_verd = CLR_TC_NCLS(skb->tc_verd);
		goto ncls;
	}
#endif

	if (pfmemalloc)
		goto skip_taps;

	list_for_each_entry_rcu(ptype, &ptype_all, list) {
		if (pt_prev)
			ret = deliver_skb(skb, pt_prev, orig_dev);
		pt_prev = ptype;
	}

	list_for_each_entry_rcu(ptype, &skb->dev->ptype_all, list) {
		if (pt_prev)
			ret = deliver_skb(skb, pt_prev, orig_dev);
		pt_prev = ptype;
	}

skip_taps:
#ifdef CONFIG_NET_INGRESS
	if (static_key_false(&ingress_needed)) {
		skb = sch_handle_ingress(skb, &pt_prev, &ret, orig_dev);
		if (!skb)
			goto out;

		if (nf_ingress(skb, &pt_prev, &ret, orig_dev) < 0)
			goto out;
	}
#endif
#ifdef CONFIG_NET_CLS_ACT
	skb->tc_verd = 0;
ncls:
#endif
	if (pfmemalloc && !skb_pfmemalloc_protocol(skb))
		goto drop;

	if (skb_vlan_tag_present(skb)) {
		if (pt_prev) {
			ret = deliver_skb(skb, pt_prev, orig_dev);
			pt_prev = NULL;
		}
		if (vlan_do_receive(&skb))
			goto another_round;
		else if (unlikely(!skb))
			goto out;
	}

	rx_handler = rcu_dereference(skb->dev->rx_handler);
	if (rx_handler) {
		if (pt_prev) {
			ret = deliver_skb(skb, pt_prev, orig_dev);
			pt_prev = NULL;
		}
		switch (rx_handler(&skb)) {
		case RX_HANDLER_CONSUMED:
			ret = NET_RX_SUCCESS;
			goto out;
		case RX_HANDLER_ANOTHER:
			goto another_round;
		case RX_HANDLER_EXACT:
			deliver_exact = true;
		case RX_HANDLER_PASS:
			break;
		default:
			BUG();
		}
	}

	if (unlikely(skb_vlan_tag_present(skb))) {
		if (skb_vlan_tag_get_id(skb))
			skb->pkt_type = PACKET_OTHERHOST;
		/* Note: we might in the future use prio bits
		 * and set skb->priority like in vlan_do_receive()
		 * For the time being, just ignore Priority Code Point
		 */
		skb->vlan_tci = 0;
	}

	type = skb->protocol;

	/* deliver only exact match when indicated */
	if (likely(!deliver_exact)) {
		deliver_ptype_list_skb(skb, &pt_prev, orig_dev, type,
				       &ptype_base[ntohs(type) &
						   PTYPE_HASH_MASK]);
	}

	deliver_ptype_list_skb(skb, &pt_prev, orig_dev, type,
			       &orig_dev->ptype_specific);

	if (unlikely(skb->dev != orig_dev)) {
		deliver_ptype_list_skb(skb, &pt_prev, orig_dev, type,
				       &skb->dev->ptype_specific);
	}

	if (pt_prev) {
		if (unlikely(skb_orphan_frags(skb, GFP_ATOMIC)))
			goto drop;
		else
			ret = pt_prev->func(skb, skb->dev, pt_prev, orig_dev);
	} else {
drop:
		if (!deliver_exact)
			atomic_long_inc(&skb->dev->rx_dropped);
		else
			atomic_long_inc(&skb->dev->rx_nohandler);
		kfree_skb(skb);
		/* Jamal, now you will not able to escape explaining
		 * me how you were going to use this. :-)
		 */
		ret = NET_RX_DROP;
	}

out:
	return ret;
}

static int __netif_receive_skb(struct sk_buff *skb)
{
	int ret;

	if (sk_memalloc_socks() && skb_pfmemalloc(skb)) {
		unsigned long pflags = current->flags;

		/*
		 * PFMEMALLOC skbs are special, they should
		 * - be delivered to SOCK_MEMALLOC sockets only
		 * - stay away from userspace
		 * - have bounded memory usage
		 *
		 * Use PF_MEMALLOC as this saves us from propagating the allocation
		 * context down to all allocation sites.
		 */
		current->flags |= PF_MEMALLOC;
		ret = __netif_receive_skb_core(skb, true);
		tsk_restore_flags(current, pflags, PF_MEMALLOC);
	} else
		ret = __netif_receive_skb_core(skb, false);

	return ret;
}

static int netif_receive_skb_internal(struct sk_buff *skb)
{
	int ret;

	net_timestamp_check(netdev_tstamp_prequeue, skb);

	if (skb_defer_rx_timestamp(skb))
		return NET_RX_SUCCESS;

	rcu_read_lock();

#ifdef CONFIG_RPS
	if (static_key_false(&rps_needed)) {
		struct rps_dev_flow voidflow, *rflow = &voidflow;
		int cpu = get_rps_cpu(skb->dev, skb, &rflow);

		if (cpu >= 0) {
			ret = enqueue_to_backlog(skb, cpu, &rflow->last_qtail);
			rcu_read_unlock();
			return ret;
		}
	}
#endif
	ret = __netif_receive_skb(skb);
	rcu_read_unlock();
	return ret;
}

/**
 *	netif_receive_skb - process receive buffer from network
 *	@skb: buffer to process
 *
 *	netif_receive_skb() is the main receive data processing function.
 *	It always succeeds. The buffer may be dropped during processing
 *	for congestion control or by the protocol layers.
 *
 *	This function may only be called from softirq context and interrupts
 *	should be enabled.
 *
 *	Return values (usually ignored):
 *	NET_RX_SUCCESS: no congestion
 *	NET_RX_DROP: packet was dropped
 */
int netif_receive_skb(struct sk_buff *skb)
{
	trace_netif_receive_skb_entry(skb);

	return netif_receive_skb_internal(skb);
}
EXPORT_SYMBOL(netif_receive_skb);

DEFINE_PER_CPU(struct work_struct, flush_works);

/* Network device is going away, flush any packets still pending */
static void flush_backlog(struct work_struct *work)
{
	struct sk_buff *skb, *tmp;
	struct softnet_data *sd;

	local_bh_disable();
	sd = this_cpu_ptr(&softnet_data);

	local_irq_disable();
	rps_lock(sd);
	skb_queue_walk_safe(&sd->input_pkt_queue, skb, tmp) {
		if (skb->dev->reg_state == NETREG_UNREGISTERING) {
			__skb_unlink(skb, &sd->input_pkt_queue);
			kfree_skb(skb);
			input_queue_head_incr(sd);
		}
	}
	rps_unlock(sd);
	local_irq_enable();

	skb_queue_walk_safe(&sd->process_queue, skb, tmp) {
		if (skb->dev->reg_state == NETREG_UNREGISTERING) {
			__skb_unlink(skb, &sd->process_queue);
			kfree_skb(skb);
			input_queue_head_incr(sd);
		}
	}
	local_bh_enable();
}

static void flush_all_backlogs(void)
{
	unsigned int cpu;

	get_online_cpus();

	for_each_online_cpu(cpu)
		queue_work_on(cpu, system_highpri_wq,
			      per_cpu_ptr(&flush_works, cpu));

	for_each_online_cpu(cpu)
		flush_work(per_cpu_ptr(&flush_works, cpu));

	put_online_cpus();
}

static int napi_gro_complete(struct sk_buff *skb)
{
	struct packet_offload *ptype;
	__be16 type = skb->protocol;
	struct list_head *head = &offload_base;
	int err = -ENOENT;

	BUILD_BUG_ON(sizeof(struct napi_gro_cb) > sizeof(skb->cb));

	if (NAPI_GRO_CB(skb)->count == 1) {
		skb_shinfo(skb)->gso_size = 0;
		goto out;
	}

	rcu_read_lock();
	list_for_each_entry_rcu(ptype, head, list) {
		if (ptype->type != type || !ptype->callbacks.gro_complete)
			continue;

		err = ptype->callbacks.gro_complete(skb, 0);
		break;
	}
	rcu_read_unlock();

	if (err) {
		WARN_ON(&ptype->list == head);
		kfree_skb(skb);
		return NET_RX_SUCCESS;
	}

out:
	return netif_receive_skb_internal(skb);
}

/* napi->gro_list contains packets ordered by age.
 * youngest packets at the head of it.
 * Complete skbs in reverse order to reduce latencies.
 */
void napi_gro_flush(struct napi_struct *napi, bool flush_old)
{
	struct sk_buff *skb, *prev = NULL;

	/* scan list and build reverse chain */
	for (skb = napi->gro_list; skb != NULL; skb = skb->next) {
		skb->prev = prev;
		prev = skb;
	}

	for (skb = prev; skb; skb = prev) {
		skb->next = NULL;

		if (flush_old && NAPI_GRO_CB(skb)->age == jiffies)
			return;

		prev = skb->prev;
		napi_gro_complete(skb);
		napi->gro_count--;
	}

	napi->gro_list = NULL;
}
EXPORT_SYMBOL(napi_gro_flush);

static void gro_list_prepare(struct napi_struct *napi, struct sk_buff *skb)
{
	struct sk_buff *p;
	unsigned int maclen = skb->dev->hard_header_len;
	u32 hash = skb_get_hash_raw(skb);

	for (p = napi->gro_list; p; p = p->next) {
		unsigned long diffs;

		NAPI_GRO_CB(p)->flush = 0;

		if (hash != skb_get_hash_raw(p)) {
			NAPI_GRO_CB(p)->same_flow = 0;
			continue;
		}

		diffs = (unsigned long)p->dev ^ (unsigned long)skb->dev;
		diffs |= p->vlan_tci ^ skb->vlan_tci;
		diffs |= skb_metadata_dst_cmp(p, skb);
		if (maclen == ETH_HLEN)
			diffs |= compare_ether_header(skb_mac_header(p),
						      skb_mac_header(skb));
		else if (!diffs)
			diffs = memcmp(skb_mac_header(p),
				       skb_mac_header(skb),
				       maclen);
		NAPI_GRO_CB(p)->same_flow = !diffs;
	}
}

static void skb_gro_reset_offset(struct sk_buff *skb)
{
	const struct skb_shared_info *pinfo = skb_shinfo(skb);
	const skb_frag_t *frag0 = &pinfo->frags[0];

	NAPI_GRO_CB(skb)->data_offset = 0;
	NAPI_GRO_CB(skb)->frag0 = NULL;
	NAPI_GRO_CB(skb)->frag0_len = 0;

	if (skb_mac_header(skb) == skb_tail_pointer(skb) &&
	    pinfo->nr_frags &&
	    !PageHighMem(skb_frag_page(frag0))) {
		NAPI_GRO_CB(skb)->frag0 = skb_frag_address(frag0);
		NAPI_GRO_CB(skb)->frag0_len = skb_frag_size(frag0);
	}
}

static void gro_pull_from_frag0(struct sk_buff *skb, int grow)
{
	struct skb_shared_info *pinfo = skb_shinfo(skb);

	BUG_ON(skb->end - skb->tail < grow);

	memcpy(skb_tail_pointer(skb), NAPI_GRO_CB(skb)->frag0, grow);

	skb->data_len -= grow;
	skb->tail += grow;

	pinfo->frags[0].page_offset += grow;
	skb_frag_size_sub(&pinfo->frags[0], grow);

	if (unlikely(!skb_frag_size(&pinfo->frags[0]))) {
		skb_frag_unref(skb, 0);
		memmove(pinfo->frags, pinfo->frags + 1,
			--pinfo->nr_frags * sizeof(pinfo->frags[0]));
	}
}

static enum gro_result dev_gro_receive(struct napi_struct *napi, struct sk_buff *skb)
{
	struct sk_buff **pp = NULL;
	struct packet_offload *ptype;
	__be16 type = skb->protocol;
	struct list_head *head = &offload_base;
	int same_flow;
	enum gro_result ret;
	int grow;

	if (!(skb->dev->features & NETIF_F_GRO))
		goto normal;

	if (skb_is_gso(skb) || skb_has_frag_list(skb) || skb->csum_bad)
		goto normal;

	gro_list_prepare(napi, skb);

	rcu_read_lock();
	list_for_each_entry_rcu(ptype, head, list) {
		if (ptype->type != type || !ptype->callbacks.gro_receive)
			continue;

		skb_set_network_header(skb, skb_gro_offset(skb));
		skb_reset_mac_len(skb);
		NAPI_GRO_CB(skb)->same_flow = 0;
		NAPI_GRO_CB(skb)->flush = 0;
		NAPI_GRO_CB(skb)->free = 0;
		NAPI_GRO_CB(skb)->encap_mark = 0;
		NAPI_GRO_CB(skb)->recursion_counter = 0;
		NAPI_GRO_CB(skb)->is_fou = 0;
		NAPI_GRO_CB(skb)->is_atomic = 1;
		NAPI_GRO_CB(skb)->gro_remcsum_start = 0;

		/* Setup for GRO checksum validation */
		switch (skb->ip_summed) {
		case CHECKSUM_COMPLETE:
			NAPI_GRO_CB(skb)->csum = skb->csum;
			NAPI_GRO_CB(skb)->csum_valid = 1;
			NAPI_GRO_CB(skb)->csum_cnt = 0;
			break;
		case CHECKSUM_UNNECESSARY:
			NAPI_GRO_CB(skb)->csum_cnt = skb->csum_level + 1;
			NAPI_GRO_CB(skb)->csum_valid = 0;
			break;
		default:
			NAPI_GRO_CB(skb)->csum_cnt = 0;
			NAPI_GRO_CB(skb)->csum_valid = 0;
		}

		pp = ptype->callbacks.gro_receive(&napi->gro_list, skb);
		break;
	}
	rcu_read_unlock();

	if (&ptype->list == head)
		goto normal;

	same_flow = NAPI_GRO_CB(skb)->same_flow;
	ret = NAPI_GRO_CB(skb)->free ? GRO_MERGED_FREE : GRO_MERGED;

	if (pp) {
		struct sk_buff *nskb = *pp;

		*pp = nskb->next;
		nskb->next = NULL;
		napi_gro_complete(nskb);
		napi->gro_count--;
	}

	if (same_flow)
		goto ok;

	if (NAPI_GRO_CB(skb)->flush)
		goto normal;

	if (unlikely(napi->gro_count >= MAX_GRO_SKBS)) {
		struct sk_buff *nskb = napi->gro_list;

		/* locate the end of the list to select the 'oldest' flow */
		while (nskb->next) {
			pp = &nskb->next;
			nskb = *pp;
		}
		*pp = NULL;
		nskb->next = NULL;
		napi_gro_complete(nskb);
	} else {
		napi->gro_count++;
	}
	NAPI_GRO_CB(skb)->count = 1;
	NAPI_GRO_CB(skb)->age = jiffies;
	NAPI_GRO_CB(skb)->last = skb;
	skb_shinfo(skb)->gso_size = skb_gro_len(skb);
	skb->next = napi->gro_list;
	napi->gro_list = skb;
	ret = GRO_HELD;

pull:
	grow = skb_gro_offset(skb) - skb_headlen(skb);
	if (grow > 0)
		gro_pull_from_frag0(skb, grow);
ok:
	return ret;

normal:
	ret = GRO_NORMAL;
	goto pull;
}

struct packet_offload *gro_find_receive_by_type(__be16 type)
{
	struct list_head *offload_head = &offload_base;
	struct packet_offload *ptype;

	list_for_each_entry_rcu(ptype, offload_head, list) {
		if (ptype->type != type || !ptype->callbacks.gro_receive)
			continue;
		return ptype;
	}
	return NULL;
}
EXPORT_SYMBOL(gro_find_receive_by_type);

struct packet_offload *gro_find_complete_by_type(__be16 type)
{
	struct list_head *offload_head = &offload_base;
	struct packet_offload *ptype;

	list_for_each_entry_rcu(ptype, offload_head, list) {
		if (ptype->type != type || !ptype->callbacks.gro_complete)
			continue;
		return ptype;
	}
	return NULL;
}
EXPORT_SYMBOL(gro_find_complete_by_type);

static gro_result_t napi_skb_finish(gro_result_t ret, struct sk_buff *skb)
{
	switch (ret) {
	case GRO_NORMAL:
		if (netif_receive_skb_internal(skb))
			ret = GRO_DROP;
		break;

	case GRO_DROP:
		kfree_skb(skb);
		break;

	case GRO_MERGED_FREE:
		if (NAPI_GRO_CB(skb)->free == NAPI_GRO_FREE_STOLEN_HEAD) {
			skb_dst_drop(skb);
			kmem_cache_free(skbuff_head_cache, skb);
		} else {
			__kfree_skb(skb);
		}
		break;

	case GRO_HELD:
	case GRO_MERGED:
		break;
	}

	return ret;
}

gro_result_t napi_gro_receive(struct napi_struct *napi, struct sk_buff *skb)
{
	skb_mark_napi_id(skb, napi);
	trace_napi_gro_receive_entry(skb);

	skb_gro_reset_offset(skb);

	return napi_skb_finish(dev_gro_receive(napi, skb), skb);
}
EXPORT_SYMBOL(napi_gro_receive);

static void napi_reuse_skb(struct napi_struct *napi, struct sk_buff *skb)
{
	if (unlikely(skb->pfmemalloc)) {
		consume_skb(skb);
		return;
	}
	__skb_pull(skb, skb_headlen(skb));
	/* restore the reserve we had after netdev_alloc_skb_ip_align() */
	skb_reserve(skb, NET_SKB_PAD + NET_IP_ALIGN - skb_headroom(skb));
	skb->vlan_tci = 0;
	skb->dev = napi->dev;
	skb->skb_iif = 0;
	skb->encapsulation = 0;
	skb_shinfo(skb)->gso_type = 0;
	skb->truesize = SKB_TRUESIZE(skb_end_offset(skb));

	napi->skb = skb;
}

struct sk_buff *napi_get_frags(struct napi_struct *napi)
{
	struct sk_buff *skb = napi->skb;

	if (!skb) {
		skb = napi_alloc_skb(napi, GRO_MAX_HEAD);
		if (skb) {
			napi->skb = skb;
			skb_mark_napi_id(skb, napi);
		}
	}
	return skb;
}
EXPORT_SYMBOL(napi_get_frags);

static gro_result_t napi_frags_finish(struct napi_struct *napi,
				      struct sk_buff *skb,
				      gro_result_t ret)
{
	switch (ret) {
	case GRO_NORMAL:
	case GRO_HELD:
		__skb_push(skb, ETH_HLEN);
		skb->protocol = eth_type_trans(skb, skb->dev);
		if (ret == GRO_NORMAL && netif_receive_skb_internal(skb))
			ret = GRO_DROP;
		break;

	case GRO_DROP:
	case GRO_MERGED_FREE:
		napi_reuse_skb(napi, skb);
		break;

	case GRO_MERGED:
		break;
	}

	return ret;
}

/* Upper GRO stack assumes network header starts at gro_offset=0
 * Drivers could call both napi_gro_frags() and napi_gro_receive()
 * We copy ethernet header into skb->data to have a common layout.
 */
static struct sk_buff *napi_frags_skb(struct napi_struct *napi)
{
	struct sk_buff *skb = napi->skb;
	const struct ethhdr *eth;
	unsigned int hlen = sizeof(*eth);

	napi->skb = NULL;

	skb_reset_mac_header(skb);
	skb_gro_reset_offset(skb);

	eth = skb_gro_header_fast(skb, 0);
	if (unlikely(skb_gro_header_hard(skb, hlen))) {
		eth = skb_gro_header_slow(skb, hlen, 0);
		if (unlikely(!eth)) {
			net_warn_ratelimited("%s: dropping impossible skb from %s\n",
					     __func__, napi->dev->name);
			napi_reuse_skb(napi, skb);
			return NULL;
		}
	} else {
		gro_pull_from_frag0(skb, hlen);
		NAPI_GRO_CB(skb)->frag0 += hlen;
		NAPI_GRO_CB(skb)->frag0_len -= hlen;
	}
	__skb_pull(skb, hlen);

	/*
	 * This works because the only protocols we care about don't require
	 * special handling.
	 * We'll fix it up properly in napi_frags_finish()
	 */
	skb->protocol = eth->h_proto;

	return skb;
}

gro_result_t napi_gro_frags(struct napi_struct *napi)
{
	struct sk_buff *skb = napi_frags_skb(napi);

	if (!skb)
		return GRO_DROP;

	trace_napi_gro_frags_entry(skb);

	return napi_frags_finish(napi, skb, dev_gro_receive(napi, skb));
}
EXPORT_SYMBOL(napi_gro_frags);

/* Compute the checksum from gro_offset and return the folded value
 * after adding in any pseudo checksum.
 */
__sum16 __skb_gro_checksum_complete(struct sk_buff *skb)
{
	__wsum wsum;
	__sum16 sum;

	wsum = skb_checksum(skb, skb_gro_offset(skb), skb_gro_len(skb), 0);

	/* NAPI_GRO_CB(skb)->csum holds pseudo checksum */
	sum = csum_fold(csum_add(NAPI_GRO_CB(skb)->csum, wsum));
	if (likely(!sum)) {
		if (unlikely(skb->ip_summed == CHECKSUM_COMPLETE) &&
		    !skb->csum_complete_sw)
			netdev_rx_csum_fault(skb->dev);
	}

	NAPI_GRO_CB(skb)->csum = wsum;
	NAPI_GRO_CB(skb)->csum_valid = 1;

	return sum;
}
EXPORT_SYMBOL(__skb_gro_checksum_complete);

/*
 * net_rps_action_and_irq_enable sends any pending IPI's for rps.
 * Note: called with local irq disabled, but exits with local irq enabled.
 */
static void net_rps_action_and_irq_enable(struct softnet_data *sd)
{
#ifdef CONFIG_RPS
	struct softnet_data *remsd = sd->rps_ipi_list;

	if (remsd) {
		sd->rps_ipi_list = NULL;

		local_irq_enable();

		/* Send pending IPI's to kick RPS processing on remote cpus. */
		while (remsd) {
			struct softnet_data *next = remsd->rps_ipi_next;

			if (cpu_online(remsd->cpu))
				smp_call_function_single_async(remsd->cpu,
							   &remsd->csd);
			remsd = next;
		}
	} else
#endif
		local_irq_enable();
}

static bool sd_has_rps_ipi_waiting(struct softnet_data *sd)
{
#ifdef CONFIG_RPS
	return sd->rps_ipi_list != NULL;
#else
	return false;
#endif
}

static int process_backlog(struct napi_struct *napi, int quota)
{
	struct softnet_data *sd = container_of(napi, struct softnet_data, backlog);
	bool again = true;
	int work = 0;

	/* Check if we have pending ipi, its better to send them now,
	 * not waiting net_rx_action() end.
	 */
	if (sd_has_rps_ipi_waiting(sd)) {
		local_irq_disable();
		net_rps_action_and_irq_enable(sd);
	}

	napi->weight = weight_p;
	while (again) {
		struct sk_buff *skb;

		while ((skb = __skb_dequeue(&sd->process_queue))) {
			rcu_read_lock();
			__netif_receive_skb(skb);
			rcu_read_unlock();
			input_queue_head_incr(sd);
			if (++work >= quota)
				return work;

		}

		local_irq_disable();
		rps_lock(sd);
		if (skb_queue_empty(&sd->input_pkt_queue)) {
			/*
			 * Inline a custom version of __napi_complete().
			 * only current cpu owns and manipulates this napi,
			 * and NAPI_STATE_SCHED is the only possible flag set
			 * on backlog.
			 * We can use a plain write instead of clear_bit(),
			 * and we dont need an smp_mb() memory barrier.
			 */
			napi->state = 0;
			again = false;
		} else {
			skb_queue_splice_tail_init(&sd->input_pkt_queue,
						   &sd->process_queue);
		}
		rps_unlock(sd);
		local_irq_enable();
	}

	return work;
}

/**
 * __napi_schedule - schedule for receive
 * @n: entry to schedule
 *
 * The entry's receive function will be scheduled to run.
 * Consider using __napi_schedule_irqoff() if hard irqs are masked.
 */
void __napi_schedule(struct napi_struct *n)
{
	unsigned long flags;

	local_irq_save(flags);
	____napi_schedule(this_cpu_ptr(&softnet_data), n);
	local_irq_restore(flags);
}
EXPORT_SYMBOL(__napi_schedule);

/**
 * __napi_schedule_irqoff - schedule for receive
 * @n: entry to schedule
 *
 * Variant of __napi_schedule() assuming hard irqs are masked
 */
void __napi_schedule_irqoff(struct napi_struct *n)
{
	____napi_schedule(this_cpu_ptr(&softnet_data), n);
}
EXPORT_SYMBOL(__napi_schedule_irqoff);

void __napi_complete(struct napi_struct *n)
{
	BUG_ON(!test_bit(NAPI_STATE_SCHED, &n->state));

	list_del_init(&n->poll_list);
	smp_mb__before_atomic();
	clear_bit(NAPI_STATE_SCHED, &n->state);
}
EXPORT_SYMBOL(__napi_complete);

void napi_complete_done(struct napi_struct *n, int work_done)
{
	unsigned long flags;

	/*
	 * don't let napi dequeue from the cpu poll list
	 * just in case its running on a different cpu
	 */
	if (unlikely(test_bit(NAPI_STATE_NPSVC, &n->state)))
		return;

	if (n->gro_list) {
		unsigned long timeout = 0;

		if (work_done)
			timeout = n->dev->gro_flush_timeout;

		if (timeout)
			hrtimer_start(&n->timer, ns_to_ktime(timeout),
				      HRTIMER_MODE_REL_PINNED);
		else
			napi_gro_flush(n, false);
	}
	if (likely(list_empty(&n->poll_list))) {
		WARN_ON_ONCE(!test_and_clear_bit(NAPI_STATE_SCHED, &n->state));
	} else {
		/* If n->poll_list is not empty, we need to mask irqs */
		local_irq_save(flags);
		__napi_complete(n);
		local_irq_restore(flags);
	}
}
EXPORT_SYMBOL(napi_complete_done);

/* must be called under rcu_read_lock(), as we dont take a reference */
static struct napi_struct *napi_by_id(unsigned int napi_id)
{
	unsigned int hash = napi_id % HASH_SIZE(napi_hash);
	struct napi_struct *napi;

	hlist_for_each_entry_rcu(napi, &napi_hash[hash], napi_hash_node)
		if (napi->napi_id == napi_id)
			return napi;

	return NULL;
}

#if defined(CONFIG_NET_RX_BUSY_POLL)
#define BUSY_POLL_BUDGET 8
bool sk_busy_loop(struct sock *sk, int nonblock)
{
	unsigned long end_time = !nonblock ? sk_busy_loop_end_time(sk) : 0;
	int (*busy_poll)(struct napi_struct *dev);
	struct napi_struct *napi;
	int rc = false;

	rcu_read_lock();

	napi = napi_by_id(sk->sk_napi_id);
	if (!napi)
		goto out;

	/* Note: ndo_busy_poll method is optional in linux-4.5 */
	busy_poll = napi->dev->netdev_ops->ndo_busy_poll;

	do {
		rc = 0;
		local_bh_disable();
		if (busy_poll) {
			rc = busy_poll(napi);
		} else if (napi_schedule_prep(napi)) {
			void *have = netpoll_poll_lock(napi);

			if (test_bit(NAPI_STATE_SCHED, &napi->state)) {
				rc = napi->poll(napi, BUSY_POLL_BUDGET);
				trace_napi_poll(napi, rc, BUSY_POLL_BUDGET);
				if (rc == BUSY_POLL_BUDGET) {
					napi_complete_done(napi, rc);
					napi_schedule(napi);
				}
			}
			netpoll_poll_unlock(have);
		}
		if (rc > 0)
			__NET_ADD_STATS(sock_net(sk),
					LINUX_MIB_BUSYPOLLRXPACKETS, rc);
		local_bh_enable();

		if (rc == LL_FLUSH_FAILED)
			break; /* permanent failure */

		cpu_relax();
	} while (!nonblock && skb_queue_empty(&sk->sk_receive_queue) &&
		 !need_resched() && !busy_loop_timeout(end_time));

	rc = !skb_queue_empty(&sk->sk_receive_queue);
out:
	rcu_read_unlock();
	return rc;
}
EXPORT_SYMBOL(sk_busy_loop);

#endif /* CONFIG_NET_RX_BUSY_POLL */

void napi_hash_add(struct napi_struct *napi)
{
	if (test_bit(NAPI_STATE_NO_BUSY_POLL, &napi->state) ||
	    test_and_set_bit(NAPI_STATE_HASHED, &napi->state))
		return;

	spin_lock(&napi_hash_lock);

	/* 0..NR_CPUS+1 range is reserved for sender_cpu use */
	do {
		if (unlikely(++napi_gen_id < NR_CPUS + 1))
			napi_gen_id = NR_CPUS + 1;
	} while (napi_by_id(napi_gen_id));
	napi->napi_id = napi_gen_id;

	hlist_add_head_rcu(&napi->napi_hash_node,
			   &napi_hash[napi->napi_id % HASH_SIZE(napi_hash)]);

	spin_unlock(&napi_hash_lock);
}
EXPORT_SYMBOL_GPL(napi_hash_add);

/* Warning : caller is responsible to make sure rcu grace period
 * is respected before freeing memory containing @napi
 */
bool napi_hash_del(struct napi_struct *napi)
{
	bool rcu_sync_needed = false;

	spin_lock(&napi_hash_lock);

	if (test_and_clear_bit(NAPI_STATE_HASHED, &napi->state)) {
		rcu_sync_needed = true;
		hlist_del_rcu(&napi->napi_hash_node);
	}
	spin_unlock(&napi_hash_lock);
	return rcu_sync_needed;
}
EXPORT_SYMBOL_GPL(napi_hash_del);

static enum hrtimer_restart napi_watchdog(struct hrtimer *timer)
{
	struct napi_struct *napi;

	napi = container_of(timer, struct napi_struct, timer);
	if (napi->gro_list)
		napi_schedule(napi);

	return HRTIMER_NORESTART;
}

void netif_napi_add(struct net_device *dev, struct napi_struct *napi,
		    int (*poll)(struct napi_struct *, int), int weight)
{
	INIT_LIST_HEAD(&napi->poll_list);
	hrtimer_init(&napi->timer, CLOCK_MONOTONIC, HRTIMER_MODE_REL_PINNED);
	napi->timer.function = napi_watchdog;
	napi->gro_count = 0;
	napi->gro_list = NULL;
	napi->skb = NULL;
	napi->poll = poll;
	if (weight > NAPI_POLL_WEIGHT)
		pr_err_once("netif_napi_add() called with weight %d on device %s\n",
			    weight, dev->name);
	napi->weight = weight;
	list_add(&napi->dev_list, &dev->napi_list);
	napi->dev = dev;
#ifdef CONFIG_NETPOLL
	spin_lock_init(&napi->poll_lock);
	napi->poll_owner = -1;
#endif
	set_bit(NAPI_STATE_SCHED, &napi->state);
	napi_hash_add(napi);
}
EXPORT_SYMBOL(netif_napi_add);

void napi_disable(struct napi_struct *n)
{
	might_sleep();
	set_bit(NAPI_STATE_DISABLE, &n->state);

	while (test_and_set_bit(NAPI_STATE_SCHED, &n->state))
		msleep(1);
	while (test_and_set_bit(NAPI_STATE_NPSVC, &n->state))
		msleep(1);

	hrtimer_cancel(&n->timer);

	clear_bit(NAPI_STATE_DISABLE, &n->state);
}
EXPORT_SYMBOL(napi_disable);

/* Must be called in process context */
void netif_napi_del(struct napi_struct *napi)
{
	might_sleep();
	if (napi_hash_del(napi))
		synchronize_net();
	list_del_init(&napi->dev_list);
	napi_free_frags(napi);

	kfree_skb_list(napi->gro_list);
	napi->gro_list = NULL;
	napi->gro_count = 0;
}
EXPORT_SYMBOL(netif_napi_del);

static int napi_poll(struct napi_struct *n, struct list_head *repoll)
{
	void *have;
	int work, weight;

	list_del_init(&n->poll_list);

	have = netpoll_poll_lock(n);

	weight = n->weight;

	/* This NAPI_STATE_SCHED test is for avoiding a race
	 * with netpoll's poll_napi().  Only the entity which
	 * obtains the lock and sees NAPI_STATE_SCHED set will
	 * actually make the ->poll() call.  Therefore we avoid
	 * accidentally calling ->poll() when NAPI is not scheduled.
	 */
	work = 0;
	if (test_bit(NAPI_STATE_SCHED, &n->state)) {
		work = n->poll(n, weight);
		trace_napi_poll(n, work, weight);
	}

	WARN_ON_ONCE(work > weight);

	if (likely(work < weight))
		goto out_unlock;

	/* Drivers must not modify the NAPI state if they
	 * consume the entire weight.  In such cases this code
	 * still "owns" the NAPI instance and therefore can
	 * move the instance around on the list at-will.
	 */
	if (unlikely(napi_disable_pending(n))) {
		napi_complete(n);
		goto out_unlock;
	}

	if (n->gro_list) {
		/* flush too old packets
		 * If HZ < 1000, flush all packets.
		 */
		napi_gro_flush(n, HZ >= 1000);
	}

	/* Some drivers may have called napi_schedule
	 * prior to exhausting their budget.
	 */
	if (unlikely(!list_empty(&n->poll_list))) {
		pr_warn_once("%s: Budget exhausted after napi rescheduled\n",
			     n->dev ? n->dev->name : "backlog");
		goto out_unlock;
	}

	list_add_tail(&n->poll_list, repoll);

out_unlock:
	netpoll_poll_unlock(have);

	return work;
}

static __latent_entropy void net_rx_action(struct softirq_action *h)
{
	struct softnet_data *sd = this_cpu_ptr(&softnet_data);
	unsigned long time_limit = jiffies + 2;
	int budget = netdev_budget;
	LIST_HEAD(list);
	LIST_HEAD(repoll);

	local_irq_disable();
	list_splice_init(&sd->poll_list, &list);
	local_irq_enable();

	for (;;) {
		struct napi_struct *n;

		if (list_empty(&list)) {
			if (!sd_has_rps_ipi_waiting(sd) && list_empty(&repoll))
				return;
			break;
		}

		n = list_first_entry(&list, struct napi_struct, poll_list);
		budget -= napi_poll(n, &repoll);

		/* If softirq window is exhausted then punt.
		 * Allow this to run for 2 jiffies since which will allow
		 * an average latency of 1.5/HZ.
		 */
		if (unlikely(budget <= 0 ||
			     time_after_eq(jiffies, time_limit))) {
			sd->time_squeeze++;
			break;
		}
	}

	__kfree_skb_flush();
	local_irq_disable();

	list_splice_tail_init(&sd->poll_list, &list);
	list_splice_tail(&repoll, &list);
	list_splice(&list, &sd->poll_list);
	if (!list_empty(&sd->poll_list))
		__raise_softirq_irqoff(NET_RX_SOFTIRQ);

	net_rps_action_and_irq_enable(sd);
}

struct netdev_adjacent {
	struct net_device *dev;

	/* upper master flag, there can only be one master device per list */
	bool master;

	/* counter for the number of times this device was added to us */
	u16 ref_nr;

	/* private field for the users */
	void *private;

	struct list_head list;
	struct rcu_head rcu;
};

static struct netdev_adjacent *__netdev_find_adj(struct net_device *adj_dev,
						 struct list_head *adj_list)
{
	struct netdev_adjacent *adj;

	list_for_each_entry(adj, adj_list, list) {
		if (adj->dev == adj_dev)
			return adj;
	}
	return NULL;
}

static int __netdev_has_upper_dev(struct net_device *upper_dev, void *data)
{
	struct net_device *dev = data;

	return upper_dev == dev;
}

/**
 * netdev_has_upper_dev - Check if device is linked to an upper device
 * @dev: device
 * @upper_dev: upper device to check
 *
 * Find out if a device is linked to specified upper device and return true
 * in case it is. Note that this checks only immediate upper device,
 * not through a complete stack of devices. The caller must hold the RTNL lock.
 */
bool netdev_has_upper_dev(struct net_device *dev,
			  struct net_device *upper_dev)
{
	ASSERT_RTNL();

	return netdev_walk_all_upper_dev_rcu(dev, __netdev_has_upper_dev,
					     upper_dev);
}
EXPORT_SYMBOL(netdev_has_upper_dev);

/**
 * netdev_has_upper_dev_all - Check if device is linked to an upper device
 * @dev: device
 * @upper_dev: upper device to check
 *
 * Find out if a device is linked to specified upper device and return true
 * in case it is. Note that this checks the entire upper device chain.
 * The caller must hold rcu lock.
 */

bool netdev_has_upper_dev_all_rcu(struct net_device *dev,
				  struct net_device *upper_dev)
{
	return !!netdev_walk_all_upper_dev_rcu(dev, __netdev_has_upper_dev,
					       upper_dev);
}
EXPORT_SYMBOL(netdev_has_upper_dev_all_rcu);

/**
 * netdev_has_any_upper_dev - Check if device is linked to some device
 * @dev: device
 *
 * Find out if a device is linked to an upper device and return true in case
 * it is. The caller must hold the RTNL lock.
 */
static bool netdev_has_any_upper_dev(struct net_device *dev)
{
	ASSERT_RTNL();

	return !list_empty(&dev->adj_list.upper);
}

/**
 * netdev_master_upper_dev_get - Get master upper device
 * @dev: device
 *
 * Find a master upper device and return pointer to it or NULL in case
 * it's not there. The caller must hold the RTNL lock.
 */
struct net_device *netdev_master_upper_dev_get(struct net_device *dev)
{
	struct netdev_adjacent *upper;

	ASSERT_RTNL();

	if (list_empty(&dev->adj_list.upper))
		return NULL;

	upper = list_first_entry(&dev->adj_list.upper,
				 struct netdev_adjacent, list);
	if (likely(upper->master))
		return upper->dev;
	return NULL;
}
EXPORT_SYMBOL(netdev_master_upper_dev_get);

/**
 * netdev_has_any_lower_dev - Check if device is linked to some device
 * @dev: device
 *
 * Find out if a device is linked to a lower device and return true in case
 * it is. The caller must hold the RTNL lock.
 */
static bool netdev_has_any_lower_dev(struct net_device *dev)
{
	ASSERT_RTNL();

	return !list_empty(&dev->adj_list.lower);
}

void *netdev_adjacent_get_private(struct list_head *adj_list)
{
	struct netdev_adjacent *adj;

	adj = list_entry(adj_list, struct netdev_adjacent, list);

	return adj->private;
}
EXPORT_SYMBOL(netdev_adjacent_get_private);

/**
 * netdev_upper_get_next_dev_rcu - Get the next dev from upper list
 * @dev: device
 * @iter: list_head ** of the current position
 *
 * Gets the next device from the dev's upper list, starting from iter
 * position. The caller must hold RCU read lock.
 */
struct net_device *netdev_upper_get_next_dev_rcu(struct net_device *dev,
						 struct list_head **iter)
{
	struct netdev_adjacent *upper;

	WARN_ON_ONCE(!rcu_read_lock_held() && !lockdep_rtnl_is_held());

	upper = list_entry_rcu((*iter)->next, struct netdev_adjacent, list);

	if (&upper->list == &dev->adj_list.upper)
		return NULL;

	*iter = &upper->list;

	return upper->dev;
}
EXPORT_SYMBOL(netdev_upper_get_next_dev_rcu);

static struct net_device *netdev_next_upper_dev_rcu(struct net_device *dev,
						    struct list_head **iter)
{
	struct netdev_adjacent *upper;

	WARN_ON_ONCE(!rcu_read_lock_held() && !lockdep_rtnl_is_held());

	upper = list_entry_rcu((*iter)->next, struct netdev_adjacent, list);

	if (&upper->list == &dev->adj_list.upper)
		return NULL;

	*iter = &upper->list;

	return upper->dev;
}

int netdev_walk_all_upper_dev_rcu(struct net_device *dev,
				  int (*fn)(struct net_device *dev,
					    void *data),
				  void *data)
{
	struct net_device *udev;
	struct list_head *iter;
	int ret;

	for (iter = &dev->adj_list.upper,
	     udev = netdev_next_upper_dev_rcu(dev, &iter);
	     udev;
	     udev = netdev_next_upper_dev_rcu(dev, &iter)) {
		/* first is the upper device itself */
		ret = fn(udev, data);
		if (ret)
			return ret;

		/* then look at all of its upper devices */
		ret = netdev_walk_all_upper_dev_rcu(udev, fn, data);
		if (ret)
			return ret;
	}

	return 0;
}
EXPORT_SYMBOL_GPL(netdev_walk_all_upper_dev_rcu);

/**
 * netdev_lower_get_next_private - Get the next ->private from the
 *				   lower neighbour list
 * @dev: device
 * @iter: list_head ** of the current position
 *
 * Gets the next netdev_adjacent->private from the dev's lower neighbour
 * list, starting from iter position. The caller must hold either hold the
 * RTNL lock or its own locking that guarantees that the neighbour lower
 * list will remain unchanged.
 */
void *netdev_lower_get_next_private(struct net_device *dev,
				    struct list_head **iter)
{
	struct netdev_adjacent *lower;

	lower = list_entry(*iter, struct netdev_adjacent, list);

	if (&lower->list == &dev->adj_list.lower)
		return NULL;

	*iter = lower->list.next;

	return lower->private;
}
EXPORT_SYMBOL(netdev_lower_get_next_private);

/**
 * netdev_lower_get_next_private_rcu - Get the next ->private from the
 *				       lower neighbour list, RCU
 *				       variant
 * @dev: device
 * @iter: list_head ** of the current position
 *
 * Gets the next netdev_adjacent->private from the dev's lower neighbour
 * list, starting from iter position. The caller must hold RCU read lock.
 */
void *netdev_lower_get_next_private_rcu(struct net_device *dev,
					struct list_head **iter)
{
	struct netdev_adjacent *lower;

	WARN_ON_ONCE(!rcu_read_lock_held());

	lower = list_entry_rcu((*iter)->next, struct netdev_adjacent, list);

	if (&lower->list == &dev->adj_list.lower)
		return NULL;

	*iter = &lower->list;

	return lower->private;
}
EXPORT_SYMBOL(netdev_lower_get_next_private_rcu);

/**
 * netdev_lower_get_next - Get the next device from the lower neighbour
 *                         list
 * @dev: device
 * @iter: list_head ** of the current position
 *
 * Gets the next netdev_adjacent from the dev's lower neighbour
 * list, starting from iter position. The caller must hold RTNL lock or
 * its own locking that guarantees that the neighbour lower
 * list will remain unchanged.
 */
void *netdev_lower_get_next(struct net_device *dev, struct list_head **iter)
{
	struct netdev_adjacent *lower;

	lower = list_entry(*iter, struct netdev_adjacent, list);

	if (&lower->list == &dev->adj_list.lower)
		return NULL;

	*iter = lower->list.next;

	return lower->dev;
}
EXPORT_SYMBOL(netdev_lower_get_next);

static struct net_device *netdev_next_lower_dev(struct net_device *dev,
						struct list_head **iter)
{
	struct netdev_adjacent *lower;

	lower = list_entry(*iter, struct netdev_adjacent, list);

	if (&lower->list == &dev->adj_list.lower)
		return NULL;

	*iter = lower->list.next;

	return lower->dev;
}

int netdev_walk_all_lower_dev(struct net_device *dev,
			      int (*fn)(struct net_device *dev,
					void *data),
			      void *data)
{
	struct net_device *ldev;
	struct list_head *iter;
	int ret;

	for (iter = &dev->adj_list.lower,
	     ldev = netdev_next_lower_dev(dev, &iter);
	     ldev;
	     ldev = netdev_next_lower_dev(dev, &iter)) {
		/* first is the lower device itself */
		ret = fn(ldev, data);
		if (ret)
			return ret;

		/* then look at all of its lower devices */
		ret = netdev_walk_all_lower_dev(ldev, fn, data);
		if (ret)
			return ret;
	}

	return 0;
}
EXPORT_SYMBOL_GPL(netdev_walk_all_lower_dev);

static struct net_device *netdev_next_lower_dev_rcu(struct net_device *dev,
						    struct list_head **iter)
{
	struct netdev_adjacent *lower;

	lower = list_entry_rcu((*iter)->next, struct netdev_adjacent, list);
<<<<<<< HEAD

	if (&lower->list == &dev->all_adj_list.lower)
		return NULL;

	*iter = &lower->list;

	return lower->dev;
=======
	if (&lower->list == &dev->adj_list.lower)
		return NULL;

	*iter = &lower->list;

	return lower->dev;
}

int netdev_walk_all_lower_dev_rcu(struct net_device *dev,
				  int (*fn)(struct net_device *dev,
					    void *data),
				  void *data)
{
	struct net_device *ldev;
	struct list_head *iter;
	int ret;

	for (iter = &dev->adj_list.lower,
	     ldev = netdev_next_lower_dev_rcu(dev, &iter);
	     ldev;
	     ldev = netdev_next_lower_dev_rcu(dev, &iter)) {
		/* first is the lower device itself */
		ret = fn(ldev, data);
		if (ret)
			return ret;

		/* then look at all of its lower devices */
		ret = netdev_walk_all_lower_dev_rcu(ldev, fn, data);
		if (ret)
			return ret;
	}

	return 0;
>>>>>>> f76a9db3
}
EXPORT_SYMBOL_GPL(netdev_walk_all_lower_dev_rcu);

/**
 * netdev_lower_get_first_private_rcu - Get the first ->private from the
 *				       lower neighbour list, RCU
 *				       variant
 * @dev: device
 *
 * Gets the first netdev_adjacent->private from the dev's lower neighbour
 * list. The caller must hold RCU read lock.
 */
void *netdev_lower_get_first_private_rcu(struct net_device *dev)
{
	struct netdev_adjacent *lower;

	lower = list_first_or_null_rcu(&dev->adj_list.lower,
			struct netdev_adjacent, list);
	if (lower)
		return lower->private;
	return NULL;
}
EXPORT_SYMBOL(netdev_lower_get_first_private_rcu);

/**
 * netdev_master_upper_dev_get_rcu - Get master upper device
 * @dev: device
 *
 * Find a master upper device and return pointer to it or NULL in case
 * it's not there. The caller must hold the RCU read lock.
 */
struct net_device *netdev_master_upper_dev_get_rcu(struct net_device *dev)
{
	struct netdev_adjacent *upper;

	upper = list_first_or_null_rcu(&dev->adj_list.upper,
				       struct netdev_adjacent, list);
	if (upper && likely(upper->master))
		return upper->dev;
	return NULL;
}
EXPORT_SYMBOL(netdev_master_upper_dev_get_rcu);

static int netdev_adjacent_sysfs_add(struct net_device *dev,
			      struct net_device *adj_dev,
			      struct list_head *dev_list)
{
	char linkname[IFNAMSIZ+7];
	sprintf(linkname, dev_list == &dev->adj_list.upper ?
		"upper_%s" : "lower_%s", adj_dev->name);
	return sysfs_create_link(&(dev->dev.kobj), &(adj_dev->dev.kobj),
				 linkname);
}
static void netdev_adjacent_sysfs_del(struct net_device *dev,
			       char *name,
			       struct list_head *dev_list)
{
	char linkname[IFNAMSIZ+7];
	sprintf(linkname, dev_list == &dev->adj_list.upper ?
		"upper_%s" : "lower_%s", name);
	sysfs_remove_link(&(dev->dev.kobj), linkname);
}

static inline bool netdev_adjacent_is_neigh_list(struct net_device *dev,
						 struct net_device *adj_dev,
						 struct list_head *dev_list)
{
	return (dev_list == &dev->adj_list.upper ||
		dev_list == &dev->adj_list.lower) &&
		net_eq(dev_net(dev), dev_net(adj_dev));
}

static int __netdev_adjacent_dev_insert(struct net_device *dev,
					struct net_device *adj_dev,
					struct list_head *dev_list,
					void *private, bool master)
{
	struct netdev_adjacent *adj;
	int ret;

	adj = __netdev_find_adj(adj_dev, dev_list);

	if (adj) {
		adj->ref_nr += 1;
		pr_debug("Insert adjacency: dev %s adj_dev %s adj->ref_nr %d\n",
			 dev->name, adj_dev->name, adj->ref_nr);

		return 0;
	}

	adj = kmalloc(sizeof(*adj), GFP_KERNEL);
	if (!adj)
		return -ENOMEM;

	adj->dev = adj_dev;
	adj->master = master;
	adj->ref_nr = 1;
	adj->private = private;
	dev_hold(adj_dev);

	pr_debug("Insert adjacency: dev %s adj_dev %s adj->ref_nr %d; dev_hold on %s\n",
		 dev->name, adj_dev->name, adj->ref_nr, adj_dev->name);

	if (netdev_adjacent_is_neigh_list(dev, adj_dev, dev_list)) {
		ret = netdev_adjacent_sysfs_add(dev, adj_dev, dev_list);
		if (ret)
			goto free_adj;
	}

	/* Ensure that master link is always the first item in list. */
	if (master) {
		ret = sysfs_create_link(&(dev->dev.kobj),
					&(adj_dev->dev.kobj), "master");
		if (ret)
			goto remove_symlinks;

		list_add_rcu(&adj->list, dev_list);
	} else {
		list_add_tail_rcu(&adj->list, dev_list);
	}

	return 0;

remove_symlinks:
	if (netdev_adjacent_is_neigh_list(dev, adj_dev, dev_list))
		netdev_adjacent_sysfs_del(dev, adj_dev->name, dev_list);
free_adj:
	kfree(adj);
	dev_put(adj_dev);

	return ret;
}

static void __netdev_adjacent_dev_remove(struct net_device *dev,
					 struct net_device *adj_dev,
					 u16 ref_nr,
					 struct list_head *dev_list)
{
	struct netdev_adjacent *adj;

	pr_debug("Remove adjacency: dev %s adj_dev %s ref_nr %d\n",
		 dev->name, adj_dev->name, ref_nr);

	adj = __netdev_find_adj(adj_dev, dev_list);

	if (!adj) {
		pr_err("Adjacency does not exist for device %s from %s\n",
		       dev->name, adj_dev->name);
		WARN_ON(1);
		return;
	}

	if (adj->ref_nr > ref_nr) {
		pr_debug("adjacency: %s to %s ref_nr - %d = %d\n",
			 dev->name, adj_dev->name, ref_nr,
			 adj->ref_nr - ref_nr);
		adj->ref_nr -= ref_nr;
		return;
	}

	if (adj->master)
		sysfs_remove_link(&(dev->dev.kobj), "master");

	if (netdev_adjacent_is_neigh_list(dev, adj_dev, dev_list))
		netdev_adjacent_sysfs_del(dev, adj_dev->name, dev_list);

	list_del_rcu(&adj->list);
	pr_debug("adjacency: dev_put for %s, because link removed from %s to %s\n",
		 adj_dev->name, dev->name, adj_dev->name);
	dev_put(adj_dev);
	kfree_rcu(adj, rcu);
}

static int __netdev_adjacent_dev_link_lists(struct net_device *dev,
					    struct net_device *upper_dev,
					    struct list_head *up_list,
					    struct list_head *down_list,
					    void *private, bool master)
{
	int ret;

	ret = __netdev_adjacent_dev_insert(dev, upper_dev, up_list,
					   private, master);
	if (ret)
		return ret;

	ret = __netdev_adjacent_dev_insert(upper_dev, dev, down_list,
					   private, false);
	if (ret) {
		__netdev_adjacent_dev_remove(dev, upper_dev, 1, up_list);
		return ret;
	}

	return 0;
}

static void __netdev_adjacent_dev_unlink_lists(struct net_device *dev,
					       struct net_device *upper_dev,
					       u16 ref_nr,
					       struct list_head *up_list,
					       struct list_head *down_list)
{
	__netdev_adjacent_dev_remove(dev, upper_dev, ref_nr, up_list);
	__netdev_adjacent_dev_remove(upper_dev, dev, ref_nr, down_list);
}

static int __netdev_adjacent_dev_link_neighbour(struct net_device *dev,
						struct net_device *upper_dev,
						void *private, bool master)
{
	return __netdev_adjacent_dev_link_lists(dev, upper_dev,
						&dev->adj_list.upper,
						&upper_dev->adj_list.lower,
						private, master);
}

static void __netdev_adjacent_dev_unlink_neighbour(struct net_device *dev,
						   struct net_device *upper_dev)
{
	__netdev_adjacent_dev_unlink_lists(dev, upper_dev, 1,
					   &dev->adj_list.upper,
					   &upper_dev->adj_list.lower);
}

static int __netdev_upper_dev_link(struct net_device *dev,
				   struct net_device *upper_dev, bool master,
				   void *upper_priv, void *upper_info)
{
	struct netdev_notifier_changeupper_info changeupper_info;
	int ret = 0;

	ASSERT_RTNL();

	if (dev == upper_dev)
		return -EBUSY;

	/* To prevent loops, check if dev is not upper device to upper_dev. */
	if (netdev_has_upper_dev(upper_dev, dev))
		return -EBUSY;

	if (netdev_has_upper_dev(dev, upper_dev))
		return -EEXIST;

	if (master && netdev_master_upper_dev_get(dev))
		return -EBUSY;

	changeupper_info.upper_dev = upper_dev;
	changeupper_info.master = master;
	changeupper_info.linking = true;
	changeupper_info.upper_info = upper_info;

	ret = call_netdevice_notifiers_info(NETDEV_PRECHANGEUPPER, dev,
					    &changeupper_info.info);
	ret = notifier_to_errno(ret);
	if (ret)
		return ret;

	ret = __netdev_adjacent_dev_link_neighbour(dev, upper_dev, upper_priv,
						   master);
	if (ret)
		return ret;

	ret = call_netdevice_notifiers_info(NETDEV_CHANGEUPPER, dev,
					    &changeupper_info.info);
	ret = notifier_to_errno(ret);
	if (ret)
		goto rollback;

	return 0;

rollback:
	__netdev_adjacent_dev_unlink_neighbour(dev, upper_dev);

	return ret;
}

/**
 * netdev_upper_dev_link - Add a link to the upper device
 * @dev: device
 * @upper_dev: new upper device
 *
 * Adds a link to device which is upper to this one. The caller must hold
 * the RTNL lock. On a failure a negative errno code is returned.
 * On success the reference counts are adjusted and the function
 * returns zero.
 */
int netdev_upper_dev_link(struct net_device *dev,
			  struct net_device *upper_dev)
{
	return __netdev_upper_dev_link(dev, upper_dev, false, NULL, NULL);
}
EXPORT_SYMBOL(netdev_upper_dev_link);

/**
 * netdev_master_upper_dev_link - Add a master link to the upper device
 * @dev: device
 * @upper_dev: new upper device
 * @upper_priv: upper device private
 * @upper_info: upper info to be passed down via notifier
 *
 * Adds a link to device which is upper to this one. In this case, only
 * one master upper device can be linked, although other non-master devices
 * might be linked as well. The caller must hold the RTNL lock.
 * On a failure a negative errno code is returned. On success the reference
 * counts are adjusted and the function returns zero.
 */
int netdev_master_upper_dev_link(struct net_device *dev,
				 struct net_device *upper_dev,
				 void *upper_priv, void *upper_info)
{
	return __netdev_upper_dev_link(dev, upper_dev, true,
				       upper_priv, upper_info);
}
EXPORT_SYMBOL(netdev_master_upper_dev_link);

/**
 * netdev_upper_dev_unlink - Removes a link to upper device
 * @dev: device
 * @upper_dev: new upper device
 *
 * Removes a link to device which is upper to this one. The caller must hold
 * the RTNL lock.
 */
void netdev_upper_dev_unlink(struct net_device *dev,
			     struct net_device *upper_dev)
{
	struct netdev_notifier_changeupper_info changeupper_info;
	ASSERT_RTNL();

	changeupper_info.upper_dev = upper_dev;
	changeupper_info.master = netdev_master_upper_dev_get(dev) == upper_dev;
	changeupper_info.linking = false;

	call_netdevice_notifiers_info(NETDEV_PRECHANGEUPPER, dev,
				      &changeupper_info.info);

	__netdev_adjacent_dev_unlink_neighbour(dev, upper_dev);

	call_netdevice_notifiers_info(NETDEV_CHANGEUPPER, dev,
				      &changeupper_info.info);
}
EXPORT_SYMBOL(netdev_upper_dev_unlink);

/**
 * netdev_bonding_info_change - Dispatch event about slave change
 * @dev: device
 * @bonding_info: info to dispatch
 *
 * Send NETDEV_BONDING_INFO to netdev notifiers with info.
 * The caller must hold the RTNL lock.
 */
void netdev_bonding_info_change(struct net_device *dev,
				struct netdev_bonding_info *bonding_info)
{
	struct netdev_notifier_bonding_info	info;

	memcpy(&info.bonding_info, bonding_info,
	       sizeof(struct netdev_bonding_info));
	call_netdevice_notifiers_info(NETDEV_BONDING_INFO, dev,
				      &info.info);
}
EXPORT_SYMBOL(netdev_bonding_info_change);

static void netdev_adjacent_add_links(struct net_device *dev)
{
	struct netdev_adjacent *iter;

	struct net *net = dev_net(dev);

	list_for_each_entry(iter, &dev->adj_list.upper, list) {
		if (!net_eq(net, dev_net(iter->dev)))
			continue;
		netdev_adjacent_sysfs_add(iter->dev, dev,
					  &iter->dev->adj_list.lower);
		netdev_adjacent_sysfs_add(dev, iter->dev,
					  &dev->adj_list.upper);
	}

	list_for_each_entry(iter, &dev->adj_list.lower, list) {
		if (!net_eq(net, dev_net(iter->dev)))
			continue;
		netdev_adjacent_sysfs_add(iter->dev, dev,
					  &iter->dev->adj_list.upper);
		netdev_adjacent_sysfs_add(dev, iter->dev,
					  &dev->adj_list.lower);
	}
}

static void netdev_adjacent_del_links(struct net_device *dev)
{
	struct netdev_adjacent *iter;

	struct net *net = dev_net(dev);

	list_for_each_entry(iter, &dev->adj_list.upper, list) {
		if (!net_eq(net, dev_net(iter->dev)))
			continue;
		netdev_adjacent_sysfs_del(iter->dev, dev->name,
					  &iter->dev->adj_list.lower);
		netdev_adjacent_sysfs_del(dev, iter->dev->name,
					  &dev->adj_list.upper);
	}

	list_for_each_entry(iter, &dev->adj_list.lower, list) {
		if (!net_eq(net, dev_net(iter->dev)))
			continue;
		netdev_adjacent_sysfs_del(iter->dev, dev->name,
					  &iter->dev->adj_list.upper);
		netdev_adjacent_sysfs_del(dev, iter->dev->name,
					  &dev->adj_list.lower);
	}
}

void netdev_adjacent_rename_links(struct net_device *dev, char *oldname)
{
	struct netdev_adjacent *iter;

	struct net *net = dev_net(dev);

	list_for_each_entry(iter, &dev->adj_list.upper, list) {
		if (!net_eq(net, dev_net(iter->dev)))
			continue;
		netdev_adjacent_sysfs_del(iter->dev, oldname,
					  &iter->dev->adj_list.lower);
		netdev_adjacent_sysfs_add(iter->dev, dev,
					  &iter->dev->adj_list.lower);
	}

	list_for_each_entry(iter, &dev->adj_list.lower, list) {
		if (!net_eq(net, dev_net(iter->dev)))
			continue;
		netdev_adjacent_sysfs_del(iter->dev, oldname,
					  &iter->dev->adj_list.upper);
		netdev_adjacent_sysfs_add(iter->dev, dev,
					  &iter->dev->adj_list.upper);
	}
}

void *netdev_lower_dev_get_private(struct net_device *dev,
				   struct net_device *lower_dev)
{
	struct netdev_adjacent *lower;

	if (!lower_dev)
		return NULL;
	lower = __netdev_find_adj(lower_dev, &dev->adj_list.lower);
	if (!lower)
		return NULL;

	return lower->private;
}
EXPORT_SYMBOL(netdev_lower_dev_get_private);


int dev_get_nest_level(struct net_device *dev)
{
	struct net_device *lower = NULL;
	struct list_head *iter;
	int max_nest = -1;
	int nest;

	ASSERT_RTNL();

	netdev_for_each_lower_dev(dev, lower, iter) {
		nest = dev_get_nest_level(lower);
		if (max_nest < nest)
			max_nest = nest;
	}

	return max_nest + 1;
}
EXPORT_SYMBOL(dev_get_nest_level);

/**
 * netdev_lower_change - Dispatch event about lower device state change
 * @lower_dev: device
 * @lower_state_info: state to dispatch
 *
 * Send NETDEV_CHANGELOWERSTATE to netdev notifiers with info.
 * The caller must hold the RTNL lock.
 */
void netdev_lower_state_changed(struct net_device *lower_dev,
				void *lower_state_info)
{
	struct netdev_notifier_changelowerstate_info changelowerstate_info;

	ASSERT_RTNL();
	changelowerstate_info.lower_state_info = lower_state_info;
	call_netdevice_notifiers_info(NETDEV_CHANGELOWERSTATE, lower_dev,
				      &changelowerstate_info.info);
}
EXPORT_SYMBOL(netdev_lower_state_changed);

int netdev_default_l2upper_neigh_construct(struct net_device *dev,
					   struct neighbour *n)
{
	struct net_device *lower_dev, *stop_dev;
	struct list_head *iter;
	int err;

	netdev_for_each_lower_dev(dev, lower_dev, iter) {
		if (!lower_dev->netdev_ops->ndo_neigh_construct)
			continue;
		err = lower_dev->netdev_ops->ndo_neigh_construct(lower_dev, n);
		if (err) {
			stop_dev = lower_dev;
			goto rollback;
		}
	}
	return 0;

rollback:
	netdev_for_each_lower_dev(dev, lower_dev, iter) {
		if (lower_dev == stop_dev)
			break;
		if (!lower_dev->netdev_ops->ndo_neigh_destroy)
			continue;
		lower_dev->netdev_ops->ndo_neigh_destroy(lower_dev, n);
	}
	return err;
}
EXPORT_SYMBOL_GPL(netdev_default_l2upper_neigh_construct);

void netdev_default_l2upper_neigh_destroy(struct net_device *dev,
					  struct neighbour *n)
{
	struct net_device *lower_dev;
	struct list_head *iter;

	netdev_for_each_lower_dev(dev, lower_dev, iter) {
		if (!lower_dev->netdev_ops->ndo_neigh_destroy)
			continue;
		lower_dev->netdev_ops->ndo_neigh_destroy(lower_dev, n);
	}
}
EXPORT_SYMBOL_GPL(netdev_default_l2upper_neigh_destroy);

static void dev_change_rx_flags(struct net_device *dev, int flags)
{
	const struct net_device_ops *ops = dev->netdev_ops;

	if (ops->ndo_change_rx_flags)
		ops->ndo_change_rx_flags(dev, flags);
}

static int __dev_set_promiscuity(struct net_device *dev, int inc, bool notify)
{
	unsigned int old_flags = dev->flags;
	kuid_t uid;
	kgid_t gid;

	ASSERT_RTNL();

	dev->flags |= IFF_PROMISC;
	dev->promiscuity += inc;
	if (dev->promiscuity == 0) {
		/*
		 * Avoid overflow.
		 * If inc causes overflow, untouch promisc and return error.
		 */
		if (inc < 0)
			dev->flags &= ~IFF_PROMISC;
		else {
			dev->promiscuity -= inc;
			pr_warn("%s: promiscuity touches roof, set promiscuity failed. promiscuity feature of device might be broken.\n",
				dev->name);
			return -EOVERFLOW;
		}
	}
	if (dev->flags != old_flags) {
		pr_info("device %s %s promiscuous mode\n",
			dev->name,
			dev->flags & IFF_PROMISC ? "entered" : "left");
		if (audit_enabled) {
			current_uid_gid(&uid, &gid);
			audit_log(current->audit_context, GFP_ATOMIC,
				AUDIT_ANOM_PROMISCUOUS,
				"dev=%s prom=%d old_prom=%d auid=%u uid=%u gid=%u ses=%u",
				dev->name, (dev->flags & IFF_PROMISC),
				(old_flags & IFF_PROMISC),
				from_kuid(&init_user_ns, audit_get_loginuid(current)),
				from_kuid(&init_user_ns, uid),
				from_kgid(&init_user_ns, gid),
				audit_get_sessionid(current));
		}

		dev_change_rx_flags(dev, IFF_PROMISC);
	}
	if (notify)
		__dev_notify_flags(dev, old_flags, IFF_PROMISC);
	return 0;
}

/**
 *	dev_set_promiscuity	- update promiscuity count on a device
 *	@dev: device
 *	@inc: modifier
 *
 *	Add or remove promiscuity from a device. While the count in the device
 *	remains above zero the interface remains promiscuous. Once it hits zero
 *	the device reverts back to normal filtering operation. A negative inc
 *	value is used to drop promiscuity on the device.
 *	Return 0 if successful or a negative errno code on error.
 */
int dev_set_promiscuity(struct net_device *dev, int inc)
{
	unsigned int old_flags = dev->flags;
	int err;

	err = __dev_set_promiscuity(dev, inc, true);
	if (err < 0)
		return err;
	if (dev->flags != old_flags)
		dev_set_rx_mode(dev);
	return err;
}
EXPORT_SYMBOL(dev_set_promiscuity);

static int __dev_set_allmulti(struct net_device *dev, int inc, bool notify)
{
	unsigned int old_flags = dev->flags, old_gflags = dev->gflags;

	ASSERT_RTNL();

	dev->flags |= IFF_ALLMULTI;
	dev->allmulti += inc;
	if (dev->allmulti == 0) {
		/*
		 * Avoid overflow.
		 * If inc causes overflow, untouch allmulti and return error.
		 */
		if (inc < 0)
			dev->flags &= ~IFF_ALLMULTI;
		else {
			dev->allmulti -= inc;
			pr_warn("%s: allmulti touches roof, set allmulti failed. allmulti feature of device might be broken.\n",
				dev->name);
			return -EOVERFLOW;
		}
	}
	if (dev->flags ^ old_flags) {
		dev_change_rx_flags(dev, IFF_ALLMULTI);
		dev_set_rx_mode(dev);
		if (notify)
			__dev_notify_flags(dev, old_flags,
					   dev->gflags ^ old_gflags);
	}
	return 0;
}

/**
 *	dev_set_allmulti	- update allmulti count on a device
 *	@dev: device
 *	@inc: modifier
 *
 *	Add or remove reception of all multicast frames to a device. While the
 *	count in the device remains above zero the interface remains listening
 *	to all interfaces. Once it hits zero the device reverts back to normal
 *	filtering operation. A negative @inc value is used to drop the counter
 *	when releasing a resource needing all multicasts.
 *	Return 0 if successful or a negative errno code on error.
 */

int dev_set_allmulti(struct net_device *dev, int inc)
{
	return __dev_set_allmulti(dev, inc, true);
}
EXPORT_SYMBOL(dev_set_allmulti);

/*
 *	Upload unicast and multicast address lists to device and
 *	configure RX filtering. When the device doesn't support unicast
 *	filtering it is put in promiscuous mode while unicast addresses
 *	are present.
 */
void __dev_set_rx_mode(struct net_device *dev)
{
	const struct net_device_ops *ops = dev->netdev_ops;

	/* dev_open will call this function so the list will stay sane. */
	if (!(dev->flags&IFF_UP))
		return;

	if (!netif_device_present(dev))
		return;

	if (!(dev->priv_flags & IFF_UNICAST_FLT)) {
		/* Unicast addresses changes may only happen under the rtnl,
		 * therefore calling __dev_set_promiscuity here is safe.
		 */
		if (!netdev_uc_empty(dev) && !dev->uc_promisc) {
			__dev_set_promiscuity(dev, 1, false);
			dev->uc_promisc = true;
		} else if (netdev_uc_empty(dev) && dev->uc_promisc) {
			__dev_set_promiscuity(dev, -1, false);
			dev->uc_promisc = false;
		}
	}

	if (ops->ndo_set_rx_mode)
		ops->ndo_set_rx_mode(dev);
}

void dev_set_rx_mode(struct net_device *dev)
{
	netif_addr_lock_bh(dev);
	__dev_set_rx_mode(dev);
	netif_addr_unlock_bh(dev);
}

/**
 *	dev_get_flags - get flags reported to userspace
 *	@dev: device
 *
 *	Get the combination of flag bits exported through APIs to userspace.
 */
unsigned int dev_get_flags(const struct net_device *dev)
{
	unsigned int flags;

	flags = (dev->flags & ~(IFF_PROMISC |
				IFF_ALLMULTI |
				IFF_RUNNING |
				IFF_LOWER_UP |
				IFF_DORMANT)) |
		(dev->gflags & (IFF_PROMISC |
				IFF_ALLMULTI));

	if (netif_running(dev)) {
		if (netif_oper_up(dev))
			flags |= IFF_RUNNING;
		if (netif_carrier_ok(dev))
			flags |= IFF_LOWER_UP;
		if (netif_dormant(dev))
			flags |= IFF_DORMANT;
	}

	return flags;
}
EXPORT_SYMBOL(dev_get_flags);

int __dev_change_flags(struct net_device *dev, unsigned int flags)
{
	unsigned int old_flags = dev->flags;
	int ret;

	ASSERT_RTNL();

	/*
	 *	Set the flags on our device.
	 */

	dev->flags = (flags & (IFF_DEBUG | IFF_NOTRAILERS | IFF_NOARP |
			       IFF_DYNAMIC | IFF_MULTICAST | IFF_PORTSEL |
			       IFF_AUTOMEDIA)) |
		     (dev->flags & (IFF_UP | IFF_VOLATILE | IFF_PROMISC |
				    IFF_ALLMULTI));

	/*
	 *	Load in the correct multicast list now the flags have changed.
	 */

	if ((old_flags ^ flags) & IFF_MULTICAST)
		dev_change_rx_flags(dev, IFF_MULTICAST);

	dev_set_rx_mode(dev);

	/*
	 *	Have we downed the interface. We handle IFF_UP ourselves
	 *	according to user attempts to set it, rather than blindly
	 *	setting it.
	 */

	ret = 0;
	if ((old_flags ^ flags) & IFF_UP)
		ret = ((old_flags & IFF_UP) ? __dev_close : __dev_open)(dev);

	if ((flags ^ dev->gflags) & IFF_PROMISC) {
		int inc = (flags & IFF_PROMISC) ? 1 : -1;
		unsigned int old_flags = dev->flags;

		dev->gflags ^= IFF_PROMISC;

		if (__dev_set_promiscuity(dev, inc, false) >= 0)
			if (dev->flags != old_flags)
				dev_set_rx_mode(dev);
	}

	/* NOTE: order of synchronization of IFF_PROMISC and IFF_ALLMULTI
	   is important. Some (broken) drivers set IFF_PROMISC, when
	   IFF_ALLMULTI is requested not asking us and not reporting.
	 */
	if ((flags ^ dev->gflags) & IFF_ALLMULTI) {
		int inc = (flags & IFF_ALLMULTI) ? 1 : -1;

		dev->gflags ^= IFF_ALLMULTI;
		__dev_set_allmulti(dev, inc, false);
	}

	return ret;
}

void __dev_notify_flags(struct net_device *dev, unsigned int old_flags,
			unsigned int gchanges)
{
	unsigned int changes = dev->flags ^ old_flags;

	if (gchanges)
		rtmsg_ifinfo(RTM_NEWLINK, dev, gchanges, GFP_ATOMIC);

	if (changes & IFF_UP) {
		if (dev->flags & IFF_UP)
			call_netdevice_notifiers(NETDEV_UP, dev);
		else
			call_netdevice_notifiers(NETDEV_DOWN, dev);
	}

	if (dev->flags & IFF_UP &&
	    (changes & ~(IFF_UP | IFF_PROMISC | IFF_ALLMULTI | IFF_VOLATILE))) {
		struct netdev_notifier_change_info change_info;

		change_info.flags_changed = changes;
		call_netdevice_notifiers_info(NETDEV_CHANGE, dev,
					      &change_info.info);
	}
}

/**
 *	dev_change_flags - change device settings
 *	@dev: device
 *	@flags: device state flags
 *
 *	Change settings on device based state flags. The flags are
 *	in the userspace exported format.
 */
int dev_change_flags(struct net_device *dev, unsigned int flags)
{
	int ret;
	unsigned int changes, old_flags = dev->flags, old_gflags = dev->gflags;

	ret = __dev_change_flags(dev, flags);
	if (ret < 0)
		return ret;

	changes = (old_flags ^ dev->flags) | (old_gflags ^ dev->gflags);
	__dev_notify_flags(dev, old_flags, changes);
	return ret;
}
EXPORT_SYMBOL(dev_change_flags);

static int __dev_set_mtu(struct net_device *dev, int new_mtu)
{
	const struct net_device_ops *ops = dev->netdev_ops;

	if (ops->ndo_change_mtu)
		return ops->ndo_change_mtu(dev, new_mtu);

	dev->mtu = new_mtu;
	return 0;
}

/**
 *	dev_set_mtu - Change maximum transfer unit
 *	@dev: device
 *	@new_mtu: new transfer unit
 *
 *	Change the maximum transfer size of the network device.
 */
int dev_set_mtu(struct net_device *dev, int new_mtu)
{
	int err, orig_mtu;

	if (new_mtu == dev->mtu)
		return 0;

	/* MTU must be positive, and in range */
	if (new_mtu < 0 || new_mtu < dev->min_mtu) {
		net_err_ratelimited("%s: Invalid MTU %d requested, hw min %d\n",
				    dev->name, new_mtu, dev->min_mtu);
		return -EINVAL;
	}

	if (dev->max_mtu > 0 && new_mtu > dev->max_mtu) {
		net_err_ratelimited("%s: Invalid MTU %d requested, hw max %d\n",
				    dev->name, new_mtu, dev->max_mtu);
		return -EINVAL;
	}

	if (!netif_device_present(dev))
		return -ENODEV;

	err = call_netdevice_notifiers(NETDEV_PRECHANGEMTU, dev);
	err = notifier_to_errno(err);
	if (err)
		return err;

	orig_mtu = dev->mtu;
	err = __dev_set_mtu(dev, new_mtu);

	if (!err) {
		err = call_netdevice_notifiers(NETDEV_CHANGEMTU, dev);
		err = notifier_to_errno(err);
		if (err) {
			/* setting mtu back and notifying everyone again,
			 * so that they have a chance to revert changes.
			 */
			__dev_set_mtu(dev, orig_mtu);
			call_netdevice_notifiers(NETDEV_CHANGEMTU, dev);
		}
	}
	return err;
}
EXPORT_SYMBOL(dev_set_mtu);

/**
 *	dev_set_group - Change group this device belongs to
 *	@dev: device
 *	@new_group: group this device should belong to
 */
void dev_set_group(struct net_device *dev, int new_group)
{
	dev->group = new_group;
}
EXPORT_SYMBOL(dev_set_group);

/**
 *	dev_set_mac_address - Change Media Access Control Address
 *	@dev: device
 *	@sa: new address
 *
 *	Change the hardware (MAC) address of the device
 */
int dev_set_mac_address(struct net_device *dev, struct sockaddr *sa)
{
	const struct net_device_ops *ops = dev->netdev_ops;
	int err;

	if (!ops->ndo_set_mac_address)
		return -EOPNOTSUPP;
	if (sa->sa_family != dev->type)
		return -EINVAL;
	if (!netif_device_present(dev))
		return -ENODEV;
	err = ops->ndo_set_mac_address(dev, sa);
	if (err)
		return err;
	dev->addr_assign_type = NET_ADDR_SET;
	call_netdevice_notifiers(NETDEV_CHANGEADDR, dev);
	add_device_randomness(dev->dev_addr, dev->addr_len);
	return 0;
}
EXPORT_SYMBOL(dev_set_mac_address);

/**
 *	dev_change_carrier - Change device carrier
 *	@dev: device
 *	@new_carrier: new value
 *
 *	Change device carrier
 */
int dev_change_carrier(struct net_device *dev, bool new_carrier)
{
	const struct net_device_ops *ops = dev->netdev_ops;

	if (!ops->ndo_change_carrier)
		return -EOPNOTSUPP;
	if (!netif_device_present(dev))
		return -ENODEV;
	return ops->ndo_change_carrier(dev, new_carrier);
}
EXPORT_SYMBOL(dev_change_carrier);

/**
 *	dev_get_phys_port_id - Get device physical port ID
 *	@dev: device
 *	@ppid: port ID
 *
 *	Get device physical port ID
 */
int dev_get_phys_port_id(struct net_device *dev,
			 struct netdev_phys_item_id *ppid)
{
	const struct net_device_ops *ops = dev->netdev_ops;

	if (!ops->ndo_get_phys_port_id)
		return -EOPNOTSUPP;
	return ops->ndo_get_phys_port_id(dev, ppid);
}
EXPORT_SYMBOL(dev_get_phys_port_id);

/**
 *	dev_get_phys_port_name - Get device physical port name
 *	@dev: device
 *	@name: port name
 *	@len: limit of bytes to copy to name
 *
 *	Get device physical port name
 */
int dev_get_phys_port_name(struct net_device *dev,
			   char *name, size_t len)
{
	const struct net_device_ops *ops = dev->netdev_ops;

	if (!ops->ndo_get_phys_port_name)
		return -EOPNOTSUPP;
	return ops->ndo_get_phys_port_name(dev, name, len);
}
EXPORT_SYMBOL(dev_get_phys_port_name);

/**
 *	dev_change_proto_down - update protocol port state information
 *	@dev: device
 *	@proto_down: new value
 *
 *	This info can be used by switch drivers to set the phys state of the
 *	port.
 */
int dev_change_proto_down(struct net_device *dev, bool proto_down)
{
	const struct net_device_ops *ops = dev->netdev_ops;

	if (!ops->ndo_change_proto_down)
		return -EOPNOTSUPP;
	if (!netif_device_present(dev))
		return -ENODEV;
	return ops->ndo_change_proto_down(dev, proto_down);
}
EXPORT_SYMBOL(dev_change_proto_down);

/**
 *	dev_change_xdp_fd - set or clear a bpf program for a device rx path
 *	@dev: device
 *	@fd: new program fd or negative value to clear
 *
 *	Set or clear a bpf program for a device
 */
int dev_change_xdp_fd(struct net_device *dev, int fd)
{
	const struct net_device_ops *ops = dev->netdev_ops;
	struct bpf_prog *prog = NULL;
	struct netdev_xdp xdp = {};
	int err;

	if (!ops->ndo_xdp)
		return -EOPNOTSUPP;
	if (fd >= 0) {
		prog = bpf_prog_get_type(fd, BPF_PROG_TYPE_XDP);
		if (IS_ERR(prog))
			return PTR_ERR(prog);
	}

	xdp.command = XDP_SETUP_PROG;
	xdp.prog = prog;
	err = ops->ndo_xdp(dev, &xdp);
	if (err < 0 && prog)
		bpf_prog_put(prog);

	return err;
}
EXPORT_SYMBOL(dev_change_xdp_fd);

/**
 *	dev_new_index	-	allocate an ifindex
 *	@net: the applicable net namespace
 *
 *	Returns a suitable unique value for a new device interface
 *	number.  The caller must hold the rtnl semaphore or the
 *	dev_base_lock to be sure it remains unique.
 */
static int dev_new_index(struct net *net)
{
	int ifindex = net->ifindex;
	for (;;) {
		if (++ifindex <= 0)
			ifindex = 1;
		if (!__dev_get_by_index(net, ifindex))
			return net->ifindex = ifindex;
	}
}

/* Delayed registration/unregisteration */
static LIST_HEAD(net_todo_list);
DECLARE_WAIT_QUEUE_HEAD(netdev_unregistering_wq);

static void net_set_todo(struct net_device *dev)
{
	list_add_tail(&dev->todo_list, &net_todo_list);
	dev_net(dev)->dev_unreg_count++;
}

static void rollback_registered_many(struct list_head *head)
{
	struct net_device *dev, *tmp;
	LIST_HEAD(close_head);

	BUG_ON(dev_boot_phase);
	ASSERT_RTNL();

	list_for_each_entry_safe(dev, tmp, head, unreg_list) {
		/* Some devices call without registering
		 * for initialization unwind. Remove those
		 * devices and proceed with the remaining.
		 */
		if (dev->reg_state == NETREG_UNINITIALIZED) {
			pr_debug("unregister_netdevice: device %s/%p never was registered\n",
				 dev->name, dev);

			WARN_ON(1);
			list_del(&dev->unreg_list);
			continue;
		}
		dev->dismantle = true;
		BUG_ON(dev->reg_state != NETREG_REGISTERED);
	}

	/* If device is running, close it first. */
	list_for_each_entry(dev, head, unreg_list)
		list_add_tail(&dev->close_list, &close_head);
	dev_close_many(&close_head, true);

	list_for_each_entry(dev, head, unreg_list) {
		/* And unlink it from device chain. */
		unlist_netdevice(dev);

		dev->reg_state = NETREG_UNREGISTERING;
	}
	flush_all_backlogs();

	synchronize_net();

	list_for_each_entry(dev, head, unreg_list) {
		struct sk_buff *skb = NULL;

		/* Shutdown queueing discipline. */
		dev_shutdown(dev);


		/* Notify protocols, that we are about to destroy
		   this device. They should clean all the things.
		*/
		call_netdevice_notifiers(NETDEV_UNREGISTER, dev);

		if (!dev->rtnl_link_ops ||
		    dev->rtnl_link_state == RTNL_LINK_INITIALIZED)
			skb = rtmsg_ifinfo_build_skb(RTM_DELLINK, dev, ~0U,
						     GFP_KERNEL);

		/*
		 *	Flush the unicast and multicast chains
		 */
		dev_uc_flush(dev);
		dev_mc_flush(dev);

		if (dev->netdev_ops->ndo_uninit)
			dev->netdev_ops->ndo_uninit(dev);

		if (skb)
			rtmsg_ifinfo_send(skb, dev, GFP_KERNEL);

		/* Notifier chain MUST detach us all upper devices. */
		WARN_ON(netdev_has_any_upper_dev(dev));
		WARN_ON(netdev_has_any_lower_dev(dev));

		/* Remove entries from kobject tree */
		netdev_unregister_kobject(dev);
#ifdef CONFIG_XPS
		/* Remove XPS queueing entries */
		netif_reset_xps_queues_gt(dev, 0);
#endif
	}

	synchronize_net();

	list_for_each_entry(dev, head, unreg_list)
		dev_put(dev);
}

static void rollback_registered(struct net_device *dev)
{
	LIST_HEAD(single);

	list_add(&dev->unreg_list, &single);
	rollback_registered_many(&single);
	list_del(&single);
}

static netdev_features_t netdev_sync_upper_features(struct net_device *lower,
	struct net_device *upper, netdev_features_t features)
{
	netdev_features_t upper_disables = NETIF_F_UPPER_DISABLES;
	netdev_features_t feature;
	int feature_bit;

	for_each_netdev_feature(&upper_disables, feature_bit) {
		feature = __NETIF_F_BIT(feature_bit);
		if (!(upper->wanted_features & feature)
		    && (features & feature)) {
			netdev_dbg(lower, "Dropping feature %pNF, upper dev %s has it off.\n",
				   &feature, upper->name);
			features &= ~feature;
		}
	}

	return features;
}

static void netdev_sync_lower_features(struct net_device *upper,
	struct net_device *lower, netdev_features_t features)
{
	netdev_features_t upper_disables = NETIF_F_UPPER_DISABLES;
	netdev_features_t feature;
	int feature_bit;

	for_each_netdev_feature(&upper_disables, feature_bit) {
		feature = __NETIF_F_BIT(feature_bit);
		if (!(features & feature) && (lower->features & feature)) {
			netdev_dbg(upper, "Disabling feature %pNF on lower dev %s.\n",
				   &feature, lower->name);
			lower->wanted_features &= ~feature;
			netdev_update_features(lower);

			if (unlikely(lower->features & feature))
				netdev_WARN(upper, "failed to disable %pNF on %s!\n",
					    &feature, lower->name);
		}
	}
}

static netdev_features_t netdev_fix_features(struct net_device *dev,
	netdev_features_t features)
{
	/* Fix illegal checksum combinations */
	if ((features & NETIF_F_HW_CSUM) &&
	    (features & (NETIF_F_IP_CSUM|NETIF_F_IPV6_CSUM))) {
		netdev_warn(dev, "mixed HW and IP checksum settings.\n");
		features &= ~(NETIF_F_IP_CSUM|NETIF_F_IPV6_CSUM);
	}

	/* TSO requires that SG is present as well. */
	if ((features & NETIF_F_ALL_TSO) && !(features & NETIF_F_SG)) {
		netdev_dbg(dev, "Dropping TSO features since no SG feature.\n");
		features &= ~NETIF_F_ALL_TSO;
	}

	if ((features & NETIF_F_TSO) && !(features & NETIF_F_HW_CSUM) &&
					!(features & NETIF_F_IP_CSUM)) {
		netdev_dbg(dev, "Dropping TSO features since no CSUM feature.\n");
		features &= ~NETIF_F_TSO;
		features &= ~NETIF_F_TSO_ECN;
	}

	if ((features & NETIF_F_TSO6) && !(features & NETIF_F_HW_CSUM) &&
					 !(features & NETIF_F_IPV6_CSUM)) {
		netdev_dbg(dev, "Dropping TSO6 features since no CSUM feature.\n");
		features &= ~NETIF_F_TSO6;
	}

	/* TSO with IPv4 ID mangling requires IPv4 TSO be enabled */
	if ((features & NETIF_F_TSO_MANGLEID) && !(features & NETIF_F_TSO))
		features &= ~NETIF_F_TSO_MANGLEID;

	/* TSO ECN requires that TSO is present as well. */
	if ((features & NETIF_F_ALL_TSO) == NETIF_F_TSO_ECN)
		features &= ~NETIF_F_TSO_ECN;

	/* Software GSO depends on SG. */
	if ((features & NETIF_F_GSO) && !(features & NETIF_F_SG)) {
		netdev_dbg(dev, "Dropping NETIF_F_GSO since no SG feature.\n");
		features &= ~NETIF_F_GSO;
	}

	/* UFO needs SG and checksumming */
	if (features & NETIF_F_UFO) {
		/* maybe split UFO into V4 and V6? */
		if (!(features & NETIF_F_HW_CSUM) &&
		    ((features & (NETIF_F_IP_CSUM | NETIF_F_IPV6_CSUM)) !=
		     (NETIF_F_IP_CSUM | NETIF_F_IPV6_CSUM))) {
			netdev_dbg(dev,
				"Dropping NETIF_F_UFO since no checksum offload features.\n");
			features &= ~NETIF_F_UFO;
		}

		if (!(features & NETIF_F_SG)) {
			netdev_dbg(dev,
				"Dropping NETIF_F_UFO since no NETIF_F_SG feature.\n");
			features &= ~NETIF_F_UFO;
		}
	}

	/* GSO partial features require GSO partial be set */
	if ((features & dev->gso_partial_features) &&
	    !(features & NETIF_F_GSO_PARTIAL)) {
		netdev_dbg(dev,
			   "Dropping partially supported GSO features since no GSO partial.\n");
		features &= ~dev->gso_partial_features;
	}

#ifdef CONFIG_NET_RX_BUSY_POLL
	if (dev->netdev_ops->ndo_busy_poll)
		features |= NETIF_F_BUSY_POLL;
	else
#endif
		features &= ~NETIF_F_BUSY_POLL;

	return features;
}

int __netdev_update_features(struct net_device *dev)
{
	struct net_device *upper, *lower;
	netdev_features_t features;
	struct list_head *iter;
	int err = -1;

	ASSERT_RTNL();

	features = netdev_get_wanted_features(dev);

	if (dev->netdev_ops->ndo_fix_features)
		features = dev->netdev_ops->ndo_fix_features(dev, features);

	/* driver might be less strict about feature dependencies */
	features = netdev_fix_features(dev, features);

	/* some features can't be enabled if they're off an an upper device */
	netdev_for_each_upper_dev_rcu(dev, upper, iter)
		features = netdev_sync_upper_features(dev, upper, features);

	if (dev->features == features)
		goto sync_lower;

	netdev_dbg(dev, "Features changed: %pNF -> %pNF\n",
		&dev->features, &features);

	if (dev->netdev_ops->ndo_set_features)
		err = dev->netdev_ops->ndo_set_features(dev, features);
	else
		err = 0;

	if (unlikely(err < 0)) {
		netdev_err(dev,
			"set_features() failed (%d); wanted %pNF, left %pNF\n",
			err, &features, &dev->features);
		/* return non-0 since some features might have changed and
		 * it's better to fire a spurious notification than miss it
		 */
		return -1;
	}

sync_lower:
	/* some features must be disabled on lower devices when disabled
	 * on an upper device (think: bonding master or bridge)
	 */
	netdev_for_each_lower_dev(dev, lower, iter)
		netdev_sync_lower_features(dev, lower, features);

	if (!err)
		dev->features = features;

	return err < 0 ? 0 : 1;
}

/**
 *	netdev_update_features - recalculate device features
 *	@dev: the device to check
 *
 *	Recalculate dev->features set and send notifications if it
 *	has changed. Should be called after driver or hardware dependent
 *	conditions might have changed that influence the features.
 */
void netdev_update_features(struct net_device *dev)
{
	if (__netdev_update_features(dev))
		netdev_features_change(dev);
}
EXPORT_SYMBOL(netdev_update_features);

/**
 *	netdev_change_features - recalculate device features
 *	@dev: the device to check
 *
 *	Recalculate dev->features set and send notifications even
 *	if they have not changed. Should be called instead of
 *	netdev_update_features() if also dev->vlan_features might
 *	have changed to allow the changes to be propagated to stacked
 *	VLAN devices.
 */
void netdev_change_features(struct net_device *dev)
{
	__netdev_update_features(dev);
	netdev_features_change(dev);
}
EXPORT_SYMBOL(netdev_change_features);

/**
 *	netif_stacked_transfer_operstate -	transfer operstate
 *	@rootdev: the root or lower level device to transfer state from
 *	@dev: the device to transfer operstate to
 *
 *	Transfer operational state from root to device. This is normally
 *	called when a stacking relationship exists between the root
 *	device and the device(a leaf device).
 */
void netif_stacked_transfer_operstate(const struct net_device *rootdev,
					struct net_device *dev)
{
	if (rootdev->operstate == IF_OPER_DORMANT)
		netif_dormant_on(dev);
	else
		netif_dormant_off(dev);

	if (netif_carrier_ok(rootdev)) {
		if (!netif_carrier_ok(dev))
			netif_carrier_on(dev);
	} else {
		if (netif_carrier_ok(dev))
			netif_carrier_off(dev);
	}
}
EXPORT_SYMBOL(netif_stacked_transfer_operstate);

#ifdef CONFIG_SYSFS
static int netif_alloc_rx_queues(struct net_device *dev)
{
	unsigned int i, count = dev->num_rx_queues;
	struct netdev_rx_queue *rx;
	size_t sz = count * sizeof(*rx);

	BUG_ON(count < 1);

	rx = kzalloc(sz, GFP_KERNEL | __GFP_NOWARN | __GFP_REPEAT);
	if (!rx) {
		rx = vzalloc(sz);
		if (!rx)
			return -ENOMEM;
	}
	dev->_rx = rx;

	for (i = 0; i < count; i++)
		rx[i].dev = dev;
	return 0;
}
#endif

static void netdev_init_one_queue(struct net_device *dev,
				  struct netdev_queue *queue, void *_unused)
{
	/* Initialize queue lock */
	spin_lock_init(&queue->_xmit_lock);
	netdev_set_xmit_lockdep_class(&queue->_xmit_lock, dev->type);
	queue->xmit_lock_owner = -1;
	netdev_queue_numa_node_write(queue, NUMA_NO_NODE);
	queue->dev = dev;
#ifdef CONFIG_BQL
	dql_init(&queue->dql, HZ);
#endif
}

static void netif_free_tx_queues(struct net_device *dev)
{
	kvfree(dev->_tx);
}

static int netif_alloc_netdev_queues(struct net_device *dev)
{
	unsigned int count = dev->num_tx_queues;
	struct netdev_queue *tx;
	size_t sz = count * sizeof(*tx);

	if (count < 1 || count > 0xffff)
		return -EINVAL;

	tx = kzalloc(sz, GFP_KERNEL | __GFP_NOWARN | __GFP_REPEAT);
	if (!tx) {
		tx = vzalloc(sz);
		if (!tx)
			return -ENOMEM;
	}
	dev->_tx = tx;

	netdev_for_each_tx_queue(dev, netdev_init_one_queue, NULL);
	spin_lock_init(&dev->tx_global_lock);

	return 0;
}

void netif_tx_stop_all_queues(struct net_device *dev)
{
	unsigned int i;

	for (i = 0; i < dev->num_tx_queues; i++) {
		struct netdev_queue *txq = netdev_get_tx_queue(dev, i);
		netif_tx_stop_queue(txq);
	}
}
EXPORT_SYMBOL(netif_tx_stop_all_queues);

/**
 *	register_netdevice	- register a network device
 *	@dev: device to register
 *
 *	Take a completed network device structure and add it to the kernel
 *	interfaces. A %NETDEV_REGISTER message is sent to the netdev notifier
 *	chain. 0 is returned on success. A negative errno code is returned
 *	on a failure to set up the device, or if the name is a duplicate.
 *
 *	Callers must hold the rtnl semaphore. You may want
 *	register_netdev() instead of this.
 *
 *	BUGS:
 *	The locking appears insufficient to guarantee two parallel registers
 *	will not get the same name.
 */

int register_netdevice(struct net_device *dev)
{
	int ret;
	struct net *net = dev_net(dev);

	BUG_ON(dev_boot_phase);
	ASSERT_RTNL();

	might_sleep();

	/* When net_device's are persistent, this will be fatal. */
	BUG_ON(dev->reg_state != NETREG_UNINITIALIZED);
	BUG_ON(!net);

	spin_lock_init(&dev->addr_list_lock);
	netdev_set_addr_lockdep_class(dev);

	ret = dev_get_valid_name(net, dev, dev->name);
	if (ret < 0)
		goto out;

	/* Init, if this function is available */
	if (dev->netdev_ops->ndo_init) {
		ret = dev->netdev_ops->ndo_init(dev);
		if (ret) {
			if (ret > 0)
				ret = -EIO;
			goto out;
		}
	}

	if (((dev->hw_features | dev->features) &
	     NETIF_F_HW_VLAN_CTAG_FILTER) &&
	    (!dev->netdev_ops->ndo_vlan_rx_add_vid ||
	     !dev->netdev_ops->ndo_vlan_rx_kill_vid)) {
		netdev_WARN(dev, "Buggy VLAN acceleration in driver!\n");
		ret = -EINVAL;
		goto err_uninit;
	}

	ret = -EBUSY;
	if (!dev->ifindex)
		dev->ifindex = dev_new_index(net);
	else if (__dev_get_by_index(net, dev->ifindex))
		goto err_uninit;

	/* Transfer changeable features to wanted_features and enable
	 * software offloads (GSO and GRO).
	 */
	dev->hw_features |= NETIF_F_SOFT_FEATURES;
	dev->features |= NETIF_F_SOFT_FEATURES;
	dev->wanted_features = dev->features & dev->hw_features;

	if (!(dev->flags & IFF_LOOPBACK))
		dev->hw_features |= NETIF_F_NOCACHE_COPY;

	/* If IPv4 TCP segmentation offload is supported we should also
	 * allow the device to enable segmenting the frame with the option
	 * of ignoring a static IP ID value.  This doesn't enable the
	 * feature itself but allows the user to enable it later.
	 */
	if (dev->hw_features & NETIF_F_TSO)
		dev->hw_features |= NETIF_F_TSO_MANGLEID;
	if (dev->vlan_features & NETIF_F_TSO)
		dev->vlan_features |= NETIF_F_TSO_MANGLEID;
	if (dev->mpls_features & NETIF_F_TSO)
		dev->mpls_features |= NETIF_F_TSO_MANGLEID;
	if (dev->hw_enc_features & NETIF_F_TSO)
		dev->hw_enc_features |= NETIF_F_TSO_MANGLEID;

	/* Make NETIF_F_HIGHDMA inheritable to VLAN devices.
	 */
	dev->vlan_features |= NETIF_F_HIGHDMA;

	/* Make NETIF_F_SG inheritable to tunnel devices.
	 */
	dev->hw_enc_features |= NETIF_F_SG | NETIF_F_GSO_PARTIAL;

	/* Make NETIF_F_SG inheritable to MPLS.
	 */
	dev->mpls_features |= NETIF_F_SG;

	ret = call_netdevice_notifiers(NETDEV_POST_INIT, dev);
	ret = notifier_to_errno(ret);
	if (ret)
		goto err_uninit;

	ret = netdev_register_kobject(dev);
	if (ret)
		goto err_uninit;
	dev->reg_state = NETREG_REGISTERED;

	__netdev_update_features(dev);

	/*
	 *	Default initial state at registry is that the
	 *	device is present.
	 */

	set_bit(__LINK_STATE_PRESENT, &dev->state);

	linkwatch_init_dev(dev);

	dev_init_scheduler(dev);
	dev_hold(dev);
	list_netdevice(dev);
	add_device_randomness(dev->dev_addr, dev->addr_len);

	/* If the device has permanent device address, driver should
	 * set dev_addr and also addr_assign_type should be set to
	 * NET_ADDR_PERM (default value).
	 */
	if (dev->addr_assign_type == NET_ADDR_PERM)
		memcpy(dev->perm_addr, dev->dev_addr, dev->addr_len);

	/* Notify protocols, that a new device appeared. */
	ret = call_netdevice_notifiers(NETDEV_REGISTER, dev);
	ret = notifier_to_errno(ret);
	if (ret) {
		rollback_registered(dev);
		dev->reg_state = NETREG_UNREGISTERED;
	}
	/*
	 *	Prevent userspace races by waiting until the network
	 *	device is fully setup before sending notifications.
	 */
	if (!dev->rtnl_link_ops ||
	    dev->rtnl_link_state == RTNL_LINK_INITIALIZED)
		rtmsg_ifinfo(RTM_NEWLINK, dev, ~0U, GFP_KERNEL);

out:
	return ret;

err_uninit:
	if (dev->netdev_ops->ndo_uninit)
		dev->netdev_ops->ndo_uninit(dev);
	goto out;
}
EXPORT_SYMBOL(register_netdevice);

/**
 *	init_dummy_netdev	- init a dummy network device for NAPI
 *	@dev: device to init
 *
 *	This takes a network device structure and initialize the minimum
 *	amount of fields so it can be used to schedule NAPI polls without
 *	registering a full blown interface. This is to be used by drivers
 *	that need to tie several hardware interfaces to a single NAPI
 *	poll scheduler due to HW limitations.
 */
int init_dummy_netdev(struct net_device *dev)
{
	/* Clear everything. Note we don't initialize spinlocks
	 * are they aren't supposed to be taken by any of the
	 * NAPI code and this dummy netdev is supposed to be
	 * only ever used for NAPI polls
	 */
	memset(dev, 0, sizeof(struct net_device));

	/* make sure we BUG if trying to hit standard
	 * register/unregister code path
	 */
	dev->reg_state = NETREG_DUMMY;

	/* NAPI wants this */
	INIT_LIST_HEAD(&dev->napi_list);

	/* a dummy interface is started by default */
	set_bit(__LINK_STATE_PRESENT, &dev->state);
	set_bit(__LINK_STATE_START, &dev->state);

	/* Note : We dont allocate pcpu_refcnt for dummy devices,
	 * because users of this 'device' dont need to change
	 * its refcount.
	 */

	return 0;
}
EXPORT_SYMBOL_GPL(init_dummy_netdev);


/**
 *	register_netdev	- register a network device
 *	@dev: device to register
 *
 *	Take a completed network device structure and add it to the kernel
 *	interfaces. A %NETDEV_REGISTER message is sent to the netdev notifier
 *	chain. 0 is returned on success. A negative errno code is returned
 *	on a failure to set up the device, or if the name is a duplicate.
 *
 *	This is a wrapper around register_netdevice that takes the rtnl semaphore
 *	and expands the device name if you passed a format string to
 *	alloc_netdev.
 */
int register_netdev(struct net_device *dev)
{
	int err;

	rtnl_lock();
	err = register_netdevice(dev);
	rtnl_unlock();
	return err;
}
EXPORT_SYMBOL(register_netdev);

int netdev_refcnt_read(const struct net_device *dev)
{
	int i, refcnt = 0;

	for_each_possible_cpu(i)
		refcnt += *per_cpu_ptr(dev->pcpu_refcnt, i);
	return refcnt;
}
EXPORT_SYMBOL(netdev_refcnt_read);

/**
 * netdev_wait_allrefs - wait until all references are gone.
 * @dev: target net_device
 *
 * This is called when unregistering network devices.
 *
 * Any protocol or device that holds a reference should register
 * for netdevice notification, and cleanup and put back the
 * reference if they receive an UNREGISTER event.
 * We can get stuck here if buggy protocols don't correctly
 * call dev_put.
 */
static void netdev_wait_allrefs(struct net_device *dev)
{
	unsigned long rebroadcast_time, warning_time;
	int refcnt;

	linkwatch_forget_dev(dev);

	rebroadcast_time = warning_time = jiffies;
	refcnt = netdev_refcnt_read(dev);

	while (refcnt != 0) {
		if (time_after(jiffies, rebroadcast_time + 1 * HZ)) {
			rtnl_lock();

			/* Rebroadcast unregister notification */
			call_netdevice_notifiers(NETDEV_UNREGISTER, dev);

			__rtnl_unlock();
			rcu_barrier();
			rtnl_lock();

			call_netdevice_notifiers(NETDEV_UNREGISTER_FINAL, dev);
			if (test_bit(__LINK_STATE_LINKWATCH_PENDING,
				     &dev->state)) {
				/* We must not have linkwatch events
				 * pending on unregister. If this
				 * happens, we simply run the queue
				 * unscheduled, resulting in a noop
				 * for this device.
				 */
				linkwatch_run_queue();
			}

			__rtnl_unlock();

			rebroadcast_time = jiffies;
		}

		msleep(250);

		refcnt = netdev_refcnt_read(dev);

		if (time_after(jiffies, warning_time + 10 * HZ)) {
			pr_emerg("unregister_netdevice: waiting for %s to become free. Usage count = %d\n",
				 dev->name, refcnt);
			warning_time = jiffies;
		}
	}
}

/* The sequence is:
 *
 *	rtnl_lock();
 *	...
 *	register_netdevice(x1);
 *	register_netdevice(x2);
 *	...
 *	unregister_netdevice(y1);
 *	unregister_netdevice(y2);
 *      ...
 *	rtnl_unlock();
 *	free_netdev(y1);
 *	free_netdev(y2);
 *
 * We are invoked by rtnl_unlock().
 * This allows us to deal with problems:
 * 1) We can delete sysfs objects which invoke hotplug
 *    without deadlocking with linkwatch via keventd.
 * 2) Since we run with the RTNL semaphore not held, we can sleep
 *    safely in order to wait for the netdev refcnt to drop to zero.
 *
 * We must not return until all unregister events added during
 * the interval the lock was held have been completed.
 */
void netdev_run_todo(void)
{
	struct list_head list;

	/* Snapshot list, allow later requests */
	list_replace_init(&net_todo_list, &list);

	__rtnl_unlock();


	/* Wait for rcu callbacks to finish before next phase */
	if (!list_empty(&list))
		rcu_barrier();

	while (!list_empty(&list)) {
		struct net_device *dev
			= list_first_entry(&list, struct net_device, todo_list);
		list_del(&dev->todo_list);

		rtnl_lock();
		call_netdevice_notifiers(NETDEV_UNREGISTER_FINAL, dev);
		__rtnl_unlock();

		if (unlikely(dev->reg_state != NETREG_UNREGISTERING)) {
			pr_err("network todo '%s' but state %d\n",
			       dev->name, dev->reg_state);
			dump_stack();
			continue;
		}

		dev->reg_state = NETREG_UNREGISTERED;

		netdev_wait_allrefs(dev);

		/* paranoia */
		BUG_ON(netdev_refcnt_read(dev));
		BUG_ON(!list_empty(&dev->ptype_all));
		BUG_ON(!list_empty(&dev->ptype_specific));
		WARN_ON(rcu_access_pointer(dev->ip_ptr));
		WARN_ON(rcu_access_pointer(dev->ip6_ptr));
		WARN_ON(dev->dn_ptr);

		if (dev->destructor)
			dev->destructor(dev);

		/* Report a network device has been unregistered */
		rtnl_lock();
		dev_net(dev)->dev_unreg_count--;
		__rtnl_unlock();
		wake_up(&netdev_unregistering_wq);

		/* Free network device */
		kobject_put(&dev->dev.kobj);
	}
}

/* Convert net_device_stats to rtnl_link_stats64. rtnl_link_stats64 has
 * all the same fields in the same order as net_device_stats, with only
 * the type differing, but rtnl_link_stats64 may have additional fields
 * at the end for newer counters.
 */
void netdev_stats_to_stats64(struct rtnl_link_stats64 *stats64,
			     const struct net_device_stats *netdev_stats)
{
#if BITS_PER_LONG == 64
	BUILD_BUG_ON(sizeof(*stats64) < sizeof(*netdev_stats));
	memcpy(stats64, netdev_stats, sizeof(*stats64));
	/* zero out counters that only exist in rtnl_link_stats64 */
	memset((char *)stats64 + sizeof(*netdev_stats), 0,
	       sizeof(*stats64) - sizeof(*netdev_stats));
#else
	size_t i, n = sizeof(*netdev_stats) / sizeof(unsigned long);
	const unsigned long *src = (const unsigned long *)netdev_stats;
	u64 *dst = (u64 *)stats64;

	BUILD_BUG_ON(n > sizeof(*stats64) / sizeof(u64));
	for (i = 0; i < n; i++)
		dst[i] = src[i];
	/* zero out counters that only exist in rtnl_link_stats64 */
	memset((char *)stats64 + n * sizeof(u64), 0,
	       sizeof(*stats64) - n * sizeof(u64));
#endif
}
EXPORT_SYMBOL(netdev_stats_to_stats64);

/**
 *	dev_get_stats	- get network device statistics
 *	@dev: device to get statistics from
 *	@storage: place to store stats
 *
 *	Get network statistics from device. Return @storage.
 *	The device driver may provide its own method by setting
 *	dev->netdev_ops->get_stats64 or dev->netdev_ops->get_stats;
 *	otherwise the internal statistics structure is used.
 */
struct rtnl_link_stats64 *dev_get_stats(struct net_device *dev,
					struct rtnl_link_stats64 *storage)
{
	const struct net_device_ops *ops = dev->netdev_ops;

	if (ops->ndo_get_stats64) {
		memset(storage, 0, sizeof(*storage));
		ops->ndo_get_stats64(dev, storage);
	} else if (ops->ndo_get_stats) {
		netdev_stats_to_stats64(storage, ops->ndo_get_stats(dev));
	} else {
		netdev_stats_to_stats64(storage, &dev->stats);
	}
	storage->rx_dropped += atomic_long_read(&dev->rx_dropped);
	storage->tx_dropped += atomic_long_read(&dev->tx_dropped);
	storage->rx_nohandler += atomic_long_read(&dev->rx_nohandler);
	return storage;
}
EXPORT_SYMBOL(dev_get_stats);

struct netdev_queue *dev_ingress_queue_create(struct net_device *dev)
{
	struct netdev_queue *queue = dev_ingress_queue(dev);

#ifdef CONFIG_NET_CLS_ACT
	if (queue)
		return queue;
	queue = kzalloc(sizeof(*queue), GFP_KERNEL);
	if (!queue)
		return NULL;
	netdev_init_one_queue(dev, queue, NULL);
	RCU_INIT_POINTER(queue->qdisc, &noop_qdisc);
	queue->qdisc_sleeping = &noop_qdisc;
	rcu_assign_pointer(dev->ingress_queue, queue);
#endif
	return queue;
}

static const struct ethtool_ops default_ethtool_ops;

void netdev_set_default_ethtool_ops(struct net_device *dev,
				    const struct ethtool_ops *ops)
{
	if (dev->ethtool_ops == &default_ethtool_ops)
		dev->ethtool_ops = ops;
}
EXPORT_SYMBOL_GPL(netdev_set_default_ethtool_ops);

void netdev_freemem(struct net_device *dev)
{
	char *addr = (char *)dev - dev->padded;

	kvfree(addr);
}

/**
 *	alloc_netdev_mqs - allocate network device
 *	@sizeof_priv:		size of private data to allocate space for
 *	@name:			device name format string
 *	@name_assign_type: 	origin of device name
 *	@setup:			callback to initialize device
 *	@txqs:			the number of TX subqueues to allocate
 *	@rxqs:			the number of RX subqueues to allocate
 *
 *	Allocates a struct net_device with private data area for driver use
 *	and performs basic initialization.  Also allocates subqueue structs
 *	for each queue on the device.
 */
struct net_device *alloc_netdev_mqs(int sizeof_priv, const char *name,
		unsigned char name_assign_type,
		void (*setup)(struct net_device *),
		unsigned int txqs, unsigned int rxqs)
{
	struct net_device *dev;
	size_t alloc_size;
	struct net_device *p;

	BUG_ON(strlen(name) >= sizeof(dev->name));

	if (txqs < 1) {
		pr_err("alloc_netdev: Unable to allocate device with zero queues\n");
		return NULL;
	}

#ifdef CONFIG_SYSFS
	if (rxqs < 1) {
		pr_err("alloc_netdev: Unable to allocate device with zero RX queues\n");
		return NULL;
	}
#endif

	alloc_size = sizeof(struct net_device);
	if (sizeof_priv) {
		/* ensure 32-byte alignment of private area */
		alloc_size = ALIGN(alloc_size, NETDEV_ALIGN);
		alloc_size += sizeof_priv;
	}
	/* ensure 32-byte alignment of whole construct */
	alloc_size += NETDEV_ALIGN - 1;

	p = kzalloc(alloc_size, GFP_KERNEL | __GFP_NOWARN | __GFP_REPEAT);
	if (!p)
		p = vzalloc(alloc_size);
	if (!p)
		return NULL;

	dev = PTR_ALIGN(p, NETDEV_ALIGN);
	dev->padded = (char *)dev - (char *)p;

	dev->pcpu_refcnt = alloc_percpu(int);
	if (!dev->pcpu_refcnt)
		goto free_dev;

	if (dev_addr_init(dev))
		goto free_pcpu;

	dev_mc_init(dev);
	dev_uc_init(dev);

	dev_net_set(dev, &init_net);

	dev->gso_max_size = GSO_MAX_SIZE;
	dev->gso_max_segs = GSO_MAX_SEGS;

	INIT_LIST_HEAD(&dev->napi_list);
	INIT_LIST_HEAD(&dev->unreg_list);
	INIT_LIST_HEAD(&dev->close_list);
	INIT_LIST_HEAD(&dev->link_watch_list);
	INIT_LIST_HEAD(&dev->adj_list.upper);
	INIT_LIST_HEAD(&dev->adj_list.lower);
	INIT_LIST_HEAD(&dev->ptype_all);
	INIT_LIST_HEAD(&dev->ptype_specific);
#ifdef CONFIG_NET_SCHED
	hash_init(dev->qdisc_hash);
#endif
	dev->priv_flags = IFF_XMIT_DST_RELEASE | IFF_XMIT_DST_RELEASE_PERM;
	setup(dev);

	if (!dev->tx_queue_len) {
		dev->priv_flags |= IFF_NO_QUEUE;
		dev->tx_queue_len = 1;
	}

	dev->num_tx_queues = txqs;
	dev->real_num_tx_queues = txqs;
	if (netif_alloc_netdev_queues(dev))
		goto free_all;

#ifdef CONFIG_SYSFS
	dev->num_rx_queues = rxqs;
	dev->real_num_rx_queues = rxqs;
	if (netif_alloc_rx_queues(dev))
		goto free_all;
#endif

	strcpy(dev->name, name);
	dev->name_assign_type = name_assign_type;
	dev->group = INIT_NETDEV_GROUP;
	if (!dev->ethtool_ops)
		dev->ethtool_ops = &default_ethtool_ops;

	nf_hook_ingress_init(dev);

	return dev;

free_all:
	free_netdev(dev);
	return NULL;

free_pcpu:
	free_percpu(dev->pcpu_refcnt);
free_dev:
	netdev_freemem(dev);
	return NULL;
}
EXPORT_SYMBOL(alloc_netdev_mqs);

/**
 *	free_netdev - free network device
 *	@dev: device
 *
 *	This function does the last stage of destroying an allocated device
 * 	interface. The reference to the device object is released.
 *	If this is the last reference then it will be freed.
 *	Must be called in process context.
 */
void free_netdev(struct net_device *dev)
{
	struct napi_struct *p, *n;

	might_sleep();
	netif_free_tx_queues(dev);
#ifdef CONFIG_SYSFS
	kvfree(dev->_rx);
#endif

	kfree(rcu_dereference_protected(dev->ingress_queue, 1));

	/* Flush device addresses */
	dev_addr_flush(dev);

	list_for_each_entry_safe(p, n, &dev->napi_list, dev_list)
		netif_napi_del(p);

	free_percpu(dev->pcpu_refcnt);
	dev->pcpu_refcnt = NULL;

	/*  Compatibility with error handling in drivers */
	if (dev->reg_state == NETREG_UNINITIALIZED) {
		netdev_freemem(dev);
		return;
	}

	BUG_ON(dev->reg_state != NETREG_UNREGISTERED);
	dev->reg_state = NETREG_RELEASED;

	/* will free via device release */
	put_device(&dev->dev);
}
EXPORT_SYMBOL(free_netdev);

/**
 *	synchronize_net -  Synchronize with packet receive processing
 *
 *	Wait for packets currently being received to be done.
 *	Does not block later packets from starting.
 */
void synchronize_net(void)
{
	might_sleep();
	if (rtnl_is_locked())
		synchronize_rcu_expedited();
	else
		synchronize_rcu();
}
EXPORT_SYMBOL(synchronize_net);

/**
 *	unregister_netdevice_queue - remove device from the kernel
 *	@dev: device
 *	@head: list
 *
 *	This function shuts down a device interface and removes it
 *	from the kernel tables.
 *	If head not NULL, device is queued to be unregistered later.
 *
 *	Callers must hold the rtnl semaphore.  You may want
 *	unregister_netdev() instead of this.
 */

void unregister_netdevice_queue(struct net_device *dev, struct list_head *head)
{
	ASSERT_RTNL();

	if (head) {
		list_move_tail(&dev->unreg_list, head);
	} else {
		rollback_registered(dev);
		/* Finish processing unregister after unlock */
		net_set_todo(dev);
	}
}
EXPORT_SYMBOL(unregister_netdevice_queue);

/**
 *	unregister_netdevice_many - unregister many devices
 *	@head: list of devices
 *
 *  Note: As most callers use a stack allocated list_head,
 *  we force a list_del() to make sure stack wont be corrupted later.
 */
void unregister_netdevice_many(struct list_head *head)
{
	struct net_device *dev;

	if (!list_empty(head)) {
		rollback_registered_many(head);
		list_for_each_entry(dev, head, unreg_list)
			net_set_todo(dev);
		list_del(head);
	}
}
EXPORT_SYMBOL(unregister_netdevice_many);

/**
 *	unregister_netdev - remove device from the kernel
 *	@dev: device
 *
 *	This function shuts down a device interface and removes it
 *	from the kernel tables.
 *
 *	This is just a wrapper for unregister_netdevice that takes
 *	the rtnl semaphore.  In general you want to use this and not
 *	unregister_netdevice.
 */
void unregister_netdev(struct net_device *dev)
{
	rtnl_lock();
	unregister_netdevice(dev);
	rtnl_unlock();
}
EXPORT_SYMBOL(unregister_netdev);

/**
 *	dev_change_net_namespace - move device to different nethost namespace
 *	@dev: device
 *	@net: network namespace
 *	@pat: If not NULL name pattern to try if the current device name
 *	      is already taken in the destination network namespace.
 *
 *	This function shuts down a device interface and moves it
 *	to a new network namespace. On success 0 is returned, on
 *	a failure a netagive errno code is returned.
 *
 *	Callers must hold the rtnl semaphore.
 */

int dev_change_net_namespace(struct net_device *dev, struct net *net, const char *pat)
{
	int err;

	ASSERT_RTNL();

	/* Don't allow namespace local devices to be moved. */
	err = -EINVAL;
	if (dev->features & NETIF_F_NETNS_LOCAL)
		goto out;

	/* Ensure the device has been registrered */
	if (dev->reg_state != NETREG_REGISTERED)
		goto out;

	/* Get out if there is nothing todo */
	err = 0;
	if (net_eq(dev_net(dev), net))
		goto out;

	/* Pick the destination device name, and ensure
	 * we can use it in the destination network namespace.
	 */
	err = -EEXIST;
	if (__dev_get_by_name(net, dev->name)) {
		/* We get here if we can't use the current device name */
		if (!pat)
			goto out;
		if (dev_get_valid_name(net, dev, pat) < 0)
			goto out;
	}

	/*
	 * And now a mini version of register_netdevice unregister_netdevice.
	 */

	/* If device is running close it first. */
	dev_close(dev);

	/* And unlink it from device chain */
	err = -ENODEV;
	unlist_netdevice(dev);

	synchronize_net();

	/* Shutdown queueing discipline. */
	dev_shutdown(dev);

	/* Notify protocols, that we are about to destroy
	   this device. They should clean all the things.

	   Note that dev->reg_state stays at NETREG_REGISTERED.
	   This is wanted because this way 8021q and macvlan know
	   the device is just moving and can keep their slaves up.
	*/
	call_netdevice_notifiers(NETDEV_UNREGISTER, dev);
	rcu_barrier();
	call_netdevice_notifiers(NETDEV_UNREGISTER_FINAL, dev);
	rtmsg_ifinfo(RTM_DELLINK, dev, ~0U, GFP_KERNEL);

	/*
	 *	Flush the unicast and multicast chains
	 */
	dev_uc_flush(dev);
	dev_mc_flush(dev);

	/* Send a netdev-removed uevent to the old namespace */
	kobject_uevent(&dev->dev.kobj, KOBJ_REMOVE);
	netdev_adjacent_del_links(dev);

	/* Actually switch the network namespace */
	dev_net_set(dev, net);

	/* If there is an ifindex conflict assign a new one */
	if (__dev_get_by_index(net, dev->ifindex))
		dev->ifindex = dev_new_index(net);

	/* Send a netdev-add uevent to the new namespace */
	kobject_uevent(&dev->dev.kobj, KOBJ_ADD);
	netdev_adjacent_add_links(dev);

	/* Fixup kobjects */
	err = device_rename(&dev->dev, dev->name);
	WARN_ON(err);

	/* Add the device back in the hashes */
	list_netdevice(dev);

	/* Notify protocols, that a new device appeared. */
	call_netdevice_notifiers(NETDEV_REGISTER, dev);

	/*
	 *	Prevent userspace races by waiting until the network
	 *	device is fully setup before sending notifications.
	 */
	rtmsg_ifinfo(RTM_NEWLINK, dev, ~0U, GFP_KERNEL);

	synchronize_net();
	err = 0;
out:
	return err;
}
EXPORT_SYMBOL_GPL(dev_change_net_namespace);

static int dev_cpu_callback(struct notifier_block *nfb,
			    unsigned long action,
			    void *ocpu)
{
	struct sk_buff **list_skb;
	struct sk_buff *skb;
	unsigned int cpu, oldcpu = (unsigned long)ocpu;
	struct softnet_data *sd, *oldsd;

	if (action != CPU_DEAD && action != CPU_DEAD_FROZEN)
		return NOTIFY_OK;

	local_irq_disable();
	cpu = smp_processor_id();
	sd = &per_cpu(softnet_data, cpu);
	oldsd = &per_cpu(softnet_data, oldcpu);

	/* Find end of our completion_queue. */
	list_skb = &sd->completion_queue;
	while (*list_skb)
		list_skb = &(*list_skb)->next;
	/* Append completion queue from offline CPU. */
	*list_skb = oldsd->completion_queue;
	oldsd->completion_queue = NULL;

	/* Append output queue from offline CPU. */
	if (oldsd->output_queue) {
		*sd->output_queue_tailp = oldsd->output_queue;
		sd->output_queue_tailp = oldsd->output_queue_tailp;
		oldsd->output_queue = NULL;
		oldsd->output_queue_tailp = &oldsd->output_queue;
	}
	/* Append NAPI poll list from offline CPU, with one exception :
	 * process_backlog() must be called by cpu owning percpu backlog.
	 * We properly handle process_queue & input_pkt_queue later.
	 */
	while (!list_empty(&oldsd->poll_list)) {
		struct napi_struct *napi = list_first_entry(&oldsd->poll_list,
							    struct napi_struct,
							    poll_list);

		list_del_init(&napi->poll_list);
		if (napi->poll == process_backlog)
			napi->state = 0;
		else
			____napi_schedule(sd, napi);
	}

	raise_softirq_irqoff(NET_TX_SOFTIRQ);
	local_irq_enable();

	/* Process offline CPU's input_pkt_queue */
	while ((skb = __skb_dequeue(&oldsd->process_queue))) {
		netif_rx_ni(skb);
		input_queue_head_incr(oldsd);
	}
	while ((skb = skb_dequeue(&oldsd->input_pkt_queue))) {
		netif_rx_ni(skb);
		input_queue_head_incr(oldsd);
	}

	return NOTIFY_OK;
}


/**
 *	netdev_increment_features - increment feature set by one
 *	@all: current feature set
 *	@one: new feature set
 *	@mask: mask feature set
 *
 *	Computes a new feature set after adding a device with feature set
 *	@one to the master device with current feature set @all.  Will not
 *	enable anything that is off in @mask. Returns the new feature set.
 */
netdev_features_t netdev_increment_features(netdev_features_t all,
	netdev_features_t one, netdev_features_t mask)
{
	if (mask & NETIF_F_HW_CSUM)
		mask |= NETIF_F_CSUM_MASK;
	mask |= NETIF_F_VLAN_CHALLENGED;

	all |= one & (NETIF_F_ONE_FOR_ALL | NETIF_F_CSUM_MASK) & mask;
	all &= one | ~NETIF_F_ALL_FOR_ALL;

	/* If one device supports hw checksumming, set for all. */
	if (all & NETIF_F_HW_CSUM)
		all &= ~(NETIF_F_CSUM_MASK & ~NETIF_F_HW_CSUM);

	return all;
}
EXPORT_SYMBOL(netdev_increment_features);

static struct hlist_head * __net_init netdev_create_hash(void)
{
	int i;
	struct hlist_head *hash;

	hash = kmalloc(sizeof(*hash) * NETDEV_HASHENTRIES, GFP_KERNEL);
	if (hash != NULL)
		for (i = 0; i < NETDEV_HASHENTRIES; i++)
			INIT_HLIST_HEAD(&hash[i]);

	return hash;
}

/* Initialize per network namespace state */
static int __net_init netdev_init(struct net *net)
{
	if (net != &init_net)
		INIT_LIST_HEAD(&net->dev_base_head);

	net->dev_name_head = netdev_create_hash();
	if (net->dev_name_head == NULL)
		goto err_name;

	net->dev_index_head = netdev_create_hash();
	if (net->dev_index_head == NULL)
		goto err_idx;

	return 0;

err_idx:
	kfree(net->dev_name_head);
err_name:
	return -ENOMEM;
}

/**
 *	netdev_drivername - network driver for the device
 *	@dev: network device
 *
 *	Determine network driver for device.
 */
const char *netdev_drivername(const struct net_device *dev)
{
	const struct device_driver *driver;
	const struct device *parent;
	const char *empty = "";

	parent = dev->dev.parent;
	if (!parent)
		return empty;

	driver = parent->driver;
	if (driver && driver->name)
		return driver->name;
	return empty;
}

static void __netdev_printk(const char *level, const struct net_device *dev,
			    struct va_format *vaf)
{
	if (dev && dev->dev.parent) {
		dev_printk_emit(level[1] - '0',
				dev->dev.parent,
				"%s %s %s%s: %pV",
				dev_driver_string(dev->dev.parent),
				dev_name(dev->dev.parent),
				netdev_name(dev), netdev_reg_state(dev),
				vaf);
	} else if (dev) {
		printk("%s%s%s: %pV",
		       level, netdev_name(dev), netdev_reg_state(dev), vaf);
	} else {
		printk("%s(NULL net_device): %pV", level, vaf);
	}
}

void netdev_printk(const char *level, const struct net_device *dev,
		   const char *format, ...)
{
	struct va_format vaf;
	va_list args;

	va_start(args, format);

	vaf.fmt = format;
	vaf.va = &args;

	__netdev_printk(level, dev, &vaf);

	va_end(args);
}
EXPORT_SYMBOL(netdev_printk);

#define define_netdev_printk_level(func, level)			\
void func(const struct net_device *dev, const char *fmt, ...)	\
{								\
	struct va_format vaf;					\
	va_list args;						\
								\
	va_start(args, fmt);					\
								\
	vaf.fmt = fmt;						\
	vaf.va = &args;						\
								\
	__netdev_printk(level, dev, &vaf);			\
								\
	va_end(args);						\
}								\
EXPORT_SYMBOL(func);

define_netdev_printk_level(netdev_emerg, KERN_EMERG);
define_netdev_printk_level(netdev_alert, KERN_ALERT);
define_netdev_printk_level(netdev_crit, KERN_CRIT);
define_netdev_printk_level(netdev_err, KERN_ERR);
define_netdev_printk_level(netdev_warn, KERN_WARNING);
define_netdev_printk_level(netdev_notice, KERN_NOTICE);
define_netdev_printk_level(netdev_info, KERN_INFO);

static void __net_exit netdev_exit(struct net *net)
{
	kfree(net->dev_name_head);
	kfree(net->dev_index_head);
}

static struct pernet_operations __net_initdata netdev_net_ops = {
	.init = netdev_init,
	.exit = netdev_exit,
};

static void __net_exit default_device_exit(struct net *net)
{
	struct net_device *dev, *aux;
	/*
	 * Push all migratable network devices back to the
	 * initial network namespace
	 */
	rtnl_lock();
	for_each_netdev_safe(net, dev, aux) {
		int err;
		char fb_name[IFNAMSIZ];

		/* Ignore unmoveable devices (i.e. loopback) */
		if (dev->features & NETIF_F_NETNS_LOCAL)
			continue;

		/* Leave virtual devices for the generic cleanup */
		if (dev->rtnl_link_ops)
			continue;

		/* Push remaining network devices to init_net */
		snprintf(fb_name, IFNAMSIZ, "dev%d", dev->ifindex);
		err = dev_change_net_namespace(dev, &init_net, fb_name);
		if (err) {
			pr_emerg("%s: failed to move %s to init_net: %d\n",
				 __func__, dev->name, err);
			BUG();
		}
	}
	rtnl_unlock();
}

static void __net_exit rtnl_lock_unregistering(struct list_head *net_list)
{
	/* Return with the rtnl_lock held when there are no network
	 * devices unregistering in any network namespace in net_list.
	 */
	struct net *net;
	bool unregistering;
	DEFINE_WAIT_FUNC(wait, woken_wake_function);

	add_wait_queue(&netdev_unregistering_wq, &wait);
	for (;;) {
		unregistering = false;
		rtnl_lock();
		list_for_each_entry(net, net_list, exit_list) {
			if (net->dev_unreg_count > 0) {
				unregistering = true;
				break;
			}
		}
		if (!unregistering)
			break;
		__rtnl_unlock();

		wait_woken(&wait, TASK_UNINTERRUPTIBLE, MAX_SCHEDULE_TIMEOUT);
	}
	remove_wait_queue(&netdev_unregistering_wq, &wait);
}

static void __net_exit default_device_exit_batch(struct list_head *net_list)
{
	/* At exit all network devices most be removed from a network
	 * namespace.  Do this in the reverse order of registration.
	 * Do this across as many network namespaces as possible to
	 * improve batching efficiency.
	 */
	struct net_device *dev;
	struct net *net;
	LIST_HEAD(dev_kill_list);

	/* To prevent network device cleanup code from dereferencing
	 * loopback devices or network devices that have been freed
	 * wait here for all pending unregistrations to complete,
	 * before unregistring the loopback device and allowing the
	 * network namespace be freed.
	 *
	 * The netdev todo list containing all network devices
	 * unregistrations that happen in default_device_exit_batch
	 * will run in the rtnl_unlock() at the end of
	 * default_device_exit_batch.
	 */
	rtnl_lock_unregistering(net_list);
	list_for_each_entry(net, net_list, exit_list) {
		for_each_netdev_reverse(net, dev) {
			if (dev->rtnl_link_ops && dev->rtnl_link_ops->dellink)
				dev->rtnl_link_ops->dellink(dev, &dev_kill_list);
			else
				unregister_netdevice_queue(dev, &dev_kill_list);
		}
	}
	unregister_netdevice_many(&dev_kill_list);
	rtnl_unlock();
}

static struct pernet_operations __net_initdata default_device_ops = {
	.exit = default_device_exit,
	.exit_batch = default_device_exit_batch,
};

/*
 *	Initialize the DEV module. At boot time this walks the device list and
 *	unhooks any devices that fail to initialise (normally hardware not
 *	present) and leaves us with a valid list of present and active devices.
 *
 */

/*
 *       This is called single threaded during boot, so no need
 *       to take the rtnl semaphore.
 */
static int __init net_dev_init(void)
{
	int i, rc = -ENOMEM;

	BUG_ON(!dev_boot_phase);

	if (dev_proc_init())
		goto out;

	if (netdev_kobject_init())
		goto out;

	INIT_LIST_HEAD(&ptype_all);
	for (i = 0; i < PTYPE_HASH_SIZE; i++)
		INIT_LIST_HEAD(&ptype_base[i]);

	INIT_LIST_HEAD(&offload_base);

	if (register_pernet_subsys(&netdev_net_ops))
		goto out;

	/*
	 *	Initialise the packet receive queues.
	 */

	for_each_possible_cpu(i) {
		struct work_struct *flush = per_cpu_ptr(&flush_works, i);
		struct softnet_data *sd = &per_cpu(softnet_data, i);

		INIT_WORK(flush, flush_backlog);

		skb_queue_head_init(&sd->input_pkt_queue);
		skb_queue_head_init(&sd->process_queue);
		INIT_LIST_HEAD(&sd->poll_list);
		sd->output_queue_tailp = &sd->output_queue;
#ifdef CONFIG_RPS
		sd->csd.func = rps_trigger_softirq;
		sd->csd.info = sd;
		sd->cpu = i;
#endif

		sd->backlog.poll = process_backlog;
		sd->backlog.weight = weight_p;
	}

	dev_boot_phase = 0;

	/* The loopback device is special if any other network devices
	 * is present in a network namespace the loopback device must
	 * be present. Since we now dynamically allocate and free the
	 * loopback device ensure this invariant is maintained by
	 * keeping the loopback device as the first device on the
	 * list of network devices.  Ensuring the loopback devices
	 * is the first device that appears and the last network device
	 * that disappears.
	 */
	if (register_pernet_device(&loopback_net_ops))
		goto out;

	if (register_pernet_device(&default_device_ops))
		goto out;

	open_softirq(NET_TX_SOFTIRQ, net_tx_action);
	open_softirq(NET_RX_SOFTIRQ, net_rx_action);

	hotcpu_notifier(dev_cpu_callback, 0);
	dst_subsys_init();
	rc = 0;
out:
	return rc;
}

subsys_initcall(net_dev_init);<|MERGE_RESOLUTION|>--- conflicted
+++ resolved
@@ -5445,15 +5445,6 @@
 	struct netdev_adjacent *lower;
 
 	lower = list_entry_rcu((*iter)->next, struct netdev_adjacent, list);
-<<<<<<< HEAD
-
-	if (&lower->list == &dev->all_adj_list.lower)
-		return NULL;
-
-	*iter = &lower->list;
-
-	return lower->dev;
-=======
 	if (&lower->list == &dev->adj_list.lower)
 		return NULL;
 
@@ -5487,7 +5478,6 @@
 	}
 
 	return 0;
->>>>>>> f76a9db3
 }
 EXPORT_SYMBOL_GPL(netdev_walk_all_lower_dev_rcu);
 
