/*
 * INET		An implementation of the TCP/IP protocol suite for the LINUX
 *		operating system.  INET is implemented using the  BSD Socket
 *		interface as the means of communication with the user level.
 *
 *		Routing netlink socket interface: protocol independent part.
 *
 * Authors:	Alexey Kuznetsov, <kuznet@ms2.inr.ac.ru>
 *
 *		This program is free software; you can redistribute it and/or
 *		modify it under the terms of the GNU General Public License
 *		as published by the Free Software Foundation; either version
 *		2 of the License, or (at your option) any later version.
 *
 *	Fixes:
 *	Vitaly E. Lavrov		RTA_OK arithmetics was wrong.
 */

#include <linux/errno.h>
#include <linux/module.h>
#include <linux/types.h>
#include <linux/socket.h>
#include <linux/kernel.h>
#include <linux/timer.h>
#include <linux/string.h>
#include <linux/sockios.h>
#include <linux/net.h>
#include <linux/fcntl.h>
#include <linux/mm.h>
#include <linux/slab.h>
#include <linux/interrupt.h>
#include <linux/capability.h>
#include <linux/skbuff.h>
#include <linux/init.h>
#include <linux/security.h>
#include <linux/mutex.h>
#include <linux/if_addr.h>
#include <linux/if_bridge.h>
#include <linux/if_vlan.h>
#include <linux/pci.h>
#include <linux/etherdevice.h>

#include <asm/uaccess.h>

#include <linux/inet.h>
#include <linux/netdevice.h>
#include <net/switchdev.h>
#include <net/ip.h>
#include <net/protocol.h>
#include <net/arp.h>
#include <net/route.h>
#include <net/udp.h>
#include <net/tcp.h>
#include <net/sock.h>
#include <net/pkt_sched.h>
#include <net/fib_rules.h>
#include <net/rtnetlink.h>
#include <net/net_namespace.h>

struct rtnl_link {
	rtnl_doit_func		doit;
	rtnl_dumpit_func	dumpit;
	rtnl_calcit_func 	calcit;
};

static DEFINE_MUTEX(rtnl_mutex);

void rtnl_lock(void)
{
	mutex_lock(&rtnl_mutex);
}
EXPORT_SYMBOL(rtnl_lock);

void __rtnl_unlock(void)
{
	mutex_unlock(&rtnl_mutex);
}

void rtnl_unlock(void)
{
	/* This fellow will unlock it for us. */
	netdev_run_todo();
}
EXPORT_SYMBOL(rtnl_unlock);

int rtnl_trylock(void)
{
	return mutex_trylock(&rtnl_mutex);
}
EXPORT_SYMBOL(rtnl_trylock);

int rtnl_is_locked(void)
{
	return mutex_is_locked(&rtnl_mutex);
}
EXPORT_SYMBOL(rtnl_is_locked);

#ifdef CONFIG_PROVE_LOCKING
bool lockdep_rtnl_is_held(void)
{
	return lockdep_is_held(&rtnl_mutex);
}
EXPORT_SYMBOL(lockdep_rtnl_is_held);
#endif /* #ifdef CONFIG_PROVE_LOCKING */

static struct rtnl_link *rtnl_msg_handlers[RTNL_FAMILY_MAX + 1];

static inline int rtm_msgindex(int msgtype)
{
	int msgindex = msgtype - RTM_BASE;

	/*
	 * msgindex < 0 implies someone tried to register a netlink
	 * control code. msgindex >= RTM_NR_MSGTYPES may indicate that
	 * the message type has not been added to linux/rtnetlink.h
	 */
	BUG_ON(msgindex < 0 || msgindex >= RTM_NR_MSGTYPES);

	return msgindex;
}

static rtnl_doit_func rtnl_get_doit(int protocol, int msgindex)
{
	struct rtnl_link *tab;

	if (protocol <= RTNL_FAMILY_MAX)
		tab = rtnl_msg_handlers[protocol];
	else
		tab = NULL;

	if (tab == NULL || tab[msgindex].doit == NULL)
		tab = rtnl_msg_handlers[PF_UNSPEC];

	return tab[msgindex].doit;
}

static rtnl_dumpit_func rtnl_get_dumpit(int protocol, int msgindex)
{
	struct rtnl_link *tab;

	if (protocol <= RTNL_FAMILY_MAX)
		tab = rtnl_msg_handlers[protocol];
	else
		tab = NULL;

	if (tab == NULL || tab[msgindex].dumpit == NULL)
		tab = rtnl_msg_handlers[PF_UNSPEC];

	return tab[msgindex].dumpit;
}

static rtnl_calcit_func rtnl_get_calcit(int protocol, int msgindex)
{
	struct rtnl_link *tab;

	if (protocol <= RTNL_FAMILY_MAX)
		tab = rtnl_msg_handlers[protocol];
	else
		tab = NULL;

	if (tab == NULL || tab[msgindex].calcit == NULL)
		tab = rtnl_msg_handlers[PF_UNSPEC];

	return tab[msgindex].calcit;
}

/**
 * __rtnl_register - Register a rtnetlink message type
 * @protocol: Protocol family or PF_UNSPEC
 * @msgtype: rtnetlink message type
 * @doit: Function pointer called for each request message
 * @dumpit: Function pointer called for each dump request (NLM_F_DUMP) message
 * @calcit: Function pointer to calc size of dump message
 *
 * Registers the specified function pointers (at least one of them has
 * to be non-NULL) to be called whenever a request message for the
 * specified protocol family and message type is received.
 *
 * The special protocol family PF_UNSPEC may be used to define fallback
 * function pointers for the case when no entry for the specific protocol
 * family exists.
 *
 * Returns 0 on success or a negative error code.
 */
int __rtnl_register(int protocol, int msgtype,
		    rtnl_doit_func doit, rtnl_dumpit_func dumpit,
		    rtnl_calcit_func calcit)
{
	struct rtnl_link *tab;
	int msgindex;

	BUG_ON(protocol < 0 || protocol > RTNL_FAMILY_MAX);
	msgindex = rtm_msgindex(msgtype);

	tab = rtnl_msg_handlers[protocol];
	if (tab == NULL) {
		tab = kcalloc(RTM_NR_MSGTYPES, sizeof(*tab), GFP_KERNEL);
		if (tab == NULL)
			return -ENOBUFS;

		rtnl_msg_handlers[protocol] = tab;
	}

	if (doit)
		tab[msgindex].doit = doit;

	if (dumpit)
		tab[msgindex].dumpit = dumpit;

	if (calcit)
		tab[msgindex].calcit = calcit;

	return 0;
}
EXPORT_SYMBOL_GPL(__rtnl_register);

/**
 * rtnl_register - Register a rtnetlink message type
 *
 * Identical to __rtnl_register() but panics on failure. This is useful
 * as failure of this function is very unlikely, it can only happen due
 * to lack of memory when allocating the chain to store all message
 * handlers for a protocol. Meant for use in init functions where lack
 * of memory implies no sense in continuing.
 */
void rtnl_register(int protocol, int msgtype,
		   rtnl_doit_func doit, rtnl_dumpit_func dumpit,
		   rtnl_calcit_func calcit)
{
	if (__rtnl_register(protocol, msgtype, doit, dumpit, calcit) < 0)
		panic("Unable to register rtnetlink message handler, "
		      "protocol = %d, message type = %d\n",
		      protocol, msgtype);
}
EXPORT_SYMBOL_GPL(rtnl_register);

/**
 * rtnl_unregister - Unregister a rtnetlink message type
 * @protocol: Protocol family or PF_UNSPEC
 * @msgtype: rtnetlink message type
 *
 * Returns 0 on success or a negative error code.
 */
int rtnl_unregister(int protocol, int msgtype)
{
	int msgindex;

	BUG_ON(protocol < 0 || protocol > RTNL_FAMILY_MAX);
	msgindex = rtm_msgindex(msgtype);

	if (rtnl_msg_handlers[protocol] == NULL)
		return -ENOENT;

	rtnl_msg_handlers[protocol][msgindex].doit = NULL;
	rtnl_msg_handlers[protocol][msgindex].dumpit = NULL;

	return 0;
}
EXPORT_SYMBOL_GPL(rtnl_unregister);

/**
 * rtnl_unregister_all - Unregister all rtnetlink message type of a protocol
 * @protocol : Protocol family or PF_UNSPEC
 *
 * Identical to calling rtnl_unregster() for all registered message types
 * of a certain protocol family.
 */
void rtnl_unregister_all(int protocol)
{
	BUG_ON(protocol < 0 || protocol > RTNL_FAMILY_MAX);

	kfree(rtnl_msg_handlers[protocol]);
	rtnl_msg_handlers[protocol] = NULL;
}
EXPORT_SYMBOL_GPL(rtnl_unregister_all);

static LIST_HEAD(link_ops);

static const struct rtnl_link_ops *rtnl_link_ops_get(const char *kind)
{
	const struct rtnl_link_ops *ops;

	list_for_each_entry(ops, &link_ops, list) {
		if (!strcmp(ops->kind, kind))
			return ops;
	}
	return NULL;
}

/**
 * __rtnl_link_register - Register rtnl_link_ops with rtnetlink.
 * @ops: struct rtnl_link_ops * to register
 *
 * The caller must hold the rtnl_mutex. This function should be used
 * by drivers that create devices during module initialization. It
 * must be called before registering the devices.
 *
 * Returns 0 on success or a negative error code.
 */
int __rtnl_link_register(struct rtnl_link_ops *ops)
{
	if (rtnl_link_ops_get(ops->kind))
		return -EEXIST;

	/* The check for setup is here because if ops
	 * does not have that filled up, it is not possible
	 * to use the ops for creating device. So do not
	 * fill up dellink as well. That disables rtnl_dellink.
	 */
	if (ops->setup && !ops->dellink)
		ops->dellink = unregister_netdevice_queue;

	list_add_tail(&ops->list, &link_ops);
	return 0;
}
EXPORT_SYMBOL_GPL(__rtnl_link_register);

/**
 * rtnl_link_register - Register rtnl_link_ops with rtnetlink.
 * @ops: struct rtnl_link_ops * to register
 *
 * Returns 0 on success or a negative error code.
 */
int rtnl_link_register(struct rtnl_link_ops *ops)
{
	int err;

	rtnl_lock();
	err = __rtnl_link_register(ops);
	rtnl_unlock();
	return err;
}
EXPORT_SYMBOL_GPL(rtnl_link_register);

static void __rtnl_kill_links(struct net *net, struct rtnl_link_ops *ops)
{
	struct net_device *dev;
	LIST_HEAD(list_kill);

	for_each_netdev(net, dev) {
		if (dev->rtnl_link_ops == ops)
			ops->dellink(dev, &list_kill);
	}
	unregister_netdevice_many(&list_kill);
}

/**
 * __rtnl_link_unregister - Unregister rtnl_link_ops from rtnetlink.
 * @ops: struct rtnl_link_ops * to unregister
 *
 * The caller must hold the rtnl_mutex.
 */
void __rtnl_link_unregister(struct rtnl_link_ops *ops)
{
	struct net *net;

	for_each_net(net) {
		__rtnl_kill_links(net, ops);
	}
	list_del(&ops->list);
}
EXPORT_SYMBOL_GPL(__rtnl_link_unregister);

/* Return with the rtnl_lock held when there are no network
 * devices unregistering in any network namespace.
 */
static void rtnl_lock_unregistering_all(void)
{
	struct net *net;
	bool unregistering;
	DEFINE_WAIT_FUNC(wait, woken_wake_function);

	add_wait_queue(&netdev_unregistering_wq, &wait);
	for (;;) {
		unregistering = false;
		rtnl_lock();
		for_each_net(net) {
			if (net->dev_unreg_count > 0) {
				unregistering = true;
				break;
			}
		}
		if (!unregistering)
			break;
		__rtnl_unlock();

		wait_woken(&wait, TASK_UNINTERRUPTIBLE, MAX_SCHEDULE_TIMEOUT);
	}
	remove_wait_queue(&netdev_unregistering_wq, &wait);
}

/**
 * rtnl_link_unregister - Unregister rtnl_link_ops from rtnetlink.
 * @ops: struct rtnl_link_ops * to unregister
 */
void rtnl_link_unregister(struct rtnl_link_ops *ops)
{
	/* Close the race with cleanup_net() */
	mutex_lock(&net_mutex);
	rtnl_lock_unregistering_all();
	__rtnl_link_unregister(ops);
	rtnl_unlock();
	mutex_unlock(&net_mutex);
}
EXPORT_SYMBOL_GPL(rtnl_link_unregister);

static size_t rtnl_link_get_slave_info_data_size(const struct net_device *dev)
{
	struct net_device *master_dev;
	const struct rtnl_link_ops *ops;

	master_dev = netdev_master_upper_dev_get((struct net_device *) dev);
	if (!master_dev)
		return 0;
	ops = master_dev->rtnl_link_ops;
	if (!ops || !ops->get_slave_size)
		return 0;
	/* IFLA_INFO_SLAVE_DATA + nested data */
	return nla_total_size(sizeof(struct nlattr)) +
	       ops->get_slave_size(master_dev, dev);
}

static size_t rtnl_link_get_size(const struct net_device *dev)
{
	const struct rtnl_link_ops *ops = dev->rtnl_link_ops;
	size_t size;

	if (!ops)
		return 0;

	size = nla_total_size(sizeof(struct nlattr)) + /* IFLA_LINKINFO */
	       nla_total_size(strlen(ops->kind) + 1);  /* IFLA_INFO_KIND */

	if (ops->get_size)
		/* IFLA_INFO_DATA + nested data */
		size += nla_total_size(sizeof(struct nlattr)) +
			ops->get_size(dev);

	if (ops->get_xstats_size)
		/* IFLA_INFO_XSTATS */
		size += nla_total_size(ops->get_xstats_size(dev));

	size += rtnl_link_get_slave_info_data_size(dev);

	return size;
}

static LIST_HEAD(rtnl_af_ops);

static const struct rtnl_af_ops *rtnl_af_lookup(const int family)
{
	const struct rtnl_af_ops *ops;

	list_for_each_entry(ops, &rtnl_af_ops, list) {
		if (ops->family == family)
			return ops;
	}

	return NULL;
}

/**
 * rtnl_af_register - Register rtnl_af_ops with rtnetlink.
 * @ops: struct rtnl_af_ops * to register
 *
 * Returns 0 on success or a negative error code.
 */
void rtnl_af_register(struct rtnl_af_ops *ops)
{
	rtnl_lock();
	list_add_tail(&ops->list, &rtnl_af_ops);
	rtnl_unlock();
}
EXPORT_SYMBOL_GPL(rtnl_af_register);

/**
 * __rtnl_af_unregister - Unregister rtnl_af_ops from rtnetlink.
 * @ops: struct rtnl_af_ops * to unregister
 *
 * The caller must hold the rtnl_mutex.
 */
void __rtnl_af_unregister(struct rtnl_af_ops *ops)
{
	list_del(&ops->list);
}
EXPORT_SYMBOL_GPL(__rtnl_af_unregister);

/**
 * rtnl_af_unregister - Unregister rtnl_af_ops from rtnetlink.
 * @ops: struct rtnl_af_ops * to unregister
 */
void rtnl_af_unregister(struct rtnl_af_ops *ops)
{
	rtnl_lock();
	__rtnl_af_unregister(ops);
	rtnl_unlock();
}
EXPORT_SYMBOL_GPL(rtnl_af_unregister);

static size_t rtnl_link_get_af_size(const struct net_device *dev,
				    u32 ext_filter_mask)
{
	struct rtnl_af_ops *af_ops;
	size_t size;

	/* IFLA_AF_SPEC */
	size = nla_total_size(sizeof(struct nlattr));

	list_for_each_entry(af_ops, &rtnl_af_ops, list) {
		if (af_ops->get_link_af_size) {
			/* AF_* + nested data */
			size += nla_total_size(sizeof(struct nlattr)) +
				af_ops->get_link_af_size(dev, ext_filter_mask);
		}
	}

	return size;
}

static bool rtnl_have_link_slave_info(const struct net_device *dev)
{
	struct net_device *master_dev;

	master_dev = netdev_master_upper_dev_get((struct net_device *) dev);
	if (master_dev && master_dev->rtnl_link_ops)
		return true;
	return false;
}

static int rtnl_link_slave_info_fill(struct sk_buff *skb,
				     const struct net_device *dev)
{
	struct net_device *master_dev;
	const struct rtnl_link_ops *ops;
	struct nlattr *slave_data;
	int err;

	master_dev = netdev_master_upper_dev_get((struct net_device *) dev);
	if (!master_dev)
		return 0;
	ops = master_dev->rtnl_link_ops;
	if (!ops)
		return 0;
	if (nla_put_string(skb, IFLA_INFO_SLAVE_KIND, ops->kind) < 0)
		return -EMSGSIZE;
	if (ops->fill_slave_info) {
		slave_data = nla_nest_start(skb, IFLA_INFO_SLAVE_DATA);
		if (!slave_data)
			return -EMSGSIZE;
		err = ops->fill_slave_info(skb, master_dev, dev);
		if (err < 0)
			goto err_cancel_slave_data;
		nla_nest_end(skb, slave_data);
	}
	return 0;

err_cancel_slave_data:
	nla_nest_cancel(skb, slave_data);
	return err;
}

static int rtnl_link_info_fill(struct sk_buff *skb,
			       const struct net_device *dev)
{
	const struct rtnl_link_ops *ops = dev->rtnl_link_ops;
	struct nlattr *data;
	int err;

	if (!ops)
		return 0;
	if (nla_put_string(skb, IFLA_INFO_KIND, ops->kind) < 0)
		return -EMSGSIZE;
	if (ops->fill_xstats) {
		err = ops->fill_xstats(skb, dev);
		if (err < 0)
			return err;
	}
	if (ops->fill_info) {
		data = nla_nest_start(skb, IFLA_INFO_DATA);
		if (data == NULL)
			return -EMSGSIZE;
		err = ops->fill_info(skb, dev);
		if (err < 0)
			goto err_cancel_data;
		nla_nest_end(skb, data);
	}
	return 0;

err_cancel_data:
	nla_nest_cancel(skb, data);
	return err;
}

static int rtnl_link_fill(struct sk_buff *skb, const struct net_device *dev)
{
	struct nlattr *linkinfo;
	int err = -EMSGSIZE;

	linkinfo = nla_nest_start(skb, IFLA_LINKINFO);
	if (linkinfo == NULL)
		goto out;

	err = rtnl_link_info_fill(skb, dev);
	if (err < 0)
		goto err_cancel_link;

	err = rtnl_link_slave_info_fill(skb, dev);
	if (err < 0)
		goto err_cancel_link;

	nla_nest_end(skb, linkinfo);
	return 0;

err_cancel_link:
	nla_nest_cancel(skb, linkinfo);
out:
	return err;
}

int rtnetlink_send(struct sk_buff *skb, struct net *net, u32 pid, unsigned int group, int echo)
{
	struct sock *rtnl = net->rtnl;
	int err = 0;

	NETLINK_CB(skb).dst_group = group;
	if (echo)
		atomic_inc(&skb->users);
	netlink_broadcast(rtnl, skb, pid, group, GFP_KERNEL);
	if (echo)
		err = netlink_unicast(rtnl, skb, pid, MSG_DONTWAIT);
	return err;
}

int rtnl_unicast(struct sk_buff *skb, struct net *net, u32 pid)
{
	struct sock *rtnl = net->rtnl;

	return nlmsg_unicast(rtnl, skb, pid);
}
EXPORT_SYMBOL(rtnl_unicast);

void rtnl_notify(struct sk_buff *skb, struct net *net, u32 pid, u32 group,
		 struct nlmsghdr *nlh, gfp_t flags)
{
	struct sock *rtnl = net->rtnl;
	int report = 0;

	if (nlh)
		report = nlmsg_report(nlh);

	nlmsg_notify(rtnl, skb, pid, group, report, flags);
}
EXPORT_SYMBOL(rtnl_notify);

void rtnl_set_sk_err(struct net *net, u32 group, int error)
{
	struct sock *rtnl = net->rtnl;

	netlink_set_err(rtnl, 0, group, error);
}
EXPORT_SYMBOL(rtnl_set_sk_err);

int rtnetlink_put_metrics(struct sk_buff *skb, u32 *metrics)
{
	struct nlattr *mx;
	int i, valid = 0;

	mx = nla_nest_start(skb, RTA_METRICS);
	if (mx == NULL)
		return -ENOBUFS;

	for (i = 0; i < RTAX_MAX; i++) {
		if (metrics[i]) {
			if (i == RTAX_CC_ALGO - 1) {
				char tmp[TCP_CA_NAME_MAX], *name;

				name = tcp_ca_get_name_by_key(metrics[i], tmp);
				if (!name)
					continue;
				if (nla_put_string(skb, i + 1, name))
					goto nla_put_failure;
			} else if (i == RTAX_FEATURES - 1) {
				u32 user_features = metrics[i] & RTAX_FEATURE_MASK;

				BUILD_BUG_ON(RTAX_FEATURE_MASK & DST_FEATURE_MASK);
				if (nla_put_u32(skb, i + 1, user_features))
					goto nla_put_failure;
			} else {
				if (nla_put_u32(skb, i + 1, metrics[i]))
					goto nla_put_failure;
			}
			valid++;
		}
	}

	if (!valid) {
		nla_nest_cancel(skb, mx);
		return 0;
	}

	return nla_nest_end(skb, mx);

nla_put_failure:
	nla_nest_cancel(skb, mx);
	return -EMSGSIZE;
}
EXPORT_SYMBOL(rtnetlink_put_metrics);

int rtnl_put_cacheinfo(struct sk_buff *skb, struct dst_entry *dst, u32 id,
		       long expires, u32 error)
{
	struct rta_cacheinfo ci = {
		.rta_lastuse = jiffies_delta_to_clock_t(jiffies - dst->lastuse),
		.rta_used = dst->__use,
		.rta_clntref = atomic_read(&(dst->__refcnt)),
		.rta_error = error,
		.rta_id =  id,
	};

	if (expires) {
		unsigned long clock;

		clock = jiffies_to_clock_t(abs(expires));
		clock = min_t(unsigned long, clock, INT_MAX);
		ci.rta_expires = (expires > 0) ? clock : -clock;
	}
	return nla_put(skb, RTA_CACHEINFO, sizeof(ci), &ci);
}
EXPORT_SYMBOL_GPL(rtnl_put_cacheinfo);

static void set_operstate(struct net_device *dev, unsigned char transition)
{
	unsigned char operstate = dev->operstate;

	switch (transition) {
	case IF_OPER_UP:
		if ((operstate == IF_OPER_DORMANT ||
		     operstate == IF_OPER_UNKNOWN) &&
		    !netif_dormant(dev))
			operstate = IF_OPER_UP;
		break;

	case IF_OPER_DORMANT:
		if (operstate == IF_OPER_UP ||
		    operstate == IF_OPER_UNKNOWN)
			operstate = IF_OPER_DORMANT;
		break;
	}

	if (dev->operstate != operstate) {
		write_lock_bh(&dev_base_lock);
		dev->operstate = operstate;
		write_unlock_bh(&dev_base_lock);
		netdev_state_change(dev);
	}
}

static unsigned int rtnl_dev_get_flags(const struct net_device *dev)
{
	return (dev->flags & ~(IFF_PROMISC | IFF_ALLMULTI)) |
	       (dev->gflags & (IFF_PROMISC | IFF_ALLMULTI));
}

static unsigned int rtnl_dev_combine_flags(const struct net_device *dev,
					   const struct ifinfomsg *ifm)
{
	unsigned int flags = ifm->ifi_flags;

	/* bugwards compatibility: ifi_change == 0 is treated as ~0 */
	if (ifm->ifi_change)
		flags = (flags & ifm->ifi_change) |
			(rtnl_dev_get_flags(dev) & ~ifm->ifi_change);

	return flags;
}

static void copy_rtnl_link_stats(struct rtnl_link_stats *a,
				 const struct rtnl_link_stats64 *b)
{
	a->rx_packets = b->rx_packets;
	a->tx_packets = b->tx_packets;
	a->rx_bytes = b->rx_bytes;
	a->tx_bytes = b->tx_bytes;
	a->rx_errors = b->rx_errors;
	a->tx_errors = b->tx_errors;
	a->rx_dropped = b->rx_dropped;
	a->tx_dropped = b->tx_dropped;

	a->multicast = b->multicast;
	a->collisions = b->collisions;

	a->rx_length_errors = b->rx_length_errors;
	a->rx_over_errors = b->rx_over_errors;
	a->rx_crc_errors = b->rx_crc_errors;
	a->rx_frame_errors = b->rx_frame_errors;
	a->rx_fifo_errors = b->rx_fifo_errors;
	a->rx_missed_errors = b->rx_missed_errors;

	a->tx_aborted_errors = b->tx_aborted_errors;
	a->tx_carrier_errors = b->tx_carrier_errors;
	a->tx_fifo_errors = b->tx_fifo_errors;
	a->tx_heartbeat_errors = b->tx_heartbeat_errors;
	a->tx_window_errors = b->tx_window_errors;

	a->rx_compressed = b->rx_compressed;
	a->tx_compressed = b->tx_compressed;

	a->rx_nohandler = b->rx_nohandler;
}

/* All VF info */
static inline int rtnl_vfinfo_size(const struct net_device *dev,
				   u32 ext_filter_mask)
{
	if (dev->dev.parent && dev_is_pci(dev->dev.parent) &&
	    (ext_filter_mask & RTEXT_FILTER_VF)) {
		int num_vfs = dev_num_vf(dev->dev.parent);
		size_t size = nla_total_size(sizeof(struct nlattr));
		size += nla_total_size(num_vfs * sizeof(struct nlattr));
		size += num_vfs *
			(nla_total_size(sizeof(struct ifla_vf_mac)) +
			 nla_total_size(sizeof(struct ifla_vf_vlan)) +
			 nla_total_size(sizeof(struct ifla_vf_spoofchk)) +
			 nla_total_size(sizeof(struct ifla_vf_rate)) +
			 nla_total_size(sizeof(struct ifla_vf_link_state)) +
			 nla_total_size(sizeof(struct ifla_vf_rss_query_en)) +
			 /* IFLA_VF_STATS_RX_PACKETS */
			 nla_total_size_64bit(sizeof(__u64)) +
			 /* IFLA_VF_STATS_TX_PACKETS */
			 nla_total_size_64bit(sizeof(__u64)) +
			 /* IFLA_VF_STATS_RX_BYTES */
			 nla_total_size_64bit(sizeof(__u64)) +
			 /* IFLA_VF_STATS_TX_BYTES */
			 nla_total_size_64bit(sizeof(__u64)) +
			 /* IFLA_VF_STATS_BROADCAST */
			 nla_total_size_64bit(sizeof(__u64)) +
			 /* IFLA_VF_STATS_MULTICAST */
			 nla_total_size_64bit(sizeof(__u64)) +
			 nla_total_size(sizeof(struct ifla_vf_trust)));
		return size;
	} else
		return 0;
}

static size_t rtnl_port_size(const struct net_device *dev,
			     u32 ext_filter_mask)
{
	size_t port_size = nla_total_size(4)		/* PORT_VF */
		+ nla_total_size(PORT_PROFILE_MAX)	/* PORT_PROFILE */
		+ nla_total_size(sizeof(struct ifla_port_vsi))
							/* PORT_VSI_TYPE */
		+ nla_total_size(PORT_UUID_MAX)		/* PORT_INSTANCE_UUID */
		+ nla_total_size(PORT_UUID_MAX)		/* PORT_HOST_UUID */
		+ nla_total_size(1)			/* PROT_VDP_REQUEST */
		+ nla_total_size(2);			/* PORT_VDP_RESPONSE */
	size_t vf_ports_size = nla_total_size(sizeof(struct nlattr));
	size_t vf_port_size = nla_total_size(sizeof(struct nlattr))
		+ port_size;
	size_t port_self_size = nla_total_size(sizeof(struct nlattr))
		+ port_size;

	if (!dev->netdev_ops->ndo_get_vf_port || !dev->dev.parent ||
	    !(ext_filter_mask & RTEXT_FILTER_VF))
		return 0;
	if (dev_num_vf(dev->dev.parent))
		return port_self_size + vf_ports_size +
			vf_port_size * dev_num_vf(dev->dev.parent);
	else
		return port_self_size;
}

static noinline size_t if_nlmsg_size(const struct net_device *dev,
				     u32 ext_filter_mask)
{
	return NLMSG_ALIGN(sizeof(struct ifinfomsg))
	       + nla_total_size(IFNAMSIZ) /* IFLA_IFNAME */
	       + nla_total_size(IFALIASZ) /* IFLA_IFALIAS */
	       + nla_total_size(IFNAMSIZ) /* IFLA_QDISC */
	       + nla_total_size_64bit(sizeof(struct rtnl_link_ifmap))
	       + nla_total_size(sizeof(struct rtnl_link_stats))
	       + nla_total_size_64bit(sizeof(struct rtnl_link_stats64))
	       + nla_total_size(MAX_ADDR_LEN) /* IFLA_ADDRESS */
	       + nla_total_size(MAX_ADDR_LEN) /* IFLA_BROADCAST */
	       + nla_total_size(4) /* IFLA_TXQLEN */
	       + nla_total_size(4) /* IFLA_WEIGHT */
	       + nla_total_size(4) /* IFLA_MTU */
	       + nla_total_size(4) /* IFLA_LINK */
	       + nla_total_size(4) /* IFLA_MASTER */
	       + nla_total_size(1) /* IFLA_CARRIER */
	       + nla_total_size(4) /* IFLA_PROMISCUITY */
	       + nla_total_size(4) /* IFLA_NUM_TX_QUEUES */
	       + nla_total_size(4) /* IFLA_NUM_RX_QUEUES */
	       + nla_total_size(4) /* IFLA_MAX_GSO_SEGS */
	       + nla_total_size(4) /* IFLA_MAX_GSO_SIZE */
	       + nla_total_size(1) /* IFLA_OPERSTATE */
	       + nla_total_size(1) /* IFLA_LINKMODE */
	       + nla_total_size(4) /* IFLA_CARRIER_CHANGES */
	       + nla_total_size(4) /* IFLA_LINK_NETNSID */
	       + nla_total_size(ext_filter_mask
			        & RTEXT_FILTER_VF ? 4 : 0) /* IFLA_NUM_VF */
	       + rtnl_vfinfo_size(dev, ext_filter_mask) /* IFLA_VFINFO_LIST */
	       + rtnl_port_size(dev, ext_filter_mask) /* IFLA_VF_PORTS + IFLA_PORT_SELF */
	       + rtnl_link_get_size(dev) /* IFLA_LINKINFO */
	       + rtnl_link_get_af_size(dev, ext_filter_mask) /* IFLA_AF_SPEC */
	       + nla_total_size(MAX_PHYS_ITEM_ID_LEN) /* IFLA_PHYS_PORT_ID */
	       + nla_total_size(MAX_PHYS_ITEM_ID_LEN) /* IFLA_PHYS_SWITCH_ID */
	       + nla_total_size(IFNAMSIZ) /* IFLA_PHYS_PORT_NAME */
	       + nla_total_size(1); /* IFLA_PROTO_DOWN */

}

static int rtnl_vf_ports_fill(struct sk_buff *skb, struct net_device *dev)
{
	struct nlattr *vf_ports;
	struct nlattr *vf_port;
	int vf;
	int err;

	vf_ports = nla_nest_start(skb, IFLA_VF_PORTS);
	if (!vf_ports)
		return -EMSGSIZE;

	for (vf = 0; vf < dev_num_vf(dev->dev.parent); vf++) {
		vf_port = nla_nest_start(skb, IFLA_VF_PORT);
		if (!vf_port)
			goto nla_put_failure;
		if (nla_put_u32(skb, IFLA_PORT_VF, vf))
			goto nla_put_failure;
		err = dev->netdev_ops->ndo_get_vf_port(dev, vf, skb);
		if (err == -EMSGSIZE)
			goto nla_put_failure;
		if (err) {
			nla_nest_cancel(skb, vf_port);
			continue;
		}
		nla_nest_end(skb, vf_port);
	}

	nla_nest_end(skb, vf_ports);

	return 0;

nla_put_failure:
	nla_nest_cancel(skb, vf_ports);
	return -EMSGSIZE;
}

static int rtnl_port_self_fill(struct sk_buff *skb, struct net_device *dev)
{
	struct nlattr *port_self;
	int err;

	port_self = nla_nest_start(skb, IFLA_PORT_SELF);
	if (!port_self)
		return -EMSGSIZE;

	err = dev->netdev_ops->ndo_get_vf_port(dev, PORT_SELF_VF, skb);
	if (err) {
		nla_nest_cancel(skb, port_self);
		return (err == -EMSGSIZE) ? err : 0;
	}

	nla_nest_end(skb, port_self);

	return 0;
}

static int rtnl_port_fill(struct sk_buff *skb, struct net_device *dev,
			  u32 ext_filter_mask)
{
	int err;

	if (!dev->netdev_ops->ndo_get_vf_port || !dev->dev.parent ||
	    !(ext_filter_mask & RTEXT_FILTER_VF))
		return 0;

	err = rtnl_port_self_fill(skb, dev);
	if (err)
		return err;

	if (dev_num_vf(dev->dev.parent)) {
		err = rtnl_vf_ports_fill(skb, dev);
		if (err)
			return err;
	}

	return 0;
}

static int rtnl_phys_port_id_fill(struct sk_buff *skb, struct net_device *dev)
{
	int err;
	struct netdev_phys_item_id ppid;

	err = dev_get_phys_port_id(dev, &ppid);
	if (err) {
		if (err == -EOPNOTSUPP)
			return 0;
		return err;
	}

	if (nla_put(skb, IFLA_PHYS_PORT_ID, ppid.id_len, ppid.id))
		return -EMSGSIZE;

	return 0;
}

static int rtnl_phys_port_name_fill(struct sk_buff *skb, struct net_device *dev)
{
	char name[IFNAMSIZ];
	int err;

	err = dev_get_phys_port_name(dev, name, sizeof(name));
	if (err) {
		if (err == -EOPNOTSUPP)
			return 0;
		return err;
	}

	if (nla_put(skb, IFLA_PHYS_PORT_NAME, strlen(name), name))
		return -EMSGSIZE;

	return 0;
}

static int rtnl_phys_switch_id_fill(struct sk_buff *skb, struct net_device *dev)
{
	int err;
	struct switchdev_attr attr = {
		.orig_dev = dev,
		.id = SWITCHDEV_ATTR_ID_PORT_PARENT_ID,
		.flags = SWITCHDEV_F_NO_RECURSE,
	};

	err = switchdev_port_attr_get(dev, &attr);
	if (err) {
		if (err == -EOPNOTSUPP)
			return 0;
		return err;
	}

	if (nla_put(skb, IFLA_PHYS_SWITCH_ID, attr.u.ppid.id_len,
		    attr.u.ppid.id))
		return -EMSGSIZE;

	return 0;
}

static noinline_for_stack int rtnl_fill_stats(struct sk_buff *skb,
					      struct net_device *dev)
{
	struct rtnl_link_stats64 *sp;
	struct nlattr *attr;

	attr = nla_reserve_64bit(skb, IFLA_STATS64,
				 sizeof(struct rtnl_link_stats64), IFLA_PAD);
	if (!attr)
		return -EMSGSIZE;

	sp = nla_data(attr);
	dev_get_stats(dev, sp);

	attr = nla_reserve(skb, IFLA_STATS,
			   sizeof(struct rtnl_link_stats));
	if (!attr)
		return -EMSGSIZE;

	copy_rtnl_link_stats(nla_data(attr), sp);

	return 0;
}

static noinline_for_stack int rtnl_fill_vfinfo(struct sk_buff *skb,
					       struct net_device *dev,
					       int vfs_num,
					       struct nlattr *vfinfo)
{
	struct ifla_vf_rss_query_en vf_rss_query_en;
	struct ifla_vf_link_state vf_linkstate;
	struct ifla_vf_spoofchk vf_spoofchk;
	struct ifla_vf_tx_rate vf_tx_rate;
	struct ifla_vf_stats vf_stats;
	struct ifla_vf_trust vf_trust;
	struct ifla_vf_vlan vf_vlan;
	struct ifla_vf_rate vf_rate;
	struct nlattr *vf, *vfstats;
	struct ifla_vf_mac vf_mac;
	struct ifla_vf_info ivi;

	/* Not all SR-IOV capable drivers support the
	 * spoofcheck and "RSS query enable" query.  Preset to
	 * -1 so the user space tool can detect that the driver
	 * didn't report anything.
	 */
	ivi.spoofchk = -1;
	ivi.rss_query_en = -1;
	ivi.trusted = -1;
	memset(ivi.mac, 0, sizeof(ivi.mac));
	/* The default value for VF link state is "auto"
	 * IFLA_VF_LINK_STATE_AUTO which equals zero
	 */
	ivi.linkstate = 0;
	if (dev->netdev_ops->ndo_get_vf_config(dev, vfs_num, &ivi))
		return 0;

	vf_mac.vf =
		vf_vlan.vf =
		vf_rate.vf =
		vf_tx_rate.vf =
		vf_spoofchk.vf =
		vf_linkstate.vf =
		vf_rss_query_en.vf =
		vf_trust.vf = ivi.vf;

	memcpy(vf_mac.mac, ivi.mac, sizeof(ivi.mac));
	vf_vlan.vlan = ivi.vlan;
	vf_vlan.qos = ivi.qos;
	vf_tx_rate.rate = ivi.max_tx_rate;
	vf_rate.min_tx_rate = ivi.min_tx_rate;
	vf_rate.max_tx_rate = ivi.max_tx_rate;
	vf_spoofchk.setting = ivi.spoofchk;
	vf_linkstate.link_state = ivi.linkstate;
	vf_rss_query_en.setting = ivi.rss_query_en;
	vf_trust.setting = ivi.trusted;
	vf = nla_nest_start(skb, IFLA_VF_INFO);
	if (!vf) {
		nla_nest_cancel(skb, vfinfo);
		return -EMSGSIZE;
	}
	if (nla_put(skb, IFLA_VF_MAC, sizeof(vf_mac), &vf_mac) ||
	    nla_put(skb, IFLA_VF_VLAN, sizeof(vf_vlan), &vf_vlan) ||
	    nla_put(skb, IFLA_VF_RATE, sizeof(vf_rate),
		    &vf_rate) ||
	    nla_put(skb, IFLA_VF_TX_RATE, sizeof(vf_tx_rate),
		    &vf_tx_rate) ||
	    nla_put(skb, IFLA_VF_SPOOFCHK, sizeof(vf_spoofchk),
		    &vf_spoofchk) ||
	    nla_put(skb, IFLA_VF_LINK_STATE, sizeof(vf_linkstate),
		    &vf_linkstate) ||
	    nla_put(skb, IFLA_VF_RSS_QUERY_EN,
		    sizeof(vf_rss_query_en),
		    &vf_rss_query_en) ||
	    nla_put(skb, IFLA_VF_TRUST,
		    sizeof(vf_trust), &vf_trust))
		return -EMSGSIZE;
	memset(&vf_stats, 0, sizeof(vf_stats));
	if (dev->netdev_ops->ndo_get_vf_stats)
		dev->netdev_ops->ndo_get_vf_stats(dev, vfs_num,
						&vf_stats);
	vfstats = nla_nest_start(skb, IFLA_VF_STATS);
	if (!vfstats) {
		nla_nest_cancel(skb, vf);
		nla_nest_cancel(skb, vfinfo);
		return -EMSGSIZE;
	}
	if (nla_put_u64_64bit(skb, IFLA_VF_STATS_RX_PACKETS,
			      vf_stats.rx_packets, IFLA_VF_STATS_PAD) ||
	    nla_put_u64_64bit(skb, IFLA_VF_STATS_TX_PACKETS,
			      vf_stats.tx_packets, IFLA_VF_STATS_PAD) ||
	    nla_put_u64_64bit(skb, IFLA_VF_STATS_RX_BYTES,
			      vf_stats.rx_bytes, IFLA_VF_STATS_PAD) ||
	    nla_put_u64_64bit(skb, IFLA_VF_STATS_TX_BYTES,
			      vf_stats.tx_bytes, IFLA_VF_STATS_PAD) ||
	    nla_put_u64_64bit(skb, IFLA_VF_STATS_BROADCAST,
			      vf_stats.broadcast, IFLA_VF_STATS_PAD) ||
	    nla_put_u64_64bit(skb, IFLA_VF_STATS_MULTICAST,
			      vf_stats.multicast, IFLA_VF_STATS_PAD))
		return -EMSGSIZE;
	nla_nest_end(skb, vfstats);
	nla_nest_end(skb, vf);
	return 0;
}

static int rtnl_fill_link_ifmap(struct sk_buff *skb, struct net_device *dev)
{
	struct rtnl_link_ifmap map;

	memset(&map, 0, sizeof(map));
	map.mem_start   = dev->mem_start;
	map.mem_end     = dev->mem_end;
	map.base_addr   = dev->base_addr;
	map.irq         = dev->irq;
	map.dma         = dev->dma;
	map.port        = dev->if_port;

<<<<<<< HEAD
	if (nla_put(skb, IFLA_MAP, sizeof(map), &map))
=======
	if (nla_put_64bit(skb, IFLA_MAP, sizeof(map), &map, IFLA_PAD))
>>>>>>> 3dd960f4
		return -EMSGSIZE;

	return 0;
}

static int rtnl_fill_ifinfo(struct sk_buff *skb, struct net_device *dev,
			    int type, u32 pid, u32 seq, u32 change,
			    unsigned int flags, u32 ext_filter_mask)
{
	struct ifinfomsg *ifm;
	struct nlmsghdr *nlh;
	struct nlattr *af_spec;
	struct rtnl_af_ops *af_ops;
	struct net_device *upper_dev = netdev_master_upper_dev_get(dev);

	ASSERT_RTNL();
	nlh = nlmsg_put(skb, pid, seq, type, sizeof(*ifm), flags);
	if (nlh == NULL)
		return -EMSGSIZE;

	ifm = nlmsg_data(nlh);
	ifm->ifi_family = AF_UNSPEC;
	ifm->__ifi_pad = 0;
	ifm->ifi_type = dev->type;
	ifm->ifi_index = dev->ifindex;
	ifm->ifi_flags = dev_get_flags(dev);
	ifm->ifi_change = change;

	if (nla_put_string(skb, IFLA_IFNAME, dev->name) ||
	    nla_put_u32(skb, IFLA_TXQLEN, dev->tx_queue_len) ||
	    nla_put_u8(skb, IFLA_OPERSTATE,
		       netif_running(dev) ? dev->operstate : IF_OPER_DOWN) ||
	    nla_put_u8(skb, IFLA_LINKMODE, dev->link_mode) ||
	    nla_put_u32(skb, IFLA_MTU, dev->mtu) ||
	    nla_put_u32(skb, IFLA_GROUP, dev->group) ||
	    nla_put_u32(skb, IFLA_PROMISCUITY, dev->promiscuity) ||
	    nla_put_u32(skb, IFLA_NUM_TX_QUEUES, dev->num_tx_queues) ||
	    nla_put_u32(skb, IFLA_GSO_MAX_SEGS, dev->gso_max_segs) ||
	    nla_put_u32(skb, IFLA_GSO_MAX_SIZE, dev->gso_max_size) ||
#ifdef CONFIG_RPS
	    nla_put_u32(skb, IFLA_NUM_RX_QUEUES, dev->num_rx_queues) ||
#endif
	    (dev->ifindex != dev_get_iflink(dev) &&
	     nla_put_u32(skb, IFLA_LINK, dev_get_iflink(dev))) ||
	    (upper_dev &&
	     nla_put_u32(skb, IFLA_MASTER, upper_dev->ifindex)) ||
	    nla_put_u8(skb, IFLA_CARRIER, netif_carrier_ok(dev)) ||
	    (dev->qdisc &&
	     nla_put_string(skb, IFLA_QDISC, dev->qdisc->ops->id)) ||
	    (dev->ifalias &&
	     nla_put_string(skb, IFLA_IFALIAS, dev->ifalias)) ||
	    nla_put_u32(skb, IFLA_CARRIER_CHANGES,
			atomic_read(&dev->carrier_changes)) ||
	    nla_put_u8(skb, IFLA_PROTO_DOWN, dev->proto_down))
		goto nla_put_failure;

	if (rtnl_fill_link_ifmap(skb, dev))
		goto nla_put_failure;

	if (dev->addr_len) {
		if (nla_put(skb, IFLA_ADDRESS, dev->addr_len, dev->dev_addr) ||
		    nla_put(skb, IFLA_BROADCAST, dev->addr_len, dev->broadcast))
			goto nla_put_failure;
	}

	if (rtnl_phys_port_id_fill(skb, dev))
		goto nla_put_failure;

	if (rtnl_phys_port_name_fill(skb, dev))
		goto nla_put_failure;

	if (rtnl_phys_switch_id_fill(skb, dev))
		goto nla_put_failure;

	if (rtnl_fill_stats(skb, dev))
		goto nla_put_failure;

	if (dev->dev.parent && (ext_filter_mask & RTEXT_FILTER_VF) &&
	    nla_put_u32(skb, IFLA_NUM_VF, dev_num_vf(dev->dev.parent)))
		goto nla_put_failure;

	if (dev->netdev_ops->ndo_get_vf_config && dev->dev.parent &&
	    ext_filter_mask & RTEXT_FILTER_VF) {
		int i;
		struct nlattr *vfinfo;
		int num_vfs = dev_num_vf(dev->dev.parent);

		vfinfo = nla_nest_start(skb, IFLA_VFINFO_LIST);
		if (!vfinfo)
			goto nla_put_failure;
		for (i = 0; i < num_vfs; i++) {
			if (rtnl_fill_vfinfo(skb, dev, i, vfinfo))
				goto nla_put_failure;
		}

		nla_nest_end(skb, vfinfo);
	}

	if (rtnl_port_fill(skb, dev, ext_filter_mask))
		goto nla_put_failure;

	if (dev->rtnl_link_ops || rtnl_have_link_slave_info(dev)) {
		if (rtnl_link_fill(skb, dev) < 0)
			goto nla_put_failure;
	}

	if (dev->rtnl_link_ops &&
	    dev->rtnl_link_ops->get_link_net) {
		struct net *link_net = dev->rtnl_link_ops->get_link_net(dev);

		if (!net_eq(dev_net(dev), link_net)) {
			int id = peernet2id_alloc(dev_net(dev), link_net);

			if (nla_put_s32(skb, IFLA_LINK_NETNSID, id))
				goto nla_put_failure;
		}
	}

	if (!(af_spec = nla_nest_start(skb, IFLA_AF_SPEC)))
		goto nla_put_failure;

	list_for_each_entry(af_ops, &rtnl_af_ops, list) {
		if (af_ops->fill_link_af) {
			struct nlattr *af;
			int err;

			if (!(af = nla_nest_start(skb, af_ops->family)))
				goto nla_put_failure;

			err = af_ops->fill_link_af(skb, dev, ext_filter_mask);

			/*
			 * Caller may return ENODATA to indicate that there
			 * was no data to be dumped. This is not an error, it
			 * means we should trim the attribute header and
			 * continue.
			 */
			if (err == -ENODATA)
				nla_nest_cancel(skb, af);
			else if (err < 0)
				goto nla_put_failure;

			nla_nest_end(skb, af);
		}
	}

	nla_nest_end(skb, af_spec);

	nlmsg_end(skb, nlh);
	return 0;

nla_put_failure:
	nlmsg_cancel(skb, nlh);
	return -EMSGSIZE;
}

static const struct nla_policy ifla_policy[IFLA_MAX+1] = {
	[IFLA_IFNAME]		= { .type = NLA_STRING, .len = IFNAMSIZ-1 },
	[IFLA_ADDRESS]		= { .type = NLA_BINARY, .len = MAX_ADDR_LEN },
	[IFLA_BROADCAST]	= { .type = NLA_BINARY, .len = MAX_ADDR_LEN },
	[IFLA_MAP]		= { .len = sizeof(struct rtnl_link_ifmap) },
	[IFLA_MTU]		= { .type = NLA_U32 },
	[IFLA_LINK]		= { .type = NLA_U32 },
	[IFLA_MASTER]		= { .type = NLA_U32 },
	[IFLA_CARRIER]		= { .type = NLA_U8 },
	[IFLA_TXQLEN]		= { .type = NLA_U32 },
	[IFLA_WEIGHT]		= { .type = NLA_U32 },
	[IFLA_OPERSTATE]	= { .type = NLA_U8 },
	[IFLA_LINKMODE]		= { .type = NLA_U8 },
	[IFLA_LINKINFO]		= { .type = NLA_NESTED },
	[IFLA_NET_NS_PID]	= { .type = NLA_U32 },
	[IFLA_NET_NS_FD]	= { .type = NLA_U32 },
	[IFLA_IFALIAS]	        = { .type = NLA_STRING, .len = IFALIASZ-1 },
	[IFLA_VFINFO_LIST]	= {. type = NLA_NESTED },
	[IFLA_VF_PORTS]		= { .type = NLA_NESTED },
	[IFLA_PORT_SELF]	= { .type = NLA_NESTED },
	[IFLA_AF_SPEC]		= { .type = NLA_NESTED },
	[IFLA_EXT_MASK]		= { .type = NLA_U32 },
	[IFLA_PROMISCUITY]	= { .type = NLA_U32 },
	[IFLA_NUM_TX_QUEUES]	= { .type = NLA_U32 },
	[IFLA_NUM_RX_QUEUES]	= { .type = NLA_U32 },
	[IFLA_PHYS_PORT_ID]	= { .type = NLA_BINARY, .len = MAX_PHYS_ITEM_ID_LEN },
	[IFLA_CARRIER_CHANGES]	= { .type = NLA_U32 },  /* ignored */
	[IFLA_PHYS_SWITCH_ID]	= { .type = NLA_BINARY, .len = MAX_PHYS_ITEM_ID_LEN },
	[IFLA_LINK_NETNSID]	= { .type = NLA_S32 },
	[IFLA_PROTO_DOWN]	= { .type = NLA_U8 },
};

static const struct nla_policy ifla_info_policy[IFLA_INFO_MAX+1] = {
	[IFLA_INFO_KIND]	= { .type = NLA_STRING },
	[IFLA_INFO_DATA]	= { .type = NLA_NESTED },
	[IFLA_INFO_SLAVE_KIND]	= { .type = NLA_STRING },
	[IFLA_INFO_SLAVE_DATA]	= { .type = NLA_NESTED },
};

static const struct nla_policy ifla_vf_policy[IFLA_VF_MAX+1] = {
	[IFLA_VF_MAC]		= { .len = sizeof(struct ifla_vf_mac) },
	[IFLA_VF_VLAN]		= { .len = sizeof(struct ifla_vf_vlan) },
	[IFLA_VF_TX_RATE]	= { .len = sizeof(struct ifla_vf_tx_rate) },
	[IFLA_VF_SPOOFCHK]	= { .len = sizeof(struct ifla_vf_spoofchk) },
	[IFLA_VF_RATE]		= { .len = sizeof(struct ifla_vf_rate) },
	[IFLA_VF_LINK_STATE]	= { .len = sizeof(struct ifla_vf_link_state) },
	[IFLA_VF_RSS_QUERY_EN]	= { .len = sizeof(struct ifla_vf_rss_query_en) },
	[IFLA_VF_STATS]		= { .type = NLA_NESTED },
	[IFLA_VF_TRUST]		= { .len = sizeof(struct ifla_vf_trust) },
	[IFLA_VF_IB_NODE_GUID]	= { .len = sizeof(struct ifla_vf_guid) },
	[IFLA_VF_IB_PORT_GUID]	= { .len = sizeof(struct ifla_vf_guid) },
};

static const struct nla_policy ifla_port_policy[IFLA_PORT_MAX+1] = {
	[IFLA_PORT_VF]		= { .type = NLA_U32 },
	[IFLA_PORT_PROFILE]	= { .type = NLA_STRING,
				    .len = PORT_PROFILE_MAX },
	[IFLA_PORT_VSI_TYPE]	= { .type = NLA_BINARY,
				    .len = sizeof(struct ifla_port_vsi)},
	[IFLA_PORT_INSTANCE_UUID] = { .type = NLA_BINARY,
				      .len = PORT_UUID_MAX },
	[IFLA_PORT_HOST_UUID]	= { .type = NLA_STRING,
				    .len = PORT_UUID_MAX },
	[IFLA_PORT_REQUEST]	= { .type = NLA_U8, },
	[IFLA_PORT_RESPONSE]	= { .type = NLA_U16, },
};

static const struct rtnl_link_ops *linkinfo_to_kind_ops(const struct nlattr *nla)
{
	const struct rtnl_link_ops *ops = NULL;
	struct nlattr *linfo[IFLA_INFO_MAX + 1];

	if (nla_parse_nested(linfo, IFLA_INFO_MAX, nla, ifla_info_policy) < 0)
		return NULL;

	if (linfo[IFLA_INFO_KIND]) {
		char kind[MODULE_NAME_LEN];

		nla_strlcpy(kind, linfo[IFLA_INFO_KIND], sizeof(kind));
		ops = rtnl_link_ops_get(kind);
	}

	return ops;
}

static bool link_master_filtered(struct net_device *dev, int master_idx)
{
	struct net_device *master;

	if (!master_idx)
		return false;

	master = netdev_master_upper_dev_get(dev);
	if (!master || master->ifindex != master_idx)
		return true;

	return false;
}

static bool link_kind_filtered(const struct net_device *dev,
			       const struct rtnl_link_ops *kind_ops)
{
	if (kind_ops && dev->rtnl_link_ops != kind_ops)
		return true;

	return false;
}

static bool link_dump_filtered(struct net_device *dev,
			       int master_idx,
			       const struct rtnl_link_ops *kind_ops)
{
	if (link_master_filtered(dev, master_idx) ||
	    link_kind_filtered(dev, kind_ops))
		return true;

	return false;
}

static int rtnl_dump_ifinfo(struct sk_buff *skb, struct netlink_callback *cb)
{
	struct net *net = sock_net(skb->sk);
	int h, s_h;
	int idx = 0, s_idx;
	struct net_device *dev;
	struct hlist_head *head;
	struct nlattr *tb[IFLA_MAX+1];
	u32 ext_filter_mask = 0;
	const struct rtnl_link_ops *kind_ops = NULL;
	unsigned int flags = NLM_F_MULTI;
	int master_idx = 0;
	int err;
	int hdrlen;

	s_h = cb->args[0];
	s_idx = cb->args[1];

	cb->seq = net->dev_base_seq;

	/* A hack to preserve kernel<->userspace interface.
	 * The correct header is ifinfomsg. It is consistent with rtnl_getlink.
	 * However, before Linux v3.9 the code here assumed rtgenmsg and that's
	 * what iproute2 < v3.9.0 used.
	 * We can detect the old iproute2. Even including the IFLA_EXT_MASK
	 * attribute, its netlink message is shorter than struct ifinfomsg.
	 */
	hdrlen = nlmsg_len(cb->nlh) < sizeof(struct ifinfomsg) ?
		 sizeof(struct rtgenmsg) : sizeof(struct ifinfomsg);

	if (nlmsg_parse(cb->nlh, hdrlen, tb, IFLA_MAX, ifla_policy) >= 0) {

		if (tb[IFLA_EXT_MASK])
			ext_filter_mask = nla_get_u32(tb[IFLA_EXT_MASK]);

		if (tb[IFLA_MASTER])
			master_idx = nla_get_u32(tb[IFLA_MASTER]);

		if (tb[IFLA_LINKINFO])
			kind_ops = linkinfo_to_kind_ops(tb[IFLA_LINKINFO]);

		if (master_idx || kind_ops)
			flags |= NLM_F_DUMP_FILTERED;
	}

	for (h = s_h; h < NETDEV_HASHENTRIES; h++, s_idx = 0) {
		idx = 0;
		head = &net->dev_index_head[h];
		hlist_for_each_entry(dev, head, index_hlist) {
			if (link_dump_filtered(dev, master_idx, kind_ops))
				continue;
			if (idx < s_idx)
				goto cont;
			err = rtnl_fill_ifinfo(skb, dev, RTM_NEWLINK,
					       NETLINK_CB(cb->skb).portid,
					       cb->nlh->nlmsg_seq, 0,
					       flags,
					       ext_filter_mask);
			/* If we ran out of room on the first message,
			 * we're in trouble
			 */
			WARN_ON((err == -EMSGSIZE) && (skb->len == 0));

			if (err < 0)
				goto out;

			nl_dump_check_consistent(cb, nlmsg_hdr(skb));
cont:
			idx++;
		}
	}
out:
	cb->args[1] = idx;
	cb->args[0] = h;

	return skb->len;
}

int rtnl_nla_parse_ifla(struct nlattr **tb, const struct nlattr *head, int len)
{
	return nla_parse(tb, IFLA_MAX, head, len, ifla_policy);
}
EXPORT_SYMBOL(rtnl_nla_parse_ifla);

struct net *rtnl_link_get_net(struct net *src_net, struct nlattr *tb[])
{
	struct net *net;
	/* Examine the link attributes and figure out which
	 * network namespace we are talking about.
	 */
	if (tb[IFLA_NET_NS_PID])
		net = get_net_ns_by_pid(nla_get_u32(tb[IFLA_NET_NS_PID]));
	else if (tb[IFLA_NET_NS_FD])
		net = get_net_ns_by_fd(nla_get_u32(tb[IFLA_NET_NS_FD]));
	else
		net = get_net(src_net);
	return net;
}
EXPORT_SYMBOL(rtnl_link_get_net);

static int validate_linkmsg(struct net_device *dev, struct nlattr *tb[])
{
	if (dev) {
		if (tb[IFLA_ADDRESS] &&
		    nla_len(tb[IFLA_ADDRESS]) < dev->addr_len)
			return -EINVAL;

		if (tb[IFLA_BROADCAST] &&
		    nla_len(tb[IFLA_BROADCAST]) < dev->addr_len)
			return -EINVAL;
	}

	if (tb[IFLA_AF_SPEC]) {
		struct nlattr *af;
		int rem, err;

		nla_for_each_nested(af, tb[IFLA_AF_SPEC], rem) {
			const struct rtnl_af_ops *af_ops;

			if (!(af_ops = rtnl_af_lookup(nla_type(af))))
				return -EAFNOSUPPORT;

			if (!af_ops->set_link_af)
				return -EOPNOTSUPP;

			if (af_ops->validate_link_af) {
				err = af_ops->validate_link_af(dev, af);
				if (err < 0)
					return err;
			}
		}
	}

	return 0;
}

static int handle_infiniband_guid(struct net_device *dev, struct ifla_vf_guid *ivt,
				  int guid_type)
{
	const struct net_device_ops *ops = dev->netdev_ops;

	return ops->ndo_set_vf_guid(dev, ivt->vf, ivt->guid, guid_type);
}

static int handle_vf_guid(struct net_device *dev, struct ifla_vf_guid *ivt, int guid_type)
{
	if (dev->type != ARPHRD_INFINIBAND)
		return -EOPNOTSUPP;

	return handle_infiniband_guid(dev, ivt, guid_type);
}

static int do_setvfinfo(struct net_device *dev, struct nlattr **tb)
{
	const struct net_device_ops *ops = dev->netdev_ops;
	int err = -EINVAL;

	if (tb[IFLA_VF_MAC]) {
		struct ifla_vf_mac *ivm = nla_data(tb[IFLA_VF_MAC]);

		err = -EOPNOTSUPP;
		if (ops->ndo_set_vf_mac)
			err = ops->ndo_set_vf_mac(dev, ivm->vf,
						  ivm->mac);
		if (err < 0)
			return err;
	}

	if (tb[IFLA_VF_VLAN]) {
		struct ifla_vf_vlan *ivv = nla_data(tb[IFLA_VF_VLAN]);

		err = -EOPNOTSUPP;
		if (ops->ndo_set_vf_vlan)
			err = ops->ndo_set_vf_vlan(dev, ivv->vf, ivv->vlan,
						   ivv->qos);
		if (err < 0)
			return err;
	}

	if (tb[IFLA_VF_TX_RATE]) {
		struct ifla_vf_tx_rate *ivt = nla_data(tb[IFLA_VF_TX_RATE]);
		struct ifla_vf_info ivf;

		err = -EOPNOTSUPP;
		if (ops->ndo_get_vf_config)
			err = ops->ndo_get_vf_config(dev, ivt->vf, &ivf);
		if (err < 0)
			return err;

		err = -EOPNOTSUPP;
		if (ops->ndo_set_vf_rate)
			err = ops->ndo_set_vf_rate(dev, ivt->vf,
						   ivf.min_tx_rate,
						   ivt->rate);
		if (err < 0)
			return err;
	}

	if (tb[IFLA_VF_RATE]) {
		struct ifla_vf_rate *ivt = nla_data(tb[IFLA_VF_RATE]);

		err = -EOPNOTSUPP;
		if (ops->ndo_set_vf_rate)
			err = ops->ndo_set_vf_rate(dev, ivt->vf,
						   ivt->min_tx_rate,
						   ivt->max_tx_rate);
		if (err < 0)
			return err;
	}

	if (tb[IFLA_VF_SPOOFCHK]) {
		struct ifla_vf_spoofchk *ivs = nla_data(tb[IFLA_VF_SPOOFCHK]);

		err = -EOPNOTSUPP;
		if (ops->ndo_set_vf_spoofchk)
			err = ops->ndo_set_vf_spoofchk(dev, ivs->vf,
						       ivs->setting);
		if (err < 0)
			return err;
	}

	if (tb[IFLA_VF_LINK_STATE]) {
		struct ifla_vf_link_state *ivl = nla_data(tb[IFLA_VF_LINK_STATE]);

		err = -EOPNOTSUPP;
		if (ops->ndo_set_vf_link_state)
			err = ops->ndo_set_vf_link_state(dev, ivl->vf,
							 ivl->link_state);
		if (err < 0)
			return err;
	}

	if (tb[IFLA_VF_RSS_QUERY_EN]) {
		struct ifla_vf_rss_query_en *ivrssq_en;

		err = -EOPNOTSUPP;
		ivrssq_en = nla_data(tb[IFLA_VF_RSS_QUERY_EN]);
		if (ops->ndo_set_vf_rss_query_en)
			err = ops->ndo_set_vf_rss_query_en(dev, ivrssq_en->vf,
							   ivrssq_en->setting);
		if (err < 0)
			return err;
	}

	if (tb[IFLA_VF_TRUST]) {
		struct ifla_vf_trust *ivt = nla_data(tb[IFLA_VF_TRUST]);

		err = -EOPNOTSUPP;
		if (ops->ndo_set_vf_trust)
			err = ops->ndo_set_vf_trust(dev, ivt->vf, ivt->setting);
		if (err < 0)
			return err;
	}

	if (tb[IFLA_VF_IB_NODE_GUID]) {
		struct ifla_vf_guid *ivt = nla_data(tb[IFLA_VF_IB_NODE_GUID]);

		if (!ops->ndo_set_vf_guid)
			return -EOPNOTSUPP;

		return handle_vf_guid(dev, ivt, IFLA_VF_IB_NODE_GUID);
	}

	if (tb[IFLA_VF_IB_PORT_GUID]) {
		struct ifla_vf_guid *ivt = nla_data(tb[IFLA_VF_IB_PORT_GUID]);

		if (!ops->ndo_set_vf_guid)
			return -EOPNOTSUPP;

		return handle_vf_guid(dev, ivt, IFLA_VF_IB_PORT_GUID);
	}

	return err;
}

static int do_set_master(struct net_device *dev, int ifindex)
{
	struct net_device *upper_dev = netdev_master_upper_dev_get(dev);
	const struct net_device_ops *ops;
	int err;

	if (upper_dev) {
		if (upper_dev->ifindex == ifindex)
			return 0;
		ops = upper_dev->netdev_ops;
		if (ops->ndo_del_slave) {
			err = ops->ndo_del_slave(upper_dev, dev);
			if (err)
				return err;
		} else {
			return -EOPNOTSUPP;
		}
	}

	if (ifindex) {
		upper_dev = __dev_get_by_index(dev_net(dev), ifindex);
		if (!upper_dev)
			return -EINVAL;
		ops = upper_dev->netdev_ops;
		if (ops->ndo_add_slave) {
			err = ops->ndo_add_slave(upper_dev, dev);
			if (err)
				return err;
		} else {
			return -EOPNOTSUPP;
		}
	}
	return 0;
}

#define DO_SETLINK_MODIFIED	0x01
/* notify flag means notify + modified. */
#define DO_SETLINK_NOTIFY	0x03
static int do_setlink(const struct sk_buff *skb,
		      struct net_device *dev, struct ifinfomsg *ifm,
		      struct nlattr **tb, char *ifname, int status)
{
	const struct net_device_ops *ops = dev->netdev_ops;
	int err;

	if (tb[IFLA_NET_NS_PID] || tb[IFLA_NET_NS_FD]) {
		struct net *net = rtnl_link_get_net(dev_net(dev), tb);
		if (IS_ERR(net)) {
			err = PTR_ERR(net);
			goto errout;
		}
		if (!netlink_ns_capable(skb, net->user_ns, CAP_NET_ADMIN)) {
			put_net(net);
			err = -EPERM;
			goto errout;
		}
		err = dev_change_net_namespace(dev, net, ifname);
		put_net(net);
		if (err)
			goto errout;
		status |= DO_SETLINK_MODIFIED;
	}

	if (tb[IFLA_MAP]) {
		struct rtnl_link_ifmap *u_map;
		struct ifmap k_map;

		if (!ops->ndo_set_config) {
			err = -EOPNOTSUPP;
			goto errout;
		}

		if (!netif_device_present(dev)) {
			err = -ENODEV;
			goto errout;
		}

		u_map = nla_data(tb[IFLA_MAP]);
		k_map.mem_start = (unsigned long) u_map->mem_start;
		k_map.mem_end = (unsigned long) u_map->mem_end;
		k_map.base_addr = (unsigned short) u_map->base_addr;
		k_map.irq = (unsigned char) u_map->irq;
		k_map.dma = (unsigned char) u_map->dma;
		k_map.port = (unsigned char) u_map->port;

		err = ops->ndo_set_config(dev, &k_map);
		if (err < 0)
			goto errout;

		status |= DO_SETLINK_NOTIFY;
	}

	if (tb[IFLA_ADDRESS]) {
		struct sockaddr *sa;
		int len;

		len = sizeof(sa_family_t) + dev->addr_len;
		sa = kmalloc(len, GFP_KERNEL);
		if (!sa) {
			err = -ENOMEM;
			goto errout;
		}
		sa->sa_family = dev->type;
		memcpy(sa->sa_data, nla_data(tb[IFLA_ADDRESS]),
		       dev->addr_len);
		err = dev_set_mac_address(dev, sa);
		kfree(sa);
		if (err)
			goto errout;
		status |= DO_SETLINK_MODIFIED;
	}

	if (tb[IFLA_MTU]) {
		err = dev_set_mtu(dev, nla_get_u32(tb[IFLA_MTU]));
		if (err < 0)
			goto errout;
		status |= DO_SETLINK_MODIFIED;
	}

	if (tb[IFLA_GROUP]) {
		dev_set_group(dev, nla_get_u32(tb[IFLA_GROUP]));
		status |= DO_SETLINK_NOTIFY;
	}

	/*
	 * Interface selected by interface index but interface
	 * name provided implies that a name change has been
	 * requested.
	 */
	if (ifm->ifi_index > 0 && ifname[0]) {
		err = dev_change_name(dev, ifname);
		if (err < 0)
			goto errout;
		status |= DO_SETLINK_MODIFIED;
	}

	if (tb[IFLA_IFALIAS]) {
		err = dev_set_alias(dev, nla_data(tb[IFLA_IFALIAS]),
				    nla_len(tb[IFLA_IFALIAS]));
		if (err < 0)
			goto errout;
		status |= DO_SETLINK_NOTIFY;
	}

	if (tb[IFLA_BROADCAST]) {
		nla_memcpy(dev->broadcast, tb[IFLA_BROADCAST], dev->addr_len);
		call_netdevice_notifiers(NETDEV_CHANGEADDR, dev);
	}

	if (ifm->ifi_flags || ifm->ifi_change) {
		err = dev_change_flags(dev, rtnl_dev_combine_flags(dev, ifm));
		if (err < 0)
			goto errout;
	}

	if (tb[IFLA_MASTER]) {
		err = do_set_master(dev, nla_get_u32(tb[IFLA_MASTER]));
		if (err)
			goto errout;
		status |= DO_SETLINK_MODIFIED;
	}

	if (tb[IFLA_CARRIER]) {
		err = dev_change_carrier(dev, nla_get_u8(tb[IFLA_CARRIER]));
		if (err)
			goto errout;
		status |= DO_SETLINK_MODIFIED;
	}

	if (tb[IFLA_TXQLEN]) {
		unsigned long value = nla_get_u32(tb[IFLA_TXQLEN]);

		if (dev->tx_queue_len ^ value)
			status |= DO_SETLINK_NOTIFY;

		dev->tx_queue_len = value;
	}

	if (tb[IFLA_OPERSTATE])
		set_operstate(dev, nla_get_u8(tb[IFLA_OPERSTATE]));

	if (tb[IFLA_LINKMODE]) {
		unsigned char value = nla_get_u8(tb[IFLA_LINKMODE]);

		write_lock_bh(&dev_base_lock);
		if (dev->link_mode ^ value)
			status |= DO_SETLINK_NOTIFY;
		dev->link_mode = value;
		write_unlock_bh(&dev_base_lock);
	}

	if (tb[IFLA_VFINFO_LIST]) {
		struct nlattr *vfinfo[IFLA_VF_MAX + 1];
		struct nlattr *attr;
		int rem;

		nla_for_each_nested(attr, tb[IFLA_VFINFO_LIST], rem) {
			if (nla_type(attr) != IFLA_VF_INFO ||
			    nla_len(attr) < NLA_HDRLEN) {
				err = -EINVAL;
				goto errout;
			}
			err = nla_parse_nested(vfinfo, IFLA_VF_MAX, attr,
					       ifla_vf_policy);
			if (err < 0)
				goto errout;
			err = do_setvfinfo(dev, vfinfo);
			if (err < 0)
				goto errout;
			status |= DO_SETLINK_NOTIFY;
		}
	}
	err = 0;

	if (tb[IFLA_VF_PORTS]) {
		struct nlattr *port[IFLA_PORT_MAX+1];
		struct nlattr *attr;
		int vf;
		int rem;

		err = -EOPNOTSUPP;
		if (!ops->ndo_set_vf_port)
			goto errout;

		nla_for_each_nested(attr, tb[IFLA_VF_PORTS], rem) {
			if (nla_type(attr) != IFLA_VF_PORT ||
			    nla_len(attr) < NLA_HDRLEN) {
				err = -EINVAL;
				goto errout;
			}
			err = nla_parse_nested(port, IFLA_PORT_MAX, attr,
					       ifla_port_policy);
			if (err < 0)
				goto errout;
			if (!port[IFLA_PORT_VF]) {
				err = -EOPNOTSUPP;
				goto errout;
			}
			vf = nla_get_u32(port[IFLA_PORT_VF]);
			err = ops->ndo_set_vf_port(dev, vf, port);
			if (err < 0)
				goto errout;
			status |= DO_SETLINK_NOTIFY;
		}
	}
	err = 0;

	if (tb[IFLA_PORT_SELF]) {
		struct nlattr *port[IFLA_PORT_MAX+1];

		err = nla_parse_nested(port, IFLA_PORT_MAX,
			tb[IFLA_PORT_SELF], ifla_port_policy);
		if (err < 0)
			goto errout;

		err = -EOPNOTSUPP;
		if (ops->ndo_set_vf_port)
			err = ops->ndo_set_vf_port(dev, PORT_SELF_VF, port);
		if (err < 0)
			goto errout;
		status |= DO_SETLINK_NOTIFY;
	}

	if (tb[IFLA_AF_SPEC]) {
		struct nlattr *af;
		int rem;

		nla_for_each_nested(af, tb[IFLA_AF_SPEC], rem) {
			const struct rtnl_af_ops *af_ops;

			if (!(af_ops = rtnl_af_lookup(nla_type(af))))
				BUG();

			err = af_ops->set_link_af(dev, af);
			if (err < 0)
				goto errout;

			status |= DO_SETLINK_NOTIFY;
		}
	}
	err = 0;

	if (tb[IFLA_PROTO_DOWN]) {
		err = dev_change_proto_down(dev,
					    nla_get_u8(tb[IFLA_PROTO_DOWN]));
		if (err)
			goto errout;
		status |= DO_SETLINK_NOTIFY;
	}

errout:
	if (status & DO_SETLINK_MODIFIED) {
		if (status & DO_SETLINK_NOTIFY)
			netdev_state_change(dev);

		if (err < 0)
			net_warn_ratelimited("A link change request failed with some changes committed already. Interface %s may have been left with an inconsistent configuration, please check.\n",
					     dev->name);
	}

	return err;
}

static int rtnl_setlink(struct sk_buff *skb, struct nlmsghdr *nlh)
{
	struct net *net = sock_net(skb->sk);
	struct ifinfomsg *ifm;
	struct net_device *dev;
	int err;
	struct nlattr *tb[IFLA_MAX+1];
	char ifname[IFNAMSIZ];

	err = nlmsg_parse(nlh, sizeof(*ifm), tb, IFLA_MAX, ifla_policy);
	if (err < 0)
		goto errout;

	if (tb[IFLA_IFNAME])
		nla_strlcpy(ifname, tb[IFLA_IFNAME], IFNAMSIZ);
	else
		ifname[0] = '\0';

	err = -EINVAL;
	ifm = nlmsg_data(nlh);
	if (ifm->ifi_index > 0)
		dev = __dev_get_by_index(net, ifm->ifi_index);
	else if (tb[IFLA_IFNAME])
		dev = __dev_get_by_name(net, ifname);
	else
		goto errout;

	if (dev == NULL) {
		err = -ENODEV;
		goto errout;
	}

	err = validate_linkmsg(dev, tb);
	if (err < 0)
		goto errout;

	err = do_setlink(skb, dev, ifm, tb, ifname, 0);
errout:
	return err;
}

static int rtnl_group_dellink(const struct net *net, int group)
{
	struct net_device *dev, *aux;
	LIST_HEAD(list_kill);
	bool found = false;

	if (!group)
		return -EPERM;

	for_each_netdev(net, dev) {
		if (dev->group == group) {
			const struct rtnl_link_ops *ops;

			found = true;
			ops = dev->rtnl_link_ops;
			if (!ops || !ops->dellink)
				return -EOPNOTSUPP;
		}
	}

	if (!found)
		return -ENODEV;

	for_each_netdev_safe(net, dev, aux) {
		if (dev->group == group) {
			const struct rtnl_link_ops *ops;

			ops = dev->rtnl_link_ops;
			ops->dellink(dev, &list_kill);
		}
	}
	unregister_netdevice_many(&list_kill);

	return 0;
}

int rtnl_delete_link(struct net_device *dev)
{
	const struct rtnl_link_ops *ops;
	LIST_HEAD(list_kill);

	ops = dev->rtnl_link_ops;
	if (!ops || !ops->dellink)
		return -EOPNOTSUPP;

	ops->dellink(dev, &list_kill);
	unregister_netdevice_many(&list_kill);

	return 0;
}
EXPORT_SYMBOL_GPL(rtnl_delete_link);

static int rtnl_dellink(struct sk_buff *skb, struct nlmsghdr *nlh)
{
	struct net *net = sock_net(skb->sk);
	struct net_device *dev;
	struct ifinfomsg *ifm;
	char ifname[IFNAMSIZ];
	struct nlattr *tb[IFLA_MAX+1];
	int err;

	err = nlmsg_parse(nlh, sizeof(*ifm), tb, IFLA_MAX, ifla_policy);
	if (err < 0)
		return err;

	if (tb[IFLA_IFNAME])
		nla_strlcpy(ifname, tb[IFLA_IFNAME], IFNAMSIZ);

	ifm = nlmsg_data(nlh);
	if (ifm->ifi_index > 0)
		dev = __dev_get_by_index(net, ifm->ifi_index);
	else if (tb[IFLA_IFNAME])
		dev = __dev_get_by_name(net, ifname);
	else if (tb[IFLA_GROUP])
		return rtnl_group_dellink(net, nla_get_u32(tb[IFLA_GROUP]));
	else
		return -EINVAL;

	if (!dev)
		return -ENODEV;

	return rtnl_delete_link(dev);
}

int rtnl_configure_link(struct net_device *dev, const struct ifinfomsg *ifm)
{
	unsigned int old_flags;
	int err;

	old_flags = dev->flags;
	if (ifm && (ifm->ifi_flags || ifm->ifi_change)) {
		err = __dev_change_flags(dev, rtnl_dev_combine_flags(dev, ifm));
		if (err < 0)
			return err;
	}

	dev->rtnl_link_state = RTNL_LINK_INITIALIZED;

	__dev_notify_flags(dev, old_flags, ~0U);
	return 0;
}
EXPORT_SYMBOL(rtnl_configure_link);

struct net_device *rtnl_create_link(struct net *net,
	const char *ifname, unsigned char name_assign_type,
	const struct rtnl_link_ops *ops, struct nlattr *tb[])
{
	int err;
	struct net_device *dev;
	unsigned int num_tx_queues = 1;
	unsigned int num_rx_queues = 1;

	if (tb[IFLA_NUM_TX_QUEUES])
		num_tx_queues = nla_get_u32(tb[IFLA_NUM_TX_QUEUES]);
	else if (ops->get_num_tx_queues)
		num_tx_queues = ops->get_num_tx_queues();

	if (tb[IFLA_NUM_RX_QUEUES])
		num_rx_queues = nla_get_u32(tb[IFLA_NUM_RX_QUEUES]);
	else if (ops->get_num_rx_queues)
		num_rx_queues = ops->get_num_rx_queues();

	err = -ENOMEM;
	dev = alloc_netdev_mqs(ops->priv_size, ifname, name_assign_type,
			       ops->setup, num_tx_queues, num_rx_queues);
	if (!dev)
		goto err;

	dev_net_set(dev, net);
	dev->rtnl_link_ops = ops;
	dev->rtnl_link_state = RTNL_LINK_INITIALIZING;

	if (tb[IFLA_MTU])
		dev->mtu = nla_get_u32(tb[IFLA_MTU]);
	if (tb[IFLA_ADDRESS]) {
		memcpy(dev->dev_addr, nla_data(tb[IFLA_ADDRESS]),
				nla_len(tb[IFLA_ADDRESS]));
		dev->addr_assign_type = NET_ADDR_SET;
	}
	if (tb[IFLA_BROADCAST])
		memcpy(dev->broadcast, nla_data(tb[IFLA_BROADCAST]),
				nla_len(tb[IFLA_BROADCAST]));
	if (tb[IFLA_TXQLEN])
		dev->tx_queue_len = nla_get_u32(tb[IFLA_TXQLEN]);
	if (tb[IFLA_OPERSTATE])
		set_operstate(dev, nla_get_u8(tb[IFLA_OPERSTATE]));
	if (tb[IFLA_LINKMODE])
		dev->link_mode = nla_get_u8(tb[IFLA_LINKMODE]);
	if (tb[IFLA_GROUP])
		dev_set_group(dev, nla_get_u32(tb[IFLA_GROUP]));

	return dev;

err:
	return ERR_PTR(err);
}
EXPORT_SYMBOL(rtnl_create_link);

static int rtnl_group_changelink(const struct sk_buff *skb,
		struct net *net, int group,
		struct ifinfomsg *ifm,
		struct nlattr **tb)
{
	struct net_device *dev, *aux;
	int err;

	for_each_netdev_safe(net, dev, aux) {
		if (dev->group == group) {
			err = do_setlink(skb, dev, ifm, tb, NULL, 0);
			if (err < 0)
				return err;
		}
	}

	return 0;
}

static int rtnl_newlink(struct sk_buff *skb, struct nlmsghdr *nlh)
{
	struct net *net = sock_net(skb->sk);
	const struct rtnl_link_ops *ops;
	const struct rtnl_link_ops *m_ops = NULL;
	struct net_device *dev;
	struct net_device *master_dev = NULL;
	struct ifinfomsg *ifm;
	char kind[MODULE_NAME_LEN];
	char ifname[IFNAMSIZ];
	struct nlattr *tb[IFLA_MAX+1];
	struct nlattr *linkinfo[IFLA_INFO_MAX+1];
	unsigned char name_assign_type = NET_NAME_USER;
	int err;

#ifdef CONFIG_MODULES
replay:
#endif
	err = nlmsg_parse(nlh, sizeof(*ifm), tb, IFLA_MAX, ifla_policy);
	if (err < 0)
		return err;

	if (tb[IFLA_IFNAME])
		nla_strlcpy(ifname, tb[IFLA_IFNAME], IFNAMSIZ);
	else
		ifname[0] = '\0';

	ifm = nlmsg_data(nlh);
	if (ifm->ifi_index > 0)
		dev = __dev_get_by_index(net, ifm->ifi_index);
	else {
		if (ifname[0])
			dev = __dev_get_by_name(net, ifname);
		else
			dev = NULL;
	}

	if (dev) {
		master_dev = netdev_master_upper_dev_get(dev);
		if (master_dev)
			m_ops = master_dev->rtnl_link_ops;
	}

	err = validate_linkmsg(dev, tb);
	if (err < 0)
		return err;

	if (tb[IFLA_LINKINFO]) {
		err = nla_parse_nested(linkinfo, IFLA_INFO_MAX,
				       tb[IFLA_LINKINFO], ifla_info_policy);
		if (err < 0)
			return err;
	} else
		memset(linkinfo, 0, sizeof(linkinfo));

	if (linkinfo[IFLA_INFO_KIND]) {
		nla_strlcpy(kind, linkinfo[IFLA_INFO_KIND], sizeof(kind));
		ops = rtnl_link_ops_get(kind);
	} else {
		kind[0] = '\0';
		ops = NULL;
	}

	if (1) {
		struct nlattr *attr[ops ? ops->maxtype + 1 : 1];
		struct nlattr *slave_attr[m_ops ? m_ops->slave_maxtype + 1 : 1];
		struct nlattr **data = NULL;
		struct nlattr **slave_data = NULL;
		struct net *dest_net, *link_net = NULL;

		if (ops) {
			if (ops->maxtype && linkinfo[IFLA_INFO_DATA]) {
				err = nla_parse_nested(attr, ops->maxtype,
						       linkinfo[IFLA_INFO_DATA],
						       ops->policy);
				if (err < 0)
					return err;
				data = attr;
			}
			if (ops->validate) {
				err = ops->validate(tb, data);
				if (err < 0)
					return err;
			}
		}

		if (m_ops) {
			if (m_ops->slave_maxtype &&
			    linkinfo[IFLA_INFO_SLAVE_DATA]) {
				err = nla_parse_nested(slave_attr,
						       m_ops->slave_maxtype,
						       linkinfo[IFLA_INFO_SLAVE_DATA],
						       m_ops->slave_policy);
				if (err < 0)
					return err;
				slave_data = slave_attr;
			}
			if (m_ops->slave_validate) {
				err = m_ops->slave_validate(tb, slave_data);
				if (err < 0)
					return err;
			}
		}

		if (dev) {
			int status = 0;

			if (nlh->nlmsg_flags & NLM_F_EXCL)
				return -EEXIST;
			if (nlh->nlmsg_flags & NLM_F_REPLACE)
				return -EOPNOTSUPP;

			if (linkinfo[IFLA_INFO_DATA]) {
				if (!ops || ops != dev->rtnl_link_ops ||
				    !ops->changelink)
					return -EOPNOTSUPP;

				err = ops->changelink(dev, tb, data);
				if (err < 0)
					return err;
				status |= DO_SETLINK_NOTIFY;
			}

			if (linkinfo[IFLA_INFO_SLAVE_DATA]) {
				if (!m_ops || !m_ops->slave_changelink)
					return -EOPNOTSUPP;

				err = m_ops->slave_changelink(master_dev, dev,
							      tb, slave_data);
				if (err < 0)
					return err;
				status |= DO_SETLINK_NOTIFY;
			}

			return do_setlink(skb, dev, ifm, tb, ifname, status);
		}

		if (!(nlh->nlmsg_flags & NLM_F_CREATE)) {
			if (ifm->ifi_index == 0 && tb[IFLA_GROUP])
				return rtnl_group_changelink(skb, net,
						nla_get_u32(tb[IFLA_GROUP]),
						ifm, tb);
			return -ENODEV;
		}

		if (tb[IFLA_MAP] || tb[IFLA_MASTER] || tb[IFLA_PROTINFO])
			return -EOPNOTSUPP;

		if (!ops) {
#ifdef CONFIG_MODULES
			if (kind[0]) {
				__rtnl_unlock();
				request_module("rtnl-link-%s", kind);
				rtnl_lock();
				ops = rtnl_link_ops_get(kind);
				if (ops)
					goto replay;
			}
#endif
			return -EOPNOTSUPP;
		}

		if (!ops->setup)
			return -EOPNOTSUPP;

		if (!ifname[0]) {
			snprintf(ifname, IFNAMSIZ, "%s%%d", ops->kind);
			name_assign_type = NET_NAME_ENUM;
		}

		dest_net = rtnl_link_get_net(net, tb);
		if (IS_ERR(dest_net))
			return PTR_ERR(dest_net);

		err = -EPERM;
		if (!netlink_ns_capable(skb, dest_net->user_ns, CAP_NET_ADMIN))
			goto out;

		if (tb[IFLA_LINK_NETNSID]) {
			int id = nla_get_s32(tb[IFLA_LINK_NETNSID]);

			link_net = get_net_ns_by_id(dest_net, id);
			if (!link_net) {
				err =  -EINVAL;
				goto out;
			}
			err = -EPERM;
			if (!netlink_ns_capable(skb, link_net->user_ns, CAP_NET_ADMIN))
				goto out;
		}

		dev = rtnl_create_link(link_net ? : dest_net, ifname,
				       name_assign_type, ops, tb);
		if (IS_ERR(dev)) {
			err = PTR_ERR(dev);
			goto out;
		}

		dev->ifindex = ifm->ifi_index;

		if (ops->newlink) {
			err = ops->newlink(link_net ? : net, dev, tb, data);
			/* Drivers should call free_netdev() in ->destructor
			 * and unregister it on failure after registration
			 * so that device could be finally freed in rtnl_unlock.
			 */
			if (err < 0) {
				/* If device is not registered at all, free it now */
				if (dev->reg_state == NETREG_UNINITIALIZED)
					free_netdev(dev);
				goto out;
			}
		} else {
			err = register_netdevice(dev);
			if (err < 0) {
				free_netdev(dev);
				goto out;
			}
		}
		err = rtnl_configure_link(dev, ifm);
		if (err < 0)
			goto out_unregister;
		if (link_net) {
			err = dev_change_net_namespace(dev, dest_net, ifname);
			if (err < 0)
				goto out_unregister;
		}
out:
		if (link_net)
			put_net(link_net);
		put_net(dest_net);
		return err;
out_unregister:
		if (ops->newlink) {
			LIST_HEAD(list_kill);

			ops->dellink(dev, &list_kill);
			unregister_netdevice_many(&list_kill);
		} else {
			unregister_netdevice(dev);
		}
		goto out;
	}
}

static int rtnl_getlink(struct sk_buff *skb, struct nlmsghdr* nlh)
{
	struct net *net = sock_net(skb->sk);
	struct ifinfomsg *ifm;
	char ifname[IFNAMSIZ];
	struct nlattr *tb[IFLA_MAX+1];
	struct net_device *dev = NULL;
	struct sk_buff *nskb;
	int err;
	u32 ext_filter_mask = 0;

	err = nlmsg_parse(nlh, sizeof(*ifm), tb, IFLA_MAX, ifla_policy);
	if (err < 0)
		return err;

	if (tb[IFLA_IFNAME])
		nla_strlcpy(ifname, tb[IFLA_IFNAME], IFNAMSIZ);

	if (tb[IFLA_EXT_MASK])
		ext_filter_mask = nla_get_u32(tb[IFLA_EXT_MASK]);

	ifm = nlmsg_data(nlh);
	if (ifm->ifi_index > 0)
		dev = __dev_get_by_index(net, ifm->ifi_index);
	else if (tb[IFLA_IFNAME])
		dev = __dev_get_by_name(net, ifname);
	else
		return -EINVAL;

	if (dev == NULL)
		return -ENODEV;

	nskb = nlmsg_new(if_nlmsg_size(dev, ext_filter_mask), GFP_KERNEL);
	if (nskb == NULL)
		return -ENOBUFS;

	err = rtnl_fill_ifinfo(nskb, dev, RTM_NEWLINK, NETLINK_CB(skb).portid,
			       nlh->nlmsg_seq, 0, 0, ext_filter_mask);
	if (err < 0) {
		/* -EMSGSIZE implies BUG in if_nlmsg_size */
		WARN_ON(err == -EMSGSIZE);
		kfree_skb(nskb);
	} else
		err = rtnl_unicast(nskb, net, NETLINK_CB(skb).portid);

	return err;
}

static u16 rtnl_calcit(struct sk_buff *skb, struct nlmsghdr *nlh)
{
	struct net *net = sock_net(skb->sk);
	struct net_device *dev;
	struct nlattr *tb[IFLA_MAX+1];
	u32 ext_filter_mask = 0;
	u16 min_ifinfo_dump_size = 0;
	int hdrlen;

	/* Same kernel<->userspace interface hack as in rtnl_dump_ifinfo. */
	hdrlen = nlmsg_len(nlh) < sizeof(struct ifinfomsg) ?
		 sizeof(struct rtgenmsg) : sizeof(struct ifinfomsg);

	if (nlmsg_parse(nlh, hdrlen, tb, IFLA_MAX, ifla_policy) >= 0) {
		if (tb[IFLA_EXT_MASK])
			ext_filter_mask = nla_get_u32(tb[IFLA_EXT_MASK]);
	}

	if (!ext_filter_mask)
		return NLMSG_GOODSIZE;
	/*
	 * traverse the list of net devices and compute the minimum
	 * buffer size based upon the filter mask.
	 */
	list_for_each_entry(dev, &net->dev_base_head, dev_list) {
		min_ifinfo_dump_size = max_t(u16, min_ifinfo_dump_size,
					     if_nlmsg_size(dev,
						           ext_filter_mask));
	}

	return min_ifinfo_dump_size;
}

static int rtnl_dump_all(struct sk_buff *skb, struct netlink_callback *cb)
{
	int idx;
	int s_idx = cb->family;

	if (s_idx == 0)
		s_idx = 1;
	for (idx = 1; idx <= RTNL_FAMILY_MAX; idx++) {
		int type = cb->nlh->nlmsg_type-RTM_BASE;
		if (idx < s_idx || idx == PF_PACKET)
			continue;
		if (rtnl_msg_handlers[idx] == NULL ||
		    rtnl_msg_handlers[idx][type].dumpit == NULL)
			continue;
		if (idx > s_idx) {
			memset(&cb->args[0], 0, sizeof(cb->args));
			cb->prev_seq = 0;
			cb->seq = 0;
		}
		if (rtnl_msg_handlers[idx][type].dumpit(skb, cb))
			break;
	}
	cb->family = idx;

	return skb->len;
}

struct sk_buff *rtmsg_ifinfo_build_skb(int type, struct net_device *dev,
				       unsigned int change, gfp_t flags)
{
	struct net *net = dev_net(dev);
	struct sk_buff *skb;
	int err = -ENOBUFS;
	size_t if_info_size;

	skb = nlmsg_new((if_info_size = if_nlmsg_size(dev, 0)), flags);
	if (skb == NULL)
		goto errout;

	err = rtnl_fill_ifinfo(skb, dev, type, 0, 0, change, 0, 0);
	if (err < 0) {
		/* -EMSGSIZE implies BUG in if_nlmsg_size() */
		WARN_ON(err == -EMSGSIZE);
		kfree_skb(skb);
		goto errout;
	}
	return skb;
errout:
	if (err < 0)
		rtnl_set_sk_err(net, RTNLGRP_LINK, err);
	return NULL;
}

void rtmsg_ifinfo_send(struct sk_buff *skb, struct net_device *dev, gfp_t flags)
{
	struct net *net = dev_net(dev);

	rtnl_notify(skb, net, 0, RTNLGRP_LINK, NULL, flags);
}

void rtmsg_ifinfo(int type, struct net_device *dev, unsigned int change,
		  gfp_t flags)
{
	struct sk_buff *skb;

	if (dev->reg_state != NETREG_REGISTERED)
		return;

	skb = rtmsg_ifinfo_build_skb(type, dev, change, flags);
	if (skb)
		rtmsg_ifinfo_send(skb, dev, flags);
}
EXPORT_SYMBOL(rtmsg_ifinfo);

static int nlmsg_populate_fdb_fill(struct sk_buff *skb,
				   struct net_device *dev,
				   u8 *addr, u16 vid, u32 pid, u32 seq,
				   int type, unsigned int flags,
				   int nlflags, u16 ndm_state)
{
	struct nlmsghdr *nlh;
	struct ndmsg *ndm;

	nlh = nlmsg_put(skb, pid, seq, type, sizeof(*ndm), nlflags);
	if (!nlh)
		return -EMSGSIZE;

	ndm = nlmsg_data(nlh);
	ndm->ndm_family  = AF_BRIDGE;
	ndm->ndm_pad1	 = 0;
	ndm->ndm_pad2    = 0;
	ndm->ndm_flags	 = flags;
	ndm->ndm_type	 = 0;
	ndm->ndm_ifindex = dev->ifindex;
	ndm->ndm_state   = ndm_state;

	if (nla_put(skb, NDA_LLADDR, ETH_ALEN, addr))
		goto nla_put_failure;
	if (vid)
		if (nla_put(skb, NDA_VLAN, sizeof(u16), &vid))
			goto nla_put_failure;

	nlmsg_end(skb, nlh);
	return 0;

nla_put_failure:
	nlmsg_cancel(skb, nlh);
	return -EMSGSIZE;
}

static inline size_t rtnl_fdb_nlmsg_size(void)
{
	return NLMSG_ALIGN(sizeof(struct ndmsg)) + nla_total_size(ETH_ALEN);
}

static void rtnl_fdb_notify(struct net_device *dev, u8 *addr, u16 vid, int type,
			    u16 ndm_state)
{
	struct net *net = dev_net(dev);
	struct sk_buff *skb;
	int err = -ENOBUFS;

	skb = nlmsg_new(rtnl_fdb_nlmsg_size(), GFP_ATOMIC);
	if (!skb)
		goto errout;

	err = nlmsg_populate_fdb_fill(skb, dev, addr, vid,
				      0, 0, type, NTF_SELF, 0, ndm_state);
	if (err < 0) {
		kfree_skb(skb);
		goto errout;
	}

	rtnl_notify(skb, net, 0, RTNLGRP_NEIGH, NULL, GFP_ATOMIC);
	return;
errout:
	rtnl_set_sk_err(net, RTNLGRP_NEIGH, err);
}

/**
 * ndo_dflt_fdb_add - default netdevice operation to add an FDB entry
 */
int ndo_dflt_fdb_add(struct ndmsg *ndm,
		     struct nlattr *tb[],
		     struct net_device *dev,
		     const unsigned char *addr, u16 vid,
		     u16 flags)
{
	int err = -EINVAL;

	/* If aging addresses are supported device will need to
	 * implement its own handler for this.
	 */
	if (ndm->ndm_state && !(ndm->ndm_state & NUD_PERMANENT)) {
		pr_info("%s: FDB only supports static addresses\n", dev->name);
		return err;
	}

	if (vid) {
		pr_info("%s: vlans aren't supported yet for dev_uc|mc_add()\n", dev->name);
		return err;
	}

	if (is_unicast_ether_addr(addr) || is_link_local_ether_addr(addr))
		err = dev_uc_add_excl(dev, addr);
	else if (is_multicast_ether_addr(addr))
		err = dev_mc_add_excl(dev, addr);

	/* Only return duplicate errors if NLM_F_EXCL is set */
	if (err == -EEXIST && !(flags & NLM_F_EXCL))
		err = 0;

	return err;
}
EXPORT_SYMBOL(ndo_dflt_fdb_add);

static int fdb_vid_parse(struct nlattr *vlan_attr, u16 *p_vid)
{
	u16 vid = 0;

	if (vlan_attr) {
		if (nla_len(vlan_attr) != sizeof(u16)) {
			pr_info("PF_BRIDGE: RTM_NEWNEIGH with invalid vlan\n");
			return -EINVAL;
		}

		vid = nla_get_u16(vlan_attr);

		if (!vid || vid >= VLAN_VID_MASK) {
			pr_info("PF_BRIDGE: RTM_NEWNEIGH with invalid vlan id %d\n",
				vid);
			return -EINVAL;
		}
	}
	*p_vid = vid;
	return 0;
}

static int rtnl_fdb_add(struct sk_buff *skb, struct nlmsghdr *nlh)
{
	struct net *net = sock_net(skb->sk);
	struct ndmsg *ndm;
	struct nlattr *tb[NDA_MAX+1];
	struct net_device *dev;
	u8 *addr;
	u16 vid;
	int err;

	err = nlmsg_parse(nlh, sizeof(*ndm), tb, NDA_MAX, NULL);
	if (err < 0)
		return err;

	ndm = nlmsg_data(nlh);
	if (ndm->ndm_ifindex == 0) {
		pr_info("PF_BRIDGE: RTM_NEWNEIGH with invalid ifindex\n");
		return -EINVAL;
	}

	dev = __dev_get_by_index(net, ndm->ndm_ifindex);
	if (dev == NULL) {
		pr_info("PF_BRIDGE: RTM_NEWNEIGH with unknown ifindex\n");
		return -ENODEV;
	}

	if (!tb[NDA_LLADDR] || nla_len(tb[NDA_LLADDR]) != ETH_ALEN) {
		pr_info("PF_BRIDGE: RTM_NEWNEIGH with invalid address\n");
		return -EINVAL;
	}

	addr = nla_data(tb[NDA_LLADDR]);

	err = fdb_vid_parse(tb[NDA_VLAN], &vid);
	if (err)
		return err;

	err = -EOPNOTSUPP;

	/* Support fdb on master device the net/bridge default case */
	if ((!ndm->ndm_flags || ndm->ndm_flags & NTF_MASTER) &&
	    (dev->priv_flags & IFF_BRIDGE_PORT)) {
		struct net_device *br_dev = netdev_master_upper_dev_get(dev);
		const struct net_device_ops *ops = br_dev->netdev_ops;

		err = ops->ndo_fdb_add(ndm, tb, dev, addr, vid,
				       nlh->nlmsg_flags);
		if (err)
			goto out;
		else
			ndm->ndm_flags &= ~NTF_MASTER;
	}

	/* Embedded bridge, macvlan, and any other device support */
	if ((ndm->ndm_flags & NTF_SELF)) {
		if (dev->netdev_ops->ndo_fdb_add)
			err = dev->netdev_ops->ndo_fdb_add(ndm, tb, dev, addr,
							   vid,
							   nlh->nlmsg_flags);
		else
			err = ndo_dflt_fdb_add(ndm, tb, dev, addr, vid,
					       nlh->nlmsg_flags);

		if (!err) {
			rtnl_fdb_notify(dev, addr, vid, RTM_NEWNEIGH,
					ndm->ndm_state);
			ndm->ndm_flags &= ~NTF_SELF;
		}
	}
out:
	return err;
}

/**
 * ndo_dflt_fdb_del - default netdevice operation to delete an FDB entry
 */
int ndo_dflt_fdb_del(struct ndmsg *ndm,
		     struct nlattr *tb[],
		     struct net_device *dev,
		     const unsigned char *addr, u16 vid)
{
	int err = -EINVAL;

	/* If aging addresses are supported device will need to
	 * implement its own handler for this.
	 */
	if (!(ndm->ndm_state & NUD_PERMANENT)) {
		pr_info("%s: FDB only supports static addresses\n", dev->name);
		return err;
	}

	if (is_unicast_ether_addr(addr) || is_link_local_ether_addr(addr))
		err = dev_uc_del(dev, addr);
	else if (is_multicast_ether_addr(addr))
		err = dev_mc_del(dev, addr);

	return err;
}
EXPORT_SYMBOL(ndo_dflt_fdb_del);

static int rtnl_fdb_del(struct sk_buff *skb, struct nlmsghdr *nlh)
{
	struct net *net = sock_net(skb->sk);
	struct ndmsg *ndm;
	struct nlattr *tb[NDA_MAX+1];
	struct net_device *dev;
	int err = -EINVAL;
	__u8 *addr;
	u16 vid;

	if (!netlink_capable(skb, CAP_NET_ADMIN))
		return -EPERM;

	err = nlmsg_parse(nlh, sizeof(*ndm), tb, NDA_MAX, NULL);
	if (err < 0)
		return err;

	ndm = nlmsg_data(nlh);
	if (ndm->ndm_ifindex == 0) {
		pr_info("PF_BRIDGE: RTM_DELNEIGH with invalid ifindex\n");
		return -EINVAL;
	}

	dev = __dev_get_by_index(net, ndm->ndm_ifindex);
	if (dev == NULL) {
		pr_info("PF_BRIDGE: RTM_DELNEIGH with unknown ifindex\n");
		return -ENODEV;
	}

	if (!tb[NDA_LLADDR] || nla_len(tb[NDA_LLADDR]) != ETH_ALEN) {
		pr_info("PF_BRIDGE: RTM_DELNEIGH with invalid address\n");
		return -EINVAL;
	}

	addr = nla_data(tb[NDA_LLADDR]);

	err = fdb_vid_parse(tb[NDA_VLAN], &vid);
	if (err)
		return err;

	err = -EOPNOTSUPP;

	/* Support fdb on master device the net/bridge default case */
	if ((!ndm->ndm_flags || ndm->ndm_flags & NTF_MASTER) &&
	    (dev->priv_flags & IFF_BRIDGE_PORT)) {
		struct net_device *br_dev = netdev_master_upper_dev_get(dev);
		const struct net_device_ops *ops = br_dev->netdev_ops;

		if (ops->ndo_fdb_del)
			err = ops->ndo_fdb_del(ndm, tb, dev, addr, vid);

		if (err)
			goto out;
		else
			ndm->ndm_flags &= ~NTF_MASTER;
	}

	/* Embedded bridge, macvlan, and any other device support */
	if (ndm->ndm_flags & NTF_SELF) {
		if (dev->netdev_ops->ndo_fdb_del)
			err = dev->netdev_ops->ndo_fdb_del(ndm, tb, dev, addr,
							   vid);
		else
			err = ndo_dflt_fdb_del(ndm, tb, dev, addr, vid);

		if (!err) {
			rtnl_fdb_notify(dev, addr, vid, RTM_DELNEIGH,
					ndm->ndm_state);
			ndm->ndm_flags &= ~NTF_SELF;
		}
	}
out:
	return err;
}

static int nlmsg_populate_fdb(struct sk_buff *skb,
			      struct netlink_callback *cb,
			      struct net_device *dev,
			      int *idx,
			      struct netdev_hw_addr_list *list)
{
	struct netdev_hw_addr *ha;
	int err;
	u32 portid, seq;

	portid = NETLINK_CB(cb->skb).portid;
	seq = cb->nlh->nlmsg_seq;

	list_for_each_entry(ha, &list->list, list) {
		if (*idx < cb->args[0])
			goto skip;

		err = nlmsg_populate_fdb_fill(skb, dev, ha->addr, 0,
					      portid, seq,
					      RTM_NEWNEIGH, NTF_SELF,
					      NLM_F_MULTI, NUD_PERMANENT);
		if (err < 0)
			return err;
skip:
		*idx += 1;
	}
	return 0;
}

/**
 * ndo_dflt_fdb_dump - default netdevice operation to dump an FDB table.
 * @nlh: netlink message header
 * @dev: netdevice
 *
 * Default netdevice operation to dump the existing unicast address list.
 * Returns number of addresses from list put in skb.
 */
int ndo_dflt_fdb_dump(struct sk_buff *skb,
		      struct netlink_callback *cb,
		      struct net_device *dev,
		      struct net_device *filter_dev,
		      int idx)
{
	int err;

	netif_addr_lock_bh(dev);
	err = nlmsg_populate_fdb(skb, cb, dev, &idx, &dev->uc);
	if (err)
		goto out;
	nlmsg_populate_fdb(skb, cb, dev, &idx, &dev->mc);
out:
	netif_addr_unlock_bh(dev);
	cb->args[1] = err;
	return idx;
}
EXPORT_SYMBOL(ndo_dflt_fdb_dump);

static int rtnl_fdb_dump(struct sk_buff *skb, struct netlink_callback *cb)
{
	struct net_device *dev;
	struct nlattr *tb[IFLA_MAX+1];
	struct net_device *br_dev = NULL;
	const struct net_device_ops *ops = NULL;
	const struct net_device_ops *cops = NULL;
	struct ifinfomsg *ifm = nlmsg_data(cb->nlh);
	struct net *net = sock_net(skb->sk);
	int brport_idx = 0;
	int br_idx = 0;
	int idx = 0;

	if (nlmsg_parse(cb->nlh, sizeof(struct ifinfomsg), tb, IFLA_MAX,
			ifla_policy) == 0) {
		if (tb[IFLA_MASTER])
			br_idx = nla_get_u32(tb[IFLA_MASTER]);
	}

	brport_idx = ifm->ifi_index;

	if (br_idx) {
		br_dev = __dev_get_by_index(net, br_idx);
		if (!br_dev)
			return -ENODEV;

		ops = br_dev->netdev_ops;
	}

	cb->args[1] = 0;
	for_each_netdev(net, dev) {
		if (brport_idx && (dev->ifindex != brport_idx))
			continue;

		if (!br_idx) { /* user did not specify a specific bridge */
			if (dev->priv_flags & IFF_BRIDGE_PORT) {
				br_dev = netdev_master_upper_dev_get(dev);
				cops = br_dev->netdev_ops;
			}

		} else {
			if (dev != br_dev &&
			    !(dev->priv_flags & IFF_BRIDGE_PORT))
				continue;

			if (br_dev != netdev_master_upper_dev_get(dev) &&
			    !(dev->priv_flags & IFF_EBRIDGE))
				continue;

			cops = ops;
		}

		if (dev->priv_flags & IFF_BRIDGE_PORT) {
			if (cops && cops->ndo_fdb_dump)
				idx = cops->ndo_fdb_dump(skb, cb, br_dev, dev,
							 idx);
		}
		if (cb->args[1] == -EMSGSIZE)
			break;

		if (dev->netdev_ops->ndo_fdb_dump)
			idx = dev->netdev_ops->ndo_fdb_dump(skb, cb, dev, NULL,
							    idx);
		else
			idx = ndo_dflt_fdb_dump(skb, cb, dev, NULL, idx);
		if (cb->args[1] == -EMSGSIZE)
			break;

		cops = NULL;
	}

	cb->args[0] = idx;
	return skb->len;
}

static int brport_nla_put_flag(struct sk_buff *skb, u32 flags, u32 mask,
			       unsigned int attrnum, unsigned int flag)
{
	if (mask & flag)
		return nla_put_u8(skb, attrnum, !!(flags & flag));
	return 0;
}

int ndo_dflt_bridge_getlink(struct sk_buff *skb, u32 pid, u32 seq,
			    struct net_device *dev, u16 mode,
			    u32 flags, u32 mask, int nlflags,
			    u32 filter_mask,
			    int (*vlan_fill)(struct sk_buff *skb,
					     struct net_device *dev,
					     u32 filter_mask))
{
	struct nlmsghdr *nlh;
	struct ifinfomsg *ifm;
	struct nlattr *br_afspec;
	struct nlattr *protinfo;
	u8 operstate = netif_running(dev) ? dev->operstate : IF_OPER_DOWN;
	struct net_device *br_dev = netdev_master_upper_dev_get(dev);
	int err = 0;

	nlh = nlmsg_put(skb, pid, seq, RTM_NEWLINK, sizeof(*ifm), nlflags);
	if (nlh == NULL)
		return -EMSGSIZE;

	ifm = nlmsg_data(nlh);
	ifm->ifi_family = AF_BRIDGE;
	ifm->__ifi_pad = 0;
	ifm->ifi_type = dev->type;
	ifm->ifi_index = dev->ifindex;
	ifm->ifi_flags = dev_get_flags(dev);
	ifm->ifi_change = 0;


	if (nla_put_string(skb, IFLA_IFNAME, dev->name) ||
	    nla_put_u32(skb, IFLA_MTU, dev->mtu) ||
	    nla_put_u8(skb, IFLA_OPERSTATE, operstate) ||
	    (br_dev &&
	     nla_put_u32(skb, IFLA_MASTER, br_dev->ifindex)) ||
	    (dev->addr_len &&
	     nla_put(skb, IFLA_ADDRESS, dev->addr_len, dev->dev_addr)) ||
	    (dev->ifindex != dev_get_iflink(dev) &&
	     nla_put_u32(skb, IFLA_LINK, dev_get_iflink(dev))))
		goto nla_put_failure;

	br_afspec = nla_nest_start(skb, IFLA_AF_SPEC);
	if (!br_afspec)
		goto nla_put_failure;

	if (nla_put_u16(skb, IFLA_BRIDGE_FLAGS, BRIDGE_FLAGS_SELF)) {
		nla_nest_cancel(skb, br_afspec);
		goto nla_put_failure;
	}

	if (mode != BRIDGE_MODE_UNDEF) {
		if (nla_put_u16(skb, IFLA_BRIDGE_MODE, mode)) {
			nla_nest_cancel(skb, br_afspec);
			goto nla_put_failure;
		}
	}
	if (vlan_fill) {
		err = vlan_fill(skb, dev, filter_mask);
		if (err) {
			nla_nest_cancel(skb, br_afspec);
			goto nla_put_failure;
		}
	}
	nla_nest_end(skb, br_afspec);

	protinfo = nla_nest_start(skb, IFLA_PROTINFO | NLA_F_NESTED);
	if (!protinfo)
		goto nla_put_failure;

	if (brport_nla_put_flag(skb, flags, mask,
				IFLA_BRPORT_MODE, BR_HAIRPIN_MODE) ||
	    brport_nla_put_flag(skb, flags, mask,
				IFLA_BRPORT_GUARD, BR_BPDU_GUARD) ||
	    brport_nla_put_flag(skb, flags, mask,
				IFLA_BRPORT_FAST_LEAVE,
				BR_MULTICAST_FAST_LEAVE) ||
	    brport_nla_put_flag(skb, flags, mask,
				IFLA_BRPORT_PROTECT, BR_ROOT_BLOCK) ||
	    brport_nla_put_flag(skb, flags, mask,
				IFLA_BRPORT_LEARNING, BR_LEARNING) ||
	    brport_nla_put_flag(skb, flags, mask,
				IFLA_BRPORT_LEARNING_SYNC, BR_LEARNING_SYNC) ||
	    brport_nla_put_flag(skb, flags, mask,
				IFLA_BRPORT_UNICAST_FLOOD, BR_FLOOD) ||
	    brport_nla_put_flag(skb, flags, mask,
				IFLA_BRPORT_PROXYARP, BR_PROXYARP)) {
		nla_nest_cancel(skb, protinfo);
		goto nla_put_failure;
	}

	nla_nest_end(skb, protinfo);

	nlmsg_end(skb, nlh);
	return 0;
nla_put_failure:
	nlmsg_cancel(skb, nlh);
	return err ? err : -EMSGSIZE;
}
EXPORT_SYMBOL_GPL(ndo_dflt_bridge_getlink);

static int rtnl_bridge_getlink(struct sk_buff *skb, struct netlink_callback *cb)
{
	struct net *net = sock_net(skb->sk);
	struct net_device *dev;
	int idx = 0;
	u32 portid = NETLINK_CB(cb->skb).portid;
	u32 seq = cb->nlh->nlmsg_seq;
	u32 filter_mask = 0;
	int err;

	if (nlmsg_len(cb->nlh) > sizeof(struct ifinfomsg)) {
		struct nlattr *extfilt;

		extfilt = nlmsg_find_attr(cb->nlh, sizeof(struct ifinfomsg),
					  IFLA_EXT_MASK);
		if (extfilt) {
			if (nla_len(extfilt) < sizeof(filter_mask))
				return -EINVAL;

			filter_mask = nla_get_u32(extfilt);
		}
	}

	rcu_read_lock();
	for_each_netdev_rcu(net, dev) {
		const struct net_device_ops *ops = dev->netdev_ops;
		struct net_device *br_dev = netdev_master_upper_dev_get(dev);

		if (br_dev && br_dev->netdev_ops->ndo_bridge_getlink) {
			if (idx >= cb->args[0]) {
				err = br_dev->netdev_ops->ndo_bridge_getlink(
						skb, portid, seq, dev,
						filter_mask, NLM_F_MULTI);
				if (err < 0 && err != -EOPNOTSUPP)
					break;
			}
			idx++;
		}

		if (ops->ndo_bridge_getlink) {
			if (idx >= cb->args[0]) {
				err = ops->ndo_bridge_getlink(skb, portid,
							      seq, dev,
							      filter_mask,
							      NLM_F_MULTI);
				if (err < 0 && err != -EOPNOTSUPP)
					break;
			}
			idx++;
		}
	}
	rcu_read_unlock();
	cb->args[0] = idx;

	return skb->len;
}

static inline size_t bridge_nlmsg_size(void)
{
	return NLMSG_ALIGN(sizeof(struct ifinfomsg))
		+ nla_total_size(IFNAMSIZ)	/* IFLA_IFNAME */
		+ nla_total_size(MAX_ADDR_LEN)	/* IFLA_ADDRESS */
		+ nla_total_size(sizeof(u32))	/* IFLA_MASTER */
		+ nla_total_size(sizeof(u32))	/* IFLA_MTU */
		+ nla_total_size(sizeof(u32))	/* IFLA_LINK */
		+ nla_total_size(sizeof(u32))	/* IFLA_OPERSTATE */
		+ nla_total_size(sizeof(u8))	/* IFLA_PROTINFO */
		+ nla_total_size(sizeof(struct nlattr))	/* IFLA_AF_SPEC */
		+ nla_total_size(sizeof(u16))	/* IFLA_BRIDGE_FLAGS */
		+ nla_total_size(sizeof(u16));	/* IFLA_BRIDGE_MODE */
}

static int rtnl_bridge_notify(struct net_device *dev)
{
	struct net *net = dev_net(dev);
	struct sk_buff *skb;
	int err = -EOPNOTSUPP;

	if (!dev->netdev_ops->ndo_bridge_getlink)
		return 0;

	skb = nlmsg_new(bridge_nlmsg_size(), GFP_ATOMIC);
	if (!skb) {
		err = -ENOMEM;
		goto errout;
	}

	err = dev->netdev_ops->ndo_bridge_getlink(skb, 0, 0, dev, 0, 0);
	if (err < 0)
		goto errout;

	if (!skb->len)
		goto errout;

	rtnl_notify(skb, net, 0, RTNLGRP_LINK, NULL, GFP_ATOMIC);
	return 0;
errout:
	WARN_ON(err == -EMSGSIZE);
	kfree_skb(skb);
	if (err)
		rtnl_set_sk_err(net, RTNLGRP_LINK, err);
	return err;
}

static int rtnl_bridge_setlink(struct sk_buff *skb, struct nlmsghdr *nlh)
{
	struct net *net = sock_net(skb->sk);
	struct ifinfomsg *ifm;
	struct net_device *dev;
	struct nlattr *br_spec, *attr = NULL;
	int rem, err = -EOPNOTSUPP;
	u16 flags = 0;
	bool have_flags = false;

	if (nlmsg_len(nlh) < sizeof(*ifm))
		return -EINVAL;

	ifm = nlmsg_data(nlh);
	if (ifm->ifi_family != AF_BRIDGE)
		return -EPFNOSUPPORT;

	dev = __dev_get_by_index(net, ifm->ifi_index);
	if (!dev) {
		pr_info("PF_BRIDGE: RTM_SETLINK with unknown ifindex\n");
		return -ENODEV;
	}

	br_spec = nlmsg_find_attr(nlh, sizeof(struct ifinfomsg), IFLA_AF_SPEC);
	if (br_spec) {
		nla_for_each_nested(attr, br_spec, rem) {
			if (nla_type(attr) == IFLA_BRIDGE_FLAGS) {
				if (nla_len(attr) < sizeof(flags))
					return -EINVAL;

				have_flags = true;
				flags = nla_get_u16(attr);
				break;
			}
		}
	}

	if (!flags || (flags & BRIDGE_FLAGS_MASTER)) {
		struct net_device *br_dev = netdev_master_upper_dev_get(dev);

		if (!br_dev || !br_dev->netdev_ops->ndo_bridge_setlink) {
			err = -EOPNOTSUPP;
			goto out;
		}

		err = br_dev->netdev_ops->ndo_bridge_setlink(dev, nlh, flags);
		if (err)
			goto out;

		flags &= ~BRIDGE_FLAGS_MASTER;
	}

	if ((flags & BRIDGE_FLAGS_SELF)) {
		if (!dev->netdev_ops->ndo_bridge_setlink)
			err = -EOPNOTSUPP;
		else
			err = dev->netdev_ops->ndo_bridge_setlink(dev, nlh,
								  flags);
		if (!err) {
			flags &= ~BRIDGE_FLAGS_SELF;

			/* Generate event to notify upper layer of bridge
			 * change
			 */
			err = rtnl_bridge_notify(dev);
		}
	}

	if (have_flags)
		memcpy(nla_data(attr), &flags, sizeof(flags));
out:
	return err;
}

static int rtnl_bridge_dellink(struct sk_buff *skb, struct nlmsghdr *nlh)
{
	struct net *net = sock_net(skb->sk);
	struct ifinfomsg *ifm;
	struct net_device *dev;
	struct nlattr *br_spec, *attr = NULL;
	int rem, err = -EOPNOTSUPP;
	u16 flags = 0;
	bool have_flags = false;

	if (nlmsg_len(nlh) < sizeof(*ifm))
		return -EINVAL;

	ifm = nlmsg_data(nlh);
	if (ifm->ifi_family != AF_BRIDGE)
		return -EPFNOSUPPORT;

	dev = __dev_get_by_index(net, ifm->ifi_index);
	if (!dev) {
		pr_info("PF_BRIDGE: RTM_SETLINK with unknown ifindex\n");
		return -ENODEV;
	}

	br_spec = nlmsg_find_attr(nlh, sizeof(struct ifinfomsg), IFLA_AF_SPEC);
	if (br_spec) {
		nla_for_each_nested(attr, br_spec, rem) {
			if (nla_type(attr) == IFLA_BRIDGE_FLAGS) {
				if (nla_len(attr) < sizeof(flags))
					return -EINVAL;

				have_flags = true;
				flags = nla_get_u16(attr);
				break;
			}
		}
	}

	if (!flags || (flags & BRIDGE_FLAGS_MASTER)) {
		struct net_device *br_dev = netdev_master_upper_dev_get(dev);

		if (!br_dev || !br_dev->netdev_ops->ndo_bridge_dellink) {
			err = -EOPNOTSUPP;
			goto out;
		}

		err = br_dev->netdev_ops->ndo_bridge_dellink(dev, nlh, flags);
		if (err)
			goto out;

		flags &= ~BRIDGE_FLAGS_MASTER;
	}

	if ((flags & BRIDGE_FLAGS_SELF)) {
		if (!dev->netdev_ops->ndo_bridge_dellink)
			err = -EOPNOTSUPP;
		else
			err = dev->netdev_ops->ndo_bridge_dellink(dev, nlh,
								  flags);

		if (!err) {
			flags &= ~BRIDGE_FLAGS_SELF;

			/* Generate event to notify upper layer of bridge
			 * change
			 */
			err = rtnl_bridge_notify(dev);
		}
	}

	if (have_flags)
		memcpy(nla_data(attr), &flags, sizeof(flags));
out:
	return err;
}

static bool stats_attr_valid(unsigned int mask, int attrid, int idxattr)
{
	return (mask & IFLA_STATS_FILTER_BIT(attrid)) &&
	       (!idxattr || idxattr == attrid);
}

static int rtnl_fill_statsinfo(struct sk_buff *skb, struct net_device *dev,
			       int type, u32 pid, u32 seq, u32 change,
			       unsigned int flags, unsigned int filter_mask,
			       int *idxattr, int *prividx)
{
	struct if_stats_msg *ifsm;
	struct nlmsghdr *nlh;
	struct nlattr *attr;
	int s_prividx = *prividx;

	ASSERT_RTNL();

	nlh = nlmsg_put(skb, pid, seq, type, sizeof(*ifsm), flags);
	if (!nlh)
		return -EMSGSIZE;

	ifsm = nlmsg_data(nlh);
	ifsm->ifindex = dev->ifindex;
	ifsm->filter_mask = filter_mask;

	if (stats_attr_valid(filter_mask, IFLA_STATS_LINK_64, *idxattr)) {
		struct rtnl_link_stats64 *sp;

		attr = nla_reserve_64bit(skb, IFLA_STATS_LINK_64,
					 sizeof(struct rtnl_link_stats64),
					 IFLA_STATS_UNSPEC);
		if (!attr)
			goto nla_put_failure;

		sp = nla_data(attr);
		dev_get_stats(dev, sp);
	}

	if (stats_attr_valid(filter_mask, IFLA_STATS_LINK_XSTATS, *idxattr)) {
		const struct rtnl_link_ops *ops = dev->rtnl_link_ops;

		if (ops && ops->fill_linkxstats) {
			int err;

			*idxattr = IFLA_STATS_LINK_XSTATS;
			attr = nla_nest_start(skb,
					      IFLA_STATS_LINK_XSTATS);
			if (!attr)
				goto nla_put_failure;

			err = ops->fill_linkxstats(skb, dev, prividx);
			nla_nest_end(skb, attr);
			if (err)
				goto nla_put_failure;
			*idxattr = 0;
		}
	}

	nlmsg_end(skb, nlh);

	return 0;

nla_put_failure:
	/* not a multi message or no progress mean a real error */
	if (!(flags & NLM_F_MULTI) || s_prividx == *prividx)
		nlmsg_cancel(skb, nlh);
	else
		nlmsg_end(skb, nlh);

	return -EMSGSIZE;
}

static const struct nla_policy ifla_stats_policy[IFLA_STATS_MAX + 1] = {
	[IFLA_STATS_LINK_64]	= { .len = sizeof(struct rtnl_link_stats64) },
};

static size_t if_nlmsg_stats_size(const struct net_device *dev,
				  u32 filter_mask)
{
	size_t size = 0;

	if (stats_attr_valid(filter_mask, IFLA_STATS_LINK_64, 0))
		size += nla_total_size_64bit(sizeof(struct rtnl_link_stats64));

	if (stats_attr_valid(filter_mask, IFLA_STATS_LINK_XSTATS, 0)) {
		const struct rtnl_link_ops *ops = dev->rtnl_link_ops;

		if (ops && ops->get_linkxstats_size) {
			size += nla_total_size(ops->get_linkxstats_size(dev));
			/* for IFLA_STATS_LINK_XSTATS */
			size += nla_total_size(0);
		}
	}

	return size;
}

static int rtnl_stats_get(struct sk_buff *skb, struct nlmsghdr *nlh)
{
	struct net *net = sock_net(skb->sk);
	struct net_device *dev = NULL;
	int idxattr = 0, prividx = 0;
	struct if_stats_msg *ifsm;
	struct sk_buff *nskb;
	u32 filter_mask;
	int err;

	ifsm = nlmsg_data(nlh);
	if (ifsm->ifindex > 0)
		dev = __dev_get_by_index(net, ifsm->ifindex);
	else
		return -EINVAL;

	if (!dev)
		return -ENODEV;

	filter_mask = ifsm->filter_mask;
	if (!filter_mask)
		return -EINVAL;

	nskb = nlmsg_new(if_nlmsg_stats_size(dev, filter_mask), GFP_KERNEL);
	if (!nskb)
		return -ENOBUFS;

	err = rtnl_fill_statsinfo(nskb, dev, RTM_NEWSTATS,
				  NETLINK_CB(skb).portid, nlh->nlmsg_seq, 0,
				  0, filter_mask, &idxattr, &prividx);
	if (err < 0) {
		/* -EMSGSIZE implies BUG in if_nlmsg_stats_size */
		WARN_ON(err == -EMSGSIZE);
		kfree_skb(nskb);
	} else {
		err = rtnl_unicast(nskb, net, NETLINK_CB(skb).portid);
	}

	return err;
}

static int rtnl_stats_dump(struct sk_buff *skb, struct netlink_callback *cb)
{
	int h, s_h, err, s_idx, s_idxattr, s_prividx;
	struct net *net = sock_net(skb->sk);
	unsigned int flags = NLM_F_MULTI;
	struct if_stats_msg *ifsm;
	struct hlist_head *head;
	struct net_device *dev;
	u32 filter_mask = 0;
	int idx = 0;

	s_h = cb->args[0];
	s_idx = cb->args[1];
	s_idxattr = cb->args[2];
	s_prividx = cb->args[3];

	cb->seq = net->dev_base_seq;

	ifsm = nlmsg_data(cb->nlh);
	filter_mask = ifsm->filter_mask;
	if (!filter_mask)
		return -EINVAL;

	for (h = s_h; h < NETDEV_HASHENTRIES; h++, s_idx = 0) {
		idx = 0;
		head = &net->dev_index_head[h];
		hlist_for_each_entry(dev, head, index_hlist) {
			if (idx < s_idx)
				goto cont;
			err = rtnl_fill_statsinfo(skb, dev, RTM_NEWSTATS,
						  NETLINK_CB(cb->skb).portid,
						  cb->nlh->nlmsg_seq, 0,
						  flags, filter_mask,
						  &s_idxattr, &s_prividx);
			/* If we ran out of room on the first message,
			 * we're in trouble
			 */
			WARN_ON((err == -EMSGSIZE) && (skb->len == 0));

			if (err < 0)
				goto out;
			s_prividx = 0;
			s_idxattr = 0;
			nl_dump_check_consistent(cb, nlmsg_hdr(skb));
cont:
			idx++;
		}
	}
out:
	cb->args[3] = s_prividx;
	cb->args[2] = s_idxattr;
	cb->args[1] = idx;
	cb->args[0] = h;

	return skb->len;
}

/* Process one rtnetlink message. */

static int rtnetlink_rcv_msg(struct sk_buff *skb, struct nlmsghdr *nlh)
{
	struct net *net = sock_net(skb->sk);
	rtnl_doit_func doit;
	int kind;
	int family;
	int type;
	int err;

	type = nlh->nlmsg_type;
	if (type > RTM_MAX)
		return -EOPNOTSUPP;

	type -= RTM_BASE;

	/* All the messages must have at least 1 byte length */
	if (nlmsg_len(nlh) < sizeof(struct rtgenmsg))
		return 0;

	family = ((struct rtgenmsg *)nlmsg_data(nlh))->rtgen_family;
	kind = type&3;

	if (kind != 2 && !netlink_net_capable(skb, CAP_NET_ADMIN))
		return -EPERM;

	if (kind == 2 && nlh->nlmsg_flags&NLM_F_DUMP) {
		struct sock *rtnl;
		rtnl_dumpit_func dumpit;
		rtnl_calcit_func calcit;
		u16 min_dump_alloc = 0;

		dumpit = rtnl_get_dumpit(family, type);
		if (dumpit == NULL)
			return -EOPNOTSUPP;
		calcit = rtnl_get_calcit(family, type);
		if (calcit)
			min_dump_alloc = calcit(skb, nlh);

		__rtnl_unlock();
		rtnl = net->rtnl;
		{
			struct netlink_dump_control c = {
				.dump		= dumpit,
				.min_dump_alloc	= min_dump_alloc,
			};
			err = netlink_dump_start(rtnl, skb, nlh, &c);
		}
		rtnl_lock();
		return err;
	}

	doit = rtnl_get_doit(family, type);
	if (doit == NULL)
		return -EOPNOTSUPP;

	return doit(skb, nlh);
}

static void rtnetlink_rcv(struct sk_buff *skb)
{
	rtnl_lock();
	netlink_rcv_skb(skb, &rtnetlink_rcv_msg);
	rtnl_unlock();
}

static int rtnetlink_event(struct notifier_block *this, unsigned long event, void *ptr)
{
	struct net_device *dev = netdev_notifier_info_to_dev(ptr);

	switch (event) {
	case NETDEV_UP:
	case NETDEV_DOWN:
	case NETDEV_PRE_UP:
	case NETDEV_POST_INIT:
	case NETDEV_REGISTER:
	case NETDEV_CHANGE:
	case NETDEV_PRE_TYPE_CHANGE:
	case NETDEV_GOING_DOWN:
	case NETDEV_UNREGISTER:
	case NETDEV_UNREGISTER_FINAL:
	case NETDEV_RELEASE:
	case NETDEV_JOIN:
	case NETDEV_BONDING_INFO:
		break;
	default:
		rtmsg_ifinfo(RTM_NEWLINK, dev, 0, GFP_KERNEL);
		break;
	}
	return NOTIFY_DONE;
}

static struct notifier_block rtnetlink_dev_notifier = {
	.notifier_call	= rtnetlink_event,
};


static int __net_init rtnetlink_net_init(struct net *net)
{
	struct sock *sk;
	struct netlink_kernel_cfg cfg = {
		.groups		= RTNLGRP_MAX,
		.input		= rtnetlink_rcv,
		.cb_mutex	= &rtnl_mutex,
		.flags		= NL_CFG_F_NONROOT_RECV,
	};

	sk = netlink_kernel_create(net, NETLINK_ROUTE, &cfg);
	if (!sk)
		return -ENOMEM;
	net->rtnl = sk;
	return 0;
}

static void __net_exit rtnetlink_net_exit(struct net *net)
{
	netlink_kernel_release(net->rtnl);
	net->rtnl = NULL;
}

static struct pernet_operations rtnetlink_net_ops = {
	.init = rtnetlink_net_init,
	.exit = rtnetlink_net_exit,
};

void __init rtnetlink_init(void)
{
	if (register_pernet_subsys(&rtnetlink_net_ops))
		panic("rtnetlink_init: cannot initialize rtnetlink\n");

	register_netdevice_notifier(&rtnetlink_dev_notifier);

	rtnl_register(PF_UNSPEC, RTM_GETLINK, rtnl_getlink,
		      rtnl_dump_ifinfo, rtnl_calcit);
	rtnl_register(PF_UNSPEC, RTM_SETLINK, rtnl_setlink, NULL, NULL);
	rtnl_register(PF_UNSPEC, RTM_NEWLINK, rtnl_newlink, NULL, NULL);
	rtnl_register(PF_UNSPEC, RTM_DELLINK, rtnl_dellink, NULL, NULL);

	rtnl_register(PF_UNSPEC, RTM_GETADDR, NULL, rtnl_dump_all, NULL);
	rtnl_register(PF_UNSPEC, RTM_GETROUTE, NULL, rtnl_dump_all, NULL);

	rtnl_register(PF_BRIDGE, RTM_NEWNEIGH, rtnl_fdb_add, NULL, NULL);
	rtnl_register(PF_BRIDGE, RTM_DELNEIGH, rtnl_fdb_del, NULL, NULL);
	rtnl_register(PF_BRIDGE, RTM_GETNEIGH, NULL, rtnl_fdb_dump, NULL);

	rtnl_register(PF_BRIDGE, RTM_GETLINK, NULL, rtnl_bridge_getlink, NULL);
	rtnl_register(PF_BRIDGE, RTM_DELLINK, rtnl_bridge_dellink, NULL, NULL);
	rtnl_register(PF_BRIDGE, RTM_SETLINK, rtnl_bridge_setlink, NULL, NULL);

	rtnl_register(PF_UNSPEC, RTM_GETSTATS, rtnl_stats_get, rtnl_stats_dump,
		      NULL);
}<|MERGE_RESOLUTION|>--- conflicted
+++ resolved
@@ -1183,11 +1183,7 @@
 	map.dma         = dev->dma;
 	map.port        = dev->if_port;
 
-<<<<<<< HEAD
-	if (nla_put(skb, IFLA_MAP, sizeof(map), &map))
-=======
 	if (nla_put_64bit(skb, IFLA_MAP, sizeof(map), &map, IFLA_PAD))
->>>>>>> 3dd960f4
 		return -EMSGSIZE;
 
 	return 0;
