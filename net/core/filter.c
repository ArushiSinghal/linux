--- conflicted
+++ resolved
@@ -1153,8 +1153,7 @@
 }
 EXPORT_SYMBOL_GPL(bpf_prog_destroy);
 
-static int __sk_attach_prog(struct bpf_prog *prog, struct sock *sk,
-			    bool locked)
+static int __sk_attach_prog(struct bpf_prog *prog, struct sock *sk)
 {
 	struct sk_filter *fp, *old_fp;
 
@@ -1170,13 +1169,10 @@
 		return -ENOMEM;
 	}
 
-<<<<<<< HEAD
-	old_fp = rcu_dereference_protected(sk->sk_filter, locked);
-=======
 	old_fp = rcu_dereference_protected(sk->sk_filter,
 					   lockdep_sock_is_held(sk));
->>>>>>> ed596a4a
 	rcu_assign_pointer(sk->sk_filter, fp);
+
 	if (old_fp)
 		sk_filter_uncharge(sk, old_fp);
 
@@ -1255,8 +1251,7 @@
  * occurs or there is insufficient memory for the filter a negative
  * errno code is returned. On success the return is zero.
  */
-int __sk_attach_filter(struct sock_fprog *fprog, struct sock *sk,
-		       bool locked)
+int sk_attach_filter(struct sock_fprog *fprog, struct sock *sk)
 {
 	struct bpf_prog *prog = __get_filter(fprog, sk);
 	int err;
@@ -1264,7 +1259,7 @@
 	if (IS_ERR(prog))
 		return PTR_ERR(prog);
 
-	err = __sk_attach_prog(prog, sk, locked);
+	err = __sk_attach_prog(prog, sk);
 	if (err < 0) {
 		__bpf_prog_release(prog);
 		return err;
@@ -1272,12 +1267,7 @@
 
 	return 0;
 }
-EXPORT_SYMBOL_GPL(__sk_attach_filter);
-
-int sk_attach_filter(struct sock_fprog *fprog, struct sock *sk)
-{
-	return __sk_attach_filter(fprog, sk, sock_owned_by_user(sk));
-}
+EXPORT_SYMBOL_GPL(sk_attach_filter);
 
 int sk_reuseport_attach_filter(struct sock_fprog *fprog, struct sock *sk)
 {
@@ -1323,7 +1313,7 @@
 	if (IS_ERR(prog))
 		return PTR_ERR(prog);
 
-	err = __sk_attach_prog(prog, sk, sock_owned_by_user(sk));
+	err = __sk_attach_prog(prog, sk);
 	if (err < 0) {
 		bpf_prog_put(prog);
 		return err;
@@ -1357,8 +1347,6 @@
 };
 
 static DEFINE_PER_CPU(struct bpf_scratchpad, bpf_sp);
-<<<<<<< HEAD
-=======
 
 static inline int bpf_try_make_writable(struct sk_buff *skb,
 					unsigned int write_len)
@@ -1374,7 +1362,6 @@
 		bpf_compute_data_end(skb);
 	return err;
 }
->>>>>>> ed596a4a
 
 static u64 bpf_skb_store_bytes(u64 r1, u64 r2, u64 r3, u64 r4, u64 flags)
 {
@@ -1398,11 +1385,7 @@
 	 */
 	if (unlikely((u32) offset > 0xffff || len > sizeof(sp->buff)))
 		return -EFAULT;
-<<<<<<< HEAD
-	if (unlikely(skb_try_make_writable(skb, offset + len)))
-=======
 	if (unlikely(bpf_try_make_writable(skb, offset + len)))
->>>>>>> ed596a4a
 		return -EFAULT;
 
 	ptr = skb_header_pointer(skb, offset, len, sp->buff);
@@ -1445,13 +1428,8 @@
 	unsigned int len = (unsigned int) r4;
 	void *ptr;
 
-<<<<<<< HEAD
-	if (unlikely((u32) offset > 0xffff || len > MAX_BPF_STACK))
-		return -EFAULT;
-=======
 	if (unlikely((u32) offset > 0xffff))
 		goto err_clear;
->>>>>>> ed596a4a
 
 	ptr = skb_header_pointer(skb, offset, len, to);
 	if (unlikely(!ptr))
@@ -1485,11 +1463,7 @@
 		return -EINVAL;
 	if (unlikely((u32) offset > 0xffff))
 		return -EFAULT;
-<<<<<<< HEAD
-	if (unlikely(skb_try_make_writable(skb, offset + sizeof(sum))))
-=======
 	if (unlikely(bpf_try_make_writable(skb, offset + sizeof(sum))))
->>>>>>> ed596a4a
 		return -EFAULT;
 
 	ptr = skb_header_pointer(skb, offset, sizeof(sum), &sum);
@@ -1544,11 +1518,7 @@
 		return -EINVAL;
 	if (unlikely((u32) offset > 0xffff))
 		return -EFAULT;
-<<<<<<< HEAD
-	if (unlikely(skb_try_make_writable(skb, offset + sizeof(sum))))
-=======
 	if (unlikely(bpf_try_make_writable(skb, offset + sizeof(sum))))
->>>>>>> ed596a4a
 		return -EFAULT;
 
 	ptr = skb_header_pointer(skb, offset, sizeof(sum), &sum);
@@ -1836,11 +1806,7 @@
 			 * a common path later on.
 			 */
 			if (ip_tunnel_info_af(info) != AF_INET)
-<<<<<<< HEAD
-				return -EINVAL;
-=======
 				goto err_clear;
->>>>>>> ed596a4a
 set_compat:
 			to = (struct bpf_tunnel_key *)compat;
 			break;
@@ -1885,18 +1851,6 @@
 	struct sk_buff *skb = (struct sk_buff *) (long) r1;
 	u8 *to = (u8 *) (long) r2;
 	const struct ip_tunnel_info *info = skb_tunnel_info(skb);
-<<<<<<< HEAD
-
-	if (unlikely(!info ||
-		     !(info->key.tun_flags & TUNNEL_OPTIONS_PRESENT)))
-		return -ENOENT;
-	if (unlikely(size < info->options_len))
-		return -ENOMEM;
-
-	ip_tunnel_info_opts_get(to, info);
-
-	return info->options_len;
-=======
 	int err;
 
 	if (unlikely(!info ||
@@ -1917,7 +1871,6 @@
 err_clear:
 	memset(to, 0, size);
 	return err;
->>>>>>> ed596a4a
 }
 
 static const struct bpf_func_proto bpf_skb_get_tunnel_opt_proto = {
@@ -1925,11 +1878,7 @@
 	.gpl_only	= false,
 	.ret_type	= RET_INTEGER,
 	.arg1_type	= ARG_PTR_TO_CTX,
-<<<<<<< HEAD
-	.arg2_type	= ARG_PTR_TO_STACK,
-=======
 	.arg2_type	= ARG_PTR_TO_RAW_STACK,
->>>>>>> ed596a4a
 	.arg3_type	= ARG_CONST_STACK_SIZE,
 };
 
@@ -2289,8 +2238,6 @@
 			*insn++ = BPF_STX_MEM(BPF_H, dst_reg, src_reg, ctx_off);
 		else
 			*insn++ = BPF_LDX_MEM(BPF_H, dst_reg, src_reg, ctx_off);
-<<<<<<< HEAD
-=======
 		break;
 
 	case offsetof(struct __sk_buff, data):
@@ -2305,7 +2252,6 @@
 		ctx_off += offsetof(struct bpf_skb_data_end, data_end);
 		*insn++ = BPF_LDX_MEM(bytes_to_bpf_size(sizeof(void *)),
 				      dst_reg, src_reg, ctx_off);
->>>>>>> ed596a4a
 		break;
 
 	case offsetof(struct __sk_buff, tc_index):
@@ -2368,7 +2314,7 @@
 }
 late_initcall(register_sk_filter_ops);
 
-int __sk_detach_filter(struct sock *sk, bool locked)
+int sk_detach_filter(struct sock *sk)
 {
 	int ret = -ENOENT;
 	struct sk_filter *filter;
@@ -2376,12 +2322,8 @@
 	if (sock_flag(sk, SOCK_FILTER_LOCKED))
 		return -EPERM;
 
-<<<<<<< HEAD
-	filter = rcu_dereference_protected(sk->sk_filter, locked);
-=======
 	filter = rcu_dereference_protected(sk->sk_filter,
 					   lockdep_sock_is_held(sk));
->>>>>>> ed596a4a
 	if (filter) {
 		RCU_INIT_POINTER(sk->sk_filter, NULL);
 		sk_filter_uncharge(sk, filter);
@@ -2390,12 +2332,7 @@
 
 	return ret;
 }
-EXPORT_SYMBOL_GPL(__sk_detach_filter);
-
-int sk_detach_filter(struct sock *sk)
-{
-	return __sk_detach_filter(sk, sock_owned_by_user(sk));
-}
+EXPORT_SYMBOL_GPL(sk_detach_filter);
 
 int sk_get_filter(struct sock *sk, struct sock_filter __user *ubuf,
 		  unsigned int len)
