--- conflicted
+++ resolved
@@ -110,11 +110,7 @@
 		dev = NULL;
 	}
 
-<<<<<<< HEAD
-	if (!tcf_hash_check(tn, parm->index, a, bind)) {
-=======
 	if (!exists) {
->>>>>>> ed596a4a
 		if (dev == NULL)
 			return -EINVAL;
 		ret = tcf_hash_create(tn, parm->index, est, a,
