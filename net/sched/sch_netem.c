--- conflicted
+++ resolved
@@ -617,28 +617,17 @@
 #endif
 
 			if (q->qdisc) {
-<<<<<<< HEAD
 				unsigned int pkt_len = qdisc_pkt_len(skb);
-				int err = qdisc_enqueue(skb, q->qdisc);
-
+				struct sk_buff *to_free = NULL;
+				int err;
+
+				err = qdisc_enqueue(skb, q->qdisc, &to_free);
+				kfree_skb_list(to_free);
 				if (err != NET_XMIT_SUCCESS &&
 				    net_xmit_drop_count(err)) {
 					qdisc_qstats_drop(sch);
 					qdisc_tree_reduce_backlog(sch, 1,
 								  pkt_len);
-=======
-				struct sk_buff *to_free = NULL;
-				int err;
-
-				err = qdisc_enqueue(skb, q->qdisc, &to_free);
-				kfree_skb_list(to_free);
-				if (unlikely(err != NET_XMIT_SUCCESS)) {
-					if (net_xmit_drop_count(err)) {
-						qdisc_qstats_drop(sch);
-						qdisc_tree_reduce_backlog(sch, 1,
-									  qdisc_pkt_len(skb));
-					}
->>>>>>> de2fbe7a
 				}
 				goto tfifo_dequeue;
 			}
