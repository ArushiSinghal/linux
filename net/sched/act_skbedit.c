--- conflicted
+++ resolved
@@ -98,9 +98,6 @@
 
 	parm = nla_data(tb[TCA_SKBEDIT_PARMS]);
 
-<<<<<<< HEAD
-	if (!tcf_hash_check(tn, parm->index, a, bind)) {
-=======
 	exists = tcf_hash_check(tn, parm->index, a, bind);
 	if (exists && bind)
 		return 0;
@@ -111,7 +108,6 @@
 	}
 
 	if (!exists) {
->>>>>>> ed596a4a
 		ret = tcf_hash_create(tn, parm->index, est, a,
 				      sizeof(*d), bind, false);
 		if (ret)
