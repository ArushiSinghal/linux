/* This program is free software; you can redistribute it and/or modify
 * it under the terms of the GNU General Public License version 2
 * as published by the Free Software Foundation.
 *
 * This program is distributed in the hope that it will be useful,
 * but WITHOUT ANY WARRANTY; without even the implied warranty of
 * MERCHANTABILITY or FITNESS FOR A PARTICULAR PURPOSE.  See the
 * GNU General Public License for more details.
 *
 * Authors:
 * (C) 2015 Pengutronix, Alexander Aring <aar@pengutronix.de>
 */

#include <linux/module.h>

#include <net/6lowpan.h>

#include "6lowpan_i.h"

int lowpan_register_netdevice(struct net_device *dev,
			      enum lowpan_lltypes lltype)
{
	int i, ret;

	dev->addr_len = EUI64_ADDR_LEN;
	dev->type = ARPHRD_6LOWPAN;
	dev->mtu = IPV6_MIN_MTU;
	dev->priv_flags |= IFF_NO_QUEUE;

	lowpan_dev(dev)->lltype = lltype;

	spin_lock_init(&lowpan_dev(dev)->ctx.lock);
	for (i = 0; i < LOWPAN_IPHC_CTX_TABLE_SIZE; i++)
		lowpan_dev(dev)->ctx.table[i].id = i;

	spin_lock_init(&lowpan_priv(dev)->ctx.lock);
	for (i = 0; i < LOWPAN_IPHC_CTX_TABLE_SIZE; i++)
		lowpan_priv(dev)->ctx.table[i].id = i;

	ret = register_netdevice(dev);
	if (ret < 0)
		return ret;

	ret = lowpan_dev_debugfs_init(dev);
	if (ret < 0)
		unregister_netdevice(dev);

	return ret;
}
EXPORT_SYMBOL(lowpan_register_netdevice);

int lowpan_register_netdev(struct net_device *dev,
			   enum lowpan_lltypes lltype)
{
	int ret;

	rtnl_lock();
	ret = lowpan_register_netdevice(dev, lltype);
	rtnl_unlock();
	return ret;
}
EXPORT_SYMBOL(lowpan_register_netdev);

void lowpan_unregister_netdevice(struct net_device *dev)
{
	unregister_netdevice(dev);
	lowpan_dev_debugfs_exit(dev);
}
EXPORT_SYMBOL(lowpan_unregister_netdevice);

void lowpan_unregister_netdev(struct net_device *dev)
{
	rtnl_lock();
	lowpan_unregister_netdevice(dev);
	rtnl_unlock();
}
EXPORT_SYMBOL(lowpan_unregister_netdev);

static int lowpan_event(struct notifier_block *unused,
			unsigned long event, void *ptr)
{
	struct net_device *dev = netdev_notifier_info_to_dev(ptr);
	int i;

	if (dev->type != ARPHRD_6LOWPAN)
		return NOTIFY_DONE;

	switch (event) {
	case NETDEV_DOWN:
		for (i = 0; i < LOWPAN_IPHC_CTX_TABLE_SIZE; i++)
			clear_bit(LOWPAN_IPHC_CTX_FLAG_ACTIVE,
<<<<<<< HEAD
				  &lowpan_priv(dev)->ctx.table[i].flags);
=======
				  &lowpan_dev(dev)->ctx.table[i].flags);
>>>>>>> ed596a4a
		break;
	default:
		return NOTIFY_DONE;
	}

	return NOTIFY_OK;
}

static struct notifier_block lowpan_notifier = {
	.notifier_call = lowpan_event,
};

static int __init lowpan_module_init(void)
{
	int ret;

	ret = lowpan_debugfs_init();
	if (ret < 0)
		return ret;

	ret = register_netdevice_notifier(&lowpan_notifier);
	if (ret < 0) {
		lowpan_debugfs_exit();
		return ret;
	}

	request_module_nowait("ipv6");

	request_module_nowait("nhc_dest");
	request_module_nowait("nhc_fragment");
	request_module_nowait("nhc_hop");
	request_module_nowait("nhc_ipv6");
	request_module_nowait("nhc_mobility");
	request_module_nowait("nhc_routing");
	request_module_nowait("nhc_udp");

	return 0;
}

static void __exit lowpan_module_exit(void)
{
	lowpan_debugfs_exit();
	unregister_netdevice_notifier(&lowpan_notifier);
}

module_init(lowpan_module_init);
module_exit(lowpan_module_exit);

MODULE_LICENSE("GPL");<|MERGE_RESOLUTION|>--- conflicted
+++ resolved
@@ -32,10 +32,6 @@
 	spin_lock_init(&lowpan_dev(dev)->ctx.lock);
 	for (i = 0; i < LOWPAN_IPHC_CTX_TABLE_SIZE; i++)
 		lowpan_dev(dev)->ctx.table[i].id = i;
-
-	spin_lock_init(&lowpan_priv(dev)->ctx.lock);
-	for (i = 0; i < LOWPAN_IPHC_CTX_TABLE_SIZE; i++)
-		lowpan_priv(dev)->ctx.table[i].id = i;
 
 	ret = register_netdevice(dev);
 	if (ret < 0)
@@ -89,11 +85,7 @@
 	case NETDEV_DOWN:
 		for (i = 0; i < LOWPAN_IPHC_CTX_TABLE_SIZE; i++)
 			clear_bit(LOWPAN_IPHC_CTX_FLAG_ACTIVE,
-<<<<<<< HEAD
-				  &lowpan_priv(dev)->ctx.table[i].flags);
-=======
 				  &lowpan_dev(dev)->ctx.table[i].flags);
->>>>>>> ed596a4a
 		break;
 	default:
 		return NOTIFY_DONE;
