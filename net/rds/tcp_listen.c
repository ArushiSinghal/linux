/*
 * Copyright (c) 2006 Oracle.  All rights reserved.
 *
 * This software is available to you under a choice of one of two
 * licenses.  You may choose to be licensed under the terms of the GNU
 * General Public License (GPL) Version 2, available from the file
 * COPYING in the main directory of this source tree, or the
 * OpenIB.org BSD license below:
 *
 *     Redistribution and use in source and binary forms, with or
 *     without modification, are permitted provided that the following
 *     conditions are met:
 *
 *      - Redistributions of source code must retain the above
 *        copyright notice, this list of conditions and the following
 *        disclaimer.
 *
 *      - Redistributions in binary form must reproduce the above
 *        copyright notice, this list of conditions and the following
 *        disclaimer in the documentation and/or other materials
 *        provided with the distribution.
 *
 * THE SOFTWARE IS PROVIDED "AS IS", WITHOUT WARRANTY OF ANY KIND,
 * EXPRESS OR IMPLIED, INCLUDING BUT NOT LIMITED TO THE WARRANTIES OF
 * MERCHANTABILITY, FITNESS FOR A PARTICULAR PURPOSE AND
 * NONINFRINGEMENT. IN NO EVENT SHALL THE AUTHORS OR COPYRIGHT HOLDERS
 * BE LIABLE FOR ANY CLAIM, DAMAGES OR OTHER LIABILITY, WHETHER IN AN
 * ACTION OF CONTRACT, TORT OR OTHERWISE, ARISING FROM, OUT OF OR IN
 * CONNECTION WITH THE SOFTWARE OR THE USE OR OTHER DEALINGS IN THE
 * SOFTWARE.
 *
 */
#include <linux/kernel.h>
#include <linux/gfp.h>
#include <linux/in.h>
#include <net/tcp.h>

#include "rds.h"
#include "tcp.h"

int rds_tcp_keepalive(struct socket *sock)
{
	/* values below based on xs_udp_default_timeout */
	int keepidle = 5; /* send a probe 'keepidle' secs after last data */
	int keepcnt = 5; /* number of unack'ed probes before declaring dead */
	int keepalive = 1;
	int ret = 0;

	ret = kernel_setsockopt(sock, SOL_SOCKET, SO_KEEPALIVE,
				(char *)&keepalive, sizeof(keepalive));
	if (ret < 0)
		goto bail;

	ret = kernel_setsockopt(sock, IPPROTO_TCP, TCP_KEEPCNT,
				(char *)&keepcnt, sizeof(keepcnt));
	if (ret < 0)
		goto bail;

	ret = kernel_setsockopt(sock, IPPROTO_TCP, TCP_KEEPIDLE,
				(char *)&keepidle, sizeof(keepidle));
	if (ret < 0)
		goto bail;

	/* KEEPINTVL is the interval between successive probes. We follow
	 * the model in xs_tcp_finish_connecting() and re-use keepidle.
	 */
	ret = kernel_setsockopt(sock, IPPROTO_TCP, TCP_KEEPINTVL,
				(char *)&keepidle, sizeof(keepidle));
bail:
	return ret;
}

int rds_tcp_accept_one(struct socket *sock)
{
	struct socket *new_sock = NULL;
	struct rds_connection *conn;
	int ret;
	struct inet_sock *inet;
	struct rds_tcp_connection *rs_tcp = NULL;
	int conn_state;
<<<<<<< HEAD
	struct sock *nsk;
=======
>>>>>>> 33688abb

	if (!sock) /* module unload or netns delete in progress */
		return -ENETUNREACH;

	ret = sock_create_kern(sock_net(sock->sk), sock->sk->sk_family,
			       sock->sk->sk_type, sock->sk->sk_protocol,
			       &new_sock);
	if (ret)
		goto out;

	new_sock->type = sock->type;
	new_sock->ops = sock->ops;
	ret = sock->ops->accept(sock, new_sock, O_NONBLOCK);
	if (ret < 0)
		goto out;

	ret = rds_tcp_keepalive(new_sock);
	if (ret < 0)
		goto out;

	rds_tcp_tune(new_sock);

	inet = inet_sk(new_sock->sk);

	rdsdebug("accepted tcp %pI4:%u -> %pI4:%u\n",
		 &inet->inet_saddr, ntohs(inet->inet_sport),
		 &inet->inet_daddr, ntohs(inet->inet_dport));

	conn = rds_conn_create(sock_net(sock->sk),
			       inet->inet_saddr, inet->inet_daddr,
			       &rds_tcp_transport, GFP_KERNEL);
	if (IS_ERR(conn)) {
		ret = PTR_ERR(conn);
		goto out;
	}
	/* An incoming SYN request came in, and TCP just accepted it.
	 *
	 * If the client reboots, this conn will need to be cleaned up.
	 * rds_tcp_state_change() will do that cleanup
	 */
	rs_tcp = (struct rds_tcp_connection *)conn->c_transport_data;
	rds_conn_transition(conn, RDS_CONN_DOWN, RDS_CONN_CONNECTING);
	mutex_lock(&rs_tcp->t_conn_lock);
	conn_state = rds_conn_state(conn);
	if (conn_state != RDS_CONN_CONNECTING && conn_state != RDS_CONN_UP)
		goto rst_nsk;
	if (rs_tcp->t_sock) {
		/* Need to resolve a duelling SYN between peers.
		 * We have an outstanding SYN to this peer, which may
		 * potentially have transitioned to the RDS_CONN_UP state,
		 * so we must quiesce any send threads before resetting
		 * c_transport_data.
		 */
		if (ntohl(inet->inet_saddr) < ntohl(inet->inet_daddr) ||
		    !conn->c_outgoing) {
			goto rst_nsk;
		} else {
<<<<<<< HEAD
			atomic_set(&conn->c_state, RDS_CONN_CONNECTING);
			wait_event(conn->c_waitq,
				   !test_bit(RDS_IN_XMIT, &conn->c_flags));
			rds_tcp_restore_callbacks(rs_tcp->t_sock, rs_tcp);
			conn->c_outgoing = 0;
		}
	}
	rds_tcp_set_callbacks(new_sock, conn);
	rds_connect_complete(conn); /* marks RDS_CONN_UP */
	new_sock = NULL;
	ret = 0;
	goto out;
rst_nsk:
	/* reset the newly returned accept sock and bail */
	nsk = new_sock->sk;
	rds_tcp_stats_inc(s_tcp_listen_closed_stale);
	nsk->sk_user_data = NULL;
	nsk->sk_prot->disconnect(nsk, 0);
	tcp_done(nsk);
	new_sock = NULL;
	ret = 0;
=======
			rds_tcp_reset_callbacks(new_sock, conn);
			conn->c_outgoing = 0;
			/* rds_connect_path_complete() marks RDS_CONN_UP */
			rds_connect_path_complete(conn, RDS_CONN_DISCONNECTING);
		}
	} else {
		rds_tcp_set_callbacks(new_sock, conn);
		rds_connect_path_complete(conn, RDS_CONN_CONNECTING);
	}
	new_sock = NULL;
	ret = 0;
	goto out;
rst_nsk:
	/* reset the newly returned accept sock and bail */
	kernel_sock_shutdown(new_sock, SHUT_RDWR);
	ret = 0;
>>>>>>> 33688abb
out:
	if (rs_tcp)
		mutex_unlock(&rs_tcp->t_conn_lock);
	if (new_sock)
		sock_release(new_sock);
	return ret;
}

void rds_tcp_listen_data_ready(struct sock *sk)
{
	void (*ready)(struct sock *sk);

	rdsdebug("listen data ready sk %p\n", sk);

	read_lock_bh(&sk->sk_callback_lock);
	ready = sk->sk_user_data;
	if (!ready) { /* check for teardown race */
		ready = sk->sk_data_ready;
		goto out;
	}

	/*
	 * ->sk_data_ready is also called for a newly established child socket
	 * before it has been accepted and the accepter has set up their
	 * data_ready.. we only want to queue listen work for our listening
	 * socket
	 */
	if (sk->sk_state == TCP_LISTEN)
		rds_tcp_accept_work(sk);

out:
	read_unlock_bh(&sk->sk_callback_lock);
	ready(sk);
}

struct socket *rds_tcp_listen_init(struct net *net)
{
	struct sockaddr_in sin;
	struct socket *sock = NULL;
	int ret;

	ret = sock_create_kern(net, PF_INET, SOCK_STREAM, IPPROTO_TCP, &sock);
	if (ret < 0)
		goto out;

	sock->sk->sk_reuse = SK_CAN_REUSE;
	rds_tcp_nonagle(sock);

	write_lock_bh(&sock->sk->sk_callback_lock);
	sock->sk->sk_user_data = sock->sk->sk_data_ready;
	sock->sk->sk_data_ready = rds_tcp_listen_data_ready;
	write_unlock_bh(&sock->sk->sk_callback_lock);

	sin.sin_family = PF_INET;
	sin.sin_addr.s_addr = (__force u32)htonl(INADDR_ANY);
	sin.sin_port = (__force u16)htons(RDS_TCP_PORT);

	ret = sock->ops->bind(sock, (struct sockaddr *)&sin, sizeof(sin));
	if (ret < 0)
		goto out;

	ret = sock->ops->listen(sock, 64);
	if (ret < 0)
		goto out;

	return sock;
out:
	if (sock)
		sock_release(sock);
	return NULL;
}

void rds_tcp_listen_stop(struct socket *sock)
{
	struct sock *sk;

	if (!sock)
		return;

	sk = sock->sk;

	/* serialize with and prevent further callbacks */
	lock_sock(sk);
	write_lock_bh(&sk->sk_callback_lock);
	if (sk->sk_user_data) {
		sk->sk_data_ready = sk->sk_user_data;
		sk->sk_user_data = NULL;
	}
	write_unlock_bh(&sk->sk_callback_lock);
	release_sock(sk);

	/* wait for accepts to stop and close the socket */
	flush_workqueue(rds_wq);
	sock_release(sock);
}<|MERGE_RESOLUTION|>--- conflicted
+++ resolved
@@ -78,10 +78,6 @@
 	struct inet_sock *inet;
 	struct rds_tcp_connection *rs_tcp = NULL;
 	int conn_state;
-<<<<<<< HEAD
-	struct sock *nsk;
-=======
->>>>>>> 33688abb
 
 	if (!sock) /* module unload or netns delete in progress */
 		return -ENETUNREACH;
@@ -139,29 +135,6 @@
 		    !conn->c_outgoing) {
 			goto rst_nsk;
 		} else {
-<<<<<<< HEAD
-			atomic_set(&conn->c_state, RDS_CONN_CONNECTING);
-			wait_event(conn->c_waitq,
-				   !test_bit(RDS_IN_XMIT, &conn->c_flags));
-			rds_tcp_restore_callbacks(rs_tcp->t_sock, rs_tcp);
-			conn->c_outgoing = 0;
-		}
-	}
-	rds_tcp_set_callbacks(new_sock, conn);
-	rds_connect_complete(conn); /* marks RDS_CONN_UP */
-	new_sock = NULL;
-	ret = 0;
-	goto out;
-rst_nsk:
-	/* reset the newly returned accept sock and bail */
-	nsk = new_sock->sk;
-	rds_tcp_stats_inc(s_tcp_listen_closed_stale);
-	nsk->sk_user_data = NULL;
-	nsk->sk_prot->disconnect(nsk, 0);
-	tcp_done(nsk);
-	new_sock = NULL;
-	ret = 0;
-=======
 			rds_tcp_reset_callbacks(new_sock, conn);
 			conn->c_outgoing = 0;
 			/* rds_connect_path_complete() marks RDS_CONN_UP */
@@ -178,7 +151,6 @@
 	/* reset the newly returned accept sock and bail */
 	kernel_sock_shutdown(new_sock, SHUT_RDWR);
 	ret = 0;
->>>>>>> 33688abb
 out:
 	if (rs_tcp)
 		mutex_unlock(&rs_tcp->t_conn_lock);
