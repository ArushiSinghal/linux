--- conflicted
+++ resolved
@@ -138,11 +138,7 @@
 			rds_tcp_reset_callbacks(new_sock, conn);
 			conn->c_outgoing = 0;
 			/* rds_connect_path_complete() marks RDS_CONN_UP */
-<<<<<<< HEAD
-			rds_connect_path_complete(conn, RDS_CONN_DISCONNECTING);
-=======
 			rds_connect_path_complete(conn, RDS_CONN_RESETTING);
->>>>>>> dbcb7665
 		}
 	} else {
 		rds_tcp_set_callbacks(new_sock, conn);
