/*
 * Copyright (c) 2006 Oracle.  All rights reserved.
 *
 * This software is available to you under a choice of one of two
 * licenses.  You may choose to be licensed under the terms of the GNU
 * General Public License (GPL) Version 2, available from the file
 * COPYING in the main directory of this source tree, or the
 * OpenIB.org BSD license below:
 *
 *     Redistribution and use in source and binary forms, with or
 *     without modification, are permitted provided that the following
 *     conditions are met:
 *
 *      - Redistributions of source code must retain the above
 *        copyright notice, this list of conditions and the following
 *        disclaimer.
 *
 *      - Redistributions in binary form must reproduce the above
 *        copyright notice, this list of conditions and the following
 *        disclaimer in the documentation and/or other materials
 *        provided with the distribution.
 *
 * THE SOFTWARE IS PROVIDED "AS IS", WITHOUT WARRANTY OF ANY KIND,
 * EXPRESS OR IMPLIED, INCLUDING BUT NOT LIMITED TO THE WARRANTIES OF
 * MERCHANTABILITY, FITNESS FOR A PARTICULAR PURPOSE AND
 * NONINFRINGEMENT. IN NO EVENT SHALL THE AUTHORS OR COPYRIGHT HOLDERS
 * BE LIABLE FOR ANY CLAIM, DAMAGES OR OTHER LIABILITY, WHETHER IN AN
 * ACTION OF CONTRACT, TORT OR OTHERWISE, ARISING FROM, OUT OF OR IN
 * CONNECTION WITH THE SOFTWARE OR THE USE OR OTHER DEALINGS IN THE
 * SOFTWARE.
 *
 */
#include <linux/kernel.h>
#include <linux/in.h>
#include <net/tcp.h>

#include "rds.h"
#include "tcp.h"

void rds_tcp_state_change(struct sock *sk)
{
	void (*state_change)(struct sock *sk);
	struct rds_connection *conn;
	struct rds_tcp_connection *tc;

	read_lock_bh(&sk->sk_callback_lock);
	conn = sk->sk_user_data;
	if (!conn) {
		state_change = sk->sk_state_change;
		goto out;
	}
	tc = conn->c_transport_data;
	state_change = tc->t_orig_state_change;

	rdsdebug("sock %p state_change to %d\n", tc->t_sock, sk->sk_state);

<<<<<<< HEAD
	switch(sk->sk_state) {
		/* ignore connecting sockets as they make progress */
		case TCP_SYN_SENT:
		case TCP_SYN_RECV:
			break;
		case TCP_ESTABLISHED:
			rds_connect_path_complete(conn, RDS_CONN_CONNECTING);
			break;
		case TCP_CLOSE_WAIT:
		case TCP_CLOSE:
			rds_conn_drop(conn);
		default:
			break;
=======
	switch (sk->sk_state) {
	/* ignore connecting sockets as they make progress */
	case TCP_SYN_SENT:
	case TCP_SYN_RECV:
		break;
	case TCP_ESTABLISHED:
		rds_connect_path_complete(conn, RDS_CONN_CONNECTING);
		break;
	case TCP_CLOSE_WAIT:
	case TCP_CLOSE:
		rds_conn_drop(conn);
	default:
		break;
>>>>>>> dbcb7665
	}
out:
	read_unlock_bh(&sk->sk_callback_lock);
	state_change(sk);
}

int rds_tcp_conn_connect(struct rds_connection *conn)
{
	struct socket *sock = NULL;
	struct sockaddr_in src, dest;
	int ret;
	struct rds_tcp_connection *tc = conn->c_transport_data;

	mutex_lock(&tc->t_conn_lock);

	if (rds_conn_up(conn)) {
		mutex_unlock(&tc->t_conn_lock);
		return 0;
	}
	ret = sock_create_kern(rds_conn_net(conn), PF_INET,
			       SOCK_STREAM, IPPROTO_TCP, &sock);
	if (ret < 0)
		goto out;

	rds_tcp_tune(sock);

	src.sin_family = AF_INET;
	src.sin_addr.s_addr = (__force u32)conn->c_laddr;
	src.sin_port = (__force u16)htons(0);

	ret = sock->ops->bind(sock, (struct sockaddr *)&src, sizeof(src));
	if (ret) {
		rdsdebug("bind failed with %d at address %pI4\n",
			 ret, &conn->c_laddr);
		goto out;
	}

	dest.sin_family = AF_INET;
	dest.sin_addr.s_addr = (__force u32)conn->c_faddr;
	dest.sin_port = (__force u16)htons(RDS_TCP_PORT);

	/*
	 * once we call connect() we can start getting callbacks and they
	 * own the socket
	 */
	rds_tcp_set_callbacks(sock, conn);
	ret = sock->ops->connect(sock, (struct sockaddr *)&dest, sizeof(dest),
				 O_NONBLOCK);

	rdsdebug("connect to address %pI4 returned %d\n", &conn->c_faddr, ret);
	if (ret == -EINPROGRESS)
		ret = 0;
	if (ret == 0) {
		rds_tcp_keepalive(sock);
		sock = NULL;
	} else {
		rds_tcp_restore_callbacks(sock, conn->c_transport_data);
	}

out:
	mutex_unlock(&tc->t_conn_lock);
	if (sock)
		sock_release(sock);
	return ret;
}

/*
 * Before killing the tcp socket this needs to serialize with callbacks.  The
 * caller has already grabbed the sending sem so we're serialized with other
 * senders.
 *
 * TCP calls the callbacks with the sock lock so we hold it while we reset the
 * callbacks to those set by TCP.  Our callbacks won't execute again once we
 * hold the sock lock.
 */
void rds_tcp_conn_shutdown(struct rds_connection *conn)
{
	struct rds_tcp_connection *tc = conn->c_transport_data;
	struct socket *sock = tc->t_sock;

	rdsdebug("shutting down conn %p tc %p sock %p\n", conn, tc, sock);

	if (sock) {
		sock->ops->shutdown(sock, RCV_SHUTDOWN | SEND_SHUTDOWN);
		lock_sock(sock->sk);
		rds_tcp_restore_callbacks(sock, tc); /* tc->tc_sock = NULL */

		release_sock(sock->sk);
		sock_release(sock);
	}

	if (tc->t_tinc) {
		rds_inc_put(&tc->t_tinc->ti_inc);
		tc->t_tinc = NULL;
	}
	tc->t_tinc_hdr_rem = sizeof(struct rds_header);
	tc->t_tinc_data_rem = 0;
}<|MERGE_RESOLUTION|>--- conflicted
+++ resolved
@@ -54,21 +54,6 @@
 
 	rdsdebug("sock %p state_change to %d\n", tc->t_sock, sk->sk_state);
 
-<<<<<<< HEAD
-	switch(sk->sk_state) {
-		/* ignore connecting sockets as they make progress */
-		case TCP_SYN_SENT:
-		case TCP_SYN_RECV:
-			break;
-		case TCP_ESTABLISHED:
-			rds_connect_path_complete(conn, RDS_CONN_CONNECTING);
-			break;
-		case TCP_CLOSE_WAIT:
-		case TCP_CLOSE:
-			rds_conn_drop(conn);
-		default:
-			break;
-=======
 	switch (sk->sk_state) {
 	/* ignore connecting sockets as they make progress */
 	case TCP_SYN_SENT:
@@ -82,7 +67,6 @@
 		rds_conn_drop(conn);
 	default:
 		break;
->>>>>>> dbcb7665
 	}
 out:
 	read_unlock_bh(&sk->sk_callback_lock);
