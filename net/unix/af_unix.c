--- conflicted
+++ resolved
@@ -1781,16 +1781,12 @@
 			goto out_unlock;
 	}
 
-<<<<<<< HEAD
-	if (unlikely(unix_peer(other) != sk && unix_recvq_full(other))) {
-=======
 	/* other == sk && unix_peer(other) != sk if
 	 * - unix_peer(sk) == NULL, destination address bound to sk
 	 * - unix_peer(sk) == sk by time of get but disconnected before lock
 	 */
 	if (other != sk &&
 	    unlikely(unix_peer(other) != sk && unix_recvq_full(other))) {
->>>>>>> f3c87e99
 		if (timeo) {
 			timeo = unix_wait_for_peer(other, timeo);
 
@@ -2127,7 +2123,6 @@
 		goto out;
 
 	timeo = sock_rcvtimeo(sk, flags & MSG_DONTWAIT);
-<<<<<<< HEAD
 
 	do {
 		mutex_lock(&u->readlock);
@@ -2140,20 +2135,6 @@
 
 		mutex_unlock(&u->readlock);
 
-=======
-
-	do {
-		mutex_lock(&u->readlock);
-
-		skip = sk_peek_offset(sk, flags);
-		skb = __skb_try_recv_datagram(sk, flags, &peeked, &skip, &err,
-					      &last);
-		if (skb)
-			break;
-
-		mutex_unlock(&u->readlock);
-
->>>>>>> f3c87e99
 		if (err != -EAGAIN)
 			break;
 	} while (timeo &&
@@ -2373,11 +2354,7 @@
 			}
 
 			mutex_lock(&u->readlock);
-<<<<<<< HEAD
-			continue;
-=======
 			goto redo;
->>>>>>> f3c87e99
 unlock:
 			unix_state_unlock(sk);
 			break;
