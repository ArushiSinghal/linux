/*
 *	IPv6 Address [auto]configuration
 *	Linux INET6 implementation
 *
 *	Authors:
 *	Pedro Roque		<roque@di.fc.ul.pt>
 *	Alexey Kuznetsov	<kuznet@ms2.inr.ac.ru>
 *
 *	This program is free software; you can redistribute it and/or
 *      modify it under the terms of the GNU General Public License
 *      as published by the Free Software Foundation; either version
 *      2 of the License, or (at your option) any later version.
 */

/*
 *	Changes:
 *
 *	Janos Farkas			:	delete timer on ifdown
 *	<chexum@bankinf.banki.hu>
 *	Andi Kleen			:	kill double kfree on module
 *						unload.
 *	Maciej W. Rozycki		:	FDDI support
 *	sekiya@USAGI			:	Don't send too many RS
 *						packets.
 *	yoshfuji@USAGI			:       Fixed interval between DAD
 *						packets.
 *	YOSHIFUJI Hideaki @USAGI	:	improved accuracy of
 *						address validation timer.
 *	YOSHIFUJI Hideaki @USAGI	:	Privacy Extensions (RFC3041)
 *						support.
 *	Yuji SEKIYA @USAGI		:	Don't assign a same IPv6
 *						address on a same interface.
 *	YOSHIFUJI Hideaki @USAGI	:	ARCnet support
 *	YOSHIFUJI Hideaki @USAGI	:	convert /proc/net/if_inet6 to
 *						seq_file.
 *	YOSHIFUJI Hideaki @USAGI	:	improved source address
 *						selection; consider scope,
 *						status etc.
 */

#define pr_fmt(fmt) "IPv6: " fmt

#include <linux/errno.h>
#include <linux/types.h>
#include <linux/kernel.h>
#include <linux/socket.h>
#include <linux/sockios.h>
#include <linux/net.h>
#include <linux/inet.h>
#include <linux/in6.h>
#include <linux/netdevice.h>
#include <linux/if_addr.h>
#include <linux/if_arp.h>
#include <linux/if_arcnet.h>
#include <linux/if_infiniband.h>
#include <linux/route.h>
#include <linux/inetdevice.h>
#include <linux/init.h>
#include <linux/slab.h>
#ifdef CONFIG_SYSCTL
#include <linux/sysctl.h>
#endif
#include <linux/capability.h>
#include <linux/delay.h>
#include <linux/notifier.h>
#include <linux/string.h>
#include <linux/hash.h>

#include <net/net_namespace.h>
#include <net/sock.h>
#include <net/snmp.h>

#include <net/6lowpan.h>
#include <net/firewire.h>
#include <net/ipv6.h>
#include <net/protocol.h>
#include <net/ndisc.h>
#include <net/ip6_route.h>
#include <net/addrconf.h>
#include <net/tcp.h>
#include <net/ip.h>
#include <net/netlink.h>
#include <net/pkt_sched.h>
#include <net/l3mdev.h>
#include <linux/if_tunnel.h>
#include <linux/rtnetlink.h>
#include <linux/netconf.h>
#include <linux/random.h>
#include <linux/uaccess.h>
#include <asm/unaligned.h>

#include <linux/proc_fs.h>
#include <linux/seq_file.h>
#include <linux/export.h>

/* Set to 3 to get tracing... */
#define ACONF_DEBUG 2

#if ACONF_DEBUG >= 3
#define ADBG(fmt, ...) printk(fmt, ##__VA_ARGS__)
#else
#define ADBG(fmt, ...) do { if (0) printk(fmt, ##__VA_ARGS__); } while (0)
#endif

#define	INFINITY_LIFE_TIME	0xFFFFFFFF

#define IPV6_MAX_STRLEN \
	sizeof("ffff:ffff:ffff:ffff:ffff:ffff:255.255.255.255")

static inline u32 cstamp_delta(unsigned long cstamp)
{
	return (cstamp - INITIAL_JIFFIES) * 100UL / HZ;
}

#ifdef CONFIG_SYSCTL
static int addrconf_sysctl_register(struct inet6_dev *idev);
static void addrconf_sysctl_unregister(struct inet6_dev *idev);
#else
static inline int addrconf_sysctl_register(struct inet6_dev *idev)
{
	return 0;
}

static inline void addrconf_sysctl_unregister(struct inet6_dev *idev)
{
}
#endif

static void __ipv6_regen_rndid(struct inet6_dev *idev);
static void __ipv6_try_regen_rndid(struct inet6_dev *idev, struct in6_addr *tmpaddr);
static void ipv6_regen_rndid(unsigned long data);

static int ipv6_generate_eui64(u8 *eui, struct net_device *dev);
static int ipv6_count_addresses(struct inet6_dev *idev);
static int ipv6_generate_stable_address(struct in6_addr *addr,
					u8 dad_count,
					const struct inet6_dev *idev);

/*
 *	Configured unicast address hash table
 */
static struct hlist_head inet6_addr_lst[IN6_ADDR_HSIZE];
static DEFINE_SPINLOCK(addrconf_hash_lock);

static void addrconf_verify(void);
static void addrconf_verify_rtnl(void);
static void addrconf_verify_work(struct work_struct *);

static struct workqueue_struct *addrconf_wq;
static DECLARE_DELAYED_WORK(addr_chk_work, addrconf_verify_work);

static void addrconf_join_anycast(struct inet6_ifaddr *ifp);
static void addrconf_leave_anycast(struct inet6_ifaddr *ifp);

static void addrconf_type_change(struct net_device *dev,
				 unsigned long event);
static int addrconf_ifdown(struct net_device *dev, int how);

static struct rt6_info *addrconf_get_prefix_route(const struct in6_addr *pfx,
						  int plen,
						  const struct net_device *dev,
						  u32 flags, u32 noflags);

static void addrconf_dad_start(struct inet6_ifaddr *ifp);
static void addrconf_dad_work(struct work_struct *w);
static void addrconf_dad_completed(struct inet6_ifaddr *ifp);
static void addrconf_dad_run(struct inet6_dev *idev);
static void addrconf_rs_timer(unsigned long data);
static void __ipv6_ifa_notify(int event, struct inet6_ifaddr *ifa);
static void ipv6_ifa_notify(int event, struct inet6_ifaddr *ifa);

static void inet6_prefix_notify(int event, struct inet6_dev *idev,
				struct prefix_info *pinfo);
static bool ipv6_chk_same_addr(struct net *net, const struct in6_addr *addr,
			       struct net_device *dev);

static struct ipv6_devconf ipv6_devconf __read_mostly = {
	.forwarding		= 0,
	.hop_limit		= IPV6_DEFAULT_HOPLIMIT,
	.mtu6			= IPV6_MIN_MTU,
	.accept_ra		= 1,
	.accept_redirects	= 1,
	.autoconf		= 1,
	.force_mld_version	= 0,
	.mldv1_unsolicited_report_interval = 10 * HZ,
	.mldv2_unsolicited_report_interval = HZ,
	.dad_transmits		= 1,
	.rtr_solicits		= MAX_RTR_SOLICITATIONS,
	.rtr_solicit_interval	= RTR_SOLICITATION_INTERVAL,
	.rtr_solicit_delay	= MAX_RTR_SOLICITATION_DELAY,
	.use_tempaddr		= 0,
	.temp_valid_lft		= TEMP_VALID_LIFETIME,
	.temp_prefered_lft	= TEMP_PREFERRED_LIFETIME,
	.regen_max_retry	= REGEN_MAX_RETRY,
	.max_desync_factor	= MAX_DESYNC_FACTOR,
	.max_addresses		= IPV6_MAX_ADDRESSES,
	.accept_ra_defrtr	= 1,
	.accept_ra_from_local	= 0,
	.accept_ra_min_hop_limit= 1,
	.accept_ra_pinfo	= 1,
#ifdef CONFIG_IPV6_ROUTER_PREF
	.accept_ra_rtr_pref	= 1,
	.rtr_probe_interval	= 60 * HZ,
#ifdef CONFIG_IPV6_ROUTE_INFO
	.accept_ra_rt_info_max_plen = 0,
#endif
#endif
	.proxy_ndp		= 0,
	.accept_source_route	= 0,	/* we do not accept RH0 by default. */
	.disable_ipv6		= 0,
	.accept_dad		= 1,
	.suppress_frag_ndisc	= 1,
	.accept_ra_mtu		= 1,
	.stable_secret		= {
		.initialized = false,
	},
	.use_oif_addrs_only	= 0,
	.ignore_routes_with_linkdown = 0,
};

static struct ipv6_devconf ipv6_devconf_dflt __read_mostly = {
	.forwarding		= 0,
	.hop_limit		= IPV6_DEFAULT_HOPLIMIT,
	.mtu6			= IPV6_MIN_MTU,
	.accept_ra		= 1,
	.accept_redirects	= 1,
	.autoconf		= 1,
	.force_mld_version	= 0,
	.mldv1_unsolicited_report_interval = 10 * HZ,
	.mldv2_unsolicited_report_interval = HZ,
	.dad_transmits		= 1,
	.rtr_solicits		= MAX_RTR_SOLICITATIONS,
	.rtr_solicit_interval	= RTR_SOLICITATION_INTERVAL,
	.rtr_solicit_delay	= MAX_RTR_SOLICITATION_DELAY,
	.use_tempaddr		= 0,
	.temp_valid_lft		= TEMP_VALID_LIFETIME,
	.temp_prefered_lft	= TEMP_PREFERRED_LIFETIME,
	.regen_max_retry	= REGEN_MAX_RETRY,
	.max_desync_factor	= MAX_DESYNC_FACTOR,
	.max_addresses		= IPV6_MAX_ADDRESSES,
	.accept_ra_defrtr	= 1,
	.accept_ra_from_local	= 0,
	.accept_ra_min_hop_limit= 1,
	.accept_ra_pinfo	= 1,
#ifdef CONFIG_IPV6_ROUTER_PREF
	.accept_ra_rtr_pref	= 1,
	.rtr_probe_interval	= 60 * HZ,
#ifdef CONFIG_IPV6_ROUTE_INFO
	.accept_ra_rt_info_max_plen = 0,
#endif
#endif
	.proxy_ndp		= 0,
	.accept_source_route	= 0,	/* we do not accept RH0 by default. */
	.disable_ipv6		= 0,
	.accept_dad		= 1,
	.suppress_frag_ndisc	= 1,
	.accept_ra_mtu		= 1,
	.stable_secret		= {
		.initialized = false,
	},
	.use_oif_addrs_only	= 0,
	.ignore_routes_with_linkdown = 0,
};

/* Check if a valid qdisc is available */
static inline bool addrconf_qdisc_ok(const struct net_device *dev)
{
	return !qdisc_tx_is_noop(dev);
}

static void addrconf_del_rs_timer(struct inet6_dev *idev)
{
	if (del_timer(&idev->rs_timer))
		__in6_dev_put(idev);
}

static void addrconf_del_dad_work(struct inet6_ifaddr *ifp)
{
	if (cancel_delayed_work(&ifp->dad_work))
		__in6_ifa_put(ifp);
}

static void addrconf_mod_rs_timer(struct inet6_dev *idev,
				  unsigned long when)
{
	if (!timer_pending(&idev->rs_timer))
		in6_dev_hold(idev);
	mod_timer(&idev->rs_timer, jiffies + when);
}

static void addrconf_mod_dad_work(struct inet6_ifaddr *ifp,
				   unsigned long delay)
{
	if (!delayed_work_pending(&ifp->dad_work))
		in6_ifa_hold(ifp);
	mod_delayed_work(addrconf_wq, &ifp->dad_work, delay);
}

static int snmp6_alloc_dev(struct inet6_dev *idev)
{
	int i;

	idev->stats.ipv6 = alloc_percpu(struct ipstats_mib);
	if (!idev->stats.ipv6)
		goto err_ip;

	for_each_possible_cpu(i) {
		struct ipstats_mib *addrconf_stats;
		addrconf_stats = per_cpu_ptr(idev->stats.ipv6, i);
		u64_stats_init(&addrconf_stats->syncp);
	}


	idev->stats.icmpv6dev = kzalloc(sizeof(struct icmpv6_mib_device),
					GFP_KERNEL);
	if (!idev->stats.icmpv6dev)
		goto err_icmp;
	idev->stats.icmpv6msgdev = kzalloc(sizeof(struct icmpv6msg_mib_device),
					   GFP_KERNEL);
	if (!idev->stats.icmpv6msgdev)
		goto err_icmpmsg;

	return 0;

err_icmpmsg:
	kfree(idev->stats.icmpv6dev);
err_icmp:
	free_percpu(idev->stats.ipv6);
err_ip:
	return -ENOMEM;
}

static struct inet6_dev *ipv6_add_dev(struct net_device *dev)
{
	struct inet6_dev *ndev;
	int err = -ENOMEM;

	ASSERT_RTNL();

	if (dev->mtu < IPV6_MIN_MTU)
		return ERR_PTR(-EINVAL);

	ndev = kzalloc(sizeof(struct inet6_dev), GFP_KERNEL);
	if (!ndev)
		return ERR_PTR(err);

	rwlock_init(&ndev->lock);
	ndev->dev = dev;
	INIT_LIST_HEAD(&ndev->addr_list);
	setup_timer(&ndev->rs_timer, addrconf_rs_timer,
		    (unsigned long)ndev);
	memcpy(&ndev->cnf, dev_net(dev)->ipv6.devconf_dflt, sizeof(ndev->cnf));

	if (ndev->cnf.stable_secret.initialized)
		ndev->addr_gen_mode = IN6_ADDR_GEN_MODE_STABLE_PRIVACY;
	else
		ndev->addr_gen_mode = IN6_ADDR_GEN_MODE_EUI64;

	ndev->cnf.mtu6 = dev->mtu;
	ndev->nd_parms = neigh_parms_alloc(dev, &nd_tbl);
	if (!ndev->nd_parms) {
		kfree(ndev);
		return ERR_PTR(err);
	}
	if (ndev->cnf.forwarding)
		dev_disable_lro(dev);
	/* We refer to the device */
	dev_hold(dev);

	if (snmp6_alloc_dev(ndev) < 0) {
		ADBG(KERN_WARNING
			"%s: cannot allocate memory for statistics; dev=%s.\n",
			__func__, dev->name);
		neigh_parms_release(&nd_tbl, ndev->nd_parms);
		dev_put(dev);
		kfree(ndev);
		return ERR_PTR(err);
	}

	if (snmp6_register_dev(ndev) < 0) {
		ADBG(KERN_WARNING
			"%s: cannot create /proc/net/dev_snmp6/%s\n",
			__func__, dev->name);
		goto err_release;
	}

	/* One reference from device.  We must do this before
	 * we invoke __ipv6_regen_rndid().
	 */
	in6_dev_hold(ndev);

	if (dev->flags & (IFF_NOARP | IFF_LOOPBACK))
		ndev->cnf.accept_dad = -1;

#if IS_ENABLED(CONFIG_IPV6_SIT)
	if (dev->type == ARPHRD_SIT && (dev->priv_flags & IFF_ISATAP)) {
		pr_info("%s: Disabled Multicast RS\n", dev->name);
		ndev->cnf.rtr_solicits = 0;
	}
#endif

	INIT_LIST_HEAD(&ndev->tempaddr_list);
	setup_timer(&ndev->regen_timer, ipv6_regen_rndid, (unsigned long)ndev);
	if ((dev->flags&IFF_LOOPBACK) ||
	    dev->type == ARPHRD_TUNNEL ||
	    dev->type == ARPHRD_TUNNEL6 ||
	    dev->type == ARPHRD_SIT ||
	    dev->type == ARPHRD_NONE) {
		ndev->cnf.use_tempaddr = -1;
	} else {
		in6_dev_hold(ndev);
		ipv6_regen_rndid((unsigned long) ndev);
	}

	ndev->token = in6addr_any;

	if (netif_running(dev) && addrconf_qdisc_ok(dev))
		ndev->if_flags |= IF_READY;

	ipv6_mc_init_dev(ndev);
	ndev->tstamp = jiffies;
	err = addrconf_sysctl_register(ndev);
	if (err) {
		ipv6_mc_destroy_dev(ndev);
		del_timer(&ndev->regen_timer);
		snmp6_unregister_dev(ndev);
		goto err_release;
	}
	/* protected by rtnl_lock */
	rcu_assign_pointer(dev->ip6_ptr, ndev);

	/* Join interface-local all-node multicast group */
	ipv6_dev_mc_inc(dev, &in6addr_interfacelocal_allnodes);

	/* Join all-node multicast group */
	ipv6_dev_mc_inc(dev, &in6addr_linklocal_allnodes);

	/* Join all-router multicast group if forwarding is set */
	if (ndev->cnf.forwarding && (dev->flags & IFF_MULTICAST))
		ipv6_dev_mc_inc(dev, &in6addr_linklocal_allrouters);

	return ndev;

err_release:
	neigh_parms_release(&nd_tbl, ndev->nd_parms);
	ndev->dead = 1;
	in6_dev_finish_destroy(ndev);
	return ERR_PTR(err);
}

static struct inet6_dev *ipv6_find_idev(struct net_device *dev)
{
	struct inet6_dev *idev;

	ASSERT_RTNL();

	idev = __in6_dev_get(dev);
	if (!idev) {
		idev = ipv6_add_dev(dev);
		if (IS_ERR(idev))
			return NULL;
	}

	if (dev->flags&IFF_UP)
		ipv6_mc_up(idev);
	return idev;
}

static int inet6_netconf_msgsize_devconf(int type)
{
	int size =  NLMSG_ALIGN(sizeof(struct netconfmsg))
		    + nla_total_size(4);	/* NETCONFA_IFINDEX */
	bool all = false;

	if (type == NETCONFA_ALL)
		all = true;

	if (all || type == NETCONFA_FORWARDING)
		size += nla_total_size(4);
#ifdef CONFIG_IPV6_MROUTE
	if (all || type == NETCONFA_MC_FORWARDING)
		size += nla_total_size(4);
#endif
	if (all || type == NETCONFA_PROXY_NEIGH)
		size += nla_total_size(4);

	if (all || type == NETCONFA_IGNORE_ROUTES_WITH_LINKDOWN)
		size += nla_total_size(4);

	return size;
}

static int inet6_netconf_fill_devconf(struct sk_buff *skb, int ifindex,
				      struct ipv6_devconf *devconf, u32 portid,
				      u32 seq, int event, unsigned int flags,
				      int type)
{
	struct nlmsghdr  *nlh;
	struct netconfmsg *ncm;
	bool all = false;

	nlh = nlmsg_put(skb, portid, seq, event, sizeof(struct netconfmsg),
			flags);
	if (!nlh)
		return -EMSGSIZE;

	if (type == NETCONFA_ALL)
		all = true;

	ncm = nlmsg_data(nlh);
	ncm->ncm_family = AF_INET6;

	if (nla_put_s32(skb, NETCONFA_IFINDEX, ifindex) < 0)
		goto nla_put_failure;

	if ((all || type == NETCONFA_FORWARDING) &&
	    nla_put_s32(skb, NETCONFA_FORWARDING, devconf->forwarding) < 0)
		goto nla_put_failure;
#ifdef CONFIG_IPV6_MROUTE
	if ((all || type == NETCONFA_MC_FORWARDING) &&
	    nla_put_s32(skb, NETCONFA_MC_FORWARDING,
			devconf->mc_forwarding) < 0)
		goto nla_put_failure;
#endif
	if ((all || type == NETCONFA_PROXY_NEIGH) &&
	    nla_put_s32(skb, NETCONFA_PROXY_NEIGH, devconf->proxy_ndp) < 0)
		goto nla_put_failure;

	if ((all || type == NETCONFA_IGNORE_ROUTES_WITH_LINKDOWN) &&
	    nla_put_s32(skb, NETCONFA_IGNORE_ROUTES_WITH_LINKDOWN,
			devconf->ignore_routes_with_linkdown) < 0)
		goto nla_put_failure;

	nlmsg_end(skb, nlh);
	return 0;

nla_put_failure:
	nlmsg_cancel(skb, nlh);
	return -EMSGSIZE;
}

void inet6_netconf_notify_devconf(struct net *net, int type, int ifindex,
				  struct ipv6_devconf *devconf)
{
	struct sk_buff *skb;
	int err = -ENOBUFS;

	skb = nlmsg_new(inet6_netconf_msgsize_devconf(type), GFP_ATOMIC);
	if (!skb)
		goto errout;

	err = inet6_netconf_fill_devconf(skb, ifindex, devconf, 0, 0,
					 RTM_NEWNETCONF, 0, type);
	if (err < 0) {
		/* -EMSGSIZE implies BUG in inet6_netconf_msgsize_devconf() */
		WARN_ON(err == -EMSGSIZE);
		kfree_skb(skb);
		goto errout;
	}
	rtnl_notify(skb, net, 0, RTNLGRP_IPV6_NETCONF, NULL, GFP_ATOMIC);
	return;
errout:
	rtnl_set_sk_err(net, RTNLGRP_IPV6_NETCONF, err);
}

static const struct nla_policy devconf_ipv6_policy[NETCONFA_MAX+1] = {
	[NETCONFA_IFINDEX]	= { .len = sizeof(int) },
	[NETCONFA_FORWARDING]	= { .len = sizeof(int) },
	[NETCONFA_PROXY_NEIGH]	= { .len = sizeof(int) },
	[NETCONFA_IGNORE_ROUTES_WITH_LINKDOWN]	= { .len = sizeof(int) },
};

static int inet6_netconf_get_devconf(struct sk_buff *in_skb,
				     struct nlmsghdr *nlh)
{
	struct net *net = sock_net(in_skb->sk);
	struct nlattr *tb[NETCONFA_MAX+1];
	struct netconfmsg *ncm;
	struct sk_buff *skb;
	struct ipv6_devconf *devconf;
	struct inet6_dev *in6_dev;
	struct net_device *dev;
	int ifindex;
	int err;

	err = nlmsg_parse(nlh, sizeof(*ncm), tb, NETCONFA_MAX,
			  devconf_ipv6_policy);
	if (err < 0)
		goto errout;

	err = -EINVAL;
	if (!tb[NETCONFA_IFINDEX])
		goto errout;

	ifindex = nla_get_s32(tb[NETCONFA_IFINDEX]);
	switch (ifindex) {
	case NETCONFA_IFINDEX_ALL:
		devconf = net->ipv6.devconf_all;
		break;
	case NETCONFA_IFINDEX_DEFAULT:
		devconf = net->ipv6.devconf_dflt;
		break;
	default:
		dev = __dev_get_by_index(net, ifindex);
		if (!dev)
			goto errout;
		in6_dev = __in6_dev_get(dev);
		if (!in6_dev)
			goto errout;
		devconf = &in6_dev->cnf;
		break;
	}

	err = -ENOBUFS;
	skb = nlmsg_new(inet6_netconf_msgsize_devconf(NETCONFA_ALL), GFP_ATOMIC);
	if (!skb)
		goto errout;

	err = inet6_netconf_fill_devconf(skb, ifindex, devconf,
					 NETLINK_CB(in_skb).portid,
					 nlh->nlmsg_seq, RTM_NEWNETCONF, 0,
					 NETCONFA_ALL);
	if (err < 0) {
		/* -EMSGSIZE implies BUG in inet6_netconf_msgsize_devconf() */
		WARN_ON(err == -EMSGSIZE);
		kfree_skb(skb);
		goto errout;
	}
	err = rtnl_unicast(skb, net, NETLINK_CB(in_skb).portid);
errout:
	return err;
}

static int inet6_netconf_dump_devconf(struct sk_buff *skb,
				      struct netlink_callback *cb)
{
	struct net *net = sock_net(skb->sk);
	int h, s_h;
	int idx, s_idx;
	struct net_device *dev;
	struct inet6_dev *idev;
	struct hlist_head *head;

	s_h = cb->args[0];
	s_idx = idx = cb->args[1];

	for (h = s_h; h < NETDEV_HASHENTRIES; h++, s_idx = 0) {
		idx = 0;
		head = &net->dev_index_head[h];
		rcu_read_lock();
		cb->seq = atomic_read(&net->ipv6.dev_addr_genid) ^
			  net->dev_base_seq;
		hlist_for_each_entry_rcu(dev, head, index_hlist) {
			if (idx < s_idx)
				goto cont;
			idev = __in6_dev_get(dev);
			if (!idev)
				goto cont;

			if (inet6_netconf_fill_devconf(skb, dev->ifindex,
						       &idev->cnf,
						       NETLINK_CB(cb->skb).portid,
						       cb->nlh->nlmsg_seq,
						       RTM_NEWNETCONF,
						       NLM_F_MULTI,
						       NETCONFA_ALL) < 0) {
				rcu_read_unlock();
				goto done;
			}
			nl_dump_check_consistent(cb, nlmsg_hdr(skb));
cont:
			idx++;
		}
		rcu_read_unlock();
	}
	if (h == NETDEV_HASHENTRIES) {
		if (inet6_netconf_fill_devconf(skb, NETCONFA_IFINDEX_ALL,
					       net->ipv6.devconf_all,
					       NETLINK_CB(cb->skb).portid,
					       cb->nlh->nlmsg_seq,
					       RTM_NEWNETCONF, NLM_F_MULTI,
					       NETCONFA_ALL) < 0)
			goto done;
		else
			h++;
	}
	if (h == NETDEV_HASHENTRIES + 1) {
		if (inet6_netconf_fill_devconf(skb, NETCONFA_IFINDEX_DEFAULT,
					       net->ipv6.devconf_dflt,
					       NETLINK_CB(cb->skb).portid,
					       cb->nlh->nlmsg_seq,
					       RTM_NEWNETCONF, NLM_F_MULTI,
					       NETCONFA_ALL) < 0)
			goto done;
		else
			h++;
	}
done:
	cb->args[0] = h;
	cb->args[1] = idx;

	return skb->len;
}

#ifdef CONFIG_SYSCTL
static void dev_forward_change(struct inet6_dev *idev)
{
	struct net_device *dev;
	struct inet6_ifaddr *ifa;

	if (!idev)
		return;
	dev = idev->dev;
	if (idev->cnf.forwarding)
		dev_disable_lro(dev);
	if (dev->flags & IFF_MULTICAST) {
		if (idev->cnf.forwarding) {
			ipv6_dev_mc_inc(dev, &in6addr_linklocal_allrouters);
			ipv6_dev_mc_inc(dev, &in6addr_interfacelocal_allrouters);
			ipv6_dev_mc_inc(dev, &in6addr_sitelocal_allrouters);
		} else {
			ipv6_dev_mc_dec(dev, &in6addr_linklocal_allrouters);
			ipv6_dev_mc_dec(dev, &in6addr_interfacelocal_allrouters);
			ipv6_dev_mc_dec(dev, &in6addr_sitelocal_allrouters);
		}
	}

	list_for_each_entry(ifa, &idev->addr_list, if_list) {
		if (ifa->flags&IFA_F_TENTATIVE)
			continue;
		if (idev->cnf.forwarding)
			addrconf_join_anycast(ifa);
		else
			addrconf_leave_anycast(ifa);
	}
	inet6_netconf_notify_devconf(dev_net(dev), NETCONFA_FORWARDING,
				     dev->ifindex, &idev->cnf);
}


static void addrconf_forward_change(struct net *net, __s32 newf)
{
	struct net_device *dev;
	struct inet6_dev *idev;

	for_each_netdev(net, dev) {
		idev = __in6_dev_get(dev);
		if (idev) {
			int changed = (!idev->cnf.forwarding) ^ (!newf);
			idev->cnf.forwarding = newf;
			if (changed)
				dev_forward_change(idev);
		}
	}
}

static int addrconf_fixup_forwarding(struct ctl_table *table, int *p, int newf)
{
	struct net *net;
	int old;

	if (!rtnl_trylock())
		return restart_syscall();

	net = (struct net *)table->extra2;
	old = *p;
	*p = newf;

	if (p == &net->ipv6.devconf_dflt->forwarding) {
		if ((!newf) ^ (!old))
			inet6_netconf_notify_devconf(net, NETCONFA_FORWARDING,
						     NETCONFA_IFINDEX_DEFAULT,
						     net->ipv6.devconf_dflt);
		rtnl_unlock();
		return 0;
	}

	if (p == &net->ipv6.devconf_all->forwarding) {
		net->ipv6.devconf_dflt->forwarding = newf;
		addrconf_forward_change(net, newf);
		if ((!newf) ^ (!old))
			inet6_netconf_notify_devconf(net, NETCONFA_FORWARDING,
						     NETCONFA_IFINDEX_ALL,
						     net->ipv6.devconf_all);
	} else if ((!newf) ^ (!old))
		dev_forward_change((struct inet6_dev *)table->extra1);
	rtnl_unlock();

	if (newf)
		rt6_purge_dflt_routers(net);
	return 1;
}

static void addrconf_linkdown_change(struct net *net, __s32 newf)
{
	struct net_device *dev;
	struct inet6_dev *idev;

	for_each_netdev(net, dev) {
		idev = __in6_dev_get(dev);
		if (idev) {
			int changed = (!idev->cnf.ignore_routes_with_linkdown) ^ (!newf);

			idev->cnf.ignore_routes_with_linkdown = newf;
			if (changed)
				inet6_netconf_notify_devconf(dev_net(dev),
							     NETCONFA_IGNORE_ROUTES_WITH_LINKDOWN,
							     dev->ifindex,
							     &idev->cnf);
		}
	}
}

static int addrconf_fixup_linkdown(struct ctl_table *table, int *p, int newf)
{
	struct net *net;
	int old;

	if (!rtnl_trylock())
		return restart_syscall();

	net = (struct net *)table->extra2;
	old = *p;
	*p = newf;

	if (p == &net->ipv6.devconf_dflt->ignore_routes_with_linkdown) {
		if ((!newf) ^ (!old))
			inet6_netconf_notify_devconf(net,
						     NETCONFA_IGNORE_ROUTES_WITH_LINKDOWN,
						     NETCONFA_IFINDEX_DEFAULT,
						     net->ipv6.devconf_dflt);
		rtnl_unlock();
		return 0;
	}

	if (p == &net->ipv6.devconf_all->ignore_routes_with_linkdown) {
		net->ipv6.devconf_dflt->ignore_routes_with_linkdown = newf;
		addrconf_linkdown_change(net, newf);
		if ((!newf) ^ (!old))
			inet6_netconf_notify_devconf(net,
						     NETCONFA_IGNORE_ROUTES_WITH_LINKDOWN,
						     NETCONFA_IFINDEX_ALL,
						     net->ipv6.devconf_all);
	}
	rtnl_unlock();

	return 1;
}

#endif

/* Nobody refers to this ifaddr, destroy it */
void inet6_ifa_finish_destroy(struct inet6_ifaddr *ifp)
{
	WARN_ON(!hlist_unhashed(&ifp->addr_lst));

#ifdef NET_REFCNT_DEBUG
	pr_debug("%s\n", __func__);
#endif

	in6_dev_put(ifp->idev);

	if (cancel_delayed_work(&ifp->dad_work))
		pr_notice("delayed DAD work was pending while freeing ifa=%p\n",
			  ifp);

	if (ifp->state != INET6_IFADDR_STATE_DEAD) {
		pr_warn("Freeing alive inet6 address %p\n", ifp);
		return;
	}
	ip6_rt_put(ifp->rt);

	kfree_rcu(ifp, rcu);
}

static void
ipv6_link_dev_addr(struct inet6_dev *idev, struct inet6_ifaddr *ifp)
{
	struct list_head *p;
	int ifp_scope = ipv6_addr_src_scope(&ifp->addr);

	/*
	 * Each device address list is sorted in order of scope -
	 * global before linklocal.
	 */
	list_for_each(p, &idev->addr_list) {
		struct inet6_ifaddr *ifa
			= list_entry(p, struct inet6_ifaddr, if_list);
		if (ifp_scope >= ipv6_addr_src_scope(&ifa->addr))
			break;
	}

	list_add_tail(&ifp->if_list, p);
}

static u32 inet6_addr_hash(const struct in6_addr *addr)
{
	return hash_32(ipv6_addr_hash(addr), IN6_ADDR_HSIZE_SHIFT);
}

/* On success it returns ifp with increased reference count */

static struct inet6_ifaddr *
ipv6_add_addr(struct inet6_dev *idev, const struct in6_addr *addr,
	      const struct in6_addr *peer_addr, int pfxlen,
	      int scope, u32 flags, u32 valid_lft, u32 prefered_lft)
{
	struct inet6_ifaddr *ifa = NULL;
	struct rt6_info *rt;
	unsigned int hash;
	int err = 0;
	int addr_type = ipv6_addr_type(addr);

	if (addr_type == IPV6_ADDR_ANY ||
	    addr_type & IPV6_ADDR_MULTICAST ||
	    (!(idev->dev->flags & IFF_LOOPBACK) &&
	     addr_type & IPV6_ADDR_LOOPBACK))
		return ERR_PTR(-EADDRNOTAVAIL);

	rcu_read_lock_bh();
	if (idev->dead) {
		err = -ENODEV;			/*XXX*/
		goto out2;
	}

	if (idev->cnf.disable_ipv6) {
		err = -EACCES;
		goto out2;
	}

	spin_lock(&addrconf_hash_lock);

	/* Ignore adding duplicate addresses on an interface */
	if (ipv6_chk_same_addr(dev_net(idev->dev), addr, idev->dev)) {
		ADBG("ipv6_add_addr: already assigned\n");
		err = -EEXIST;
		goto out;
	}

	ifa = kzalloc(sizeof(struct inet6_ifaddr), GFP_ATOMIC);

	if (!ifa) {
		ADBG("ipv6_add_addr: malloc failed\n");
		err = -ENOBUFS;
		goto out;
	}

	rt = addrconf_dst_alloc(idev, addr, false);
	if (IS_ERR(rt)) {
		err = PTR_ERR(rt);
		goto out;
	}

	neigh_parms_data_state_setall(idev->nd_parms);

	ifa->addr = *addr;
	if (peer_addr)
		ifa->peer_addr = *peer_addr;

	spin_lock_init(&ifa->lock);
	INIT_DELAYED_WORK(&ifa->dad_work, addrconf_dad_work);
	INIT_HLIST_NODE(&ifa->addr_lst);
	ifa->scope = scope;
	ifa->prefix_len = pfxlen;
	ifa->flags = flags | IFA_F_TENTATIVE;
	ifa->valid_lft = valid_lft;
	ifa->prefered_lft = prefered_lft;
	ifa->cstamp = ifa->tstamp = jiffies;
	ifa->tokenized = false;

	ifa->rt = rt;

	ifa->idev = idev;
	in6_dev_hold(idev);
	/* For caller */
	in6_ifa_hold(ifa);

	/* Add to big hash table */
	hash = inet6_addr_hash(addr);

	hlist_add_head_rcu(&ifa->addr_lst, &inet6_addr_lst[hash]);
	spin_unlock(&addrconf_hash_lock);

	write_lock(&idev->lock);
	/* Add to inet6_dev unicast addr list. */
	ipv6_link_dev_addr(idev, ifa);

	if (ifa->flags&IFA_F_TEMPORARY) {
		list_add(&ifa->tmp_list, &idev->tempaddr_list);
		in6_ifa_hold(ifa);
	}

	in6_ifa_hold(ifa);
	write_unlock(&idev->lock);
out2:
	rcu_read_unlock_bh();

	if (likely(err == 0))
		inet6addr_notifier_call_chain(NETDEV_UP, ifa);
	else {
		kfree(ifa);
		ifa = ERR_PTR(err);
	}

	return ifa;
out:
	spin_unlock(&addrconf_hash_lock);
	goto out2;
}

enum cleanup_prefix_rt_t {
	CLEANUP_PREFIX_RT_NOP,    /* no cleanup action for prefix route */
	CLEANUP_PREFIX_RT_DEL,    /* delete the prefix route */
	CLEANUP_PREFIX_RT_EXPIRE, /* update the lifetime of the prefix route */
};

/*
 * Check, whether the prefix for ifp would still need a prefix route
 * after deleting ifp. The function returns one of the CLEANUP_PREFIX_RT_*
 * constants.
 *
 * 1) we don't purge prefix if address was not permanent.
 *    prefix is managed by its own lifetime.
 * 2) we also don't purge, if the address was IFA_F_NOPREFIXROUTE.
 * 3) if there are no addresses, delete prefix.
 * 4) if there are still other permanent address(es),
 *    corresponding prefix is still permanent.
 * 5) if there are still other addresses with IFA_F_NOPREFIXROUTE,
 *    don't purge the prefix, assume user space is managing it.
 * 6) otherwise, update prefix lifetime to the
 *    longest valid lifetime among the corresponding
 *    addresses on the device.
 *    Note: subsequent RA will update lifetime.
 **/
static enum cleanup_prefix_rt_t
check_cleanup_prefix_route(struct inet6_ifaddr *ifp, unsigned long *expires)
{
	struct inet6_ifaddr *ifa;
	struct inet6_dev *idev = ifp->idev;
	unsigned long lifetime;
	enum cleanup_prefix_rt_t action = CLEANUP_PREFIX_RT_DEL;

	*expires = jiffies;

	list_for_each_entry(ifa, &idev->addr_list, if_list) {
		if (ifa == ifp)
			continue;
		if (!ipv6_prefix_equal(&ifa->addr, &ifp->addr,
				       ifp->prefix_len))
			continue;
		if (ifa->flags & (IFA_F_PERMANENT | IFA_F_NOPREFIXROUTE))
			return CLEANUP_PREFIX_RT_NOP;

		action = CLEANUP_PREFIX_RT_EXPIRE;

		spin_lock(&ifa->lock);

		lifetime = addrconf_timeout_fixup(ifa->valid_lft, HZ);
		/*
		 * Note: Because this address is
		 * not permanent, lifetime <
		 * LONG_MAX / HZ here.
		 */
		if (time_before(*expires, ifa->tstamp + lifetime * HZ))
			*expires = ifa->tstamp + lifetime * HZ;
		spin_unlock(&ifa->lock);
	}

	return action;
}

static void
cleanup_prefix_route(struct inet6_ifaddr *ifp, unsigned long expires, bool del_rt)
{
	struct rt6_info *rt;

	rt = addrconf_get_prefix_route(&ifp->addr,
				       ifp->prefix_len,
				       ifp->idev->dev,
				       0, RTF_GATEWAY | RTF_DEFAULT);
	if (rt) {
		if (del_rt)
			ip6_del_rt(rt);
		else {
			if (!(rt->rt6i_flags & RTF_EXPIRES))
				rt6_set_expires(rt, expires);
			ip6_rt_put(rt);
		}
	}
}


/* This function wants to get referenced ifp and releases it before return */

static void ipv6_del_addr(struct inet6_ifaddr *ifp)
{
	int state;
	enum cleanup_prefix_rt_t action = CLEANUP_PREFIX_RT_NOP;
	unsigned long expires;

	ASSERT_RTNL();

	spin_lock_bh(&ifp->lock);
	state = ifp->state;
	ifp->state = INET6_IFADDR_STATE_DEAD;
	spin_unlock_bh(&ifp->lock);

	if (state == INET6_IFADDR_STATE_DEAD)
		goto out;

	spin_lock_bh(&addrconf_hash_lock);
	hlist_del_init_rcu(&ifp->addr_lst);
	spin_unlock_bh(&addrconf_hash_lock);

	write_lock_bh(&ifp->idev->lock);

	if (ifp->flags&IFA_F_TEMPORARY) {
		list_del(&ifp->tmp_list);
		if (ifp->ifpub) {
			in6_ifa_put(ifp->ifpub);
			ifp->ifpub = NULL;
		}
		__in6_ifa_put(ifp);
	}

	if (ifp->flags & IFA_F_PERMANENT && !(ifp->flags & IFA_F_NOPREFIXROUTE))
		action = check_cleanup_prefix_route(ifp, &expires);

	list_del_init(&ifp->if_list);
	__in6_ifa_put(ifp);

	write_unlock_bh(&ifp->idev->lock);

	addrconf_del_dad_work(ifp);

	ipv6_ifa_notify(RTM_DELADDR, ifp);

	inet6addr_notifier_call_chain(NETDEV_DOWN, ifp);

	if (action != CLEANUP_PREFIX_RT_NOP) {
		cleanup_prefix_route(ifp, expires,
			action == CLEANUP_PREFIX_RT_DEL);
	}

	/* clean up prefsrc entries */
	rt6_remove_prefsrc(ifp);
out:
	in6_ifa_put(ifp);
}

static int ipv6_create_tempaddr(struct inet6_ifaddr *ifp, struct inet6_ifaddr *ift)
{
	struct inet6_dev *idev = ifp->idev;
	struct in6_addr addr, *tmpaddr;
	unsigned long tmp_prefered_lft, tmp_valid_lft, tmp_tstamp, age;
	unsigned long regen_advance;
	int tmp_plen;
	int ret = 0;
	u32 addr_flags;
	unsigned long now = jiffies;

	write_lock_bh(&idev->lock);
	if (ift) {
		spin_lock_bh(&ift->lock);
		memcpy(&addr.s6_addr[8], &ift->addr.s6_addr[8], 8);
		spin_unlock_bh(&ift->lock);
		tmpaddr = &addr;
	} else {
		tmpaddr = NULL;
	}
retry:
	in6_dev_hold(idev);
	if (idev->cnf.use_tempaddr <= 0) {
		write_unlock_bh(&idev->lock);
		pr_info("%s: use_tempaddr is disabled\n", __func__);
		in6_dev_put(idev);
		ret = -1;
		goto out;
	}
	spin_lock_bh(&ifp->lock);
	if (ifp->regen_count++ >= idev->cnf.regen_max_retry) {
		idev->cnf.use_tempaddr = -1;	/*XXX*/
		spin_unlock_bh(&ifp->lock);
		write_unlock_bh(&idev->lock);
		pr_warn("%s: regeneration time exceeded - disabled temporary address support\n",
			__func__);
		in6_dev_put(idev);
		ret = -1;
		goto out;
	}
	in6_ifa_hold(ifp);
	memcpy(addr.s6_addr, ifp->addr.s6_addr, 8);
	__ipv6_try_regen_rndid(idev, tmpaddr);
	memcpy(&addr.s6_addr[8], idev->rndid, 8);
	age = (now - ifp->tstamp) / HZ;
	tmp_valid_lft = min_t(__u32,
			      ifp->valid_lft,
			      idev->cnf.temp_valid_lft + age);
	tmp_prefered_lft = min_t(__u32,
				 ifp->prefered_lft,
				 idev->cnf.temp_prefered_lft + age -
				 idev->cnf.max_desync_factor);
	tmp_plen = ifp->prefix_len;
	tmp_tstamp = ifp->tstamp;
	spin_unlock_bh(&ifp->lock);

	regen_advance = idev->cnf.regen_max_retry *
			idev->cnf.dad_transmits *
			NEIGH_VAR(idev->nd_parms, RETRANS_TIME) / HZ;
	write_unlock_bh(&idev->lock);

	/* A temporary address is created only if this calculated Preferred
	 * Lifetime is greater than REGEN_ADVANCE time units.  In particular,
	 * an implementation must not create a temporary address with a zero
	 * Preferred Lifetime.
	 * Use age calculation as in addrconf_verify to avoid unnecessary
	 * temporary addresses being generated.
	 */
	age = (now - tmp_tstamp + ADDRCONF_TIMER_FUZZ_MINUS) / HZ;
	if (tmp_prefered_lft <= regen_advance + age) {
		in6_ifa_put(ifp);
		in6_dev_put(idev);
		ret = -1;
		goto out;
	}

	addr_flags = IFA_F_TEMPORARY;
	/* set in addrconf_prefix_rcv() */
	if (ifp->flags & IFA_F_OPTIMISTIC)
		addr_flags |= IFA_F_OPTIMISTIC;

	ift = ipv6_add_addr(idev, &addr, NULL, tmp_plen,
			    ipv6_addr_scope(&addr), addr_flags,
			    tmp_valid_lft, tmp_prefered_lft);
	if (IS_ERR(ift)) {
		in6_ifa_put(ifp);
		in6_dev_put(idev);
		pr_info("%s: retry temporary address regeneration\n", __func__);
		tmpaddr = &addr;
		write_lock_bh(&idev->lock);
		goto retry;
	}

	spin_lock_bh(&ift->lock);
	ift->ifpub = ifp;
	ift->cstamp = now;
	ift->tstamp = tmp_tstamp;
	spin_unlock_bh(&ift->lock);

	addrconf_dad_start(ift);
	in6_ifa_put(ift);
	in6_dev_put(idev);
out:
	return ret;
}

/*
 *	Choose an appropriate source address (RFC3484)
 */
enum {
	IPV6_SADDR_RULE_INIT = 0,
	IPV6_SADDR_RULE_LOCAL,
	IPV6_SADDR_RULE_SCOPE,
	IPV6_SADDR_RULE_PREFERRED,
#ifdef CONFIG_IPV6_MIP6
	IPV6_SADDR_RULE_HOA,
#endif
	IPV6_SADDR_RULE_OIF,
	IPV6_SADDR_RULE_LABEL,
	IPV6_SADDR_RULE_PRIVACY,
	IPV6_SADDR_RULE_ORCHID,
	IPV6_SADDR_RULE_PREFIX,
#ifdef CONFIG_IPV6_OPTIMISTIC_DAD
	IPV6_SADDR_RULE_NOT_OPTIMISTIC,
#endif
	IPV6_SADDR_RULE_MAX
};

struct ipv6_saddr_score {
	int			rule;
	int			addr_type;
	struct inet6_ifaddr	*ifa;
	DECLARE_BITMAP(scorebits, IPV6_SADDR_RULE_MAX);
	int			scopedist;
	int			matchlen;
};

struct ipv6_saddr_dst {
	const struct in6_addr *addr;
	int ifindex;
	int scope;
	int label;
	unsigned int prefs;
};

static inline int ipv6_saddr_preferred(int type)
{
	if (type & (IPV6_ADDR_MAPPED|IPV6_ADDR_COMPATv4|IPV6_ADDR_LOOPBACK))
		return 1;
	return 0;
}

static inline bool ipv6_use_optimistic_addr(struct inet6_dev *idev)
{
#ifdef CONFIG_IPV6_OPTIMISTIC_DAD
	return idev && idev->cnf.optimistic_dad && idev->cnf.use_optimistic;
#else
	return false;
#endif
}

static int ipv6_get_saddr_eval(struct net *net,
			       struct ipv6_saddr_score *score,
			       struct ipv6_saddr_dst *dst,
			       int i)
{
	int ret;

	if (i <= score->rule) {
		switch (i) {
		case IPV6_SADDR_RULE_SCOPE:
			ret = score->scopedist;
			break;
		case IPV6_SADDR_RULE_PREFIX:
			ret = score->matchlen;
			break;
		default:
			ret = !!test_bit(i, score->scorebits);
		}
		goto out;
	}

	switch (i) {
	case IPV6_SADDR_RULE_INIT:
		/* Rule 0: remember if hiscore is not ready yet */
		ret = !!score->ifa;
		break;
	case IPV6_SADDR_RULE_LOCAL:
		/* Rule 1: Prefer same address */
		ret = ipv6_addr_equal(&score->ifa->addr, dst->addr);
		break;
	case IPV6_SADDR_RULE_SCOPE:
		/* Rule 2: Prefer appropriate scope
		 *
		 *      ret
		 *       ^
		 *    -1 |  d 15
		 *    ---+--+-+---> scope
		 *       |
		 *       |             d is scope of the destination.
		 *  B-d  |  \
		 *       |   \      <- smaller scope is better if
		 *  B-15 |    \        if scope is enough for destination.
		 *       |             ret = B - scope (-1 <= scope >= d <= 15).
		 * d-C-1 | /
		 *       |/         <- greater is better
		 *   -C  /             if scope is not enough for destination.
		 *      /|             ret = scope - C (-1 <= d < scope <= 15).
		 *
		 * d - C - 1 < B -15 (for all -1 <= d <= 15).
		 * C > d + 14 - B >= 15 + 14 - B = 29 - B.
		 * Assume B = 0 and we get C > 29.
		 */
		ret = __ipv6_addr_src_scope(score->addr_type);
		if (ret >= dst->scope)
			ret = -ret;
		else
			ret -= 128;	/* 30 is enough */
		score->scopedist = ret;
		break;
	case IPV6_SADDR_RULE_PREFERRED:
	    {
		/* Rule 3: Avoid deprecated and optimistic addresses */
		u8 avoid = IFA_F_DEPRECATED;

		if (!ipv6_use_optimistic_addr(score->ifa->idev))
			avoid |= IFA_F_OPTIMISTIC;
		ret = ipv6_saddr_preferred(score->addr_type) ||
		      !(score->ifa->flags & avoid);
		break;
	    }
#ifdef CONFIG_IPV6_MIP6
	case IPV6_SADDR_RULE_HOA:
	    {
		/* Rule 4: Prefer home address */
		int prefhome = !(dst->prefs & IPV6_PREFER_SRC_COA);
		ret = !(score->ifa->flags & IFA_F_HOMEADDRESS) ^ prefhome;
		break;
	    }
#endif
	case IPV6_SADDR_RULE_OIF:
		/* Rule 5: Prefer outgoing interface */
		ret = (!dst->ifindex ||
		       dst->ifindex == score->ifa->idev->dev->ifindex);
		break;
	case IPV6_SADDR_RULE_LABEL:
		/* Rule 6: Prefer matching label */
		ret = ipv6_addr_label(net,
				      &score->ifa->addr, score->addr_type,
				      score->ifa->idev->dev->ifindex) == dst->label;
		break;
	case IPV6_SADDR_RULE_PRIVACY:
	    {
		/* Rule 7: Prefer public address
		 * Note: prefer temporary address if use_tempaddr >= 2
		 */
		int preftmp = dst->prefs & (IPV6_PREFER_SRC_PUBLIC|IPV6_PREFER_SRC_TMP) ?
				!!(dst->prefs & IPV6_PREFER_SRC_TMP) :
				score->ifa->idev->cnf.use_tempaddr >= 2;
		ret = (!(score->ifa->flags & IFA_F_TEMPORARY)) ^ preftmp;
		break;
	    }
	case IPV6_SADDR_RULE_ORCHID:
		/* Rule 8-: Prefer ORCHID vs ORCHID or
		 *	    non-ORCHID vs non-ORCHID
		 */
		ret = !(ipv6_addr_orchid(&score->ifa->addr) ^
			ipv6_addr_orchid(dst->addr));
		break;
	case IPV6_SADDR_RULE_PREFIX:
		/* Rule 8: Use longest matching prefix */
		ret = ipv6_addr_diff(&score->ifa->addr, dst->addr);
		if (ret > score->ifa->prefix_len)
			ret = score->ifa->prefix_len;
		score->matchlen = ret;
		break;
#ifdef CONFIG_IPV6_OPTIMISTIC_DAD
	case IPV6_SADDR_RULE_NOT_OPTIMISTIC:
		/* Optimistic addresses still have lower precedence than other
		 * preferred addresses.
		 */
		ret = !(score->ifa->flags & IFA_F_OPTIMISTIC);
		break;
#endif
	default:
		ret = 0;
	}

	if (ret)
		__set_bit(i, score->scorebits);
	score->rule = i;
out:
	return ret;
}

static int __ipv6_dev_get_saddr(struct net *net,
				struct ipv6_saddr_dst *dst,
				struct inet6_dev *idev,
				struct ipv6_saddr_score *scores,
				int hiscore_idx)
{
	struct ipv6_saddr_score *score = &scores[1 - hiscore_idx], *hiscore = &scores[hiscore_idx];

	read_lock_bh(&idev->lock);
	list_for_each_entry(score->ifa, &idev->addr_list, if_list) {
		int i;

		/*
		 * - Tentative Address (RFC2462 section 5.4)
		 *  - A tentative address is not considered
		 *    "assigned to an interface" in the traditional
		 *    sense, unless it is also flagged as optimistic.
		 * - Candidate Source Address (section 4)
		 *  - In any case, anycast addresses, multicast
		 *    addresses, and the unspecified address MUST
		 *    NOT be included in a candidate set.
		 */
		if ((score->ifa->flags & IFA_F_TENTATIVE) &&
		    (!(score->ifa->flags & IFA_F_OPTIMISTIC)))
			continue;

		score->addr_type = __ipv6_addr_type(&score->ifa->addr);

		if (unlikely(score->addr_type == IPV6_ADDR_ANY ||
			     score->addr_type & IPV6_ADDR_MULTICAST)) {
			net_dbg_ratelimited("ADDRCONF: unspecified / multicast address assigned as unicast address on %s",
					    idev->dev->name);
			continue;
		}

		score->rule = -1;
		bitmap_zero(score->scorebits, IPV6_SADDR_RULE_MAX);

		for (i = 0; i < IPV6_SADDR_RULE_MAX; i++) {
			int minihiscore, miniscore;

			minihiscore = ipv6_get_saddr_eval(net, hiscore, dst, i);
			miniscore = ipv6_get_saddr_eval(net, score, dst, i);

			if (minihiscore > miniscore) {
				if (i == IPV6_SADDR_RULE_SCOPE &&
				    score->scopedist > 0) {
					/*
					 * special case:
					 * each remaining entry
					 * has too small (not enough)
					 * scope, because ifa entries
					 * are sorted by their scope
					 * values.
					 */
					goto out;
				}
				break;
			} else if (minihiscore < miniscore) {
				if (hiscore->ifa)
					in6_ifa_put(hiscore->ifa);

				in6_ifa_hold(score->ifa);

				swap(hiscore, score);
				hiscore_idx = 1 - hiscore_idx;

				/* restore our iterator */
				score->ifa = hiscore->ifa;

				break;
			}
		}
	}
out:
	read_unlock_bh(&idev->lock);
	return hiscore_idx;
}

int ipv6_dev_get_saddr(struct net *net, const struct net_device *dst_dev,
		       const struct in6_addr *daddr, unsigned int prefs,
		       struct in6_addr *saddr)
{
	struct ipv6_saddr_score scores[2], *hiscore;
	struct ipv6_saddr_dst dst;
	struct inet6_dev *idev;
	struct net_device *dev;
	int dst_type;
	bool use_oif_addr = false;
	int hiscore_idx = 0;

	dst_type = __ipv6_addr_type(daddr);
	dst.addr = daddr;
	dst.ifindex = dst_dev ? dst_dev->ifindex : 0;
	dst.scope = __ipv6_addr_src_scope(dst_type);
	dst.label = ipv6_addr_label(net, daddr, dst_type, dst.ifindex);
	dst.prefs = prefs;

	scores[hiscore_idx].rule = -1;
	scores[hiscore_idx].ifa = NULL;

	rcu_read_lock();

	/* Candidate Source Address (section 4)
	 *  - multicast and link-local destination address,
	 *    the set of candidate source address MUST only
	 *    include addresses assigned to interfaces
	 *    belonging to the same link as the outgoing
	 *    interface.
	 * (- For site-local destination addresses, the
	 *    set of candidate source addresses MUST only
	 *    include addresses assigned to interfaces
	 *    belonging to the same site as the outgoing
	 *    interface.)
	 *  - "It is RECOMMENDED that the candidate source addresses
	 *    be the set of unicast addresses assigned to the
	 *    interface that will be used to send to the destination
	 *    (the 'outgoing' interface)." (RFC 6724)
	 */
	if (dst_dev) {
		idev = __in6_dev_get(dst_dev);
		if ((dst_type & IPV6_ADDR_MULTICAST) ||
		    dst.scope <= IPV6_ADDR_SCOPE_LINKLOCAL ||
		    (idev && idev->cnf.use_oif_addrs_only)) {
			use_oif_addr = true;
		}
	}

	if (use_oif_addr) {
		if (idev)
			hiscore_idx = __ipv6_dev_get_saddr(net, &dst, idev, scores, hiscore_idx);
	} else {
		for_each_netdev_rcu(net, dev) {
			idev = __in6_dev_get(dev);
			if (!idev)
				continue;
			hiscore_idx = __ipv6_dev_get_saddr(net, &dst, idev, scores, hiscore_idx);
		}
	}
	rcu_read_unlock();

	hiscore = &scores[hiscore_idx];
	if (!hiscore->ifa)
		return -EADDRNOTAVAIL;

	*saddr = hiscore->ifa->addr;
	in6_ifa_put(hiscore->ifa);
	return 0;
}
EXPORT_SYMBOL(ipv6_dev_get_saddr);

int __ipv6_get_lladdr(struct inet6_dev *idev, struct in6_addr *addr,
		      u32 banned_flags)
{
	struct inet6_ifaddr *ifp;
	int err = -EADDRNOTAVAIL;

	list_for_each_entry_reverse(ifp, &idev->addr_list, if_list) {
		if (ifp->scope > IFA_LINK)
			break;
		if (ifp->scope == IFA_LINK &&
		    !(ifp->flags & banned_flags)) {
			*addr = ifp->addr;
			err = 0;
			break;
		}
	}
	return err;
}

int ipv6_get_lladdr(struct net_device *dev, struct in6_addr *addr,
		    u32 banned_flags)
{
	struct inet6_dev *idev;
	int err = -EADDRNOTAVAIL;

	rcu_read_lock();
	idev = __in6_dev_get(dev);
	if (idev) {
		read_lock_bh(&idev->lock);
		err = __ipv6_get_lladdr(idev, addr, banned_flags);
		read_unlock_bh(&idev->lock);
	}
	rcu_read_unlock();
	return err;
}

static int ipv6_count_addresses(struct inet6_dev *idev)
{
	int cnt = 0;
	struct inet6_ifaddr *ifp;

	read_lock_bh(&idev->lock);
	list_for_each_entry(ifp, &idev->addr_list, if_list)
		cnt++;
	read_unlock_bh(&idev->lock);
	return cnt;
}

int ipv6_chk_addr(struct net *net, const struct in6_addr *addr,
		  const struct net_device *dev, int strict)
{
	return ipv6_chk_addr_and_flags(net, addr, dev, strict, IFA_F_TENTATIVE);
}
EXPORT_SYMBOL(ipv6_chk_addr);

int ipv6_chk_addr_and_flags(struct net *net, const struct in6_addr *addr,
			    const struct net_device *dev, int strict,
			    u32 banned_flags)
{
	struct inet6_ifaddr *ifp;
	unsigned int hash = inet6_addr_hash(addr);
	u32 ifp_flags;

	rcu_read_lock_bh();
	hlist_for_each_entry_rcu(ifp, &inet6_addr_lst[hash], addr_lst) {
		if (!net_eq(dev_net(ifp->idev->dev), net))
			continue;
		/* Decouple optimistic from tentative for evaluation here.
		 * Ban optimistic addresses explicitly, when required.
		 */
		ifp_flags = (ifp->flags&IFA_F_OPTIMISTIC)
			    ? (ifp->flags&~IFA_F_TENTATIVE)
			    : ifp->flags;
		if (ipv6_addr_equal(&ifp->addr, addr) &&
		    !(ifp_flags&banned_flags) &&
		    (!dev || ifp->idev->dev == dev ||
		     !(ifp->scope&(IFA_LINK|IFA_HOST) || strict))) {
			rcu_read_unlock_bh();
			return 1;
		}
	}

	rcu_read_unlock_bh();
	return 0;
}
EXPORT_SYMBOL(ipv6_chk_addr_and_flags);

static bool ipv6_chk_same_addr(struct net *net, const struct in6_addr *addr,
			       struct net_device *dev)
{
	unsigned int hash = inet6_addr_hash(addr);
	struct inet6_ifaddr *ifp;

	hlist_for_each_entry(ifp, &inet6_addr_lst[hash], addr_lst) {
		if (!net_eq(dev_net(ifp->idev->dev), net))
			continue;
		if (ipv6_addr_equal(&ifp->addr, addr)) {
			if (!dev || ifp->idev->dev == dev)
				return true;
		}
	}
	return false;
}

/* Compares an address/prefix_len with addresses on device @dev.
 * If one is found it returns true.
 */
bool ipv6_chk_custom_prefix(const struct in6_addr *addr,
	const unsigned int prefix_len, struct net_device *dev)
{
	struct inet6_dev *idev;
	struct inet6_ifaddr *ifa;
	bool ret = false;

	rcu_read_lock();
	idev = __in6_dev_get(dev);
	if (idev) {
		read_lock_bh(&idev->lock);
		list_for_each_entry(ifa, &idev->addr_list, if_list) {
			ret = ipv6_prefix_equal(addr, &ifa->addr, prefix_len);
			if (ret)
				break;
		}
		read_unlock_bh(&idev->lock);
	}
	rcu_read_unlock();

	return ret;
}
EXPORT_SYMBOL(ipv6_chk_custom_prefix);

int ipv6_chk_prefix(const struct in6_addr *addr, struct net_device *dev)
{
	struct inet6_dev *idev;
	struct inet6_ifaddr *ifa;
	int	onlink;

	onlink = 0;
	rcu_read_lock();
	idev = __in6_dev_get(dev);
	if (idev) {
		read_lock_bh(&idev->lock);
		list_for_each_entry(ifa, &idev->addr_list, if_list) {
			onlink = ipv6_prefix_equal(addr, &ifa->addr,
						   ifa->prefix_len);
			if (onlink)
				break;
		}
		read_unlock_bh(&idev->lock);
	}
	rcu_read_unlock();
	return onlink;
}
EXPORT_SYMBOL(ipv6_chk_prefix);

struct inet6_ifaddr *ipv6_get_ifaddr(struct net *net, const struct in6_addr *addr,
				     struct net_device *dev, int strict)
{
	struct inet6_ifaddr *ifp, *result = NULL;
	unsigned int hash = inet6_addr_hash(addr);

	rcu_read_lock_bh();
	hlist_for_each_entry_rcu_bh(ifp, &inet6_addr_lst[hash], addr_lst) {
		if (!net_eq(dev_net(ifp->idev->dev), net))
			continue;
		if (ipv6_addr_equal(&ifp->addr, addr)) {
			if (!dev || ifp->idev->dev == dev ||
			    !(ifp->scope&(IFA_LINK|IFA_HOST) || strict)) {
				result = ifp;
				in6_ifa_hold(ifp);
				break;
			}
		}
	}
	rcu_read_unlock_bh();

	return result;
}

/* Gets referenced address, destroys ifaddr */

static void addrconf_dad_stop(struct inet6_ifaddr *ifp, int dad_failed)
{
	if (dad_failed)
		ifp->flags |= IFA_F_DADFAILED;

	if (ifp->flags&IFA_F_PERMANENT) {
		spin_lock_bh(&ifp->lock);
		addrconf_del_dad_work(ifp);
		ifp->flags |= IFA_F_TENTATIVE;
		spin_unlock_bh(&ifp->lock);
		if (dad_failed)
			ipv6_ifa_notify(0, ifp);
		in6_ifa_put(ifp);
	} else if (ifp->flags&IFA_F_TEMPORARY) {
		struct inet6_ifaddr *ifpub;
		spin_lock_bh(&ifp->lock);
		ifpub = ifp->ifpub;
		if (ifpub) {
			in6_ifa_hold(ifpub);
			spin_unlock_bh(&ifp->lock);
			ipv6_create_tempaddr(ifpub, ifp);
			in6_ifa_put(ifpub);
		} else {
			spin_unlock_bh(&ifp->lock);
		}
		ipv6_del_addr(ifp);
	} else {
		ipv6_del_addr(ifp);
	}
}

static int addrconf_dad_end(struct inet6_ifaddr *ifp)
{
	int err = -ENOENT;

	spin_lock_bh(&ifp->lock);
	if (ifp->state == INET6_IFADDR_STATE_DAD) {
		ifp->state = INET6_IFADDR_STATE_POSTDAD;
		err = 0;
	}
	spin_unlock_bh(&ifp->lock);

	return err;
}

void addrconf_dad_failure(struct inet6_ifaddr *ifp)
{
	struct in6_addr addr;
	struct inet6_dev *idev = ifp->idev;
	struct net *net = dev_net(ifp->idev->dev);

	if (addrconf_dad_end(ifp)) {
		in6_ifa_put(ifp);
		return;
	}

	net_info_ratelimited("%s: IPv6 duplicate address %pI6c detected!\n",
			     ifp->idev->dev->name, &ifp->addr);

	spin_lock_bh(&ifp->lock);

	if (ifp->flags & IFA_F_STABLE_PRIVACY) {
		int scope = ifp->scope;
		u32 flags = ifp->flags;
		struct in6_addr new_addr;
		struct inet6_ifaddr *ifp2;
		u32 valid_lft, preferred_lft;
		int pfxlen = ifp->prefix_len;
		int retries = ifp->stable_privacy_retry + 1;

		if (retries > net->ipv6.sysctl.idgen_retries) {
			net_info_ratelimited("%s: privacy stable address generation failed because of DAD conflicts!\n",
					     ifp->idev->dev->name);
			goto errdad;
		}

		new_addr = ifp->addr;
		if (ipv6_generate_stable_address(&new_addr, retries,
						 idev))
			goto errdad;

		valid_lft = ifp->valid_lft;
		preferred_lft = ifp->prefered_lft;

		spin_unlock_bh(&ifp->lock);

		if (idev->cnf.max_addresses &&
		    ipv6_count_addresses(idev) >=
		    idev->cnf.max_addresses)
			goto lock_errdad;

		net_info_ratelimited("%s: generating new stable privacy address because of DAD conflict\n",
				     ifp->idev->dev->name);

		ifp2 = ipv6_add_addr(idev, &new_addr, NULL, pfxlen,
				     scope, flags, valid_lft,
				     preferred_lft);
		if (IS_ERR(ifp2))
			goto lock_errdad;

		spin_lock_bh(&ifp2->lock);
		ifp2->stable_privacy_retry = retries;
		ifp2->state = INET6_IFADDR_STATE_PREDAD;
		spin_unlock_bh(&ifp2->lock);

		addrconf_mod_dad_work(ifp2, net->ipv6.sysctl.idgen_delay);
		in6_ifa_put(ifp2);
lock_errdad:
		spin_lock_bh(&ifp->lock);
	} else if (idev->cnf.accept_dad > 1 && !idev->cnf.disable_ipv6) {
		addr.s6_addr32[0] = htonl(0xfe800000);
		addr.s6_addr32[1] = 0;

		if (!ipv6_generate_eui64(addr.s6_addr + 8, idev->dev) &&
		    ipv6_addr_equal(&ifp->addr, &addr)) {
			/* DAD failed for link-local based on MAC address */
			idev->cnf.disable_ipv6 = 1;

			pr_info("%s: IPv6 being disabled!\n",
				ifp->idev->dev->name);
		}
	}

errdad:
	/* transition from _POSTDAD to _ERRDAD */
	ifp->state = INET6_IFADDR_STATE_ERRDAD;
	spin_unlock_bh(&ifp->lock);

	addrconf_mod_dad_work(ifp, 0);
}

/* Join to solicited addr multicast group.
 * caller must hold RTNL */
void addrconf_join_solict(struct net_device *dev, const struct in6_addr *addr)
{
	struct in6_addr maddr;

	if (dev->flags&(IFF_LOOPBACK|IFF_NOARP))
		return;

	addrconf_addr_solict_mult(addr, &maddr);
	ipv6_dev_mc_inc(dev, &maddr);
}

/* caller must hold RTNL */
void addrconf_leave_solict(struct inet6_dev *idev, const struct in6_addr *addr)
{
	struct in6_addr maddr;

	if (idev->dev->flags&(IFF_LOOPBACK|IFF_NOARP))
		return;

	addrconf_addr_solict_mult(addr, &maddr);
	__ipv6_dev_mc_dec(idev, &maddr);
}

/* caller must hold RTNL */
static void addrconf_join_anycast(struct inet6_ifaddr *ifp)
{
	struct in6_addr addr;

	if (ifp->prefix_len >= 127) /* RFC 6164 */
		return;
	ipv6_addr_prefix(&addr, &ifp->addr, ifp->prefix_len);
	if (ipv6_addr_any(&addr))
		return;
	__ipv6_dev_ac_inc(ifp->idev, &addr);
}

/* caller must hold RTNL */
static void addrconf_leave_anycast(struct inet6_ifaddr *ifp)
{
	struct in6_addr addr;

	if (ifp->prefix_len >= 127) /* RFC 6164 */
		return;
	ipv6_addr_prefix(&addr, &ifp->addr, ifp->prefix_len);
	if (ipv6_addr_any(&addr))
		return;
	__ipv6_dev_ac_dec(ifp->idev, &addr);
}

static int addrconf_ifid_eui64(u8 *eui, struct net_device *dev)
{
	if (dev->addr_len != EUI64_ADDR_LEN)
		return -1;
	memcpy(eui, dev->dev_addr, EUI64_ADDR_LEN);
	eui[0] ^= 2;
	return 0;
}

static int addrconf_ifid_ieee1394(u8 *eui, struct net_device *dev)
{
	union fwnet_hwaddr *ha;

	if (dev->addr_len != FWNET_ALEN)
		return -1;

	ha = (union fwnet_hwaddr *)dev->dev_addr;

	memcpy(eui, &ha->uc.uniq_id, sizeof(ha->uc.uniq_id));
	eui[0] ^= 2;
	return 0;
}

static int addrconf_ifid_arcnet(u8 *eui, struct net_device *dev)
{
	/* XXX: inherit EUI-64 from other interface -- yoshfuji */
	if (dev->addr_len != ARCNET_ALEN)
		return -1;
	memset(eui, 0, 7);
	eui[7] = *(u8 *)dev->dev_addr;
	return 0;
}

static int addrconf_ifid_infiniband(u8 *eui, struct net_device *dev)
{
	if (dev->addr_len != INFINIBAND_ALEN)
		return -1;
	memcpy(eui, dev->dev_addr + 12, 8);
	eui[0] |= 2;
	return 0;
}

static int __ipv6_isatap_ifid(u8 *eui, __be32 addr)
{
	if (addr == 0)
		return -1;
	eui[0] = (ipv4_is_zeronet(addr) || ipv4_is_private_10(addr) ||
		  ipv4_is_loopback(addr) || ipv4_is_linklocal_169(addr) ||
		  ipv4_is_private_172(addr) || ipv4_is_test_192(addr) ||
		  ipv4_is_anycast_6to4(addr) || ipv4_is_private_192(addr) ||
		  ipv4_is_test_198(addr) || ipv4_is_multicast(addr) ||
		  ipv4_is_lbcast(addr)) ? 0x00 : 0x02;
	eui[1] = 0;
	eui[2] = 0x5E;
	eui[3] = 0xFE;
	memcpy(eui + 4, &addr, 4);
	return 0;
}

static int addrconf_ifid_sit(u8 *eui, struct net_device *dev)
{
	if (dev->priv_flags & IFF_ISATAP)
		return __ipv6_isatap_ifid(eui, *(__be32 *)dev->dev_addr);
	return -1;
}

static int addrconf_ifid_gre(u8 *eui, struct net_device *dev)
{
	return __ipv6_isatap_ifid(eui, *(__be32 *)dev->dev_addr);
}

static int addrconf_ifid_ip6tnl(u8 *eui, struct net_device *dev)
{
	memcpy(eui, dev->perm_addr, 3);
	memcpy(eui + 5, dev->perm_addr + 3, 3);
	eui[3] = 0xFF;
	eui[4] = 0xFE;
	eui[0] ^= 2;
	return 0;
}

static int ipv6_generate_eui64(u8 *eui, struct net_device *dev)
{
	switch (dev->type) {
	case ARPHRD_ETHER:
	case ARPHRD_FDDI:
		return addrconf_ifid_eui48(eui, dev);
	case ARPHRD_ARCNET:
		return addrconf_ifid_arcnet(eui, dev);
	case ARPHRD_INFINIBAND:
		return addrconf_ifid_infiniband(eui, dev);
	case ARPHRD_SIT:
		return addrconf_ifid_sit(eui, dev);
	case ARPHRD_IPGRE:
		return addrconf_ifid_gre(eui, dev);
	case ARPHRD_6LOWPAN:
		return addrconf_ifid_eui64(eui, dev);
	case ARPHRD_IEEE1394:
		return addrconf_ifid_ieee1394(eui, dev);
	case ARPHRD_TUNNEL6:
		return addrconf_ifid_ip6tnl(eui, dev);
	}
	return -1;
}

static int ipv6_inherit_eui64(u8 *eui, struct inet6_dev *idev)
{
	int err = -1;
	struct inet6_ifaddr *ifp;

	read_lock_bh(&idev->lock);
	list_for_each_entry_reverse(ifp, &idev->addr_list, if_list) {
		if (ifp->scope > IFA_LINK)
			break;
		if (ifp->scope == IFA_LINK && !(ifp->flags&IFA_F_TENTATIVE)) {
			memcpy(eui, ifp->addr.s6_addr+8, 8);
			err = 0;
			break;
		}
	}
	read_unlock_bh(&idev->lock);
	return err;
}

/* (re)generation of randomized interface identifier (RFC 3041 3.2, 3.5) */
static void __ipv6_regen_rndid(struct inet6_dev *idev)
{
regen:
	get_random_bytes(idev->rndid, sizeof(idev->rndid));
	idev->rndid[0] &= ~0x02;

	/*
	 * <draft-ietf-ipngwg-temp-addresses-v2-00.txt>:
	 * check if generated address is not inappropriate
	 *
	 *  - Reserved subnet anycast (RFC 2526)
	 *	11111101 11....11 1xxxxxxx
	 *  - ISATAP (RFC4214) 6.1
	 *	00-00-5E-FE-xx-xx-xx-xx
	 *  - value 0
	 *  - XXX: already assigned to an address on the device
	 */
	if (idev->rndid[0] == 0xfd &&
	    (idev->rndid[1]&idev->rndid[2]&idev->rndid[3]&idev->rndid[4]&idev->rndid[5]&idev->rndid[6]) == 0xff &&
	    (idev->rndid[7]&0x80))
		goto regen;
	if ((idev->rndid[0]|idev->rndid[1]) == 0) {
		if (idev->rndid[2] == 0x5e && idev->rndid[3] == 0xfe)
			goto regen;
		if ((idev->rndid[2]|idev->rndid[3]|idev->rndid[4]|idev->rndid[5]|idev->rndid[6]|idev->rndid[7]) == 0x00)
			goto regen;
	}
}

static void ipv6_regen_rndid(unsigned long data)
{
	struct inet6_dev *idev = (struct inet6_dev *) data;
	unsigned long expires;

	rcu_read_lock_bh();
	write_lock_bh(&idev->lock);

	if (idev->dead)
		goto out;

	__ipv6_regen_rndid(idev);

	expires = jiffies +
		idev->cnf.temp_prefered_lft * HZ -
		idev->cnf.regen_max_retry * idev->cnf.dad_transmits *
		NEIGH_VAR(idev->nd_parms, RETRANS_TIME) -
		idev->cnf.max_desync_factor * HZ;
	if (time_before(expires, jiffies)) {
		pr_warn("%s: too short regeneration interval; timer disabled for %s\n",
			__func__, idev->dev->name);
		goto out;
	}

	if (!mod_timer(&idev->regen_timer, expires))
		in6_dev_hold(idev);

out:
	write_unlock_bh(&idev->lock);
	rcu_read_unlock_bh();
	in6_dev_put(idev);
}

static void  __ipv6_try_regen_rndid(struct inet6_dev *idev, struct in6_addr *tmpaddr)
{
	if (tmpaddr && memcmp(idev->rndid, &tmpaddr->s6_addr[8], 8) == 0)
		__ipv6_regen_rndid(idev);
}

/*
 *	Add prefix route.
 */

static void
addrconf_prefix_route(struct in6_addr *pfx, int plen, struct net_device *dev,
		      unsigned long expires, u32 flags)
{
	struct fib6_config cfg = {
		.fc_table = l3mdev_fib_table(dev) ? : RT6_TABLE_PREFIX,
		.fc_metric = IP6_RT_PRIO_ADDRCONF,
		.fc_ifindex = dev->ifindex,
		.fc_expires = expires,
		.fc_dst_len = plen,
		.fc_flags = RTF_UP | flags,
		.fc_nlinfo.nl_net = dev_net(dev),
		.fc_protocol = RTPROT_KERNEL,
	};

	cfg.fc_dst = *pfx;

	/* Prevent useless cloning on PtP SIT.
	   This thing is done here expecting that the whole
	   class of non-broadcast devices need not cloning.
	 */
#if IS_ENABLED(CONFIG_IPV6_SIT)
	if (dev->type == ARPHRD_SIT && (dev->flags & IFF_POINTOPOINT))
		cfg.fc_flags |= RTF_NONEXTHOP;
#endif

	ip6_route_add(&cfg);
}


static struct rt6_info *addrconf_get_prefix_route(const struct in6_addr *pfx,
						  int plen,
						  const struct net_device *dev,
						  u32 flags, u32 noflags)
{
	struct fib6_node *fn;
	struct rt6_info *rt = NULL;
	struct fib6_table *table;
	u32 tb_id = l3mdev_fib_table(dev) ? : RT6_TABLE_PREFIX;

	table = fib6_get_table(dev_net(dev), tb_id);
	if (!table)
		return NULL;

	read_lock_bh(&table->tb6_lock);
	fn = fib6_locate(&table->tb6_root, pfx, plen, NULL, 0);
	if (!fn)
		goto out;

	noflags |= RTF_CACHE;
	for (rt = fn->leaf; rt; rt = rt->dst.rt6_next) {
		if (rt->dst.dev->ifindex != dev->ifindex)
			continue;
		if ((rt->rt6i_flags & flags) != flags)
			continue;
		if ((rt->rt6i_flags & noflags) != 0)
			continue;
		dst_hold(&rt->dst);
		break;
	}
out:
	read_unlock_bh(&table->tb6_lock);
	return rt;
}


/* Create "default" multicast route to the interface */

static void addrconf_add_mroute(struct net_device *dev)
{
	struct fib6_config cfg = {
		.fc_table = l3mdev_fib_table(dev) ? : RT6_TABLE_LOCAL,
		.fc_metric = IP6_RT_PRIO_ADDRCONF,
		.fc_ifindex = dev->ifindex,
		.fc_dst_len = 8,
		.fc_flags = RTF_UP,
		.fc_nlinfo.nl_net = dev_net(dev),
	};

	ipv6_addr_set(&cfg.fc_dst, htonl(0xFF000000), 0, 0, 0);

	ip6_route_add(&cfg);
}

static struct inet6_dev *addrconf_add_dev(struct net_device *dev)
{
	struct inet6_dev *idev;

	ASSERT_RTNL();

	idev = ipv6_find_idev(dev);
	if (!idev)
		return ERR_PTR(-ENOBUFS);

	if (idev->cnf.disable_ipv6)
		return ERR_PTR(-EACCES);

	/* Add default multicast route */
	if (!(dev->flags & IFF_LOOPBACK))
		addrconf_add_mroute(dev);

	return idev;
}

static void manage_tempaddrs(struct inet6_dev *idev,
			     struct inet6_ifaddr *ifp,
			     __u32 valid_lft, __u32 prefered_lft,
			     bool create, unsigned long now)
{
	u32 flags;
	struct inet6_ifaddr *ift;

	read_lock_bh(&idev->lock);
	/* update all temporary addresses in the list */
	list_for_each_entry(ift, &idev->tempaddr_list, tmp_list) {
		int age, max_valid, max_prefered;

		if (ifp != ift->ifpub)
			continue;

		/* RFC 4941 section 3.3:
		 * If a received option will extend the lifetime of a public
		 * address, the lifetimes of temporary addresses should
		 * be extended, subject to the overall constraint that no
		 * temporary addresses should ever remain "valid" or "preferred"
		 * for a time longer than (TEMP_VALID_LIFETIME) or
		 * (TEMP_PREFERRED_LIFETIME - DESYNC_FACTOR), respectively.
		 */
		age = (now - ift->cstamp) / HZ;
		max_valid = idev->cnf.temp_valid_lft - age;
		if (max_valid < 0)
			max_valid = 0;

		max_prefered = idev->cnf.temp_prefered_lft -
			       idev->cnf.max_desync_factor - age;
		if (max_prefered < 0)
			max_prefered = 0;

		if (valid_lft > max_valid)
			valid_lft = max_valid;

		if (prefered_lft > max_prefered)
			prefered_lft = max_prefered;

		spin_lock(&ift->lock);
		flags = ift->flags;
		ift->valid_lft = valid_lft;
		ift->prefered_lft = prefered_lft;
		ift->tstamp = now;
		if (prefered_lft > 0)
			ift->flags &= ~IFA_F_DEPRECATED;

		spin_unlock(&ift->lock);
		if (!(flags&IFA_F_TENTATIVE))
			ipv6_ifa_notify(0, ift);
	}

	if ((create || list_empty(&idev->tempaddr_list)) &&
	    idev->cnf.use_tempaddr > 0) {
		/* When a new public address is created as described
		 * in [ADDRCONF], also create a new temporary address.
		 * Also create a temporary address if it's enabled but
		 * no temporary address currently exists.
		 */
		read_unlock_bh(&idev->lock);
		ipv6_create_tempaddr(ifp, NULL);
	} else {
		read_unlock_bh(&idev->lock);
	}
}

static bool is_addr_mode_generate_stable(struct inet6_dev *idev)
{
	return idev->addr_gen_mode == IN6_ADDR_GEN_MODE_STABLE_PRIVACY ||
	       idev->addr_gen_mode == IN6_ADDR_GEN_MODE_RANDOM;
}

void addrconf_prefix_rcv(struct net_device *dev, u8 *opt, int len, bool sllao)
{
	struct prefix_info *pinfo;
	__u32 valid_lft;
	__u32 prefered_lft;
	int addr_type;
	u32 addr_flags = 0;
	struct inet6_dev *in6_dev;
	struct net *net = dev_net(dev);

	pinfo = (struct prefix_info *) opt;

	if (len < sizeof(struct prefix_info)) {
		ADBG("addrconf: prefix option too short\n");
		return;
	}

	/*
	 *	Validation checks ([ADDRCONF], page 19)
	 */

	addr_type = ipv6_addr_type(&pinfo->prefix);

	if (addr_type & (IPV6_ADDR_MULTICAST|IPV6_ADDR_LINKLOCAL))
		return;

	valid_lft = ntohl(pinfo->valid);
	prefered_lft = ntohl(pinfo->prefered);

	if (prefered_lft > valid_lft) {
		net_warn_ratelimited("addrconf: prefix option has invalid lifetime\n");
		return;
	}

	in6_dev = in6_dev_get(dev);

	if (!in6_dev) {
		net_dbg_ratelimited("addrconf: device %s not configured\n",
				    dev->name);
		return;
	}

	/*
	 *	Two things going on here:
	 *	1) Add routes for on-link prefixes
	 *	2) Configure prefixes with the auto flag set
	 */

	if (pinfo->onlink) {
		struct rt6_info *rt;
		unsigned long rt_expires;

		/* Avoid arithmetic overflow. Really, we could
		 * save rt_expires in seconds, likely valid_lft,
		 * but it would require division in fib gc, that it
		 * not good.
		 */
		if (HZ > USER_HZ)
			rt_expires = addrconf_timeout_fixup(valid_lft, HZ);
		else
			rt_expires = addrconf_timeout_fixup(valid_lft, USER_HZ);

		if (addrconf_finite_timeout(rt_expires))
			rt_expires *= HZ;

		rt = addrconf_get_prefix_route(&pinfo->prefix,
					       pinfo->prefix_len,
					       dev,
					       RTF_ADDRCONF | RTF_PREFIX_RT,
					       RTF_GATEWAY | RTF_DEFAULT);

		if (rt) {
			/* Autoconf prefix route */
			if (valid_lft == 0) {
				ip6_del_rt(rt);
				rt = NULL;
			} else if (addrconf_finite_timeout(rt_expires)) {
				/* not infinity */
				rt6_set_expires(rt, jiffies + rt_expires);
			} else {
				rt6_clean_expires(rt);
			}
		} else if (valid_lft) {
			clock_t expires = 0;
			int flags = RTF_ADDRCONF | RTF_PREFIX_RT;
			if (addrconf_finite_timeout(rt_expires)) {
				/* not infinity */
				flags |= RTF_EXPIRES;
				expires = jiffies_to_clock_t(rt_expires);
			}
			addrconf_prefix_route(&pinfo->prefix, pinfo->prefix_len,
					      dev, expires, flags);
		}
		ip6_rt_put(rt);
	}

	/* Try to figure out our local address for this prefix */

	if (pinfo->autoconf && in6_dev->cnf.autoconf) {
		struct inet6_ifaddr *ifp;
		struct in6_addr addr;
		int create = 0, update_lft = 0;
		bool tokenized = false;

		if (pinfo->prefix_len == 64) {
			memcpy(&addr, &pinfo->prefix, 8);

			if (!ipv6_addr_any(&in6_dev->token)) {
				read_lock_bh(&in6_dev->lock);
				memcpy(addr.s6_addr + 8,
				       in6_dev->token.s6_addr + 8, 8);
				read_unlock_bh(&in6_dev->lock);
				tokenized = true;
			} else if (is_addr_mode_generate_stable(in6_dev) &&
				   !ipv6_generate_stable_address(&addr, 0,
								 in6_dev)) {
				addr_flags |= IFA_F_STABLE_PRIVACY;
				goto ok;
			} else if (ipv6_generate_eui64(addr.s6_addr + 8, dev) &&
				   ipv6_inherit_eui64(addr.s6_addr + 8, in6_dev)) {
				in6_dev_put(in6_dev);
				return;
			}
			goto ok;
		}
		net_dbg_ratelimited("IPv6 addrconf: prefix with wrong length %d\n",
				    pinfo->prefix_len);
		in6_dev_put(in6_dev);
		return;

ok:

		ifp = ipv6_get_ifaddr(net, &addr, dev, 1);

		if (!ifp && valid_lft) {
			int max_addresses = in6_dev->cnf.max_addresses;

#ifdef CONFIG_IPV6_OPTIMISTIC_DAD
			if (in6_dev->cnf.optimistic_dad &&
			    !net->ipv6.devconf_all->forwarding && sllao)
				addr_flags |= IFA_F_OPTIMISTIC;
#endif

			/* Do not allow to create too much of autoconfigured
			 * addresses; this would be too easy way to crash kernel.
			 */
			if (!max_addresses ||
			    ipv6_count_addresses(in6_dev) < max_addresses)
				ifp = ipv6_add_addr(in6_dev, &addr, NULL,
						    pinfo->prefix_len,
						    addr_type&IPV6_ADDR_SCOPE_MASK,
						    addr_flags, valid_lft,
						    prefered_lft);

			if (IS_ERR_OR_NULL(ifp)) {
				in6_dev_put(in6_dev);
				return;
			}

			update_lft = 0;
			create = 1;
			spin_lock_bh(&ifp->lock);
			ifp->flags |= IFA_F_MANAGETEMPADDR;
			ifp->cstamp = jiffies;
			ifp->tokenized = tokenized;
			spin_unlock_bh(&ifp->lock);
			addrconf_dad_start(ifp);
		}

		if (ifp) {
			u32 flags;
			unsigned long now;
			u32 stored_lft;

			/* update lifetime (RFC2462 5.5.3 e) */
			spin_lock_bh(&ifp->lock);
			now = jiffies;
			if (ifp->valid_lft > (now - ifp->tstamp) / HZ)
				stored_lft = ifp->valid_lft - (now - ifp->tstamp) / HZ;
			else
				stored_lft = 0;
			if (!update_lft && !create && stored_lft) {
				const u32 minimum_lft = min_t(u32,
					stored_lft, MIN_VALID_LIFETIME);
				valid_lft = max(valid_lft, minimum_lft);

				/* RFC4862 Section 5.5.3e:
				 * "Note that the preferred lifetime of the
				 *  corresponding address is always reset to
				 *  the Preferred Lifetime in the received
				 *  Prefix Information option, regardless of
				 *  whether the valid lifetime is also reset or
				 *  ignored."
				 *
				 * So we should always update prefered_lft here.
				 */
				update_lft = 1;
			}

			if (update_lft) {
				ifp->valid_lft = valid_lft;
				ifp->prefered_lft = prefered_lft;
				ifp->tstamp = now;
				flags = ifp->flags;
				ifp->flags &= ~IFA_F_DEPRECATED;
				spin_unlock_bh(&ifp->lock);

				if (!(flags&IFA_F_TENTATIVE))
					ipv6_ifa_notify(0, ifp);
			} else
				spin_unlock_bh(&ifp->lock);

			manage_tempaddrs(in6_dev, ifp, valid_lft, prefered_lft,
					 create, now);

			in6_ifa_put(ifp);
			addrconf_verify();
		}
	}
	inet6_prefix_notify(RTM_NEWPREFIX, in6_dev, pinfo);
	in6_dev_put(in6_dev);
}

/*
 *	Set destination address.
 *	Special case for SIT interfaces where we create a new "virtual"
 *	device.
 */
int addrconf_set_dstaddr(struct net *net, void __user *arg)
{
	struct in6_ifreq ireq;
	struct net_device *dev;
	int err = -EINVAL;

	rtnl_lock();

	err = -EFAULT;
	if (copy_from_user(&ireq, arg, sizeof(struct in6_ifreq)))
		goto err_exit;

	dev = __dev_get_by_index(net, ireq.ifr6_ifindex);

	err = -ENODEV;
	if (!dev)
		goto err_exit;

#if IS_ENABLED(CONFIG_IPV6_SIT)
	if (dev->type == ARPHRD_SIT) {
		const struct net_device_ops *ops = dev->netdev_ops;
		struct ifreq ifr;
		struct ip_tunnel_parm p;

		err = -EADDRNOTAVAIL;
		if (!(ipv6_addr_type(&ireq.ifr6_addr) & IPV6_ADDR_COMPATv4))
			goto err_exit;

		memset(&p, 0, sizeof(p));
		p.iph.daddr = ireq.ifr6_addr.s6_addr32[3];
		p.iph.saddr = 0;
		p.iph.version = 4;
		p.iph.ihl = 5;
		p.iph.protocol = IPPROTO_IPV6;
		p.iph.ttl = 64;
		ifr.ifr_ifru.ifru_data = (__force void __user *)&p;

		if (ops->ndo_do_ioctl) {
			mm_segment_t oldfs = get_fs();

			set_fs(KERNEL_DS);
			err = ops->ndo_do_ioctl(dev, &ifr, SIOCADDTUNNEL);
			set_fs(oldfs);
		} else
			err = -EOPNOTSUPP;

		if (err == 0) {
			err = -ENOBUFS;
			dev = __dev_get_by_name(net, p.name);
			if (!dev)
				goto err_exit;
			err = dev_open(dev);
		}
	}
#endif

err_exit:
	rtnl_unlock();
	return err;
}

static int ipv6_mc_config(struct sock *sk, bool join,
			  const struct in6_addr *addr, int ifindex)
{
	int ret;

	ASSERT_RTNL();

	lock_sock(sk);
	if (join)
		ret = ipv6_sock_mc_join(sk, ifindex, addr);
	else
		ret = ipv6_sock_mc_drop(sk, ifindex, addr);
	release_sock(sk);

	return ret;
}

/*
 *	Manual configuration of address on an interface
 */
static int inet6_addr_add(struct net *net, int ifindex,
			  const struct in6_addr *pfx,
			  const struct in6_addr *peer_pfx,
			  unsigned int plen, __u32 ifa_flags,
			  __u32 prefered_lft, __u32 valid_lft)
{
	struct inet6_ifaddr *ifp;
	struct inet6_dev *idev;
	struct net_device *dev;
	unsigned long timeout;
	clock_t expires;
	int scope;
	u32 flags;

	ASSERT_RTNL();

	if (plen > 128)
		return -EINVAL;

	/* check the lifetime */
	if (!valid_lft || prefered_lft > valid_lft)
		return -EINVAL;

	if (ifa_flags & IFA_F_MANAGETEMPADDR && plen != 64)
		return -EINVAL;

	dev = __dev_get_by_index(net, ifindex);
	if (!dev)
		return -ENODEV;

	idev = addrconf_add_dev(dev);
	if (IS_ERR(idev))
		return PTR_ERR(idev);

	if (ifa_flags & IFA_F_MCAUTOJOIN) {
		int ret = ipv6_mc_config(net->ipv6.mc_autojoin_sk,
					 true, pfx, ifindex);

		if (ret < 0)
			return ret;
	}

	scope = ipv6_addr_scope(pfx);

	timeout = addrconf_timeout_fixup(valid_lft, HZ);
	if (addrconf_finite_timeout(timeout)) {
		expires = jiffies_to_clock_t(timeout * HZ);
		valid_lft = timeout;
		flags = RTF_EXPIRES;
	} else {
		expires = 0;
		flags = 0;
		ifa_flags |= IFA_F_PERMANENT;
	}

	timeout = addrconf_timeout_fixup(prefered_lft, HZ);
	if (addrconf_finite_timeout(timeout)) {
		if (timeout == 0)
			ifa_flags |= IFA_F_DEPRECATED;
		prefered_lft = timeout;
	}

	ifp = ipv6_add_addr(idev, pfx, peer_pfx, plen, scope, ifa_flags,
			    valid_lft, prefered_lft);

	if (!IS_ERR(ifp)) {
		if (!(ifa_flags & IFA_F_NOPREFIXROUTE)) {
			addrconf_prefix_route(&ifp->addr, ifp->prefix_len, dev,
					      expires, flags);
		}

		/*
		 * Note that section 3.1 of RFC 4429 indicates
		 * that the Optimistic flag should not be set for
		 * manually configured addresses
		 */
		addrconf_dad_start(ifp);
		if (ifa_flags & IFA_F_MANAGETEMPADDR)
			manage_tempaddrs(idev, ifp, valid_lft, prefered_lft,
					 true, jiffies);
		in6_ifa_put(ifp);
		addrconf_verify_rtnl();
		return 0;
	} else if (ifa_flags & IFA_F_MCAUTOJOIN) {
		ipv6_mc_config(net->ipv6.mc_autojoin_sk,
			       false, pfx, ifindex);
	}

	return PTR_ERR(ifp);
}

static int inet6_addr_del(struct net *net, int ifindex, u32 ifa_flags,
			  const struct in6_addr *pfx, unsigned int plen)
{
	struct inet6_ifaddr *ifp;
	struct inet6_dev *idev;
	struct net_device *dev;

	if (plen > 128)
		return -EINVAL;

	dev = __dev_get_by_index(net, ifindex);
	if (!dev)
		return -ENODEV;

	idev = __in6_dev_get(dev);
	if (!idev)
		return -ENXIO;

	read_lock_bh(&idev->lock);
	list_for_each_entry(ifp, &idev->addr_list, if_list) {
		if (ifp->prefix_len == plen &&
		    ipv6_addr_equal(pfx, &ifp->addr)) {
			in6_ifa_hold(ifp);
			read_unlock_bh(&idev->lock);

			if (!(ifp->flags & IFA_F_TEMPORARY) &&
			    (ifa_flags & IFA_F_MANAGETEMPADDR))
				manage_tempaddrs(idev, ifp, 0, 0, false,
						 jiffies);
			ipv6_del_addr(ifp);
			addrconf_verify_rtnl();
			if (ipv6_addr_is_multicast(pfx)) {
				ipv6_mc_config(net->ipv6.mc_autojoin_sk,
					       false, pfx, dev->ifindex);
			}
			return 0;
		}
	}
	read_unlock_bh(&idev->lock);
	return -EADDRNOTAVAIL;
}


int addrconf_add_ifaddr(struct net *net, void __user *arg)
{
	struct in6_ifreq ireq;
	int err;

	if (!ns_capable(net->user_ns, CAP_NET_ADMIN))
		return -EPERM;

	if (copy_from_user(&ireq, arg, sizeof(struct in6_ifreq)))
		return -EFAULT;

	rtnl_lock();
	err = inet6_addr_add(net, ireq.ifr6_ifindex, &ireq.ifr6_addr, NULL,
			     ireq.ifr6_prefixlen, IFA_F_PERMANENT,
			     INFINITY_LIFE_TIME, INFINITY_LIFE_TIME);
	rtnl_unlock();
	return err;
}

int addrconf_del_ifaddr(struct net *net, void __user *arg)
{
	struct in6_ifreq ireq;
	int err;

	if (!ns_capable(net->user_ns, CAP_NET_ADMIN))
		return -EPERM;

	if (copy_from_user(&ireq, arg, sizeof(struct in6_ifreq)))
		return -EFAULT;

	rtnl_lock();
	err = inet6_addr_del(net, ireq.ifr6_ifindex, 0, &ireq.ifr6_addr,
			     ireq.ifr6_prefixlen);
	rtnl_unlock();
	return err;
}

static void add_addr(struct inet6_dev *idev, const struct in6_addr *addr,
		     int plen, int scope)
{
	struct inet6_ifaddr *ifp;

	ifp = ipv6_add_addr(idev, addr, NULL, plen,
			    scope, IFA_F_PERMANENT,
			    INFINITY_LIFE_TIME, INFINITY_LIFE_TIME);
	if (!IS_ERR(ifp)) {
		spin_lock_bh(&ifp->lock);
		ifp->flags &= ~IFA_F_TENTATIVE;
		spin_unlock_bh(&ifp->lock);
		ipv6_ifa_notify(RTM_NEWADDR, ifp);
		in6_ifa_put(ifp);
	}
}

#if IS_ENABLED(CONFIG_IPV6_SIT)
static void sit_add_v4_addrs(struct inet6_dev *idev)
{
	struct in6_addr addr;
	struct net_device *dev;
	struct net *net = dev_net(idev->dev);
	int scope, plen;
	u32 pflags = 0;

	ASSERT_RTNL();

	memset(&addr, 0, sizeof(struct in6_addr));
	memcpy(&addr.s6_addr32[3], idev->dev->dev_addr, 4);

	if (idev->dev->flags&IFF_POINTOPOINT) {
		addr.s6_addr32[0] = htonl(0xfe800000);
		scope = IFA_LINK;
		plen = 64;
	} else {
		scope = IPV6_ADDR_COMPATv4;
		plen = 96;
		pflags |= RTF_NONEXTHOP;
	}

	if (addr.s6_addr32[3]) {
		add_addr(idev, &addr, plen, scope);
		addrconf_prefix_route(&addr, plen, idev->dev, 0, pflags);
		return;
	}

	for_each_netdev(net, dev) {
		struct in_device *in_dev = __in_dev_get_rtnl(dev);
		if (in_dev && (dev->flags & IFF_UP)) {
			struct in_ifaddr *ifa;

			int flag = scope;

			for (ifa = in_dev->ifa_list; ifa; ifa = ifa->ifa_next) {

				addr.s6_addr32[3] = ifa->ifa_local;

				if (ifa->ifa_scope == RT_SCOPE_LINK)
					continue;
				if (ifa->ifa_scope >= RT_SCOPE_HOST) {
					if (idev->dev->flags&IFF_POINTOPOINT)
						continue;
					flag |= IFA_HOST;
				}

				add_addr(idev, &addr, plen, flag);
				addrconf_prefix_route(&addr, plen, idev->dev, 0,
						      pflags);
			}
		}
	}
}
#endif

static void init_loopback(struct net_device *dev)
{
	struct inet6_dev  *idev;
	struct net_device *sp_dev;
	struct inet6_ifaddr *sp_ifa;
	struct rt6_info *sp_rt;

	/* ::1 */

	ASSERT_RTNL();

	idev = ipv6_find_idev(dev);
	if (!idev) {
		pr_debug("%s: add_dev failed\n", __func__);
		return;
	}

	add_addr(idev, &in6addr_loopback, 128, IFA_HOST);

	/* Add routes to other interface's IPv6 addresses */
	for_each_netdev(dev_net(dev), sp_dev) {
		if (!strcmp(sp_dev->name, dev->name))
			continue;

		idev = __in6_dev_get(sp_dev);
		if (!idev)
			continue;

		read_lock_bh(&idev->lock);
		list_for_each_entry(sp_ifa, &idev->addr_list, if_list) {

			if (sp_ifa->flags & (IFA_F_DADFAILED | IFA_F_TENTATIVE))
				continue;

			if (sp_ifa->rt) {
				/* This dst has been added to garbage list when
				 * lo device down, release this obsolete dst and
				 * reallocate a new router for ifa.
				 */
				if (sp_ifa->rt->dst.obsolete > 0) {
					ip6_rt_put(sp_ifa->rt);
					sp_ifa->rt = NULL;
				} else {
					continue;
				}
			}

			sp_rt = addrconf_dst_alloc(idev, &sp_ifa->addr, false);

			/* Failure cases are ignored */
			if (!IS_ERR(sp_rt)) {
				sp_ifa->rt = sp_rt;
				ip6_ins_rt(sp_rt);
			}
		}
		read_unlock_bh(&idev->lock);
	}
}

static void addrconf_add_linklocal(struct inet6_dev *idev,
				   const struct in6_addr *addr, u32 flags)
{
	struct inet6_ifaddr *ifp;
	u32 addr_flags = flags | IFA_F_PERMANENT;

#ifdef CONFIG_IPV6_OPTIMISTIC_DAD
	if (idev->cnf.optimistic_dad &&
	    !dev_net(idev->dev)->ipv6.devconf_all->forwarding)
		addr_flags |= IFA_F_OPTIMISTIC;
#endif

	ifp = ipv6_add_addr(idev, addr, NULL, 64, IFA_LINK, addr_flags,
			    INFINITY_LIFE_TIME, INFINITY_LIFE_TIME);
	if (!IS_ERR(ifp)) {
		addrconf_prefix_route(&ifp->addr, ifp->prefix_len, idev->dev, 0, 0);
		addrconf_dad_start(ifp);
		in6_ifa_put(ifp);
	}
}

static bool ipv6_reserved_interfaceid(struct in6_addr address)
{
	if ((address.s6_addr32[2] | address.s6_addr32[3]) == 0)
		return true;

	if (address.s6_addr32[2] == htonl(0x02005eff) &&
	    ((address.s6_addr32[3] & htonl(0xfe000000)) == htonl(0xfe000000)))
		return true;

	if (address.s6_addr32[2] == htonl(0xfdffffff) &&
	    ((address.s6_addr32[3] & htonl(0xffffff80)) == htonl(0xffffff80)))
		return true;

	return false;
}

static int ipv6_generate_stable_address(struct in6_addr *address,
					u8 dad_count,
					const struct inet6_dev *idev)
{
	static DEFINE_SPINLOCK(lock);
	static __u32 digest[SHA_DIGEST_WORDS];
	static __u32 workspace[SHA_WORKSPACE_WORDS];

	static union {
		char __data[SHA_MESSAGE_BYTES];
		struct {
			struct in6_addr secret;
			__be32 prefix[2];
			unsigned char hwaddr[MAX_ADDR_LEN];
			u8 dad_count;
		} __packed;
	} data;

	struct in6_addr secret;
	struct in6_addr temp;
	struct net *net = dev_net(idev->dev);

	BUILD_BUG_ON(sizeof(data.__data) != sizeof(data));

	if (idev->cnf.stable_secret.initialized)
		secret = idev->cnf.stable_secret.secret;
	else if (net->ipv6.devconf_dflt->stable_secret.initialized)
		secret = net->ipv6.devconf_dflt->stable_secret.secret;
	else
		return -1;

retry:
	spin_lock_bh(&lock);

	sha_init(digest);
	memset(&data, 0, sizeof(data));
	memset(workspace, 0, sizeof(workspace));
	memcpy(data.hwaddr, idev->dev->perm_addr, idev->dev->addr_len);
	data.prefix[0] = address->s6_addr32[0];
	data.prefix[1] = address->s6_addr32[1];
	data.secret = secret;
	data.dad_count = dad_count;

	sha_transform(digest, data.__data, workspace);

	temp = *address;
	temp.s6_addr32[2] = (__force __be32)digest[0];
	temp.s6_addr32[3] = (__force __be32)digest[1];

	spin_unlock_bh(&lock);

	if (ipv6_reserved_interfaceid(temp)) {
		dad_count++;
		if (dad_count > dev_net(idev->dev)->ipv6.sysctl.idgen_retries)
			return -1;
		goto retry;
	}

	*address = temp;
	return 0;
}

static void ipv6_gen_mode_random_init(struct inet6_dev *idev)
{
	struct ipv6_stable_secret *s = &idev->cnf.stable_secret;

	if (s->initialized)
		return;
	s = &idev->cnf.stable_secret;
	get_random_bytes(&s->secret, sizeof(s->secret));
	s->initialized = true;
}

static void addrconf_addr_gen(struct inet6_dev *idev, bool prefix_route)
{
	struct in6_addr addr;

	/* no link local addresses on L3 master devices */
	if (netif_is_l3_master(idev->dev))
		return;

	ipv6_addr_set(&addr, htonl(0xFE800000), 0, 0, 0);

	switch (idev->addr_gen_mode) {
	case IN6_ADDR_GEN_MODE_RANDOM:
		ipv6_gen_mode_random_init(idev);
		/* fallthrough */
	case IN6_ADDR_GEN_MODE_STABLE_PRIVACY:
		if (!ipv6_generate_stable_address(&addr, 0, idev))
			addrconf_add_linklocal(idev, &addr,
					       IFA_F_STABLE_PRIVACY);
		else if (prefix_route)
			addrconf_prefix_route(&addr, 64, idev->dev, 0, 0);
		break;
	case IN6_ADDR_GEN_MODE_EUI64:
		/* addrconf_add_linklocal also adds a prefix_route and we
		 * only need to care about prefix routes if ipv6_generate_eui64
		 * couldn't generate one.
		 */
		if (ipv6_generate_eui64(addr.s6_addr + 8, idev->dev) == 0)
			addrconf_add_linklocal(idev, &addr, 0);
		else if (prefix_route)
			addrconf_prefix_route(&addr, 64, idev->dev, 0, 0);
		break;
	case IN6_ADDR_GEN_MODE_NONE:
	default:
		/* will not add any link local address */
		break;
	}
}

static void addrconf_dev_config(struct net_device *dev)
{
	struct inet6_dev *idev;

	ASSERT_RTNL();

	if ((dev->type != ARPHRD_ETHER) &&
	    (dev->type != ARPHRD_FDDI) &&
	    (dev->type != ARPHRD_ARCNET) &&
	    (dev->type != ARPHRD_INFINIBAND) &&
	    (dev->type != ARPHRD_IEEE1394) &&
	    (dev->type != ARPHRD_TUNNEL6) &&
	    (dev->type != ARPHRD_6LOWPAN) &&
	    (dev->type != ARPHRD_NONE)) {
		/* Alas, we support only Ethernet autoconfiguration. */
		return;
	}

	idev = addrconf_add_dev(dev);
	if (IS_ERR(idev))
		return;

	/* this device type has no EUI support */
	if (dev->type == ARPHRD_NONE &&
	    idev->addr_gen_mode == IN6_ADDR_GEN_MODE_EUI64)
		idev->addr_gen_mode = IN6_ADDR_GEN_MODE_RANDOM;

	addrconf_addr_gen(idev, false);
}

#if IS_ENABLED(CONFIG_IPV6_SIT)
static void addrconf_sit_config(struct net_device *dev)
{
	struct inet6_dev *idev;

	ASSERT_RTNL();

	/*
	 * Configure the tunnel with one of our IPv4
	 * addresses... we should configure all of
	 * our v4 addrs in the tunnel
	 */

	idev = ipv6_find_idev(dev);
	if (!idev) {
		pr_debug("%s: add_dev failed\n", __func__);
		return;
	}

	if (dev->priv_flags & IFF_ISATAP) {
		addrconf_addr_gen(idev, false);
		return;
	}

	sit_add_v4_addrs(idev);

	if (dev->flags&IFF_POINTOPOINT)
		addrconf_add_mroute(dev);
}
#endif

#if IS_ENABLED(CONFIG_NET_IPGRE)
static void addrconf_gre_config(struct net_device *dev)
{
	struct inet6_dev *idev;

	ASSERT_RTNL();

	idev = ipv6_find_idev(dev);
	if (!idev) {
		pr_debug("%s: add_dev failed\n", __func__);
		return;
	}

	addrconf_addr_gen(idev, true);
	if (dev->flags & IFF_POINTOPOINT)
		addrconf_add_mroute(dev);
}
#endif

static int addrconf_notify(struct notifier_block *this, unsigned long event,
			   void *ptr)
{
	struct net_device *dev = netdev_notifier_info_to_dev(ptr);
	struct netdev_notifier_changeupper_info *info;
	struct inet6_dev *idev = __in6_dev_get(dev);
	int run_pending = 0;
	int err;

	switch (event) {
	case NETDEV_REGISTER:
		if (!idev && dev->mtu >= IPV6_MIN_MTU) {
			idev = ipv6_add_dev(dev);
			if (IS_ERR(idev))
				return notifier_from_errno(PTR_ERR(idev));
		}
		break;

	case NETDEV_CHANGEMTU:
		/* if MTU under IPV6_MIN_MTU stop IPv6 on this interface. */
		if (dev->mtu < IPV6_MIN_MTU) {
			addrconf_ifdown(dev, 1);
			break;
		}

		if (idev) {
			rt6_mtu_change(dev, dev->mtu);
			idev->cnf.mtu6 = dev->mtu;
			break;
		}

		/* allocate new idev */
		idev = ipv6_add_dev(dev);
		if (IS_ERR(idev))
			break;

		/* device is still not ready */
		if (!(idev->if_flags & IF_READY))
			break;

		run_pending = 1;

		/* fall through */

	case NETDEV_UP:
	case NETDEV_CHANGE:
		if (dev->flags & IFF_SLAVE)
			break;

		if (idev && idev->cnf.disable_ipv6)
			break;

		if (event == NETDEV_UP) {
			if (!addrconf_qdisc_ok(dev)) {
				/* device is not ready yet. */
				pr_info("ADDRCONF(NETDEV_UP): %s: link is not ready\n",
					dev->name);
				break;
			}

			if (!idev && dev->mtu >= IPV6_MIN_MTU)
				idev = ipv6_add_dev(dev);

			if (!IS_ERR_OR_NULL(idev)) {
				idev->if_flags |= IF_READY;
				run_pending = 1;
			}
		} else if (event == NETDEV_CHANGE) {
			if (!addrconf_qdisc_ok(dev)) {
				/* device is still not ready. */
				break;
			}

			if (idev) {
				if (idev->if_flags & IF_READY)
					/* device is already configured. */
					break;
				idev->if_flags |= IF_READY;
			}

			pr_info("ADDRCONF(NETDEV_CHANGE): %s: link becomes ready\n",
				dev->name);

			run_pending = 1;
		}

		switch (dev->type) {
#if IS_ENABLED(CONFIG_IPV6_SIT)
		case ARPHRD_SIT:
			addrconf_sit_config(dev);
			break;
#endif
#if IS_ENABLED(CONFIG_NET_IPGRE)
		case ARPHRD_IPGRE:
			addrconf_gre_config(dev);
			break;
#endif
		case ARPHRD_LOOPBACK:
			init_loopback(dev);
			break;

		default:
			addrconf_dev_config(dev);
			break;
		}

		if (!IS_ERR_OR_NULL(idev)) {
			if (run_pending)
				addrconf_dad_run(idev);

			/*
			 * If the MTU changed during the interface down,
			 * when the interface up, the changed MTU must be
			 * reflected in the idev as well as routers.
			 */
			if (idev->cnf.mtu6 != dev->mtu &&
			    dev->mtu >= IPV6_MIN_MTU) {
				rt6_mtu_change(dev, dev->mtu);
				idev->cnf.mtu6 = dev->mtu;
			}
			idev->tstamp = jiffies;
			inet6_ifinfo_notify(RTM_NEWLINK, idev);

			/*
			 * If the changed mtu during down is lower than
			 * IPV6_MIN_MTU stop IPv6 on this interface.
			 */
			if (dev->mtu < IPV6_MIN_MTU)
				addrconf_ifdown(dev, 1);
		}
		break;

	case NETDEV_DOWN:
	case NETDEV_UNREGISTER:
		/*
		 *	Remove all addresses from this interface.
		 */
		addrconf_ifdown(dev, event != NETDEV_DOWN);
		break;

	case NETDEV_CHANGENAME:
		if (idev) {
			snmp6_unregister_dev(idev);
			addrconf_sysctl_unregister(idev);
			err = addrconf_sysctl_register(idev);
			if (err)
				return notifier_from_errno(err);
			err = snmp6_register_dev(idev);
			if (err) {
				addrconf_sysctl_unregister(idev);
				return notifier_from_errno(err);
			}
		}
		break;

	case NETDEV_PRE_TYPE_CHANGE:
	case NETDEV_POST_TYPE_CHANGE:
		if (idev)
			addrconf_type_change(dev, event);
		break;

	case NETDEV_CHANGEUPPER:
		info = ptr;

		/* flush all routes if dev is linked to or unlinked from
		 * an L3 master device (e.g., VRF)
		 */
		if (info->upper_dev && netif_is_l3_master(info->upper_dev))
			addrconf_ifdown(dev, 0);
	}

	return NOTIFY_OK;
}

/*
 *	addrconf module should be notified of a device going up
 */
static struct notifier_block ipv6_dev_notf = {
	.notifier_call = addrconf_notify,
};

static void addrconf_type_change(struct net_device *dev, unsigned long event)
{
	struct inet6_dev *idev;
	ASSERT_RTNL();

	idev = __in6_dev_get(dev);

	if (event == NETDEV_POST_TYPE_CHANGE)
		ipv6_mc_remap(idev);
	else if (event == NETDEV_PRE_TYPE_CHANGE)
		ipv6_mc_unmap(idev);
}

static int addrconf_ifdown(struct net_device *dev, int how)
{
	struct net *net = dev_net(dev);
	struct inet6_dev *idev;
	struct inet6_ifaddr *ifa;
	int state, i;

	ASSERT_RTNL();

	rt6_ifdown(net, dev);
	neigh_ifdown(&nd_tbl, dev);

	idev = __in6_dev_get(dev);
	if (!idev)
		return -ENODEV;

	/*
	 * Step 1: remove reference to ipv6 device from parent device.
	 *	   Do not dev_put!
	 */
	if (how) {
		idev->dead = 1;

		/* protected by rtnl_lock */
		RCU_INIT_POINTER(dev->ip6_ptr, NULL);

		/* Step 1.5: remove snmp6 entry */
		snmp6_unregister_dev(idev);

	}

	/* Step 2: clear hash table */
	for (i = 0; i < IN6_ADDR_HSIZE; i++) {
		struct hlist_head *h = &inet6_addr_lst[i];

		spin_lock_bh(&addrconf_hash_lock);
restart:
		hlist_for_each_entry_rcu(ifa, h, addr_lst) {
			if (ifa->idev == idev) {
				hlist_del_init_rcu(&ifa->addr_lst);
				addrconf_del_dad_work(ifa);
				goto restart;
			}
		}
		spin_unlock_bh(&addrconf_hash_lock);
	}

	write_lock_bh(&idev->lock);

	addrconf_del_rs_timer(idev);

	/* Step 2: clear flags for stateless addrconf */
	if (!how)
		idev->if_flags &= ~(IF_RS_SENT|IF_RA_RCVD|IF_READY);

	if (how && del_timer(&idev->regen_timer))
		in6_dev_put(idev);

	/* Step 3: clear tempaddr list */
	while (!list_empty(&idev->tempaddr_list)) {
		ifa = list_first_entry(&idev->tempaddr_list,
				       struct inet6_ifaddr, tmp_list);
		list_del(&ifa->tmp_list);
		write_unlock_bh(&idev->lock);
		spin_lock_bh(&ifa->lock);

		if (ifa->ifpub) {
			in6_ifa_put(ifa->ifpub);
			ifa->ifpub = NULL;
		}
		spin_unlock_bh(&ifa->lock);
		in6_ifa_put(ifa);
		write_lock_bh(&idev->lock);
	}

	while (!list_empty(&idev->addr_list)) {
		ifa = list_first_entry(&idev->addr_list,
				       struct inet6_ifaddr, if_list);
		addrconf_del_dad_work(ifa);

		list_del(&ifa->if_list);

		write_unlock_bh(&idev->lock);

		spin_lock_bh(&ifa->lock);
		state = ifa->state;
		ifa->state = INET6_IFADDR_STATE_DEAD;
		spin_unlock_bh(&ifa->lock);

		if (state != INET6_IFADDR_STATE_DEAD) {
			__ipv6_ifa_notify(RTM_DELADDR, ifa);
			inet6addr_notifier_call_chain(NETDEV_DOWN, ifa);
		}
		in6_ifa_put(ifa);

		write_lock_bh(&idev->lock);
	}

	write_unlock_bh(&idev->lock);

	/* Step 5: Discard anycast and multicast list */
	if (how) {
		ipv6_ac_destroy_dev(idev);
		ipv6_mc_destroy_dev(idev);
	} else {
		ipv6_mc_down(idev);
	}

	idev->tstamp = jiffies;

	/* Last: Shot the device (if unregistered) */
	if (how) {
		addrconf_sysctl_unregister(idev);
		neigh_parms_release(&nd_tbl, idev->nd_parms);
		neigh_ifdown(&nd_tbl, dev);
		in6_dev_put(idev);
	}
	return 0;
}

static void addrconf_rs_timer(unsigned long data)
{
	struct inet6_dev *idev = (struct inet6_dev *)data;
	struct net_device *dev = idev->dev;
	struct in6_addr lladdr;

	write_lock(&idev->lock);
	if (idev->dead || !(idev->if_flags & IF_READY))
		goto out;

	if (!ipv6_accept_ra(idev))
		goto out;

	/* Announcement received after solicitation was sent */
	if (idev->if_flags & IF_RA_RCVD)
		goto out;

	if (idev->rs_probes++ < idev->cnf.rtr_solicits) {
		write_unlock(&idev->lock);
		if (!ipv6_get_lladdr(dev, &lladdr, IFA_F_TENTATIVE))
			ndisc_send_rs(dev, &lladdr,
				      &in6addr_linklocal_allrouters);
		else
			goto put;

		write_lock(&idev->lock);
		/* The wait after the last probe can be shorter */
		addrconf_mod_rs_timer(idev, (idev->rs_probes ==
					     idev->cnf.rtr_solicits) ?
				      idev->cnf.rtr_solicit_delay :
				      idev->cnf.rtr_solicit_interval);
	} else {
		/*
		 * Note: we do not support deprecated "all on-link"
		 * assumption any longer.
		 */
		pr_debug("%s: no IPv6 routers present\n", idev->dev->name);
	}

out:
	write_unlock(&idev->lock);
put:
	in6_dev_put(idev);
}

/*
 *	Duplicate Address Detection
 */
static void addrconf_dad_kick(struct inet6_ifaddr *ifp)
{
	unsigned long rand_num;
	struct inet6_dev *idev = ifp->idev;

	if (ifp->flags & IFA_F_OPTIMISTIC)
		rand_num = 0;
	else
		rand_num = prandom_u32() % (idev->cnf.rtr_solicit_delay ? : 1);

	ifp->dad_probes = idev->cnf.dad_transmits;
	addrconf_mod_dad_work(ifp, rand_num);
}

static void addrconf_dad_begin(struct inet6_ifaddr *ifp)
{
	struct inet6_dev *idev = ifp->idev;
	struct net_device *dev = idev->dev;
	bool notify = false;

	addrconf_join_solict(dev, &ifp->addr);

	prandom_seed((__force u32) ifp->addr.s6_addr32[3]);

	read_lock_bh(&idev->lock);
	spin_lock(&ifp->lock);
	if (ifp->state == INET6_IFADDR_STATE_DEAD)
		goto out;

	if (dev->flags&(IFF_NOARP|IFF_LOOPBACK) ||
	    idev->cnf.accept_dad < 1 ||
	    !(ifp->flags&IFA_F_TENTATIVE) ||
	    ifp->flags & IFA_F_NODAD) {
		ifp->flags &= ~(IFA_F_TENTATIVE|IFA_F_OPTIMISTIC|IFA_F_DADFAILED);
		spin_unlock(&ifp->lock);
		read_unlock_bh(&idev->lock);

		addrconf_dad_completed(ifp);
		return;
	}

	if (!(idev->if_flags & IF_READY)) {
		spin_unlock(&ifp->lock);
		read_unlock_bh(&idev->lock);
		/*
		 * If the device is not ready:
		 * - keep it tentative if it is a permanent address.
		 * - otherwise, kill it.
		 */
		in6_ifa_hold(ifp);
		addrconf_dad_stop(ifp, 0);
		return;
	}

	/*
	 * Optimistic nodes can start receiving
	 * Frames right away
	 */
	if (ifp->flags & IFA_F_OPTIMISTIC) {
		ip6_ins_rt(ifp->rt);
		if (ipv6_use_optimistic_addr(idev)) {
			/* Because optimistic nodes can use this address,
			 * notify listeners. If DAD fails, RTM_DELADDR is sent.
			 */
			notify = true;
		}
	}

	addrconf_dad_kick(ifp);
out:
	spin_unlock(&ifp->lock);
	read_unlock_bh(&idev->lock);
	if (notify)
		ipv6_ifa_notify(RTM_NEWADDR, ifp);
}

static void addrconf_dad_start(struct inet6_ifaddr *ifp)
{
	bool begin_dad = false;

	spin_lock_bh(&ifp->lock);
	if (ifp->state != INET6_IFADDR_STATE_DEAD) {
		ifp->state = INET6_IFADDR_STATE_PREDAD;
		begin_dad = true;
	}
	spin_unlock_bh(&ifp->lock);

	if (begin_dad)
		addrconf_mod_dad_work(ifp, 0);
}

static void addrconf_dad_work(struct work_struct *w)
{
	struct inet6_ifaddr *ifp = container_of(to_delayed_work(w),
						struct inet6_ifaddr,
						dad_work);
	struct inet6_dev *idev = ifp->idev;
	struct in6_addr mcaddr;

	enum {
		DAD_PROCESS,
		DAD_BEGIN,
		DAD_ABORT,
	} action = DAD_PROCESS;

	rtnl_lock();

	spin_lock_bh(&ifp->lock);
	if (ifp->state == INET6_IFADDR_STATE_PREDAD) {
		action = DAD_BEGIN;
		ifp->state = INET6_IFADDR_STATE_DAD;
	} else if (ifp->state == INET6_IFADDR_STATE_ERRDAD) {
		action = DAD_ABORT;
		ifp->state = INET6_IFADDR_STATE_POSTDAD;
	}
	spin_unlock_bh(&ifp->lock);

	if (action == DAD_BEGIN) {
		addrconf_dad_begin(ifp);
		goto out;
	} else if (action == DAD_ABORT) {
		addrconf_dad_stop(ifp, 1);
		goto out;
	}

	if (!ifp->dad_probes && addrconf_dad_end(ifp))
		goto out;

	write_lock_bh(&idev->lock);
	if (idev->dead || !(idev->if_flags & IF_READY)) {
		write_unlock_bh(&idev->lock);
		goto out;
	}

	spin_lock(&ifp->lock);
	if (ifp->state == INET6_IFADDR_STATE_DEAD) {
		spin_unlock(&ifp->lock);
		write_unlock_bh(&idev->lock);
		goto out;
	}

	if (ifp->dad_probes == 0) {
		/*
		 * DAD was successful
		 */

		ifp->flags &= ~(IFA_F_TENTATIVE|IFA_F_OPTIMISTIC|IFA_F_DADFAILED);
		spin_unlock(&ifp->lock);
		write_unlock_bh(&idev->lock);

		addrconf_dad_completed(ifp);

		goto out;
	}

	ifp->dad_probes--;
	addrconf_mod_dad_work(ifp,
			      NEIGH_VAR(ifp->idev->nd_parms, RETRANS_TIME));
	spin_unlock(&ifp->lock);
	write_unlock_bh(&idev->lock);

	/* send a neighbour solicitation for our addr */
	addrconf_addr_solict_mult(&ifp->addr, &mcaddr);
	ndisc_send_ns(ifp->idev->dev, &ifp->addr, &mcaddr, &in6addr_any);
out:
	in6_ifa_put(ifp);
	rtnl_unlock();
}

/* ifp->idev must be at least read locked */
static bool ipv6_lonely_lladdr(struct inet6_ifaddr *ifp)
{
	struct inet6_ifaddr *ifpiter;
	struct inet6_dev *idev = ifp->idev;

	list_for_each_entry_reverse(ifpiter, &idev->addr_list, if_list) {
		if (ifpiter->scope > IFA_LINK)
			break;
		if (ifp != ifpiter && ifpiter->scope == IFA_LINK &&
		    (ifpiter->flags & (IFA_F_PERMANENT|IFA_F_TENTATIVE|
				       IFA_F_OPTIMISTIC|IFA_F_DADFAILED)) ==
		    IFA_F_PERMANENT)
			return false;
	}
	return true;
}

static void addrconf_dad_completed(struct inet6_ifaddr *ifp)
{
	struct net_device *dev = ifp->idev->dev;
	struct in6_addr lladdr;
	bool send_rs, send_mld;

	addrconf_del_dad_work(ifp);

	/*
	 *	Configure the address for reception. Now it is valid.
	 */

	ipv6_ifa_notify(RTM_NEWADDR, ifp);

	/* If added prefix is link local and we are prepared to process
	   router advertisements, start sending router solicitations.
	 */

	read_lock_bh(&ifp->idev->lock);
	send_mld = ifp->scope == IFA_LINK && ipv6_lonely_lladdr(ifp);
	send_rs = send_mld &&
		  ipv6_accept_ra(ifp->idev) &&
		  ifp->idev->cnf.rtr_solicits > 0 &&
		  (dev->flags&IFF_LOOPBACK) == 0;
	read_unlock_bh(&ifp->idev->lock);

	/* While dad is in progress mld report's source address is in6_addrany.
	 * Resend with proper ll now.
	 */
	if (send_mld)
		ipv6_mc_dad_complete(ifp->idev);

	if (send_rs) {
		/*
		 *	If a host as already performed a random delay
		 *	[...] as part of DAD [...] there is no need
		 *	to delay again before sending the first RS
		 */
		if (ipv6_get_lladdr(dev, &lladdr, IFA_F_TENTATIVE))
			return;
		ndisc_send_rs(dev, &lladdr, &in6addr_linklocal_allrouters);

		write_lock_bh(&ifp->idev->lock);
		spin_lock(&ifp->lock);
		ifp->idev->rs_probes = 1;
		ifp->idev->if_flags |= IF_RS_SENT;
		addrconf_mod_rs_timer(ifp->idev,
				      ifp->idev->cnf.rtr_solicit_interval);
		spin_unlock(&ifp->lock);
		write_unlock_bh(&ifp->idev->lock);
	}
}

static void addrconf_dad_run(struct inet6_dev *idev)
{
	struct inet6_ifaddr *ifp;

	read_lock_bh(&idev->lock);
	list_for_each_entry(ifp, &idev->addr_list, if_list) {
		spin_lock(&ifp->lock);
		if (ifp->flags & IFA_F_TENTATIVE &&
		    ifp->state == INET6_IFADDR_STATE_DAD)
			addrconf_dad_kick(ifp);
		spin_unlock(&ifp->lock);
	}
	read_unlock_bh(&idev->lock);
}

#ifdef CONFIG_PROC_FS
struct if6_iter_state {
	struct seq_net_private p;
	int bucket;
	int offset;
};

static struct inet6_ifaddr *if6_get_first(struct seq_file *seq, loff_t pos)
{
	struct inet6_ifaddr *ifa = NULL;
	struct if6_iter_state *state = seq->private;
	struct net *net = seq_file_net(seq);
	int p = 0;

	/* initial bucket if pos is 0 */
	if (pos == 0) {
		state->bucket = 0;
		state->offset = 0;
	}

	for (; state->bucket < IN6_ADDR_HSIZE; ++state->bucket) {
		hlist_for_each_entry_rcu_bh(ifa, &inet6_addr_lst[state->bucket],
					 addr_lst) {
			if (!net_eq(dev_net(ifa->idev->dev), net))
				continue;
			/* sync with offset */
			if (p < state->offset) {
				p++;
				continue;
			}
			state->offset++;
			return ifa;
		}

		/* prepare for next bucket */
		state->offset = 0;
		p = 0;
	}
	return NULL;
}

static struct inet6_ifaddr *if6_get_next(struct seq_file *seq,
					 struct inet6_ifaddr *ifa)
{
	struct if6_iter_state *state = seq->private;
	struct net *net = seq_file_net(seq);

	hlist_for_each_entry_continue_rcu_bh(ifa, addr_lst) {
		if (!net_eq(dev_net(ifa->idev->dev), net))
			continue;
		state->offset++;
		return ifa;
	}

	while (++state->bucket < IN6_ADDR_HSIZE) {
		state->offset = 0;
		hlist_for_each_entry_rcu_bh(ifa,
				     &inet6_addr_lst[state->bucket], addr_lst) {
			if (!net_eq(dev_net(ifa->idev->dev), net))
				continue;
			state->offset++;
			return ifa;
		}
	}

	return NULL;
}

static void *if6_seq_start(struct seq_file *seq, loff_t *pos)
	__acquires(rcu_bh)
{
	rcu_read_lock_bh();
	return if6_get_first(seq, *pos);
}

static void *if6_seq_next(struct seq_file *seq, void *v, loff_t *pos)
{
	struct inet6_ifaddr *ifa;

	ifa = if6_get_next(seq, v);
	++*pos;
	return ifa;
}

static void if6_seq_stop(struct seq_file *seq, void *v)
	__releases(rcu_bh)
{
	rcu_read_unlock_bh();
}

static int if6_seq_show(struct seq_file *seq, void *v)
{
	struct inet6_ifaddr *ifp = (struct inet6_ifaddr *)v;
	seq_printf(seq, "%pi6 %02x %02x %02x %02x %8s\n",
		   &ifp->addr,
		   ifp->idev->dev->ifindex,
		   ifp->prefix_len,
		   ifp->scope,
		   (u8) ifp->flags,
		   ifp->idev->dev->name);
	return 0;
}

static const struct seq_operations if6_seq_ops = {
	.start	= if6_seq_start,
	.next	= if6_seq_next,
	.show	= if6_seq_show,
	.stop	= if6_seq_stop,
};

static int if6_seq_open(struct inode *inode, struct file *file)
{
	return seq_open_net(inode, file, &if6_seq_ops,
			    sizeof(struct if6_iter_state));
}

static const struct file_operations if6_fops = {
	.owner		= THIS_MODULE,
	.open		= if6_seq_open,
	.read		= seq_read,
	.llseek		= seq_lseek,
	.release	= seq_release_net,
};

static int __net_init if6_proc_net_init(struct net *net)
{
	if (!proc_create("if_inet6", S_IRUGO, net->proc_net, &if6_fops))
		return -ENOMEM;
	return 0;
}

static void __net_exit if6_proc_net_exit(struct net *net)
{
	remove_proc_entry("if_inet6", net->proc_net);
}

static struct pernet_operations if6_proc_net_ops = {
	.init = if6_proc_net_init,
	.exit = if6_proc_net_exit,
};

int __init if6_proc_init(void)
{
	return register_pernet_subsys(&if6_proc_net_ops);
}

void if6_proc_exit(void)
{
	unregister_pernet_subsys(&if6_proc_net_ops);
}
#endif	/* CONFIG_PROC_FS */

#if IS_ENABLED(CONFIG_IPV6_MIP6)
/* Check if address is a home address configured on any interface. */
int ipv6_chk_home_addr(struct net *net, const struct in6_addr *addr)
{
	int ret = 0;
	struct inet6_ifaddr *ifp = NULL;
	unsigned int hash = inet6_addr_hash(addr);

	rcu_read_lock_bh();
	hlist_for_each_entry_rcu_bh(ifp, &inet6_addr_lst[hash], addr_lst) {
		if (!net_eq(dev_net(ifp->idev->dev), net))
			continue;
		if (ipv6_addr_equal(&ifp->addr, addr) &&
		    (ifp->flags & IFA_F_HOMEADDRESS)) {
			ret = 1;
			break;
		}
	}
	rcu_read_unlock_bh();
	return ret;
}
#endif

/*
 *	Periodic address status verification
 */

static void addrconf_verify_rtnl(void)
{
	unsigned long now, next, next_sec, next_sched;
	struct inet6_ifaddr *ifp;
	int i;

	ASSERT_RTNL();

	rcu_read_lock_bh();
	now = jiffies;
	next = round_jiffies_up(now + ADDR_CHECK_FREQUENCY);

	cancel_delayed_work(&addr_chk_work);

	for (i = 0; i < IN6_ADDR_HSIZE; i++) {
restart:
		hlist_for_each_entry_rcu_bh(ifp, &inet6_addr_lst[i], addr_lst) {
			unsigned long age;

			/* When setting preferred_lft to a value not zero or
			 * infinity, while valid_lft is infinity
			 * IFA_F_PERMANENT has a non-infinity life time.
			 */
			if ((ifp->flags & IFA_F_PERMANENT) &&
			    (ifp->prefered_lft == INFINITY_LIFE_TIME))
				continue;

			spin_lock(&ifp->lock);
			/* We try to batch several events at once. */
			age = (now - ifp->tstamp + ADDRCONF_TIMER_FUZZ_MINUS) / HZ;

			if (ifp->valid_lft != INFINITY_LIFE_TIME &&
			    age >= ifp->valid_lft) {
				spin_unlock(&ifp->lock);
				in6_ifa_hold(ifp);
				ipv6_del_addr(ifp);
				goto restart;
			} else if (ifp->prefered_lft == INFINITY_LIFE_TIME) {
				spin_unlock(&ifp->lock);
				continue;
			} else if (age >= ifp->prefered_lft) {
				/* jiffies - ifp->tstamp > age >= ifp->prefered_lft */
				int deprecate = 0;

				if (!(ifp->flags&IFA_F_DEPRECATED)) {
					deprecate = 1;
					ifp->flags |= IFA_F_DEPRECATED;
				}

				if ((ifp->valid_lft != INFINITY_LIFE_TIME) &&
				    (time_before(ifp->tstamp + ifp->valid_lft * HZ, next)))
					next = ifp->tstamp + ifp->valid_lft * HZ;

				spin_unlock(&ifp->lock);

				if (deprecate) {
					in6_ifa_hold(ifp);

					ipv6_ifa_notify(0, ifp);
					in6_ifa_put(ifp);
					goto restart;
				}
			} else if ((ifp->flags&IFA_F_TEMPORARY) &&
				   !(ifp->flags&IFA_F_TENTATIVE)) {
				unsigned long regen_advance = ifp->idev->cnf.regen_max_retry *
					ifp->idev->cnf.dad_transmits *
					NEIGH_VAR(ifp->idev->nd_parms, RETRANS_TIME) / HZ;

				if (age >= ifp->prefered_lft - regen_advance) {
					struct inet6_ifaddr *ifpub = ifp->ifpub;
					if (time_before(ifp->tstamp + ifp->prefered_lft * HZ, next))
						next = ifp->tstamp + ifp->prefered_lft * HZ;
					if (!ifp->regen_count && ifpub) {
						ifp->regen_count++;
						in6_ifa_hold(ifp);
						in6_ifa_hold(ifpub);
						spin_unlock(&ifp->lock);

						spin_lock(&ifpub->lock);
						ifpub->regen_count = 0;
						spin_unlock(&ifpub->lock);
						ipv6_create_tempaddr(ifpub, ifp);
						in6_ifa_put(ifpub);
						in6_ifa_put(ifp);
						goto restart;
					}
				} else if (time_before(ifp->tstamp + ifp->prefered_lft * HZ - regen_advance * HZ, next))
					next = ifp->tstamp + ifp->prefered_lft * HZ - regen_advance * HZ;
				spin_unlock(&ifp->lock);
			} else {
				/* ifp->prefered_lft <= ifp->valid_lft */
				if (time_before(ifp->tstamp + ifp->prefered_lft * HZ, next))
					next = ifp->tstamp + ifp->prefered_lft * HZ;
				spin_unlock(&ifp->lock);
			}
		}
	}

	next_sec = round_jiffies_up(next);
	next_sched = next;

	/* If rounded timeout is accurate enough, accept it. */
	if (time_before(next_sec, next + ADDRCONF_TIMER_FUZZ))
		next_sched = next_sec;

	/* And minimum interval is ADDRCONF_TIMER_FUZZ_MAX. */
	if (time_before(next_sched, jiffies + ADDRCONF_TIMER_FUZZ_MAX))
		next_sched = jiffies + ADDRCONF_TIMER_FUZZ_MAX;

	ADBG(KERN_DEBUG "now = %lu, schedule = %lu, rounded schedule = %lu => %lu\n",
	      now, next, next_sec, next_sched);
	mod_delayed_work(addrconf_wq, &addr_chk_work, next_sched - now);
	rcu_read_unlock_bh();
}

static void addrconf_verify_work(struct work_struct *w)
{
	rtnl_lock();
	addrconf_verify_rtnl();
	rtnl_unlock();
}

static void addrconf_verify(void)
{
	mod_delayed_work(addrconf_wq, &addr_chk_work, 0);
}

static struct in6_addr *extract_addr(struct nlattr *addr, struct nlattr *local,
				     struct in6_addr **peer_pfx)
{
	struct in6_addr *pfx = NULL;

	*peer_pfx = NULL;

	if (addr)
		pfx = nla_data(addr);

	if (local) {
		if (pfx && nla_memcmp(local, pfx, sizeof(*pfx)))
			*peer_pfx = pfx;
		pfx = nla_data(local);
	}

	return pfx;
}

static const struct nla_policy ifa_ipv6_policy[IFA_MAX+1] = {
	[IFA_ADDRESS]		= { .len = sizeof(struct in6_addr) },
	[IFA_LOCAL]		= { .len = sizeof(struct in6_addr) },
	[IFA_CACHEINFO]		= { .len = sizeof(struct ifa_cacheinfo) },
	[IFA_FLAGS]		= { .len = sizeof(u32) },
};

static int
inet6_rtm_deladdr(struct sk_buff *skb, struct nlmsghdr *nlh)
{
	struct net *net = sock_net(skb->sk);
	struct ifaddrmsg *ifm;
	struct nlattr *tb[IFA_MAX+1];
	struct in6_addr *pfx, *peer_pfx;
	u32 ifa_flags;
	int err;

	err = nlmsg_parse(nlh, sizeof(*ifm), tb, IFA_MAX, ifa_ipv6_policy);
	if (err < 0)
		return err;

	ifm = nlmsg_data(nlh);
	pfx = extract_addr(tb[IFA_ADDRESS], tb[IFA_LOCAL], &peer_pfx);
	if (!pfx)
		return -EINVAL;

	ifa_flags = tb[IFA_FLAGS] ? nla_get_u32(tb[IFA_FLAGS]) : ifm->ifa_flags;

	/* We ignore other flags so far. */
	ifa_flags &= IFA_F_MANAGETEMPADDR;

	return inet6_addr_del(net, ifm->ifa_index, ifa_flags, pfx,
			      ifm->ifa_prefixlen);
}

static int inet6_addr_modify(struct inet6_ifaddr *ifp, u32 ifa_flags,
			     u32 prefered_lft, u32 valid_lft)
{
	u32 flags;
	clock_t expires;
	unsigned long timeout;
	bool was_managetempaddr;
	bool had_prefixroute;

	ASSERT_RTNL();

	if (!valid_lft || (prefered_lft > valid_lft))
		return -EINVAL;

	if (ifa_flags & IFA_F_MANAGETEMPADDR &&
	    (ifp->flags & IFA_F_TEMPORARY || ifp->prefix_len != 64))
		return -EINVAL;

	timeout = addrconf_timeout_fixup(valid_lft, HZ);
	if (addrconf_finite_timeout(timeout)) {
		expires = jiffies_to_clock_t(timeout * HZ);
		valid_lft = timeout;
		flags = RTF_EXPIRES;
	} else {
		expires = 0;
		flags = 0;
		ifa_flags |= IFA_F_PERMANENT;
	}

	timeout = addrconf_timeout_fixup(prefered_lft, HZ);
	if (addrconf_finite_timeout(timeout)) {
		if (timeout == 0)
			ifa_flags |= IFA_F_DEPRECATED;
		prefered_lft = timeout;
	}

	spin_lock_bh(&ifp->lock);
	was_managetempaddr = ifp->flags & IFA_F_MANAGETEMPADDR;
	had_prefixroute = ifp->flags & IFA_F_PERMANENT &&
			  !(ifp->flags & IFA_F_NOPREFIXROUTE);
	ifp->flags &= ~(IFA_F_DEPRECATED | IFA_F_PERMANENT | IFA_F_NODAD |
			IFA_F_HOMEADDRESS | IFA_F_MANAGETEMPADDR |
			IFA_F_NOPREFIXROUTE);
	ifp->flags |= ifa_flags;
	ifp->tstamp = jiffies;
	ifp->valid_lft = valid_lft;
	ifp->prefered_lft = prefered_lft;

	spin_unlock_bh(&ifp->lock);
	if (!(ifp->flags&IFA_F_TENTATIVE))
		ipv6_ifa_notify(0, ifp);

	if (!(ifa_flags & IFA_F_NOPREFIXROUTE)) {
		addrconf_prefix_route(&ifp->addr, ifp->prefix_len, ifp->idev->dev,
				      expires, flags);
	} else if (had_prefixroute) {
		enum cleanup_prefix_rt_t action;
		unsigned long rt_expires;

		write_lock_bh(&ifp->idev->lock);
		action = check_cleanup_prefix_route(ifp, &rt_expires);
		write_unlock_bh(&ifp->idev->lock);

		if (action != CLEANUP_PREFIX_RT_NOP) {
			cleanup_prefix_route(ifp, rt_expires,
				action == CLEANUP_PREFIX_RT_DEL);
		}
	}

	if (was_managetempaddr || ifp->flags & IFA_F_MANAGETEMPADDR) {
		if (was_managetempaddr && !(ifp->flags & IFA_F_MANAGETEMPADDR))
			valid_lft = prefered_lft = 0;
		manage_tempaddrs(ifp->idev, ifp, valid_lft, prefered_lft,
				 !was_managetempaddr, jiffies);
	}

	addrconf_verify_rtnl();

	return 0;
}

static int
inet6_rtm_newaddr(struct sk_buff *skb, struct nlmsghdr *nlh)
{
	struct net *net = sock_net(skb->sk);
	struct ifaddrmsg *ifm;
	struct nlattr *tb[IFA_MAX+1];
	struct in6_addr *pfx, *peer_pfx;
	struct inet6_ifaddr *ifa;
	struct net_device *dev;
	u32 valid_lft = INFINITY_LIFE_TIME, preferred_lft = INFINITY_LIFE_TIME;
	u32 ifa_flags;
	int err;

	err = nlmsg_parse(nlh, sizeof(*ifm), tb, IFA_MAX, ifa_ipv6_policy);
	if (err < 0)
		return err;

	ifm = nlmsg_data(nlh);
	pfx = extract_addr(tb[IFA_ADDRESS], tb[IFA_LOCAL], &peer_pfx);
	if (!pfx)
		return -EINVAL;

	if (tb[IFA_CACHEINFO]) {
		struct ifa_cacheinfo *ci;

		ci = nla_data(tb[IFA_CACHEINFO]);
		valid_lft = ci->ifa_valid;
		preferred_lft = ci->ifa_prefered;
	} else {
		preferred_lft = INFINITY_LIFE_TIME;
		valid_lft = INFINITY_LIFE_TIME;
	}

	dev =  __dev_get_by_index(net, ifm->ifa_index);
	if (!dev)
		return -ENODEV;

	ifa_flags = tb[IFA_FLAGS] ? nla_get_u32(tb[IFA_FLAGS]) : ifm->ifa_flags;

	/* We ignore other flags so far. */
	ifa_flags &= IFA_F_NODAD | IFA_F_HOMEADDRESS | IFA_F_MANAGETEMPADDR |
		     IFA_F_NOPREFIXROUTE | IFA_F_MCAUTOJOIN;

	ifa = ipv6_get_ifaddr(net, pfx, dev, 1);
	if (!ifa) {
		/*
		 * It would be best to check for !NLM_F_CREATE here but
		 * userspace already relies on not having to provide this.
		 */
		return inet6_addr_add(net, ifm->ifa_index, pfx, peer_pfx,
				      ifm->ifa_prefixlen, ifa_flags,
				      preferred_lft, valid_lft);
	}

	if (nlh->nlmsg_flags & NLM_F_EXCL ||
	    !(nlh->nlmsg_flags & NLM_F_REPLACE))
		err = -EEXIST;
	else
		err = inet6_addr_modify(ifa, ifa_flags, preferred_lft, valid_lft);

	in6_ifa_put(ifa);

	return err;
}

static void put_ifaddrmsg(struct nlmsghdr *nlh, u8 prefixlen, u32 flags,
			  u8 scope, int ifindex)
{
	struct ifaddrmsg *ifm;

	ifm = nlmsg_data(nlh);
	ifm->ifa_family = AF_INET6;
	ifm->ifa_prefixlen = prefixlen;
	ifm->ifa_flags = flags;
	ifm->ifa_scope = scope;
	ifm->ifa_index = ifindex;
}

static int put_cacheinfo(struct sk_buff *skb, unsigned long cstamp,
			 unsigned long tstamp, u32 preferred, u32 valid)
{
	struct ifa_cacheinfo ci;

	ci.cstamp = cstamp_delta(cstamp);
	ci.tstamp = cstamp_delta(tstamp);
	ci.ifa_prefered = preferred;
	ci.ifa_valid = valid;

	return nla_put(skb, IFA_CACHEINFO, sizeof(ci), &ci);
}

static inline int rt_scope(int ifa_scope)
{
	if (ifa_scope & IFA_HOST)
		return RT_SCOPE_HOST;
	else if (ifa_scope & IFA_LINK)
		return RT_SCOPE_LINK;
	else if (ifa_scope & IFA_SITE)
		return RT_SCOPE_SITE;
	else
		return RT_SCOPE_UNIVERSE;
}

static inline int inet6_ifaddr_msgsize(void)
{
	return NLMSG_ALIGN(sizeof(struct ifaddrmsg))
	       + nla_total_size(16) /* IFA_LOCAL */
	       + nla_total_size(16) /* IFA_ADDRESS */
	       + nla_total_size(sizeof(struct ifa_cacheinfo))
	       + nla_total_size(4)  /* IFA_FLAGS */;
}

static int inet6_fill_ifaddr(struct sk_buff *skb, struct inet6_ifaddr *ifa,
			     u32 portid, u32 seq, int event, unsigned int flags)
{
	struct nlmsghdr  *nlh;
	u32 preferred, valid;

	nlh = nlmsg_put(skb, portid, seq, event, sizeof(struct ifaddrmsg), flags);
	if (!nlh)
		return -EMSGSIZE;

	put_ifaddrmsg(nlh, ifa->prefix_len, ifa->flags, rt_scope(ifa->scope),
		      ifa->idev->dev->ifindex);

	if (!((ifa->flags&IFA_F_PERMANENT) &&
	      (ifa->prefered_lft == INFINITY_LIFE_TIME))) {
		preferred = ifa->prefered_lft;
		valid = ifa->valid_lft;
		if (preferred != INFINITY_LIFE_TIME) {
			long tval = (jiffies - ifa->tstamp)/HZ;
			if (preferred > tval)
				preferred -= tval;
			else
				preferred = 0;
			if (valid != INFINITY_LIFE_TIME) {
				if (valid > tval)
					valid -= tval;
				else
					valid = 0;
			}
		}
	} else {
		preferred = INFINITY_LIFE_TIME;
		valid = INFINITY_LIFE_TIME;
	}

	if (!ipv6_addr_any(&ifa->peer_addr)) {
		if (nla_put_in6_addr(skb, IFA_LOCAL, &ifa->addr) < 0 ||
		    nla_put_in6_addr(skb, IFA_ADDRESS, &ifa->peer_addr) < 0)
			goto error;
	} else
		if (nla_put_in6_addr(skb, IFA_ADDRESS, &ifa->addr) < 0)
			goto error;

	if (put_cacheinfo(skb, ifa->cstamp, ifa->tstamp, preferred, valid) < 0)
		goto error;

	if (nla_put_u32(skb, IFA_FLAGS, ifa->flags) < 0)
		goto error;

	nlmsg_end(skb, nlh);
	return 0;

error:
	nlmsg_cancel(skb, nlh);
	return -EMSGSIZE;
}

static int inet6_fill_ifmcaddr(struct sk_buff *skb, struct ifmcaddr6 *ifmca,
				u32 portid, u32 seq, int event, u16 flags)
{
	struct nlmsghdr  *nlh;
	u8 scope = RT_SCOPE_UNIVERSE;
	int ifindex = ifmca->idev->dev->ifindex;

	if (ipv6_addr_scope(&ifmca->mca_addr) & IFA_SITE)
		scope = RT_SCOPE_SITE;

	nlh = nlmsg_put(skb, portid, seq, event, sizeof(struct ifaddrmsg), flags);
	if (!nlh)
		return -EMSGSIZE;

	put_ifaddrmsg(nlh, 128, IFA_F_PERMANENT, scope, ifindex);
	if (nla_put_in6_addr(skb, IFA_MULTICAST, &ifmca->mca_addr) < 0 ||
	    put_cacheinfo(skb, ifmca->mca_cstamp, ifmca->mca_tstamp,
			  INFINITY_LIFE_TIME, INFINITY_LIFE_TIME) < 0) {
		nlmsg_cancel(skb, nlh);
		return -EMSGSIZE;
	}

	nlmsg_end(skb, nlh);
	return 0;
}

static int inet6_fill_ifacaddr(struct sk_buff *skb, struct ifacaddr6 *ifaca,
				u32 portid, u32 seq, int event, unsigned int flags)
{
	struct nlmsghdr  *nlh;
	u8 scope = RT_SCOPE_UNIVERSE;
	int ifindex = ifaca->aca_idev->dev->ifindex;

	if (ipv6_addr_scope(&ifaca->aca_addr) & IFA_SITE)
		scope = RT_SCOPE_SITE;

	nlh = nlmsg_put(skb, portid, seq, event, sizeof(struct ifaddrmsg), flags);
	if (!nlh)
		return -EMSGSIZE;

	put_ifaddrmsg(nlh, 128, IFA_F_PERMANENT, scope, ifindex);
	if (nla_put_in6_addr(skb, IFA_ANYCAST, &ifaca->aca_addr) < 0 ||
	    put_cacheinfo(skb, ifaca->aca_cstamp, ifaca->aca_tstamp,
			  INFINITY_LIFE_TIME, INFINITY_LIFE_TIME) < 0) {
		nlmsg_cancel(skb, nlh);
		return -EMSGSIZE;
	}

	nlmsg_end(skb, nlh);
	return 0;
}

enum addr_type_t {
	UNICAST_ADDR,
	MULTICAST_ADDR,
	ANYCAST_ADDR,
};

/* called with rcu_read_lock() */
static int in6_dump_addrs(struct inet6_dev *idev, struct sk_buff *skb,
			  struct netlink_callback *cb, enum addr_type_t type,
			  int s_ip_idx, int *p_ip_idx)
{
	struct ifmcaddr6 *ifmca;
	struct ifacaddr6 *ifaca;
	int err = 1;
	int ip_idx = *p_ip_idx;

	read_lock_bh(&idev->lock);
	switch (type) {
	case UNICAST_ADDR: {
		struct inet6_ifaddr *ifa;

		/* unicast address incl. temp addr */
		list_for_each_entry(ifa, &idev->addr_list, if_list) {
			if (++ip_idx < s_ip_idx)
				continue;
			err = inet6_fill_ifaddr(skb, ifa,
						NETLINK_CB(cb->skb).portid,
						cb->nlh->nlmsg_seq,
						RTM_NEWADDR,
						NLM_F_MULTI);
			if (err < 0)
				break;
			nl_dump_check_consistent(cb, nlmsg_hdr(skb));
		}
		break;
	}
	case MULTICAST_ADDR:
		/* multicast address */
		for (ifmca = idev->mc_list; ifmca;
		     ifmca = ifmca->next, ip_idx++) {
			if (ip_idx < s_ip_idx)
				continue;
			err = inet6_fill_ifmcaddr(skb, ifmca,
						  NETLINK_CB(cb->skb).portid,
						  cb->nlh->nlmsg_seq,
						  RTM_GETMULTICAST,
						  NLM_F_MULTI);
			if (err < 0)
				break;
		}
		break;
	case ANYCAST_ADDR:
		/* anycast address */
		for (ifaca = idev->ac_list; ifaca;
		     ifaca = ifaca->aca_next, ip_idx++) {
			if (ip_idx < s_ip_idx)
				continue;
			err = inet6_fill_ifacaddr(skb, ifaca,
						  NETLINK_CB(cb->skb).portid,
						  cb->nlh->nlmsg_seq,
						  RTM_GETANYCAST,
						  NLM_F_MULTI);
			if (err < 0)
				break;
		}
		break;
	default:
		break;
	}
	read_unlock_bh(&idev->lock);
	*p_ip_idx = ip_idx;
	return err;
}

static int inet6_dump_addr(struct sk_buff *skb, struct netlink_callback *cb,
			   enum addr_type_t type)
{
	struct net *net = sock_net(skb->sk);
	int h, s_h;
	int idx, ip_idx;
	int s_idx, s_ip_idx;
	struct net_device *dev;
	struct inet6_dev *idev;
	struct hlist_head *head;

	s_h = cb->args[0];
	s_idx = idx = cb->args[1];
	s_ip_idx = ip_idx = cb->args[2];

	rcu_read_lock();
	cb->seq = atomic_read(&net->ipv6.dev_addr_genid) ^ net->dev_base_seq;
	for (h = s_h; h < NETDEV_HASHENTRIES; h++, s_idx = 0) {
		idx = 0;
		head = &net->dev_index_head[h];
		hlist_for_each_entry_rcu(dev, head, index_hlist) {
			if (idx < s_idx)
				goto cont;
			if (h > s_h || idx > s_idx)
				s_ip_idx = 0;
			ip_idx = 0;
			idev = __in6_dev_get(dev);
			if (!idev)
				goto cont;

			if (in6_dump_addrs(idev, skb, cb, type,
					   s_ip_idx, &ip_idx) < 0)
				goto done;
cont:
			idx++;
		}
	}
done:
	rcu_read_unlock();
	cb->args[0] = h;
	cb->args[1] = idx;
	cb->args[2] = ip_idx;

	return skb->len;
}

static int inet6_dump_ifaddr(struct sk_buff *skb, struct netlink_callback *cb)
{
	enum addr_type_t type = UNICAST_ADDR;

	return inet6_dump_addr(skb, cb, type);
}

static int inet6_dump_ifmcaddr(struct sk_buff *skb, struct netlink_callback *cb)
{
	enum addr_type_t type = MULTICAST_ADDR;

	return inet6_dump_addr(skb, cb, type);
}


static int inet6_dump_ifacaddr(struct sk_buff *skb, struct netlink_callback *cb)
{
	enum addr_type_t type = ANYCAST_ADDR;

	return inet6_dump_addr(skb, cb, type);
}

static int inet6_rtm_getaddr(struct sk_buff *in_skb, struct nlmsghdr *nlh)
{
	struct net *net = sock_net(in_skb->sk);
	struct ifaddrmsg *ifm;
	struct nlattr *tb[IFA_MAX+1];
	struct in6_addr *addr = NULL, *peer;
	struct net_device *dev = NULL;
	struct inet6_ifaddr *ifa;
	struct sk_buff *skb;
	int err;

	err = nlmsg_parse(nlh, sizeof(*ifm), tb, IFA_MAX, ifa_ipv6_policy);
	if (err < 0)
		goto errout;

	addr = extract_addr(tb[IFA_ADDRESS], tb[IFA_LOCAL], &peer);
	if (!addr) {
		err = -EINVAL;
		goto errout;
	}

	ifm = nlmsg_data(nlh);
	if (ifm->ifa_index)
		dev = __dev_get_by_index(net, ifm->ifa_index);

	ifa = ipv6_get_ifaddr(net, addr, dev, 1);
	if (!ifa) {
		err = -EADDRNOTAVAIL;
		goto errout;
	}

	skb = nlmsg_new(inet6_ifaddr_msgsize(), GFP_KERNEL);
	if (!skb) {
		err = -ENOBUFS;
		goto errout_ifa;
	}

	err = inet6_fill_ifaddr(skb, ifa, NETLINK_CB(in_skb).portid,
				nlh->nlmsg_seq, RTM_NEWADDR, 0);
	if (err < 0) {
		/* -EMSGSIZE implies BUG in inet6_ifaddr_msgsize() */
		WARN_ON(err == -EMSGSIZE);
		kfree_skb(skb);
		goto errout_ifa;
	}
	err = rtnl_unicast(skb, net, NETLINK_CB(in_skb).portid);
errout_ifa:
	in6_ifa_put(ifa);
errout:
	return err;
}

static void inet6_ifa_notify(int event, struct inet6_ifaddr *ifa)
{
	struct sk_buff *skb;
	struct net *net = dev_net(ifa->idev->dev);
	int err = -ENOBUFS;

	skb = nlmsg_new(inet6_ifaddr_msgsize(), GFP_ATOMIC);
	if (!skb)
		goto errout;

	err = inet6_fill_ifaddr(skb, ifa, 0, 0, event, 0);
	if (err < 0) {
		/* -EMSGSIZE implies BUG in inet6_ifaddr_msgsize() */
		WARN_ON(err == -EMSGSIZE);
		kfree_skb(skb);
		goto errout;
	}
	rtnl_notify(skb, net, 0, RTNLGRP_IPV6_IFADDR, NULL, GFP_ATOMIC);
	return;
errout:
	if (err < 0)
		rtnl_set_sk_err(net, RTNLGRP_IPV6_IFADDR, err);
}

static inline void ipv6_store_devconf(struct ipv6_devconf *cnf,
				__s32 *array, int bytes)
{
	BUG_ON(bytes < (DEVCONF_MAX * 4));

	memset(array, 0, bytes);
	array[DEVCONF_FORWARDING] = cnf->forwarding;
	array[DEVCONF_HOPLIMIT] = cnf->hop_limit;
	array[DEVCONF_MTU6] = cnf->mtu6;
	array[DEVCONF_ACCEPT_RA] = cnf->accept_ra;
	array[DEVCONF_ACCEPT_REDIRECTS] = cnf->accept_redirects;
	array[DEVCONF_AUTOCONF] = cnf->autoconf;
	array[DEVCONF_DAD_TRANSMITS] = cnf->dad_transmits;
	array[DEVCONF_RTR_SOLICITS] = cnf->rtr_solicits;
	array[DEVCONF_RTR_SOLICIT_INTERVAL] =
		jiffies_to_msecs(cnf->rtr_solicit_interval);
	array[DEVCONF_RTR_SOLICIT_DELAY] =
		jiffies_to_msecs(cnf->rtr_solicit_delay);
	array[DEVCONF_FORCE_MLD_VERSION] = cnf->force_mld_version;
	array[DEVCONF_MLDV1_UNSOLICITED_REPORT_INTERVAL] =
		jiffies_to_msecs(cnf->mldv1_unsolicited_report_interval);
	array[DEVCONF_MLDV2_UNSOLICITED_REPORT_INTERVAL] =
		jiffies_to_msecs(cnf->mldv2_unsolicited_report_interval);
	array[DEVCONF_USE_TEMPADDR] = cnf->use_tempaddr;
	array[DEVCONF_TEMP_VALID_LFT] = cnf->temp_valid_lft;
	array[DEVCONF_TEMP_PREFERED_LFT] = cnf->temp_prefered_lft;
	array[DEVCONF_REGEN_MAX_RETRY] = cnf->regen_max_retry;
	array[DEVCONF_MAX_DESYNC_FACTOR] = cnf->max_desync_factor;
	array[DEVCONF_MAX_ADDRESSES] = cnf->max_addresses;
	array[DEVCONF_ACCEPT_RA_DEFRTR] = cnf->accept_ra_defrtr;
	array[DEVCONF_ACCEPT_RA_MIN_HOP_LIMIT] = cnf->accept_ra_min_hop_limit;
	array[DEVCONF_ACCEPT_RA_PINFO] = cnf->accept_ra_pinfo;
#ifdef CONFIG_IPV6_ROUTER_PREF
	array[DEVCONF_ACCEPT_RA_RTR_PREF] = cnf->accept_ra_rtr_pref;
	array[DEVCONF_RTR_PROBE_INTERVAL] =
		jiffies_to_msecs(cnf->rtr_probe_interval);
#ifdef CONFIG_IPV6_ROUTE_INFO
	array[DEVCONF_ACCEPT_RA_RT_INFO_MAX_PLEN] = cnf->accept_ra_rt_info_max_plen;
#endif
#endif
	array[DEVCONF_PROXY_NDP] = cnf->proxy_ndp;
	array[DEVCONF_ACCEPT_SOURCE_ROUTE] = cnf->accept_source_route;
#ifdef CONFIG_IPV6_OPTIMISTIC_DAD
	array[DEVCONF_OPTIMISTIC_DAD] = cnf->optimistic_dad;
	array[DEVCONF_USE_OPTIMISTIC] = cnf->use_optimistic;
#endif
#ifdef CONFIG_IPV6_MROUTE
	array[DEVCONF_MC_FORWARDING] = cnf->mc_forwarding;
#endif
	array[DEVCONF_DISABLE_IPV6] = cnf->disable_ipv6;
	array[DEVCONF_ACCEPT_DAD] = cnf->accept_dad;
	array[DEVCONF_FORCE_TLLAO] = cnf->force_tllao;
	array[DEVCONF_NDISC_NOTIFY] = cnf->ndisc_notify;
	array[DEVCONF_SUPPRESS_FRAG_NDISC] = cnf->suppress_frag_ndisc;
	array[DEVCONF_ACCEPT_RA_FROM_LOCAL] = cnf->accept_ra_from_local;
	array[DEVCONF_ACCEPT_RA_MTU] = cnf->accept_ra_mtu;
	array[DEVCONF_IGNORE_ROUTES_WITH_LINKDOWN] = cnf->ignore_routes_with_linkdown;
	/* we omit DEVCONF_STABLE_SECRET for now */
	array[DEVCONF_USE_OIF_ADDRS_ONLY] = cnf->use_oif_addrs_only;
	array[DEVCONF_DROP_UNICAST_IN_L2_MULTICAST] = cnf->drop_unicast_in_l2_multicast;
	array[DEVCONF_DROP_UNSOLICITED_NA] = cnf->drop_unsolicited_na;
}

static inline size_t inet6_ifla6_size(void)
{
	return nla_total_size(4) /* IFLA_INET6_FLAGS */
	     + nla_total_size(sizeof(struct ifla_cacheinfo))
	     + nla_total_size(DEVCONF_MAX * 4) /* IFLA_INET6_CONF */
	     + nla_total_size(IPSTATS_MIB_MAX * 8) /* IFLA_INET6_STATS */
	     + nla_total_size(ICMP6_MIB_MAX * 8) /* IFLA_INET6_ICMP6STATS */
	     + nla_total_size(sizeof(struct in6_addr)); /* IFLA_INET6_TOKEN */
}

static inline size_t inet6_if_nlmsg_size(void)
{
	return NLMSG_ALIGN(sizeof(struct ifinfomsg))
	       + nla_total_size(IFNAMSIZ) /* IFLA_IFNAME */
	       + nla_total_size(MAX_ADDR_LEN) /* IFLA_ADDRESS */
	       + nla_total_size(4) /* IFLA_MTU */
	       + nla_total_size(4) /* IFLA_LINK */
	       + nla_total_size(1) /* IFLA_OPERSTATE */
	       + nla_total_size(inet6_ifla6_size()); /* IFLA_PROTINFO */
}

static inline void __snmp6_fill_statsdev(u64 *stats, atomic_long_t *mib,
				      int items, int bytes)
{
	int i;
	int pad = bytes - sizeof(u64) * items;
	BUG_ON(pad < 0);

	/* Use put_unaligned() because stats may not be aligned for u64. */
	put_unaligned(items, &stats[0]);
	for (i = 1; i < items; i++)
		put_unaligned(atomic_long_read(&mib[i]), &stats[i]);

	memset(&stats[items], 0, pad);
}

static inline void __snmp6_fill_stats64(u64 *stats, void __percpu *mib,
					int bytes, size_t syncpoff)
{
	int i, c;
	u64 buff[IPSTATS_MIB_MAX];
	int pad = bytes - sizeof(u64) * IPSTATS_MIB_MAX;

	BUG_ON(pad < 0);

	memset(buff, 0, sizeof(buff));
	buff[0] = IPSTATS_MIB_MAX;

	for_each_possible_cpu(c) {
		for (i = 1; i < IPSTATS_MIB_MAX; i++)
			buff[i] += snmp_get_cpu_field64(mib, c, i, syncpoff);
	}

	memcpy(stats, buff, IPSTATS_MIB_MAX * sizeof(u64));
	memset(&stats[IPSTATS_MIB_MAX], 0, pad);
}

static void snmp6_fill_stats(u64 *stats, struct inet6_dev *idev, int attrtype,
			     int bytes)
{
	switch (attrtype) {
	case IFLA_INET6_STATS:
		__snmp6_fill_stats64(stats, idev->stats.ipv6, bytes,
				     offsetof(struct ipstats_mib, syncp));
		break;
	case IFLA_INET6_ICMP6STATS:
		__snmp6_fill_statsdev(stats, idev->stats.icmpv6dev->mibs, ICMP6_MIB_MAX, bytes);
		break;
	}
}

static int inet6_fill_ifla6_attrs(struct sk_buff *skb, struct inet6_dev *idev,
				  u32 ext_filter_mask)
{
	struct nlattr *nla;
	struct ifla_cacheinfo ci;

	if (nla_put_u32(skb, IFLA_INET6_FLAGS, idev->if_flags))
		goto nla_put_failure;
	ci.max_reasm_len = IPV6_MAXPLEN;
	ci.tstamp = cstamp_delta(idev->tstamp);
	ci.reachable_time = jiffies_to_msecs(idev->nd_parms->reachable_time);
	ci.retrans_time = jiffies_to_msecs(NEIGH_VAR(idev->nd_parms, RETRANS_TIME));
	if (nla_put(skb, IFLA_INET6_CACHEINFO, sizeof(ci), &ci))
		goto nla_put_failure;
	nla = nla_reserve(skb, IFLA_INET6_CONF, DEVCONF_MAX * sizeof(s32));
	if (!nla)
		goto nla_put_failure;
	ipv6_store_devconf(&idev->cnf, nla_data(nla), nla_len(nla));

	/* XXX - MC not implemented */

	if (ext_filter_mask & RTEXT_FILTER_SKIP_STATS)
		return 0;

	nla = nla_reserve(skb, IFLA_INET6_STATS, IPSTATS_MIB_MAX * sizeof(u64));
	if (!nla)
		goto nla_put_failure;
	snmp6_fill_stats(nla_data(nla), idev, IFLA_INET6_STATS, nla_len(nla));

	nla = nla_reserve(skb, IFLA_INET6_ICMP6STATS, ICMP6_MIB_MAX * sizeof(u64));
	if (!nla)
		goto nla_put_failure;
	snmp6_fill_stats(nla_data(nla), idev, IFLA_INET6_ICMP6STATS, nla_len(nla));

	nla = nla_reserve(skb, IFLA_INET6_TOKEN, sizeof(struct in6_addr));
	if (!nla)
		goto nla_put_failure;

	if (nla_put_u8(skb, IFLA_INET6_ADDR_GEN_MODE, idev->addr_gen_mode))
		goto nla_put_failure;

	read_lock_bh(&idev->lock);
	memcpy(nla_data(nla), idev->token.s6_addr, nla_len(nla));
	read_unlock_bh(&idev->lock);

	return 0;

nla_put_failure:
	return -EMSGSIZE;
}

static size_t inet6_get_link_af_size(const struct net_device *dev,
				     u32 ext_filter_mask)
{
	if (!__in6_dev_get(dev))
		return 0;

	return inet6_ifla6_size();
}

static int inet6_fill_link_af(struct sk_buff *skb, const struct net_device *dev,
			      u32 ext_filter_mask)
{
	struct inet6_dev *idev = __in6_dev_get(dev);

	if (!idev)
		return -ENODATA;

	if (inet6_fill_ifla6_attrs(skb, idev, ext_filter_mask) < 0)
		return -EMSGSIZE;

	return 0;
}

static int inet6_set_iftoken(struct inet6_dev *idev, struct in6_addr *token)
{
	struct inet6_ifaddr *ifp;
	struct net_device *dev = idev->dev;
	bool clear_token, update_rs = false;
	struct in6_addr ll_addr;

	ASSERT_RTNL();

	if (!token)
		return -EINVAL;
	if (dev->flags & (IFF_LOOPBACK | IFF_NOARP))
		return -EINVAL;
	if (!ipv6_accept_ra(idev))
		return -EINVAL;
	if (idev->cnf.rtr_solicits <= 0)
		return -EINVAL;

	write_lock_bh(&idev->lock);

	BUILD_BUG_ON(sizeof(token->s6_addr) != 16);
	memcpy(idev->token.s6_addr + 8, token->s6_addr + 8, 8);

	write_unlock_bh(&idev->lock);

	clear_token = ipv6_addr_any(token);
	if (clear_token)
		goto update_lft;

	if (!idev->dead && (idev->if_flags & IF_READY) &&
	    !ipv6_get_lladdr(dev, &ll_addr, IFA_F_TENTATIVE |
			     IFA_F_OPTIMISTIC)) {
		/* If we're not ready, then normal ifup will take care
		 * of this. Otherwise, we need to request our rs here.
		 */
		ndisc_send_rs(dev, &ll_addr, &in6addr_linklocal_allrouters);
		update_rs = true;
	}

update_lft:
	write_lock_bh(&idev->lock);

	if (update_rs) {
		idev->if_flags |= IF_RS_SENT;
		idev->rs_probes = 1;
		addrconf_mod_rs_timer(idev, idev->cnf.rtr_solicit_interval);
	}

	/* Well, that's kinda nasty ... */
	list_for_each_entry(ifp, &idev->addr_list, if_list) {
		spin_lock(&ifp->lock);
		if (ifp->tokenized) {
			ifp->valid_lft = 0;
			ifp->prefered_lft = 0;
		}
		spin_unlock(&ifp->lock);
	}

	write_unlock_bh(&idev->lock);
	inet6_ifinfo_notify(RTM_NEWLINK, idev);
	addrconf_verify_rtnl();
	return 0;
}

static const struct nla_policy inet6_af_policy[IFLA_INET6_MAX + 1] = {
	[IFLA_INET6_ADDR_GEN_MODE]	= { .type = NLA_U8 },
	[IFLA_INET6_TOKEN]		= { .len = sizeof(struct in6_addr) },
};

static int inet6_validate_link_af(const struct net_device *dev,
				  const struct nlattr *nla)
{
	struct nlattr *tb[IFLA_INET6_MAX + 1];

	if (dev && !__in6_dev_get(dev))
		return -EAFNOSUPPORT;

	return nla_parse_nested(tb, IFLA_INET6_MAX, nla, inet6_af_policy);
}

static int inet6_set_link_af(struct net_device *dev, const struct nlattr *nla)
{
	int err = -EINVAL;
	struct inet6_dev *idev = __in6_dev_get(dev);
	struct nlattr *tb[IFLA_INET6_MAX + 1];

	if (!idev)
		return -EAFNOSUPPORT;

	if (nla_parse_nested(tb, IFLA_INET6_MAX, nla, NULL) < 0)
		BUG();

	if (tb[IFLA_INET6_TOKEN]) {
		err = inet6_set_iftoken(idev, nla_data(tb[IFLA_INET6_TOKEN]));
		if (err)
			return err;
	}

	if (tb[IFLA_INET6_ADDR_GEN_MODE]) {
		u8 mode = nla_get_u8(tb[IFLA_INET6_ADDR_GEN_MODE]);

		if (mode != IN6_ADDR_GEN_MODE_EUI64 &&
		    mode != IN6_ADDR_GEN_MODE_NONE &&
		    mode != IN6_ADDR_GEN_MODE_STABLE_PRIVACY &&
		    mode != IN6_ADDR_GEN_MODE_RANDOM)
			return -EINVAL;

		if (mode == IN6_ADDR_GEN_MODE_STABLE_PRIVACY &&
		    !idev->cnf.stable_secret.initialized &&
		    !dev_net(dev)->ipv6.devconf_dflt->stable_secret.initialized)
			return -EINVAL;

		idev->addr_gen_mode = mode;
		err = 0;
	}

	return err;
}

static int inet6_fill_ifinfo(struct sk_buff *skb, struct inet6_dev *idev,
			     u32 portid, u32 seq, int event, unsigned int flags)
{
	struct net_device *dev = idev->dev;
	struct ifinfomsg *hdr;
	struct nlmsghdr *nlh;
	void *protoinfo;

	nlh = nlmsg_put(skb, portid, seq, event, sizeof(*hdr), flags);
	if (!nlh)
		return -EMSGSIZE;

	hdr = nlmsg_data(nlh);
	hdr->ifi_family = AF_INET6;
	hdr->__ifi_pad = 0;
	hdr->ifi_type = dev->type;
	hdr->ifi_index = dev->ifindex;
	hdr->ifi_flags = dev_get_flags(dev);
	hdr->ifi_change = 0;

	if (nla_put_string(skb, IFLA_IFNAME, dev->name) ||
	    (dev->addr_len &&
	     nla_put(skb, IFLA_ADDRESS, dev->addr_len, dev->dev_addr)) ||
	    nla_put_u32(skb, IFLA_MTU, dev->mtu) ||
	    (dev->ifindex != dev_get_iflink(dev) &&
	     nla_put_u32(skb, IFLA_LINK, dev_get_iflink(dev))) ||
	    nla_put_u8(skb, IFLA_OPERSTATE,
		       netif_running(dev) ? dev->operstate : IF_OPER_DOWN))
		goto nla_put_failure;
	protoinfo = nla_nest_start(skb, IFLA_PROTINFO);
	if (!protoinfo)
		goto nla_put_failure;

	if (inet6_fill_ifla6_attrs(skb, idev, 0) < 0)
		goto nla_put_failure;

	nla_nest_end(skb, protoinfo);
	nlmsg_end(skb, nlh);
	return 0;

nla_put_failure:
	nlmsg_cancel(skb, nlh);
	return -EMSGSIZE;
}

static int inet6_dump_ifinfo(struct sk_buff *skb, struct netlink_callback *cb)
{
	struct net *net = sock_net(skb->sk);
	int h, s_h;
	int idx = 0, s_idx;
	struct net_device *dev;
	struct inet6_dev *idev;
	struct hlist_head *head;

	s_h = cb->args[0];
	s_idx = cb->args[1];

	rcu_read_lock();
	for (h = s_h; h < NETDEV_HASHENTRIES; h++, s_idx = 0) {
		idx = 0;
		head = &net->dev_index_head[h];
		hlist_for_each_entry_rcu(dev, head, index_hlist) {
			if (idx < s_idx)
				goto cont;
			idev = __in6_dev_get(dev);
			if (!idev)
				goto cont;
			if (inet6_fill_ifinfo(skb, idev,
					      NETLINK_CB(cb->skb).portid,
					      cb->nlh->nlmsg_seq,
					      RTM_NEWLINK, NLM_F_MULTI) < 0)
				goto out;
cont:
			idx++;
		}
	}
out:
	rcu_read_unlock();
	cb->args[1] = idx;
	cb->args[0] = h;

	return skb->len;
}

void inet6_ifinfo_notify(int event, struct inet6_dev *idev)
{
	struct sk_buff *skb;
	struct net *net = dev_net(idev->dev);
	int err = -ENOBUFS;

	skb = nlmsg_new(inet6_if_nlmsg_size(), GFP_ATOMIC);
	if (!skb)
		goto errout;

	err = inet6_fill_ifinfo(skb, idev, 0, 0, event, 0);
	if (err < 0) {
		/* -EMSGSIZE implies BUG in inet6_if_nlmsg_size() */
		WARN_ON(err == -EMSGSIZE);
		kfree_skb(skb);
		goto errout;
	}
	rtnl_notify(skb, net, 0, RTNLGRP_IPV6_IFINFO, NULL, GFP_ATOMIC);
	return;
errout:
	if (err < 0)
		rtnl_set_sk_err(net, RTNLGRP_IPV6_IFINFO, err);
}

static inline size_t inet6_prefix_nlmsg_size(void)
{
	return NLMSG_ALIGN(sizeof(struct prefixmsg))
	       + nla_total_size(sizeof(struct in6_addr))
	       + nla_total_size(sizeof(struct prefix_cacheinfo));
}

static int inet6_fill_prefix(struct sk_buff *skb, struct inet6_dev *idev,
			     struct prefix_info *pinfo, u32 portid, u32 seq,
			     int event, unsigned int flags)
{
	struct prefixmsg *pmsg;
	struct nlmsghdr *nlh;
	struct prefix_cacheinfo	ci;

	nlh = nlmsg_put(skb, portid, seq, event, sizeof(*pmsg), flags);
	if (!nlh)
		return -EMSGSIZE;

	pmsg = nlmsg_data(nlh);
	pmsg->prefix_family = AF_INET6;
	pmsg->prefix_pad1 = 0;
	pmsg->prefix_pad2 = 0;
	pmsg->prefix_ifindex = idev->dev->ifindex;
	pmsg->prefix_len = pinfo->prefix_len;
	pmsg->prefix_type = pinfo->type;
	pmsg->prefix_pad3 = 0;
	pmsg->prefix_flags = 0;
	if (pinfo->onlink)
		pmsg->prefix_flags |= IF_PREFIX_ONLINK;
	if (pinfo->autoconf)
		pmsg->prefix_flags |= IF_PREFIX_AUTOCONF;

	if (nla_put(skb, PREFIX_ADDRESS, sizeof(pinfo->prefix), &pinfo->prefix))
		goto nla_put_failure;
	ci.preferred_time = ntohl(pinfo->prefered);
	ci.valid_time = ntohl(pinfo->valid);
	if (nla_put(skb, PREFIX_CACHEINFO, sizeof(ci), &ci))
		goto nla_put_failure;
	nlmsg_end(skb, nlh);
	return 0;

nla_put_failure:
	nlmsg_cancel(skb, nlh);
	return -EMSGSIZE;
}

static void inet6_prefix_notify(int event, struct inet6_dev *idev,
			 struct prefix_info *pinfo)
{
	struct sk_buff *skb;
	struct net *net = dev_net(idev->dev);
	int err = -ENOBUFS;

	skb = nlmsg_new(inet6_prefix_nlmsg_size(), GFP_ATOMIC);
	if (!skb)
		goto errout;

	err = inet6_fill_prefix(skb, idev, pinfo, 0, 0, event, 0);
	if (err < 0) {
		/* -EMSGSIZE implies BUG in inet6_prefix_nlmsg_size() */
		WARN_ON(err == -EMSGSIZE);
		kfree_skb(skb);
		goto errout;
	}
	rtnl_notify(skb, net, 0, RTNLGRP_IPV6_PREFIX, NULL, GFP_ATOMIC);
	return;
errout:
	if (err < 0)
		rtnl_set_sk_err(net, RTNLGRP_IPV6_PREFIX, err);
}

static void __ipv6_ifa_notify(int event, struct inet6_ifaddr *ifp)
{
	struct net *net = dev_net(ifp->idev->dev);

	if (event)
		ASSERT_RTNL();

	inet6_ifa_notify(event ? : RTM_NEWADDR, ifp);

	switch (event) {
	case RTM_NEWADDR:
		/*
		 * If the address was optimistic
		 * we inserted the route at the start of
		 * our DAD process, so we don't need
		 * to do it again
		 */
		if (!(ifp->rt->rt6i_node))
			ip6_ins_rt(ifp->rt);
		if (ifp->idev->cnf.forwarding)
			addrconf_join_anycast(ifp);
		if (!ipv6_addr_any(&ifp->peer_addr))
			addrconf_prefix_route(&ifp->peer_addr, 128,
					      ifp->idev->dev, 0, 0);
		break;
	case RTM_DELADDR:
		if (ifp->idev->cnf.forwarding)
			addrconf_leave_anycast(ifp);
		addrconf_leave_solict(ifp->idev, &ifp->addr);
		if (!ipv6_addr_any(&ifp->peer_addr)) {
			struct rt6_info *rt;

			rt = addrconf_get_prefix_route(&ifp->peer_addr, 128,
						       ifp->idev->dev, 0, 0);
			if (rt)
				ip6_del_rt(rt);
		}
		dst_hold(&ifp->rt->dst);

		ip6_del_rt(ifp->rt);

		rt_genid_bump_ipv6(net);
		break;
	}
	atomic_inc(&net->ipv6.dev_addr_genid);
}

static void ipv6_ifa_notify(int event, struct inet6_ifaddr *ifp)
{
	rcu_read_lock_bh();
	if (likely(ifp->idev->dead == 0))
		__ipv6_ifa_notify(event, ifp);
	rcu_read_unlock_bh();
}

#ifdef CONFIG_SYSCTL

static
int addrconf_sysctl_forward(struct ctl_table *ctl, int write,
			   void __user *buffer, size_t *lenp, loff_t *ppos)
{
	int *valp = ctl->data;
	int val = *valp;
	loff_t pos = *ppos;
	struct ctl_table lctl;
	int ret;

	/*
	 * ctl->data points to idev->cnf.forwarding, we should
	 * not modify it until we get the rtnl lock.
	 */
	lctl = *ctl;
	lctl.data = &val;

	ret = proc_dointvec(&lctl, write, buffer, lenp, ppos);

	if (write)
		ret = addrconf_fixup_forwarding(ctl, valp, val);
	if (ret)
		*ppos = pos;
	return ret;
}

static
int addrconf_sysctl_hop_limit(struct ctl_table *ctl, int write,
                              void __user *buffer, size_t *lenp, loff_t *ppos)
{
	struct ctl_table lctl;
	int min_hl = 1, max_hl = 255;

	lctl = *ctl;
	lctl.extra1 = &min_hl;
	lctl.extra2 = &max_hl;

	return proc_dointvec_minmax(&lctl, write, buffer, lenp, ppos);
}

static
int addrconf_sysctl_mtu(struct ctl_table *ctl, int write,
			void __user *buffer, size_t *lenp, loff_t *ppos)
{
	struct inet6_dev *idev = ctl->extra1;
	int min_mtu = IPV6_MIN_MTU;
	struct ctl_table lctl;

	lctl = *ctl;
	lctl.extra1 = &min_mtu;
	lctl.extra2 = idev ? &idev->dev->mtu : NULL;

	return proc_dointvec_minmax(&lctl, write, buffer, lenp, ppos);
}

static void dev_disable_change(struct inet6_dev *idev)
{
	struct netdev_notifier_info info;

	if (!idev || !idev->dev)
		return;

	netdev_notifier_info_init(&info, idev->dev);
	if (idev->cnf.disable_ipv6)
		addrconf_notify(NULL, NETDEV_DOWN, &info);
	else
		addrconf_notify(NULL, NETDEV_UP, &info);
}

static void addrconf_disable_change(struct net *net, __s32 newf)
{
	struct net_device *dev;
	struct inet6_dev *idev;

	rcu_read_lock();
	for_each_netdev_rcu(net, dev) {
		idev = __in6_dev_get(dev);
		if (idev) {
			int changed = (!idev->cnf.disable_ipv6) ^ (!newf);
			idev->cnf.disable_ipv6 = newf;
			if (changed)
				dev_disable_change(idev);
		}
	}
	rcu_read_unlock();
}

static int addrconf_disable_ipv6(struct ctl_table *table, int *p, int newf)
{
	struct net *net;
	int old;

	if (!rtnl_trylock())
		return restart_syscall();

	net = (struct net *)table->extra2;
	old = *p;
	*p = newf;

	if (p == &net->ipv6.devconf_dflt->disable_ipv6) {
		rtnl_unlock();
		return 0;
	}

	if (p == &net->ipv6.devconf_all->disable_ipv6) {
		net->ipv6.devconf_dflt->disable_ipv6 = newf;
		addrconf_disable_change(net, newf);
	} else if ((!newf) ^ (!old))
		dev_disable_change((struct inet6_dev *)table->extra1);

	rtnl_unlock();
	return 0;
}

static
int addrconf_sysctl_disable(struct ctl_table *ctl, int write,
			    void __user *buffer, size_t *lenp, loff_t *ppos)
{
	int *valp = ctl->data;
	int val = *valp;
	loff_t pos = *ppos;
	struct ctl_table lctl;
	int ret;

	/*
	 * ctl->data points to idev->cnf.disable_ipv6, we should
	 * not modify it until we get the rtnl lock.
	 */
	lctl = *ctl;
	lctl.data = &val;

	ret = proc_dointvec(&lctl, write, buffer, lenp, ppos);

	if (write)
		ret = addrconf_disable_ipv6(ctl, valp, val);
	if (ret)
		*ppos = pos;
	return ret;
}

static
int addrconf_sysctl_proxy_ndp(struct ctl_table *ctl, int write,
			      void __user *buffer, size_t *lenp, loff_t *ppos)
{
	int *valp = ctl->data;
	int ret;
	int old, new;

	old = *valp;
	ret = proc_dointvec(ctl, write, buffer, lenp, ppos);
	new = *valp;

	if (write && old != new) {
		struct net *net = ctl->extra2;

		if (!rtnl_trylock())
			return restart_syscall();

		if (valp == &net->ipv6.devconf_dflt->proxy_ndp)
			inet6_netconf_notify_devconf(net, NETCONFA_PROXY_NEIGH,
						     NETCONFA_IFINDEX_DEFAULT,
						     net->ipv6.devconf_dflt);
		else if (valp == &net->ipv6.devconf_all->proxy_ndp)
			inet6_netconf_notify_devconf(net, NETCONFA_PROXY_NEIGH,
						     NETCONFA_IFINDEX_ALL,
						     net->ipv6.devconf_all);
		else {
			struct inet6_dev *idev = ctl->extra1;

			inet6_netconf_notify_devconf(net, NETCONFA_PROXY_NEIGH,
						     idev->dev->ifindex,
						     &idev->cnf);
		}
		rtnl_unlock();
	}

	return ret;
}

static int addrconf_sysctl_stable_secret(struct ctl_table *ctl, int write,
					 void __user *buffer, size_t *lenp,
					 loff_t *ppos)
{
	int err;
	struct in6_addr addr;
	char str[IPV6_MAX_STRLEN];
	struct ctl_table lctl = *ctl;
	struct net *net = ctl->extra2;
	struct ipv6_stable_secret *secret = ctl->data;

	if (&net->ipv6.devconf_all->stable_secret == ctl->data)
		return -EIO;

	lctl.maxlen = IPV6_MAX_STRLEN;
	lctl.data = str;

	if (!rtnl_trylock())
		return restart_syscall();

	if (!write && !secret->initialized) {
		err = -EIO;
		goto out;
	}

	err = snprintf(str, sizeof(str), "%pI6", &secret->secret);
	if (err >= sizeof(str)) {
		err = -EIO;
		goto out;
	}

	err = proc_dostring(&lctl, write, buffer, lenp, ppos);
	if (err || !write)
		goto out;

	if (in6_pton(str, -1, addr.in6_u.u6_addr8, -1, NULL) != 1) {
		err = -EIO;
		goto out;
	}

	secret->initialized = true;
	secret->secret = addr;

	if (&net->ipv6.devconf_dflt->stable_secret == ctl->data) {
		struct net_device *dev;

		for_each_netdev(net, dev) {
			struct inet6_dev *idev = __in6_dev_get(dev);

			if (idev) {
				idev->addr_gen_mode =
					IN6_ADDR_GEN_MODE_STABLE_PRIVACY;
			}
		}
	} else {
		struct inet6_dev *idev = ctl->extra1;

		idev->addr_gen_mode = IN6_ADDR_GEN_MODE_STABLE_PRIVACY;
	}

out:
	rtnl_unlock();

	return err;
}

static
int addrconf_sysctl_ignore_routes_with_linkdown(struct ctl_table *ctl,
						int write,
						void __user *buffer,
						size_t *lenp,
						loff_t *ppos)
{
	int *valp = ctl->data;
	int val = *valp;
	loff_t pos = *ppos;
	struct ctl_table lctl;
	int ret;

	/* ctl->data points to idev->cnf.ignore_routes_when_linkdown
	 * we should not modify it until we get the rtnl lock.
	 */
	lctl = *ctl;
	lctl.data = &val;

	ret = proc_dointvec(&lctl, write, buffer, lenp, ppos);

	if (write)
		ret = addrconf_fixup_linkdown(ctl, valp, val);
	if (ret)
		*ppos = pos;
	return ret;
}

static const struct ctl_table addrconf_sysctl[] = {
	{
		.procname	= "forwarding",
		.data		= &ipv6_devconf.forwarding,
		.maxlen		= sizeof(int),
		.mode		= 0644,
		.proc_handler	= addrconf_sysctl_forward,
	},
	{
		.procname	= "hop_limit",
		.data		= &ipv6_devconf.hop_limit,
		.maxlen		= sizeof(int),
		.mode		= 0644,
		.proc_handler	= addrconf_sysctl_hop_limit,
	},
	{
		.procname	= "mtu",
		.data		= &ipv6_devconf.mtu6,
		.maxlen		= sizeof(int),
		.mode		= 0644,
		.proc_handler	= addrconf_sysctl_mtu,
	},
	{
		.procname	= "accept_ra",
		.data		= &ipv6_devconf.accept_ra,
		.maxlen		= sizeof(int),
		.mode		= 0644,
		.proc_handler	= proc_dointvec,
	},
	{
		.procname	= "accept_redirects",
		.data		= &ipv6_devconf.accept_redirects,
		.maxlen		= sizeof(int),
		.mode		= 0644,
		.proc_handler	= proc_dointvec,
	},
	{
		.procname	= "autoconf",
		.data		= &ipv6_devconf.autoconf,
		.maxlen		= sizeof(int),
		.mode		= 0644,
		.proc_handler	= proc_dointvec,
	},
	{
		.procname	= "dad_transmits",
		.data		= &ipv6_devconf.dad_transmits,
		.maxlen		= sizeof(int),
		.mode		= 0644,
		.proc_handler	= proc_dointvec,
	},
	{
		.procname	= "router_solicitations",
		.data		= &ipv6_devconf.rtr_solicits,
		.maxlen		= sizeof(int),
		.mode		= 0644,
		.proc_handler	= proc_dointvec,
	},
	{
		.procname	= "router_solicitation_interval",
		.data		= &ipv6_devconf.rtr_solicit_interval,
		.maxlen		= sizeof(int),
		.mode		= 0644,
		.proc_handler	= proc_dointvec_jiffies,
	},
	{
		.procname	= "router_solicitation_delay",
		.data		= &ipv6_devconf.rtr_solicit_delay,
		.maxlen		= sizeof(int),
		.mode		= 0644,
		.proc_handler	= proc_dointvec_jiffies,
	},
	{
		.procname	= "force_mld_version",
		.data		= &ipv6_devconf.force_mld_version,
		.maxlen		= sizeof(int),
		.mode		= 0644,
		.proc_handler	= proc_dointvec,
	},
	{
		.procname	= "mldv1_unsolicited_report_interval",
		.data		=
			&ipv6_devconf.mldv1_unsolicited_report_interval,
		.maxlen		= sizeof(int),
		.mode		= 0644,
		.proc_handler	= proc_dointvec_ms_jiffies,
	},
	{
		.procname	= "mldv2_unsolicited_report_interval",
		.data		=
			&ipv6_devconf.mldv2_unsolicited_report_interval,
		.maxlen		= sizeof(int),
		.mode		= 0644,
		.proc_handler	= proc_dointvec_ms_jiffies,
	},
	{
		.procname	= "use_tempaddr",
		.data		= &ipv6_devconf.use_tempaddr,
		.maxlen		= sizeof(int),
		.mode		= 0644,
		.proc_handler	= proc_dointvec,
	},
	{
		.procname	= "temp_valid_lft",
		.data		= &ipv6_devconf.temp_valid_lft,
		.maxlen		= sizeof(int),
		.mode		= 0644,
		.proc_handler	= proc_dointvec,
	},
	{
		.procname	= "temp_prefered_lft",
		.data		= &ipv6_devconf.temp_prefered_lft,
		.maxlen		= sizeof(int),
		.mode		= 0644,
		.proc_handler	= proc_dointvec,
	},
	{
		.procname	= "regen_max_retry",
		.data		= &ipv6_devconf.regen_max_retry,
		.maxlen		= sizeof(int),
		.mode		= 0644,
		.proc_handler	= proc_dointvec,
	},
	{
		.procname	= "max_desync_factor",
		.data		= &ipv6_devconf.max_desync_factor,
		.maxlen		= sizeof(int),
		.mode		= 0644,
		.proc_handler	= proc_dointvec,
	},
	{
		.procname	= "max_addresses",
		.data		= &ipv6_devconf.max_addresses,
		.maxlen		= sizeof(int),
		.mode		= 0644,
		.proc_handler	= proc_dointvec,
	},
	{
		.procname	= "accept_ra_defrtr",
		.data		= &ipv6_devconf.accept_ra_defrtr,
		.maxlen		= sizeof(int),
		.mode		= 0644,
		.proc_handler	= proc_dointvec,
	},
	{
		.procname	= "accept_ra_min_hop_limit",
		.data		= &ipv6_devconf.accept_ra_min_hop_limit,
		.maxlen		= sizeof(int),
		.mode		= 0644,
		.proc_handler	= proc_dointvec,
	},
	{
		.procname	= "accept_ra_pinfo",
		.data		= &ipv6_devconf.accept_ra_pinfo,
		.maxlen		= sizeof(int),
		.mode		= 0644,
		.proc_handler	= proc_dointvec,
	},
#ifdef CONFIG_IPV6_ROUTER_PREF
	{
		.procname	= "accept_ra_rtr_pref",
		.data		= &ipv6_devconf.accept_ra_rtr_pref,
		.maxlen		= sizeof(int),
		.mode		= 0644,
		.proc_handler	= proc_dointvec,
	},
	{
		.procname	= "router_probe_interval",
		.data		= &ipv6_devconf.rtr_probe_interval,
		.maxlen		= sizeof(int),
		.mode		= 0644,
		.proc_handler	= proc_dointvec_jiffies,
	},
#ifdef CONFIG_IPV6_ROUTE_INFO
	{
		.procname	= "accept_ra_rt_info_max_plen",
		.data		= &ipv6_devconf.accept_ra_rt_info_max_plen,
		.maxlen		= sizeof(int),
		.mode		= 0644,
		.proc_handler	= proc_dointvec,
	},
#endif
#endif
	{
		.procname	= "proxy_ndp",
		.data		= &ipv6_devconf.proxy_ndp,
		.maxlen		= sizeof(int),
		.mode		= 0644,
		.proc_handler	= addrconf_sysctl_proxy_ndp,
	},
	{
		.procname	= "accept_source_route",
		.data		= &ipv6_devconf.accept_source_route,
		.maxlen		= sizeof(int),
		.mode		= 0644,
		.proc_handler	= proc_dointvec,
	},
#ifdef CONFIG_IPV6_OPTIMISTIC_DAD
	{
		.procname	= "optimistic_dad",
		.data		= &ipv6_devconf.optimistic_dad,
		.maxlen		= sizeof(int),
		.mode		= 0644,
		.proc_handler   = proc_dointvec,
	},
	{
		.procname	= "use_optimistic",
		.data		= &ipv6_devconf.use_optimistic,
		.maxlen		= sizeof(int),
		.mode		= 0644,
		.proc_handler	= proc_dointvec,
	},
#endif
#ifdef CONFIG_IPV6_MROUTE
	{
		.procname	= "mc_forwarding",
		.data		= &ipv6_devconf.mc_forwarding,
		.maxlen		= sizeof(int),
		.mode		= 0444,
		.proc_handler	= proc_dointvec,
	},
#endif
<<<<<<< HEAD
		{
			.procname	= "disable_ipv6",
			.data		= &ipv6_devconf.disable_ipv6,
			.maxlen		= sizeof(int),
			.mode		= 0644,
			.proc_handler	= addrconf_sysctl_disable,
		},
		{
			.procname	= "accept_dad",
			.data		= &ipv6_devconf.accept_dad,
			.maxlen		= sizeof(int),
			.mode		= 0644,
			.proc_handler	= proc_dointvec,
		},
		{
			.procname       = "force_tllao",
			.data           = &ipv6_devconf.force_tllao,
			.maxlen         = sizeof(int),
			.mode           = 0644,
			.proc_handler   = proc_dointvec
		},
		{
			.procname       = "ndisc_notify",
			.data           = &ipv6_devconf.ndisc_notify,
			.maxlen         = sizeof(int),
			.mode           = 0644,
			.proc_handler   = proc_dointvec
		},
		{
			.procname	= "suppress_frag_ndisc",
			.data		= &ipv6_devconf.suppress_frag_ndisc,
			.maxlen		= sizeof(int),
			.mode		= 0644,
			.proc_handler	= proc_dointvec
		},
		{
			.procname	= "accept_ra_from_local",
			.data		= &ipv6_devconf.accept_ra_from_local,
			.maxlen		= sizeof(int),
			.mode		= 0644,
			.proc_handler	= proc_dointvec,
		},
		{
			.procname	= "accept_ra_mtu",
			.data		= &ipv6_devconf.accept_ra_mtu,
			.maxlen		= sizeof(int),
			.mode		= 0644,
			.proc_handler	= proc_dointvec,
		},
		{
			.procname	= "stable_secret",
			.data		= &ipv6_devconf.stable_secret,
			.maxlen		= IPV6_MAX_STRLEN,
			.mode		= 0600,
			.proc_handler	= addrconf_sysctl_stable_secret,
		},
		{
			.procname       = "use_oif_addrs_only",
			.data           = &ipv6_devconf.use_oif_addrs_only,
			.maxlen         = sizeof(int),
			.mode           = 0644,
			.proc_handler   = proc_dointvec,
		},
		{
			.procname	= "ignore_routes_with_linkdown",
			.data		= &ipv6_devconf.ignore_routes_with_linkdown,
			.maxlen		= sizeof(int),
			.mode		= 0644,
			.proc_handler	= addrconf_sysctl_ignore_routes_with_linkdown,
		},
		{
			.procname	= "drop_unicast_in_l2_multicast",
			.data		= &ipv6_devconf.drop_unicast_in_l2_multicast,
			.maxlen		= sizeof(int),
			.mode		= 0644,
			.proc_handler	= proc_dointvec,
		},
		{
			.procname	= "drop_unsolicited_na",
			.data		= &ipv6_devconf.drop_unsolicited_na,
			.maxlen		= sizeof(int),
			.mode		= 0644,
			.proc_handler	= proc_dointvec,
		},
		{
			/* sentinel */
		}
=======
	{
		.procname	= "disable_ipv6",
		.data		= &ipv6_devconf.disable_ipv6,
		.maxlen		= sizeof(int),
		.mode		= 0644,
		.proc_handler	= addrconf_sysctl_disable,
	},
	{
		.procname	= "accept_dad",
		.data		= &ipv6_devconf.accept_dad,
		.maxlen		= sizeof(int),
		.mode		= 0644,
		.proc_handler	= proc_dointvec,
	},
	{
		.procname	= "force_tllao",
		.data		= &ipv6_devconf.force_tllao,
		.maxlen		= sizeof(int),
		.mode		= 0644,
		.proc_handler	= proc_dointvec
	},
	{
		.procname	= "ndisc_notify",
		.data		= &ipv6_devconf.ndisc_notify,
		.maxlen		= sizeof(int),
		.mode		= 0644,
		.proc_handler	= proc_dointvec
>>>>>>> 5a5f0792
	},
	{
		.procname	= "suppress_frag_ndisc",
		.data		= &ipv6_devconf.suppress_frag_ndisc,
		.maxlen		= sizeof(int),
		.mode		= 0644,
		.proc_handler	= proc_dointvec
	},
	{
		.procname	= "accept_ra_from_local",
		.data		= &ipv6_devconf.accept_ra_from_local,
		.maxlen		= sizeof(int),
		.mode		= 0644,
		.proc_handler	= proc_dointvec,
	},
	{
		.procname	= "accept_ra_mtu",
		.data		= &ipv6_devconf.accept_ra_mtu,
		.maxlen		= sizeof(int),
		.mode		= 0644,
		.proc_handler	= proc_dointvec,
	},
	{
		.procname	= "stable_secret",
		.data		= &ipv6_devconf.stable_secret,
		.maxlen		= IPV6_MAX_STRLEN,
		.mode		= 0600,
		.proc_handler	= addrconf_sysctl_stable_secret,
	},
	{
		.procname	= "use_oif_addrs_only",
		.data		= &ipv6_devconf.use_oif_addrs_only,
		.maxlen		= sizeof(int),
		.mode		= 0644,
		.proc_handler	= proc_dointvec,
	},
	{
		.procname	= "ignore_routes_with_linkdown",
		.data		= &ipv6_devconf.ignore_routes_with_linkdown,
		.maxlen		= sizeof(int),
		.mode		= 0644,
		.proc_handler	= addrconf_sysctl_ignore_routes_with_linkdown,
	},
	{
		.procname	= "drop_unicast_in_l2_multicast",
		.data		= &ipv6_devconf.drop_unicast_in_l2_multicast,
		.maxlen		= sizeof(int),
		.mode		= 0644,
		.proc_handler	= proc_dointvec,
	},
	{
		.procname	= "drop_unsolicited_na",
		.data		= &ipv6_devconf.drop_unsolicited_na,
		.maxlen		= sizeof(int),
		.mode		= 0644,
		.proc_handler	= proc_dointvec,
	},
	{
		.procname	= "keep_addr_on_down",
		.data		= &ipv6_devconf.keep_addr_on_down,
		.maxlen		= sizeof(int),
		.mode		= 0644,
		.proc_handler	= proc_dointvec,

	},
	{
		/* sentinel */
	}
};

static int __addrconf_sysctl_register(struct net *net, char *dev_name,
		struct inet6_dev *idev, struct ipv6_devconf *p)
{
	int i;
	struct ctl_table *table;
	char path[sizeof("net/ipv6/conf/") + IFNAMSIZ];

	table = kmemdup(addrconf_sysctl, sizeof(addrconf_sysctl), GFP_KERNEL);
	if (!table)
		goto out;

	for (i = 0; table[i].data; i++) {
		table[i].data += (char *)p - (char *)&ipv6_devconf;
		table[i].extra1 = idev; /* embedded; no ref */
		table[i].extra2 = net;
	}

	snprintf(path, sizeof(path), "net/ipv6/conf/%s", dev_name);

	p->sysctl_header = register_net_sysctl(net, path, table);
	if (!p->sysctl_header)
		goto free;

	return 0;

free:
	kfree(table);
out:
	return -ENOBUFS;
}

static void __addrconf_sysctl_unregister(struct ipv6_devconf *p)
{
	struct ctl_table *table;

	if (!p->sysctl_header)
		return;

	table = p->sysctl_header->ctl_table_arg;
	unregister_net_sysctl_table(p->sysctl_header);
	p->sysctl_header = NULL;
	kfree(table);
}

static int addrconf_sysctl_register(struct inet6_dev *idev)
{
	int err;

	if (!sysctl_dev_name_is_allowed(idev->dev->name))
		return -EINVAL;

	err = neigh_sysctl_register(idev->dev, idev->nd_parms,
				    &ndisc_ifinfo_sysctl_change);
	if (err)
		return err;
	err = __addrconf_sysctl_register(dev_net(idev->dev), idev->dev->name,
					 idev, &idev->cnf);
	if (err)
		neigh_sysctl_unregister(idev->nd_parms);

	return err;
}

static void addrconf_sysctl_unregister(struct inet6_dev *idev)
{
	__addrconf_sysctl_unregister(&idev->cnf);
	neigh_sysctl_unregister(idev->nd_parms);
}


#endif

static int __net_init addrconf_init_net(struct net *net)
{
	int err = -ENOMEM;
	struct ipv6_devconf *all, *dflt;

	all = kmemdup(&ipv6_devconf, sizeof(ipv6_devconf), GFP_KERNEL);
	if (!all)
		goto err_alloc_all;

	dflt = kmemdup(&ipv6_devconf_dflt, sizeof(ipv6_devconf_dflt), GFP_KERNEL);
	if (!dflt)
		goto err_alloc_dflt;

	/* these will be inherited by all namespaces */
	dflt->autoconf = ipv6_defaults.autoconf;
	dflt->disable_ipv6 = ipv6_defaults.disable_ipv6;

	dflt->stable_secret.initialized = false;
	all->stable_secret.initialized = false;

	net->ipv6.devconf_all = all;
	net->ipv6.devconf_dflt = dflt;

#ifdef CONFIG_SYSCTL
	err = __addrconf_sysctl_register(net, "all", NULL, all);
	if (err < 0)
		goto err_reg_all;

	err = __addrconf_sysctl_register(net, "default", NULL, dflt);
	if (err < 0)
		goto err_reg_dflt;
#endif
	return 0;

#ifdef CONFIG_SYSCTL
err_reg_dflt:
	__addrconf_sysctl_unregister(all);
err_reg_all:
	kfree(dflt);
#endif
err_alloc_dflt:
	kfree(all);
err_alloc_all:
	return err;
}

static void __net_exit addrconf_exit_net(struct net *net)
{
#ifdef CONFIG_SYSCTL
	__addrconf_sysctl_unregister(net->ipv6.devconf_dflt);
	__addrconf_sysctl_unregister(net->ipv6.devconf_all);
#endif
	kfree(net->ipv6.devconf_dflt);
	kfree(net->ipv6.devconf_all);
}

static struct pernet_operations addrconf_ops = {
	.init = addrconf_init_net,
	.exit = addrconf_exit_net,
};

static struct rtnl_af_ops inet6_ops __read_mostly = {
	.family		  = AF_INET6,
	.fill_link_af	  = inet6_fill_link_af,
	.get_link_af_size = inet6_get_link_af_size,
	.validate_link_af = inet6_validate_link_af,
	.set_link_af	  = inet6_set_link_af,
};

/*
 *	Init / cleanup code
 */

int __init addrconf_init(void)
{
	struct inet6_dev *idev;
	int i, err;

	err = ipv6_addr_label_init();
	if (err < 0) {
		pr_crit("%s: cannot initialize default policy table: %d\n",
			__func__, err);
		goto out;
	}

	err = register_pernet_subsys(&addrconf_ops);
	if (err < 0)
		goto out_addrlabel;

	addrconf_wq = create_workqueue("ipv6_addrconf");
	if (!addrconf_wq) {
		err = -ENOMEM;
		goto out_nowq;
	}

	/* The addrconf netdev notifier requires that loopback_dev
	 * has it's ipv6 private information allocated and setup
	 * before it can bring up and give link-local addresses
	 * to other devices which are up.
	 *
	 * Unfortunately, loopback_dev is not necessarily the first
	 * entry in the global dev_base list of net devices.  In fact,
	 * it is likely to be the very last entry on that list.
	 * So this causes the notifier registry below to try and
	 * give link-local addresses to all devices besides loopback_dev
	 * first, then loopback_dev, which cases all the non-loopback_dev
	 * devices to fail to get a link-local address.
	 *
	 * So, as a temporary fix, allocate the ipv6 structure for
	 * loopback_dev first by hand.
	 * Longer term, all of the dependencies ipv6 has upon the loopback
	 * device and it being up should be removed.
	 */
	rtnl_lock();
	idev = ipv6_add_dev(init_net.loopback_dev);
	rtnl_unlock();
	if (IS_ERR(idev)) {
		err = PTR_ERR(idev);
		goto errlo;
	}

	for (i = 0; i < IN6_ADDR_HSIZE; i++)
		INIT_HLIST_HEAD(&inet6_addr_lst[i]);

	register_netdevice_notifier(&ipv6_dev_notf);

	addrconf_verify();

	rtnl_af_register(&inet6_ops);

	err = __rtnl_register(PF_INET6, RTM_GETLINK, NULL, inet6_dump_ifinfo,
			      NULL);
	if (err < 0)
		goto errout;

	/* Only the first call to __rtnl_register can fail */
	__rtnl_register(PF_INET6, RTM_NEWADDR, inet6_rtm_newaddr, NULL, NULL);
	__rtnl_register(PF_INET6, RTM_DELADDR, inet6_rtm_deladdr, NULL, NULL);
	__rtnl_register(PF_INET6, RTM_GETADDR, inet6_rtm_getaddr,
			inet6_dump_ifaddr, NULL);
	__rtnl_register(PF_INET6, RTM_GETMULTICAST, NULL,
			inet6_dump_ifmcaddr, NULL);
	__rtnl_register(PF_INET6, RTM_GETANYCAST, NULL,
			inet6_dump_ifacaddr, NULL);
	__rtnl_register(PF_INET6, RTM_GETNETCONF, inet6_netconf_get_devconf,
			inet6_netconf_dump_devconf, NULL);

	ipv6_addr_label_rtnl_register();

	return 0;
errout:
	rtnl_af_unregister(&inet6_ops);
	unregister_netdevice_notifier(&ipv6_dev_notf);
errlo:
	destroy_workqueue(addrconf_wq);
out_nowq:
	unregister_pernet_subsys(&addrconf_ops);
out_addrlabel:
	ipv6_addr_label_cleanup();
out:
	return err;
}

void addrconf_cleanup(void)
{
	struct net_device *dev;
	int i;

	unregister_netdevice_notifier(&ipv6_dev_notf);
	unregister_pernet_subsys(&addrconf_ops);
	ipv6_addr_label_cleanup();

	rtnl_lock();

	__rtnl_af_unregister(&inet6_ops);

	/* clean dev list */
	for_each_netdev(&init_net, dev) {
		if (__in6_dev_get(dev) == NULL)
			continue;
		addrconf_ifdown(dev, 1);
	}
	addrconf_ifdown(init_net.loopback_dev, 2);

	/*
	 *	Check hash table.
	 */
	spin_lock_bh(&addrconf_hash_lock);
	for (i = 0; i < IN6_ADDR_HSIZE; i++)
		WARN_ON(!hlist_empty(&inet6_addr_lst[i]));
	spin_unlock_bh(&addrconf_hash_lock);
	cancel_delayed_work(&addr_chk_work);
	rtnl_unlock();

	destroy_workqueue(addrconf_wq);
}<|MERGE_RESOLUTION|>--- conflicted
+++ resolved
@@ -5728,95 +5728,6 @@
 		.proc_handler	= proc_dointvec,
 	},
 #endif
-<<<<<<< HEAD
-		{
-			.procname	= "disable_ipv6",
-			.data		= &ipv6_devconf.disable_ipv6,
-			.maxlen		= sizeof(int),
-			.mode		= 0644,
-			.proc_handler	= addrconf_sysctl_disable,
-		},
-		{
-			.procname	= "accept_dad",
-			.data		= &ipv6_devconf.accept_dad,
-			.maxlen		= sizeof(int),
-			.mode		= 0644,
-			.proc_handler	= proc_dointvec,
-		},
-		{
-			.procname       = "force_tllao",
-			.data           = &ipv6_devconf.force_tllao,
-			.maxlen         = sizeof(int),
-			.mode           = 0644,
-			.proc_handler   = proc_dointvec
-		},
-		{
-			.procname       = "ndisc_notify",
-			.data           = &ipv6_devconf.ndisc_notify,
-			.maxlen         = sizeof(int),
-			.mode           = 0644,
-			.proc_handler   = proc_dointvec
-		},
-		{
-			.procname	= "suppress_frag_ndisc",
-			.data		= &ipv6_devconf.suppress_frag_ndisc,
-			.maxlen		= sizeof(int),
-			.mode		= 0644,
-			.proc_handler	= proc_dointvec
-		},
-		{
-			.procname	= "accept_ra_from_local",
-			.data		= &ipv6_devconf.accept_ra_from_local,
-			.maxlen		= sizeof(int),
-			.mode		= 0644,
-			.proc_handler	= proc_dointvec,
-		},
-		{
-			.procname	= "accept_ra_mtu",
-			.data		= &ipv6_devconf.accept_ra_mtu,
-			.maxlen		= sizeof(int),
-			.mode		= 0644,
-			.proc_handler	= proc_dointvec,
-		},
-		{
-			.procname	= "stable_secret",
-			.data		= &ipv6_devconf.stable_secret,
-			.maxlen		= IPV6_MAX_STRLEN,
-			.mode		= 0600,
-			.proc_handler	= addrconf_sysctl_stable_secret,
-		},
-		{
-			.procname       = "use_oif_addrs_only",
-			.data           = &ipv6_devconf.use_oif_addrs_only,
-			.maxlen         = sizeof(int),
-			.mode           = 0644,
-			.proc_handler   = proc_dointvec,
-		},
-		{
-			.procname	= "ignore_routes_with_linkdown",
-			.data		= &ipv6_devconf.ignore_routes_with_linkdown,
-			.maxlen		= sizeof(int),
-			.mode		= 0644,
-			.proc_handler	= addrconf_sysctl_ignore_routes_with_linkdown,
-		},
-		{
-			.procname	= "drop_unicast_in_l2_multicast",
-			.data		= &ipv6_devconf.drop_unicast_in_l2_multicast,
-			.maxlen		= sizeof(int),
-			.mode		= 0644,
-			.proc_handler	= proc_dointvec,
-		},
-		{
-			.procname	= "drop_unsolicited_na",
-			.data		= &ipv6_devconf.drop_unsolicited_na,
-			.maxlen		= sizeof(int),
-			.mode		= 0644,
-			.proc_handler	= proc_dointvec,
-		},
-		{
-			/* sentinel */
-		}
-=======
 	{
 		.procname	= "disable_ipv6",
 		.data		= &ipv6_devconf.disable_ipv6,
@@ -5844,7 +5755,6 @@
 		.maxlen		= sizeof(int),
 		.mode		= 0644,
 		.proc_handler	= proc_dointvec
->>>>>>> 5a5f0792
 	},
 	{
 		.procname	= "suppress_frag_ndisc",
@@ -5903,14 +5813,6 @@
 		.proc_handler	= proc_dointvec,
 	},
 	{
-		.procname	= "keep_addr_on_down",
-		.data		= &ipv6_devconf.keep_addr_on_down,
-		.maxlen		= sizeof(int),
-		.mode		= 0644,
-		.proc_handler	= proc_dointvec,
-
-	},
-	{
 		/* sentinel */
 	}
 };
