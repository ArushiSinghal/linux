/*
 * IPv6 fragment reassembly for connection tracking
 *
 * Copyright (C)2004 USAGI/WIDE Project
 *
 * Author:
 *	Yasuyuki Kozakai @USAGI <yasuyuki.kozakai@toshiba.co.jp>
 *
 * Based on: net/ipv6/reassembly.c
 *
 * This program is free software; you can redistribute it and/or
 * modify it under the terms of the GNU General Public License
 * as published by the Free Software Foundation; either version
 * 2 of the License, or (at your option) any later version.
 */

#define pr_fmt(fmt) "IPv6-nf: " fmt

#include <linux/errno.h>
#include <linux/types.h>
#include <linux/string.h>
#include <linux/socket.h>
#include <linux/sockios.h>
#include <linux/jiffies.h>
#include <linux/net.h>
#include <linux/list.h>
#include <linux/netdevice.h>
#include <linux/in6.h>
#include <linux/ipv6.h>
#include <linux/icmpv6.h>
#include <linux/random.h>
#include <linux/slab.h>

#include <net/sock.h>
#include <net/snmp.h>
#include <net/inet_frag.h>

#include <net/ipv6.h>
#include <net/protocol.h>
#include <net/transp_v6.h>
#include <net/rawv6.h>
#include <net/ndisc.h>
#include <net/addrconf.h>
#include <net/inet_ecn.h>
#include <net/netfilter/ipv6/nf_conntrack_ipv6.h>
#include <linux/sysctl.h>
#include <linux/netfilter.h>
#include <linux/netfilter_ipv6.h>
#include <linux/kernel.h>
#include <linux/module.h>
#include <net/netfilter/ipv6/nf_defrag_ipv6.h>

static const char nf_frags_cache_name[] = "nf-frags";

struct nf_ct_frag6_skb_cb
{
	struct inet6_skb_parm	h;
	int			offset;
};

#define NFCT_FRAG6_CB(skb)	((struct nf_ct_frag6_skb_cb *)((skb)->cb))

static struct inet_frags nf_frags;

#ifdef CONFIG_SYSCTL
static int zero;

static struct ctl_table nf_ct_frag6_sysctl_table[] = {
	{
		.procname	= "nf_conntrack_frag6_timeout",
		.data		= &init_net.nf_frag.frags.timeout,
		.maxlen		= sizeof(unsigned int),
		.mode		= 0644,
		.proc_handler	= proc_dointvec_jiffies,
	},
	{
		.procname	= "nf_conntrack_frag6_low_thresh",
		.data		= &init_net.nf_frag.frags.low_thresh,
		.maxlen		= sizeof(unsigned int),
		.mode		= 0644,
		.proc_handler	= proc_dointvec_minmax,
		.extra1		= &zero,
		.extra2		= &init_net.nf_frag.frags.high_thresh
	},
	{
		.procname	= "nf_conntrack_frag6_high_thresh",
		.data		= &init_net.nf_frag.frags.high_thresh,
		.maxlen		= sizeof(unsigned int),
		.mode		= 0644,
		.proc_handler	= proc_dointvec_minmax,
		.extra1		= &init_net.nf_frag.frags.low_thresh
	},
	{ }
};

static int nf_ct_frag6_sysctl_register(struct net *net)
{
	struct ctl_table *table;
	struct ctl_table_header *hdr;

	table = nf_ct_frag6_sysctl_table;
	if (!net_eq(net, &init_net)) {
		table = kmemdup(table, sizeof(nf_ct_frag6_sysctl_table),
				GFP_KERNEL);
		if (table == NULL)
			goto err_alloc;

		table[0].data = &net->nf_frag.frags.timeout;
		table[1].data = &net->nf_frag.frags.low_thresh;
		table[1].extra2 = &net->nf_frag.frags.high_thresh;
		table[2].data = &net->nf_frag.frags.high_thresh;
		table[2].extra1 = &net->nf_frag.frags.low_thresh;
		table[2].extra2 = &init_net.nf_frag.frags.high_thresh;
	}

	hdr = register_net_sysctl(net, "net/netfilter", table);
	if (hdr == NULL)
		goto err_reg;

	net->nf_frag.sysctl.frags_hdr = hdr;
	return 0;

err_reg:
	if (!net_eq(net, &init_net))
		kfree(table);
err_alloc:
	return -ENOMEM;
}

static void __net_exit nf_ct_frags6_sysctl_unregister(struct net *net)
{
	struct ctl_table *table;

	table = net->nf_frag.sysctl.frags_hdr->ctl_table_arg;
	unregister_net_sysctl_table(net->nf_frag.sysctl.frags_hdr);
	if (!net_eq(net, &init_net))
		kfree(table);
}

#else
static int nf_ct_frag6_sysctl_register(struct net *net)
{
	return 0;
}
static void __net_exit nf_ct_frags6_sysctl_unregister(struct net *net)
{
}
#endif

static inline u8 ip6_frag_ecn(const struct ipv6hdr *ipv6h)
{
	return 1 << (ipv6_get_dsfield(ipv6h) & INET_ECN_MASK);
}

static unsigned int nf_hash_frag(__be32 id, const struct in6_addr *saddr,
				 const struct in6_addr *daddr)
{
	net_get_random_once(&nf_frags.rnd, sizeof(nf_frags.rnd));
	return jhash_3words(ipv6_addr_hash(saddr), ipv6_addr_hash(daddr),
			    (__force u32)id, nf_frags.rnd);
}


static unsigned int nf_hashfn(const struct inet_frag_queue *q)
{
	const struct frag_queue *nq;

	nq = container_of(q, struct frag_queue, q);
	return nf_hash_frag(nq->id, &nq->saddr, &nq->daddr);
}

static void nf_ct_frag6_expire(unsigned long data)
{
	struct frag_queue *fq;
	struct net *net;

	fq = container_of((struct inet_frag_queue *)data, struct frag_queue, q);
	net = container_of(fq->q.net, struct net, nf_frag.frags);

	ip6_expire_frag_queue(net, fq, &nf_frags);
}

/* Creation primitives. */
static inline struct frag_queue *fq_find(struct net *net, __be32 id,
					 u32 user, struct in6_addr *src,
					 struct in6_addr *dst, int iif, u8 ecn)
{
	struct inet_frag_queue *q;
	struct ip6_create_arg arg;
	unsigned int hash;

	arg.id = id;
	arg.user = user;
	arg.src = src;
	arg.dst = dst;
	arg.iif = iif;
	arg.ecn = ecn;

	local_bh_disable();
	hash = nf_hash_frag(id, src, dst);

	q = inet_frag_find(&net->nf_frag.frags, &nf_frags, &arg, hash);
	local_bh_enable();
	if (IS_ERR_OR_NULL(q)) {
		inet_frag_maybe_warn_overflow(q, pr_fmt());
		return NULL;
	}
	return container_of(q, struct frag_queue, q);
}


static int nf_ct_frag6_queue(struct frag_queue *fq, struct sk_buff *skb,
			     const struct frag_hdr *fhdr, int nhoff)
{
	struct sk_buff *prev, *next;
	unsigned int payload_len;
	int offset, end;
	u8 ecn;

	if (fq->q.flags & INET_FRAG_COMPLETE) {
		pr_debug("Already completed\n");
		goto err;
	}

	payload_len = ntohs(ipv6_hdr(skb)->payload_len);

	offset = ntohs(fhdr->frag_off) & ~0x7;
	end = offset + (payload_len -
			((u8 *)(fhdr + 1) - (u8 *)(ipv6_hdr(skb) + 1)));

	if ((unsigned int)end > IPV6_MAXPLEN) {
		pr_debug("offset is too large.\n");
		return -1;
	}

	ecn = ip6_frag_ecn(ipv6_hdr(skb));

	if (skb->ip_summed == CHECKSUM_COMPLETE) {
		const unsigned char *nh = skb_network_header(skb);
		skb->csum = csum_sub(skb->csum,
				     csum_partial(nh, (u8 *)(fhdr + 1) - nh,
						  0));
	}

	/* Is this the final fragment? */
	if (!(fhdr->frag_off & htons(IP6_MF))) {
		/* If we already have some bits beyond end
		 * or have different end, the segment is corrupted.
		 */
		if (end < fq->q.len ||
		    ((fq->q.flags & INET_FRAG_LAST_IN) && end != fq->q.len)) {
			pr_debug("already received last fragment\n");
			goto err;
		}
		fq->q.flags |= INET_FRAG_LAST_IN;
		fq->q.len = end;
	} else {
		/* Check if the fragment is rounded to 8 bytes.
		 * Required by the RFC.
		 */
		if (end & 0x7) {
			/* RFC2460 says always send parameter problem in
			 * this case. -DaveM
			 */
			pr_debug("end of fragment not rounded to 8 bytes.\n");
			return -1;
		}
		if (end > fq->q.len) {
			/* Some bits beyond end -> corruption. */
			if (fq->q.flags & INET_FRAG_LAST_IN) {
				pr_debug("last packet already reached.\n");
				goto err;
			}
			fq->q.len = end;
		}
	}

	if (end == offset)
		goto err;

	/* Point into the IP datagram 'data' part. */
	if (!pskb_pull(skb, (u8 *) (fhdr + 1) - skb->data)) {
		pr_debug("queue: message is too short.\n");
		goto err;
	}
	if (pskb_trim_rcsum(skb, end - offset)) {
		pr_debug("Can't trim\n");
		goto err;
	}

	/* Find out which fragments are in front and at the back of us
	 * in the chain of fragments so far.  We must know where to put
	 * this fragment, right?
	 */
	prev = fq->q.fragments_tail;
	if (!prev || NFCT_FRAG6_CB(prev)->offset < offset) {
		next = NULL;
		goto found;
	}
	prev = NULL;
	for (next = fq->q.fragments; next != NULL; next = next->next) {
		if (NFCT_FRAG6_CB(next)->offset >= offset)
			break;	/* bingo! */
		prev = next;
	}

found:
	/* RFC5722, Section 4:
	 *                                  When reassembling an IPv6 datagram, if
	 *   one or more its constituent fragments is determined to be an
	 *   overlapping fragment, the entire datagram (and any constituent
	 *   fragments, including those not yet received) MUST be silently
	 *   discarded.
	 */

	/* Check for overlap with preceding fragment. */
	if (prev &&
	    (NFCT_FRAG6_CB(prev)->offset + prev->len) > offset)
		goto discard_fq;

	/* Look for overlap with succeeding segment. */
	if (next && NFCT_FRAG6_CB(next)->offset < end)
		goto discard_fq;

	NFCT_FRAG6_CB(skb)->offset = offset;

	/* Insert this fragment in the chain of fragments. */
	skb->next = next;
	if (!next)
		fq->q.fragments_tail = skb;
	if (prev)
		prev->next = skb;
	else
		fq->q.fragments = skb;

	if (skb->dev) {
		fq->iif = skb->dev->ifindex;
		skb->dev = NULL;
	}
	fq->q.stamp = skb->tstamp;
	fq->q.meat += skb->len;
	fq->ecn |= ecn;
	if (payload_len > fq->q.max_size)
		fq->q.max_size = payload_len;
	add_frag_mem_limit(fq->q.net, skb->truesize);

	/* The first fragment.
	 * nhoffset is obtained from the first fragment, of course.
	 */
	if (offset == 0) {
		fq->nhoffset = nhoff;
		fq->q.flags |= INET_FRAG_FIRST_IN;
	}

	return 0;

discard_fq:
	inet_frag_kill(&fq->q, &nf_frags);
err:
	return -1;
}

/*
 *	Check if this packet is complete.
 *
 *	It is called with locked fq, and caller must check that
 *	queue is eligible for reassembly i.e. it is not COMPLETE,
 *	the last and the first frames arrived and all the bits are here.
 *
 *	returns true if *prev skb has been transformed into the reassembled
 *	skb, false otherwise.
 */
static bool
nf_ct_frag6_reasm(struct frag_queue *fq, struct sk_buff *prev,  struct net_device *dev)
{
	struct sk_buff *fp, *head = fq->q.fragments;
	int    payload_len;
	u8 ecn;

	inet_frag_kill(&fq->q, &nf_frags);

	WARN_ON(head == NULL);
	WARN_ON(NFCT_FRAG6_CB(head)->offset != 0);

	ecn = ip_frag_ecn_table[fq->ecn];
	if (unlikely(ecn == 0xff))
		return false;

	/* Unfragmented part is taken from the first segment. */
	payload_len = ((head->data - skb_network_header(head)) -
		       sizeof(struct ipv6hdr) + fq->q.len -
		       sizeof(struct frag_hdr));
	if (payload_len > IPV6_MAXPLEN) {
		net_dbg_ratelimited("nf_ct_frag6_reasm: payload len = %d\n",
				    payload_len);
		return false;
	}

	/* Head of list must not be cloned. */
	if (skb_unclone(head, GFP_ATOMIC))
		return false;

	/* If the first fragment is fragmented itself, we split
	 * it to two chunks: the first with data and paged part
	 * and the second, holding only fragments. */
	if (skb_has_frag_list(head)) {
		struct sk_buff *clone;
		int i, plen = 0;

		clone = alloc_skb(0, GFP_ATOMIC);
		if (clone == NULL)
			return false;

		clone->next = head->next;
		head->next = clone;
		skb_shinfo(clone)->frag_list = skb_shinfo(head)->frag_list;
		skb_frag_list_init(head);
		for (i = 0; i < skb_shinfo(head)->nr_frags; i++)
			plen += skb_frag_size(&skb_shinfo(head)->frags[i]);
		clone->len = clone->data_len = head->data_len - plen;
		head->data_len -= clone->len;
		head->len -= clone->len;
		clone->csum = 0;
		clone->ip_summed = head->ip_summed;

		add_frag_mem_limit(fq->q.net, clone->truesize);
	}

	/* morph head into last received skb: prev.
	 *
	 * This allows callers of ipv6 conntrack defrag to continue
	 * to use the last skb(frag) passed into the reasm engine.
	 * The last skb frag 'silently' turns into the full reassembled skb.
	 *
	 * Since prev is also part of q->fragments we have to clone it first.
	 */
	if (head != prev) {
		struct sk_buff *iter;

		fp = skb_clone(prev, GFP_ATOMIC);
		if (!fp)
			return false;

		fp->next = prev->next;
		skb_queue_walk(head, iter) {
			if (iter->next != prev)
				continue;
			iter->next = fp;
			break;
		}

		skb_morph(prev, head);
		prev->next = head->next;
		consume_skb(head);
		head = prev;
	}

	/* We have to remove fragment header from datagram and to relocate
	 * header in order to calculate ICV correctly. */
	skb_network_header(head)[fq->nhoffset] = skb_transport_header(head)[0];
	memmove(head->head + sizeof(struct frag_hdr), head->head,
		(head->data - head->head) - sizeof(struct frag_hdr));
	head->mac_header += sizeof(struct frag_hdr);
	head->network_header += sizeof(struct frag_hdr);

	skb_shinfo(head)->frag_list = head->next;
	skb_reset_transport_header(head);
	skb_push(head, head->data - skb_network_header(head));

	for (fp = head->next; fp; fp = fp->next) {
		head->data_len += fp->len;
		head->len += fp->len;
		if (head->ip_summed != fp->ip_summed)
			head->ip_summed = CHECKSUM_NONE;
		else if (head->ip_summed == CHECKSUM_COMPLETE)
			head->csum = csum_add(head->csum, fp->csum);
		head->truesize += fp->truesize;
	}
	sub_frag_mem_limit(fq->q.net, head->truesize);

	head->ignore_df = 1;
	head->next = NULL;
	head->dev = dev;
	head->tstamp = fq->q.stamp;
	ipv6_hdr(head)->payload_len = htons(payload_len);
	ipv6_change_dsfield(ipv6_hdr(head), 0xff, ecn);
	IP6CB(head)->frag_max_size = sizeof(struct ipv6hdr) + fq->q.max_size;

	/* Yes, and fold redundant checksum back. 8) */
	if (head->ip_summed == CHECKSUM_COMPLETE)
		head->csum = csum_partial(skb_network_header(head),
					  skb_network_header_len(head),
					  head->csum);

	fq->q.fragments = NULL;
	fq->q.fragments_tail = NULL;

	return true;
}

/*
 * find the header just before Fragment Header.
 *
 * if success return 0 and set ...
 * (*prevhdrp): the value of "Next Header Field" in the header
 *		just before Fragment Header.
 * (*prevhoff): the offset of "Next Header Field" in the header
 *		just before Fragment Header.
 * (*fhoff)   : the offset of Fragment Header.
 *
 * Based on ipv6_skip_hdr() in net/ipv6/exthdr.c
 *
 */
static int
find_prev_fhdr(struct sk_buff *skb, u8 *prevhdrp, int *prevhoff, int *fhoff)
{
	u8 nexthdr = ipv6_hdr(skb)->nexthdr;
	const int netoff = skb_network_offset(skb);
	u8 prev_nhoff = netoff + offsetof(struct ipv6hdr, nexthdr);
	int start = netoff + sizeof(struct ipv6hdr);
	int len = skb->len - start;
	u8 prevhdr = NEXTHDR_IPV6;

	while (nexthdr != NEXTHDR_FRAGMENT) {
		struct ipv6_opt_hdr hdr;
		int hdrlen;

		if (!ipv6_ext_hdr(nexthdr)) {
			return -1;
		}
		if (nexthdr == NEXTHDR_NONE) {
			pr_debug("next header is none\n");
			return -1;
		}
		if (len < (int)sizeof(struct ipv6_opt_hdr)) {
			pr_debug("too short\n");
			return -1;
		}
		if (skb_copy_bits(skb, start, &hdr, sizeof(hdr)))
			BUG();
		if (nexthdr == NEXTHDR_AUTH)
			hdrlen = (hdr.hdrlen+2)<<2;
		else
			hdrlen = ipv6_optlen(&hdr);

		prevhdr = nexthdr;
		prev_nhoff = start;

		nexthdr = hdr.nexthdr;
		len -= hdrlen;
		start += hdrlen;
	}

	if (len < 0)
		return -1;

	*prevhdrp = prevhdr;
	*prevhoff = prev_nhoff;
	*fhoff = start;

	return 0;
}

int nf_ct_frag6_gather(struct net *net, struct sk_buff *skb, u32 user)
{
	struct net_device *dev = skb->dev;
	int fhoff, nhoff, ret;
	struct frag_hdr *fhdr;
	struct frag_queue *fq;
	struct ipv6hdr *hdr;
	u8 prevhdr;

	/* Jumbo payload inhibits frag. header */
	if (ipv6_hdr(skb)->payload_len == 0) {
		pr_debug("payload len = 0\n");
		return -EINVAL;
	}

	if (find_prev_fhdr(skb, &prevhdr, &nhoff, &fhoff) < 0)
		return -EINVAL;

	if (!pskb_may_pull(skb, fhoff + sizeof(*fhdr)))
		return -ENOMEM;

	skb_set_transport_header(skb, fhoff);
	hdr = ipv6_hdr(skb);
	fhdr = (struct frag_hdr *)skb_transport_header(skb);

	fq = fq_find(net, fhdr->identification, user, &hdr->saddr, &hdr->daddr,
<<<<<<< HEAD
		     skb->dev ? skb->dev->ifindex : 0, ip6_frag_ecn(hdr));
	if (fq == NULL) {
		pr_debug("Can't find and can't create new queue\n");
		goto ret_orig;
	}
=======
		     ip6_frag_ecn(hdr));
	if (fq == NULL)
		return -ENOMEM;
>>>>>>> 4c50a8ce

	spin_lock_bh(&fq->q.lock);

	if (nf_ct_frag6_queue(fq, skb, fhdr, nhoff) < 0) {
		ret = -EINVAL;
		goto out_unlock;
	}

	/* after queue has assumed skb ownership, only 0 or -EINPROGRESS
	 * must be returned.
	 */
	ret = -EINPROGRESS;
	if (fq->q.flags == (INET_FRAG_FIRST_IN | INET_FRAG_LAST_IN) &&
	    fq->q.meat == fq->q.len &&
	    nf_ct_frag6_reasm(fq, skb, dev))
		ret = 0;

out_unlock:
	spin_unlock_bh(&fq->q.lock);
	inet_frag_put(&fq->q, &nf_frags);
	return ret;
}
EXPORT_SYMBOL_GPL(nf_ct_frag6_gather);

static int nf_ct_net_init(struct net *net)
{
	int res;

	net->nf_frag.frags.high_thresh = IPV6_FRAG_HIGH_THRESH;
	net->nf_frag.frags.low_thresh = IPV6_FRAG_LOW_THRESH;
	net->nf_frag.frags.timeout = IPV6_FRAG_TIMEOUT;
	res = inet_frags_init_net(&net->nf_frag.frags);
	if (res)
		return res;
	res = nf_ct_frag6_sysctl_register(net);
	if (res)
		inet_frags_uninit_net(&net->nf_frag.frags);
	return res;
}

static void nf_ct_net_exit(struct net *net)
{
	nf_ct_frags6_sysctl_unregister(net);
	inet_frags_exit_net(&net->nf_frag.frags, &nf_frags);
}

static struct pernet_operations nf_ct_net_ops = {
	.init = nf_ct_net_init,
	.exit = nf_ct_net_exit,
};

int nf_ct_frag6_init(void)
{
	int ret = 0;

	nf_frags.hashfn = nf_hashfn;
	nf_frags.constructor = ip6_frag_init;
	nf_frags.destructor = NULL;
	nf_frags.qsize = sizeof(struct frag_queue);
	nf_frags.match = ip6_frag_match;
	nf_frags.frag_expire = nf_ct_frag6_expire;
	nf_frags.frags_cache_name = nf_frags_cache_name;
	ret = inet_frags_init(&nf_frags);
	if (ret)
		goto out;
	ret = register_pernet_subsys(&nf_ct_net_ops);
	if (ret)
		inet_frags_fini(&nf_frags);

out:
	return ret;
}

void nf_ct_frag6_cleanup(void)
{
	unregister_pernet_subsys(&nf_ct_net_ops);
	inet_frags_fini(&nf_frags);
}<|MERGE_RESOLUTION|>--- conflicted
+++ resolved
@@ -587,17 +587,9 @@
 	fhdr = (struct frag_hdr *)skb_transport_header(skb);
 
 	fq = fq_find(net, fhdr->identification, user, &hdr->saddr, &hdr->daddr,
-<<<<<<< HEAD
 		     skb->dev ? skb->dev->ifindex : 0, ip6_frag_ecn(hdr));
-	if (fq == NULL) {
-		pr_debug("Can't find and can't create new queue\n");
-		goto ret_orig;
-	}
-=======
-		     ip6_frag_ecn(hdr));
 	if (fq == NULL)
 		return -ENOMEM;
->>>>>>> 4c50a8ce
 
 	spin_lock_bh(&fq->q.lock);
 
