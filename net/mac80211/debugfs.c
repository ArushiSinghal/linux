--- conflicted
+++ resolved
@@ -125,13 +125,7 @@
 	FLAG(TDLS_WIDER_BW),
 	FLAG(SUPPORTS_AMSDU_IN_AMPDU),
 	FLAG(BEACON_TX_STATUS),
-<<<<<<< HEAD
 	FLAG(NEEDS_UNIQUE_STA_ADDR),
-
-	/* keep last for the build bug below */
-	(void *)0x1
-=======
->>>>>>> 3e30826f
 #undef FLAG
 };
 
