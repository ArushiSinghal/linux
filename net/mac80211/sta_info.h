/*
 * Copyright 2002-2005, Devicescape Software, Inc.
 * Copyright 2013-2014  Intel Mobile Communications GmbH
<<<<<<< HEAD
 * Copyright(c) 2015 Intel Deutschland GmbH
=======
 * Copyright(c) 2015-2016 Intel Deutschland GmbH
>>>>>>> ed596a4a
 *
 * This program is free software; you can redistribute it and/or modify
 * it under the terms of the GNU General Public License version 2 as
 * published by the Free Software Foundation.
 */

#ifndef STA_INFO_H
#define STA_INFO_H

#include <linux/list.h>
#include <linux/types.h>
#include <linux/if_ether.h>
#include <linux/workqueue.h>
#include <linux/average.h>
#include <linux/etherdevice.h>
#include <linux/rhashtable.h>
#include <linux/u64_stats_sync.h>
#include "key.h"

/**
 * enum ieee80211_sta_info_flags - Stations flags
 *
 * These flags are used with &struct sta_info's @flags member, but
 * only indirectly with set_sta_flag() and friends.
 *
 * @WLAN_STA_AUTH: Station is authenticated.
 * @WLAN_STA_ASSOC: Station is associated.
 * @WLAN_STA_PS_STA: Station is in power-save mode
 * @WLAN_STA_AUTHORIZED: Station is authorized to send/receive traffic.
 *	This bit is always checked so needs to be enabled for all stations
 *	when virtual port control is not in use.
 * @WLAN_STA_SHORT_PREAMBLE: Station is capable of receiving short-preamble
 *	frames.
 * @WLAN_STA_WDS: Station is one of our WDS peers.
 * @WLAN_STA_CLEAR_PS_FILT: Clear PS filter in hardware (using the
 *	IEEE80211_TX_CTL_CLEAR_PS_FILT control flag) when the next
 *	frame to this station is transmitted.
 * @WLAN_STA_MFP: Management frame protection is used with this STA.
 * @WLAN_STA_BLOCK_BA: Used to deny ADDBA requests (both TX and RX)
 *	during suspend/resume and station removal.
 * @WLAN_STA_PS_DRIVER: driver requires keeping this station in
 *	power-save mode logically to flush frames that might still
 *	be in the queues
 * @WLAN_STA_PSPOLL: Station sent PS-poll while driver was keeping
 *	station in power-save mode, reply when the driver unblocks.
 * @WLAN_STA_TDLS_PEER: Station is a TDLS peer.
 * @WLAN_STA_TDLS_PEER_AUTH: This TDLS peer is authorized to send direct
 *	packets. This means the link is enabled.
 * @WLAN_STA_TDLS_INITIATOR: We are the initiator of the TDLS link with this
 *	station.
 * @WLAN_STA_TDLS_CHAN_SWITCH: This TDLS peer supports TDLS channel-switching
 * @WLAN_STA_TDLS_OFF_CHANNEL: The local STA is currently off-channel with this
 *	TDLS peer
 * @WLAN_STA_TDLS_WIDER_BW: This TDLS peer supports working on a wider bw on
 *	the BSS base channel.
 * @WLAN_STA_UAPSD: Station requested unscheduled SP while driver was
 *	keeping station in power-save mode, reply when the driver
 *	unblocks the station.
 * @WLAN_STA_SP: Station is in a service period, so don't try to
 *	reply to other uAPSD trigger frames or PS-Poll.
 * @WLAN_STA_4ADDR_EVENT: 4-addr event was already sent for this frame.
 * @WLAN_STA_INSERTED: This station is inserted into the hash table.
 * @WLAN_STA_RATE_CONTROL: rate control was initialized for this station.
 * @WLAN_STA_TOFFSET_KNOWN: toffset calculated for this station is valid.
 * @WLAN_STA_MPSP_OWNER: local STA is owner of a mesh Peer Service Period.
 * @WLAN_STA_MPSP_RECIPIENT: local STA is recipient of a MPSP.
 * @WLAN_STA_PS_DELIVER: station woke up, but we're still blocking TX
 *	until pending frames are delivered
 *
 * @NUM_WLAN_STA_FLAGS: number of defined flags
 */
enum ieee80211_sta_info_flags {
	WLAN_STA_AUTH,
	WLAN_STA_ASSOC,
	WLAN_STA_PS_STA,
	WLAN_STA_AUTHORIZED,
	WLAN_STA_SHORT_PREAMBLE,
	WLAN_STA_WDS,
	WLAN_STA_CLEAR_PS_FILT,
	WLAN_STA_MFP,
	WLAN_STA_BLOCK_BA,
	WLAN_STA_PS_DRIVER,
	WLAN_STA_PSPOLL,
	WLAN_STA_TDLS_PEER,
	WLAN_STA_TDLS_PEER_AUTH,
	WLAN_STA_TDLS_INITIATOR,
	WLAN_STA_TDLS_CHAN_SWITCH,
	WLAN_STA_TDLS_OFF_CHANNEL,
	WLAN_STA_TDLS_WIDER_BW,
	WLAN_STA_UAPSD,
	WLAN_STA_SP,
	WLAN_STA_4ADDR_EVENT,
	WLAN_STA_INSERTED,
	WLAN_STA_RATE_CONTROL,
	WLAN_STA_TOFFSET_KNOWN,
	WLAN_STA_MPSP_OWNER,
	WLAN_STA_MPSP_RECIPIENT,
	WLAN_STA_PS_DELIVER,

	NUM_WLAN_STA_FLAGS,
};

#define ADDBA_RESP_INTERVAL HZ
#define HT_AGG_MAX_RETRIES		15
#define HT_AGG_BURST_RETRIES		3
#define HT_AGG_RETRIES_PERIOD		(15 * HZ)

#define HT_AGG_STATE_DRV_READY		0
#define HT_AGG_STATE_RESPONSE_RECEIVED	1
#define HT_AGG_STATE_OPERATIONAL	2
#define HT_AGG_STATE_STOPPING		3
#define HT_AGG_STATE_WANT_START		4
#define HT_AGG_STATE_WANT_STOP		5

enum ieee80211_agg_stop_reason {
	AGG_STOP_DECLINED,
	AGG_STOP_LOCAL_REQUEST,
	AGG_STOP_PEER_REQUEST,
	AGG_STOP_DESTROY_STA,
};

/**
 * struct tid_ampdu_tx - TID aggregation information (Tx).
 *
 * @rcu_head: rcu head for freeing structure
 * @session_timer: check if we keep Tx-ing on the TID (by timeout value)
 * @addba_resp_timer: timer for peer's response to addba request
 * @pending: pending frames queue -- use sta's spinlock to protect
 * @dialog_token: dialog token for aggregation session
 * @timeout: session timeout value to be filled in ADDBA requests
 * @state: session state (see above)
 * @last_tx: jiffies of last tx activity
 * @stop_initiator: initiator of a session stop
 * @tx_stop: TX DelBA frame when stopping
 * @buf_size: reorder buffer size at receiver
 * @failed_bar_ssn: ssn of the last failed BAR tx attempt
 * @bar_pending: BAR needs to be re-sent
 * @amsdu: support A-MSDU withing A-MDPU
 *
 * This structure's lifetime is managed by RCU, assignments to
 * the array holding it must hold the aggregation mutex.
 *
 * The TX path can access it under RCU lock-free if, and
 * only if, the state has the flag %HT_AGG_STATE_OPERATIONAL
 * set. Otherwise, the TX path must also acquire the spinlock
 * and re-check the state, see comments in the tx code
 * touching it.
 */
struct tid_ampdu_tx {
	struct rcu_head rcu_head;
	struct timer_list session_timer;
	struct timer_list addba_resp_timer;
	struct sk_buff_head pending;
	unsigned long state;
	unsigned long last_tx;
	u16 timeout;
	u8 dialog_token;
	u8 stop_initiator;
	bool tx_stop;
	u8 buf_size;

	u16 failed_bar_ssn;
	bool bar_pending;
	bool amsdu;
};

/**
 * struct tid_ampdu_rx - TID aggregation information (Rx).
 *
 * @reorder_buf: buffer to reorder incoming aggregated MPDUs. An MPDU may be an
 *	A-MSDU with individually reported subframes.
 * @reorder_buf_filtered: bitmap indicating where there are filtered frames in
 *	the reorder buffer that should be ignored when releasing frames
 * @reorder_time: jiffies when skb was added
 * @session_timer: check if peer keeps Tx-ing on the TID (by timeout value)
 * @reorder_timer: releases expired frames from the reorder buffer.
 * @last_rx: jiffies of last rx activity
 * @head_seq_num: head sequence number in reordering buffer.
 * @stored_mpdu_num: number of MPDUs in reordering buffer
 * @ssn: Starting Sequence Number expected to be aggregated.
 * @buf_size: buffer size for incoming A-MPDUs
 * @timeout: reset timer value (in TUs).
 * @dialog_token: dialog token for aggregation session
 * @rcu_head: RCU head used for freeing this struct
 * @reorder_lock: serializes access to reorder buffer, see below.
 * @auto_seq: used for offloaded BA sessions to automatically pick head_seq_and
 *	and ssn.
 * @removed: this session is removed (but might have been found due to RCU)
 *
 * This structure's lifetime is managed by RCU, assignments to
 * the array holding it must hold the aggregation mutex.
 *
 * The @reorder_lock is used to protect the members of this
 * struct, except for @timeout, @buf_size and @dialog_token,
 * which are constant across the lifetime of the struct (the
 * dialog token being used only for debugging).
 */
struct tid_ampdu_rx {
	struct rcu_head rcu_head;
	spinlock_t reorder_lock;
	u64 reorder_buf_filtered;
	struct sk_buff_head *reorder_buf;
	unsigned long *reorder_time;
	struct timer_list session_timer;
	struct timer_list reorder_timer;
	unsigned long last_rx;
	u16 head_seq_num;
	u16 stored_mpdu_num;
	u16 ssn;
	u16 buf_size;
	u16 timeout;
	u8 dialog_token;
	bool auto_seq;
	bool removed;
};

/**
 * struct sta_ampdu_mlme - STA aggregation information.
 *
 * @mtx: mutex to protect all TX data (except non-NULL assignments
 *	to tid_tx[idx], which are protected by the sta spinlock)
 *	tid_start_tx is also protected by sta->lock.
 * @tid_rx: aggregation info for Rx per TID -- RCU protected
 * @tid_rx_timer_expired: bitmap indicating on which TIDs the
 *	RX timer expired until the work for it runs
 * @tid_rx_stop_requested:  bitmap indicating which BA sessions per TID the
 *	driver requested to close until the work for it runs
 * @agg_session_valid: bitmap indicating which TID has a rx BA session open on
 * @work: work struct for starting/stopping aggregation
 * @tid_tx: aggregation info for Tx per TID
 * @tid_start_tx: sessions where start was requested
 * @last_addba_req_time: timestamp of the last addBA request.
 * @addba_req_num: number of times addBA request has been sent.
 * @dialog_token_allocator: dialog token enumerator for each new session;
 */
struct sta_ampdu_mlme {
	struct mutex mtx;
	/* rx */
	struct tid_ampdu_rx __rcu *tid_rx[IEEE80211_NUM_TIDS];
	unsigned long tid_rx_timer_expired[BITS_TO_LONGS(IEEE80211_NUM_TIDS)];
	unsigned long tid_rx_stop_requested[BITS_TO_LONGS(IEEE80211_NUM_TIDS)];
	unsigned long agg_session_valid[BITS_TO_LONGS(IEEE80211_NUM_TIDS)];
	/* tx */
	struct work_struct work;
	struct tid_ampdu_tx __rcu *tid_tx[IEEE80211_NUM_TIDS];
	struct tid_ampdu_tx *tid_start_tx[IEEE80211_NUM_TIDS];
	unsigned long last_addba_req_time[IEEE80211_NUM_TIDS];
	u8 addba_req_num[IEEE80211_NUM_TIDS];
	u8 dialog_token_allocator;
};


/* Value to indicate no TID reservation */
#define IEEE80211_TID_UNRESERVED	0xff

#define IEEE80211_FAST_XMIT_MAX_IV	18

/**
 * struct ieee80211_fast_tx - TX fastpath information
 * @key: key to use for hw crypto
 * @hdr: the 802.11 header to put with the frame
 * @hdr_len: actual 802.11 header length
 * @sa_offs: offset of the SA
 * @da_offs: offset of the DA
 * @pn_offs: offset where to put PN for crypto (or 0 if not needed)
 * @band: band this will be transmitted on, for tx_info
 * @rcu_head: RCU head to free this struct
 *
 * This struct is small enough so that the common case (maximum crypto
 * header length of 8 like for CCMP/GCMP) fits into a single 64-byte
 * cache line.
 */
struct ieee80211_fast_tx {
	struct ieee80211_key *key;
	u8 hdr_len;
	u8 sa_offs, da_offs, pn_offs;
	u8 band;
	u8 hdr[30 + 2 + IEEE80211_FAST_XMIT_MAX_IV +
	       sizeof(rfc1042_header)];

	struct rcu_head rcu_head;
};

/**
 * struct ieee80211_fast_rx - RX fastpath information
 * @dev: netdevice for reporting the SKB
 * @vif_type: (P2P-less) interface type of the original sdata (sdata->vif.type)
 * @vif_addr: interface address
 * @rfc1042_hdr: copy of the RFC 1042 SNAP header (to have in cache)
 * @control_port_protocol: control port protocol copied from sdata
 * @expected_ds_bits: from/to DS bits expected
 * @icv_len: length of the MIC if present
 * @key: bool indicating encryption is expected (key is set)
 * @sta_notify: notify the MLME code (once)
 * @internal_forward: forward froms internally on AP/VLAN type interfaces
 * @uses_rss: copy of USES_RSS hw flag
 * @da_offs: offset of the DA in the header (for header conversion)
 * @sa_offs: offset of the SA in the header (for header conversion)
 * @rcu_head: RCU head for freeing this structure
 */
struct ieee80211_fast_rx {
	struct net_device *dev;
	enum nl80211_iftype vif_type;
	u8 vif_addr[ETH_ALEN] __aligned(2);
	u8 rfc1042_hdr[6] __aligned(2);
	__be16 control_port_protocol;
	__le16 expected_ds_bits;
	u8 icv_len;
	u8 key:1,
	   sta_notify:1,
	   internal_forward:1,
	   uses_rss:1;
	u8 da_offs, sa_offs;

	struct rcu_head rcu_head;
};

/**
 * struct mesh_sta - mesh STA information
 * @plink_lock: serialize access to plink fields
 * @llid: Local link ID
 * @plid: Peer link ID
 * @aid: local aid supplied by peer
 * @reason: Cancel reason on PLINK_HOLDING state
 * @plink_retries: Retries in establishment
 * @plink_state: peer link state
 * @plink_timeout: timeout of peer link
 * @plink_timer: peer link watch timer
 * @t_offset: timing offset relative to this host
 * @t_offset_setpoint: reference timing offset of this sta to be used when
 * 	calculating clockdrift
 * @local_pm: local link-specific power save mode
 * @peer_pm: peer-specific power save mode towards local STA
 * @nonpeer_pm: STA power save mode towards non-peer neighbors
 * @processed_beacon: set to true after peer rates and capabilities are
 *	processed
 * @fail_avg: moving percentage of failed MSDUs
 */
struct mesh_sta {
	struct timer_list plink_timer;

	s64 t_offset;
	s64 t_offset_setpoint;

	spinlock_t plink_lock;
	u16 llid;
	u16 plid;
	u16 aid;
	u16 reason;
	u8 plink_retries;

	bool processed_beacon;

	enum nl80211_plink_state plink_state;
	u32 plink_timeout;

	/* mesh power save */
	enum nl80211_mesh_power_mode local_pm;
	enum nl80211_mesh_power_mode peer_pm;
	enum nl80211_mesh_power_mode nonpeer_pm;

	/* moving percentage of failed MSDUs */
	unsigned int fail_avg;
};

DECLARE_EWMA(signal, 1024, 8)

struct ieee80211_sta_rx_stats {
	unsigned long packets;
	unsigned long last_rx;
	unsigned long num_duplicates;
	unsigned long fragments;
	unsigned long dropped;
	int last_signal;
	u8 chains;
	s8 chain_signal_last[IEEE80211_MAX_CHAINS];
	u16 last_rate;
	struct u64_stats_sync syncp;
	u64 bytes;
	u64 msdu[IEEE80211_NUM_TIDS + 1];
};

/**
 * struct sta_info - STA information
 *
 * This structure collects information about a station that
 * mac80211 is communicating with.
 *
 * @list: global linked list entry
 * @free_list: list entry for keeping track of stations to free
 * @hash_node: hash node for rhashtable
 * @addr: station's MAC address - duplicated from public part to
 *	let the hash table work with just a single cacheline
 * @local: pointer to the global information
 * @sdata: virtual interface this station belongs to
 * @ptk: peer keys negotiated with this station, if any
 * @ptk_idx: last installed peer key index
 * @gtk: group keys negotiated with this station, if any
 * @rate_ctrl: rate control algorithm reference
 * @rate_ctrl_lock: spinlock used to protect rate control data
 *	(data inside the algorithm, so serializes calls there)
 * @rate_ctrl_priv: rate control private per-STA pointer
 * @lock: used for locking all fields that require locking, see comments
 *	in the header file.
 * @drv_deliver_wk: used for delivering frames after driver PS unblocking
 * @listen_interval: listen interval of this station, when we're acting as AP
 * @_flags: STA flags, see &enum ieee80211_sta_info_flags, do not use directly
 * @ps_lock: used for powersave (when mac80211 is the AP) related locking
 * @ps_tx_buf: buffers (per AC) of frames to transmit to this station
 *	when it leaves power saving state or polls
 * @tx_filtered: buffers (per AC) of frames we already tried to
 *	transmit but were filtered by hardware due to STA having
 *	entered power saving state, these are also delivered to
 *	the station when it leaves powersave or polls for frames
 * @driver_buffered_tids: bitmap of TIDs the driver has data buffered on
 * @txq_buffered_tids: bitmap of TIDs that mac80211 has txq data buffered on
 * @last_connected: time (in seconds) when a station got connected
 * @last_seq_ctrl: last received seq/frag number from this STA (per TID
 *	plus one for non-QoS frames)
 * @tid_seq: per-TID sequence numbers for sending to this STA
 * @ampdu_mlme: A-MPDU state machine state
 * @timer_to_tid: identity mapping to ID timers
 * @mesh: mesh STA information
 * @debugfs_dir: debug filesystem directory dentry
 * @dead: set to true when sta is unlinked
 * @removed: set to true when sta is being removed from sta_list
 * @uploaded: set to true when sta is uploaded to the driver
 * @sta: station information we share with the driver
 * @sta_state: duplicates information about station state (for debug)
 * @rcu_head: RCU head used for freeing this station struct
 * @cur_max_bandwidth: maximum bandwidth to use for TX to the station,
 *	taken from HT/VHT capabilities or VHT operating mode notification
 * @known_smps_mode: the smps_mode the client thinks we are in. Relevant for
 *	AP only.
 * @cipher_scheme: optional cipher scheme for this station
 * @reserved_tid: reserved TID (if any, otherwise IEEE80211_TID_UNRESERVED)
 * @fast_tx: TX fastpath information
 * @fast_rx: RX fastpath information
 * @tdls_chandef: a TDLS peer can have a wider chandef that is compatible to
 *	the BSS one.
 * @tx_stats: TX statistics
 * @rx_stats: RX statistics
 * @pcpu_rx_stats: per-CPU RX statistics, assigned only if the driver needs
 *	this (by advertising the USES_RSS hw flag)
 * @status_stats: TX status statistics
 */
struct sta_info {
	/* General information, mostly static */
	struct list_head list, free_list;
	struct rcu_head rcu_head;
	struct rhash_head hash_node;
	u8 addr[ETH_ALEN];
	struct ieee80211_local *local;
	struct ieee80211_sub_if_data *sdata;
	struct ieee80211_key __rcu *gtk[NUM_DEFAULT_KEYS + NUM_DEFAULT_MGMT_KEYS];
	struct ieee80211_key __rcu *ptk[NUM_DEFAULT_KEYS];
	u8 ptk_idx;
	struct rate_control_ref *rate_ctrl;
	void *rate_ctrl_priv;
	spinlock_t rate_ctrl_lock;
	spinlock_t lock;

	struct ieee80211_fast_tx __rcu *fast_tx;
	struct ieee80211_fast_rx __rcu *fast_rx;
	struct ieee80211_sta_rx_stats __percpu *pcpu_rx_stats;

#ifdef CONFIG_MAC80211_MESH
	struct mesh_sta *mesh;
#endif

	struct work_struct drv_deliver_wk;

	u16 listen_interval;

	bool dead;
	bool removed;

	bool uploaded;

	enum ieee80211_sta_state sta_state;

	/* use the accessors defined below */
	unsigned long _flags;

	/* STA powersave lock and frame queues */
	spinlock_t ps_lock;
	struct sk_buff_head ps_tx_buf[IEEE80211_NUM_ACS];
	struct sk_buff_head tx_filtered[IEEE80211_NUM_ACS];
	unsigned long driver_buffered_tids;
	unsigned long txq_buffered_tids;

	long last_connected;

	/* Updated from RX path only, no locking requirements */
	struct ieee80211_sta_rx_stats rx_stats;
	struct {
		struct ewma_signal signal;
		struct ewma_signal chain_signal[IEEE80211_MAX_CHAINS];
	} rx_stats_avg;

	/* Plus 1 for non-QoS frames */
	__le16 last_seq_ctrl[IEEE80211_NUM_TIDS + 1];

	/* Updated from TX status path only, no locking requirements */
	struct {
		unsigned long filtered;
		unsigned long retry_failed, retry_count;
		unsigned int lost_packets;
		unsigned long last_tdls_pkt_time;
		u64 msdu_retries[IEEE80211_NUM_TIDS + 1];
		u64 msdu_failed[IEEE80211_NUM_TIDS + 1];
		unsigned long last_ack;
	} status_stats;

	/* Updated from TX path only, no locking requirements */
	struct {
		u64 packets[IEEE80211_NUM_ACS];
		u64 bytes[IEEE80211_NUM_ACS];
		struct ieee80211_tx_rate last_rate;
		u64 msdu[IEEE80211_NUM_TIDS + 1];
	} tx_stats;
	u16 tid_seq[IEEE80211_QOS_CTL_TID_MASK + 1];

	/*
	 * Aggregation information, locked with lock.
	 */
	struct sta_ampdu_mlme ampdu_mlme;
	u8 timer_to_tid[IEEE80211_NUM_TIDS];

#ifdef CONFIG_MAC80211_DEBUGFS
	struct dentry *debugfs_dir;
#endif

	enum ieee80211_sta_rx_bandwidth cur_max_bandwidth;

	enum ieee80211_smps_mode known_smps_mode;
	const struct ieee80211_cipher_scheme *cipher_scheme;

	u8 reserved_tid;

	struct cfg80211_chan_def tdls_chandef;

	/* keep last! */
	struct ieee80211_sta sta;
};

static inline enum nl80211_plink_state sta_plink_state(struct sta_info *sta)
{
#ifdef CONFIG_MAC80211_MESH
	return sta->mesh->plink_state;
#endif
	return NL80211_PLINK_LISTEN;
}

static inline void set_sta_flag(struct sta_info *sta,
				enum ieee80211_sta_info_flags flag)
{
	WARN_ON(flag == WLAN_STA_AUTH ||
		flag == WLAN_STA_ASSOC ||
		flag == WLAN_STA_AUTHORIZED);
	set_bit(flag, &sta->_flags);
}

static inline void clear_sta_flag(struct sta_info *sta,
				  enum ieee80211_sta_info_flags flag)
{
	WARN_ON(flag == WLAN_STA_AUTH ||
		flag == WLAN_STA_ASSOC ||
		flag == WLAN_STA_AUTHORIZED);
	clear_bit(flag, &sta->_flags);
}

static inline int test_sta_flag(struct sta_info *sta,
				enum ieee80211_sta_info_flags flag)
{
	return test_bit(flag, &sta->_flags);
}

static inline int test_and_clear_sta_flag(struct sta_info *sta,
					  enum ieee80211_sta_info_flags flag)
{
	WARN_ON(flag == WLAN_STA_AUTH ||
		flag == WLAN_STA_ASSOC ||
		flag == WLAN_STA_AUTHORIZED);
	return test_and_clear_bit(flag, &sta->_flags);
}

static inline int test_and_set_sta_flag(struct sta_info *sta,
					enum ieee80211_sta_info_flags flag)
{
	WARN_ON(flag == WLAN_STA_AUTH ||
		flag == WLAN_STA_ASSOC ||
		flag == WLAN_STA_AUTHORIZED);
	return test_and_set_bit(flag, &sta->_flags);
}

int sta_info_move_state(struct sta_info *sta,
			enum ieee80211_sta_state new_state);

static inline void sta_info_pre_move_state(struct sta_info *sta,
					   enum ieee80211_sta_state new_state)
{
	int ret;

	WARN_ON_ONCE(test_sta_flag(sta, WLAN_STA_INSERTED));

	ret = sta_info_move_state(sta, new_state);
	WARN_ON_ONCE(ret);
}


void ieee80211_assign_tid_tx(struct sta_info *sta, int tid,
			     struct tid_ampdu_tx *tid_tx);

static inline struct tid_ampdu_tx *
rcu_dereference_protected_tid_tx(struct sta_info *sta, int tid)
{
	return rcu_dereference_protected(sta->ampdu_mlme.tid_tx[tid],
					 lockdep_is_held(&sta->lock) ||
					 lockdep_is_held(&sta->ampdu_mlme.mtx));
}

/* Maximum number of frames to buffer per power saving station per AC */
#define STA_MAX_TX_BUFFER	64

/* Minimum buffered frame expiry time. If STA uses listen interval that is
 * smaller than this value, the minimum value here is used instead. */
#define STA_TX_BUFFER_EXPIRE (10 * HZ)

/* How often station data is cleaned up (e.g., expiration of buffered frames)
 */
#define STA_INFO_CLEANUP_INTERVAL (10 * HZ)

/*
 * Get a STA info, must be under RCU read lock.
 */
struct sta_info *sta_info_get(struct ieee80211_sub_if_data *sdata,
			      const u8 *addr);

struct sta_info *sta_info_get_bss(struct ieee80211_sub_if_data *sdata,
				  const u8 *addr);

u32 sta_addr_hash(const void *key, u32 length, u32 seed);

#define _sta_bucket_idx(_tbl, _a)					\
	rht_bucket_index(_tbl, sta_addr_hash(_a, ETH_ALEN, (_tbl)->hash_rnd))

#define for_each_sta_info(local, tbl, _addr, _sta, _tmp)		\
	rht_for_each_entry_rcu(_sta, _tmp, tbl, 			\
			       _sta_bucket_idx(tbl, _addr),		\
			       hash_node)				\
	/* compare address and run code only if it matches */		\
	if (ether_addr_equal(_sta->addr, (_addr)))

/*
 * Get STA info by index, BROKEN!
 */
struct sta_info *sta_info_get_by_idx(struct ieee80211_sub_if_data *sdata,
				     int idx);
/*
 * Create a new STA info, caller owns returned structure
 * until sta_info_insert().
 */
struct sta_info *sta_info_alloc(struct ieee80211_sub_if_data *sdata,
				const u8 *addr, gfp_t gfp);

void sta_info_free(struct ieee80211_local *local, struct sta_info *sta);

/*
 * Insert STA info into hash table/list, returns zero or a
 * -EEXIST if (if the same MAC address is already present).
 *
 * Calling the non-rcu version makes the caller relinquish,
 * the _rcu version calls read_lock_rcu() and must be called
 * without it held.
 */
int sta_info_insert(struct sta_info *sta);
int sta_info_insert_rcu(struct sta_info *sta) __acquires(RCU);

int __must_check __sta_info_destroy(struct sta_info *sta);
int sta_info_destroy_addr(struct ieee80211_sub_if_data *sdata,
			  const u8 *addr);
int sta_info_destroy_addr_bss(struct ieee80211_sub_if_data *sdata,
			      const u8 *addr);

void sta_info_recalc_tim(struct sta_info *sta);

int sta_info_init(struct ieee80211_local *local);
void sta_info_stop(struct ieee80211_local *local);

/**
 * sta_info_flush - flush matching STA entries from the STA table
 *
 * Returns the number of removed STA entries.
 *
 * @sdata: sdata to remove all stations from
 * @vlans: if the given interface is an AP interface, also flush VLANs
 */
int __sta_info_flush(struct ieee80211_sub_if_data *sdata, bool vlans);

static inline int sta_info_flush(struct ieee80211_sub_if_data *sdata)
{
	return __sta_info_flush(sdata, false);
}

void sta_set_rate_info_tx(struct sta_info *sta,
			  const struct ieee80211_tx_rate *rate,
			  struct rate_info *rinfo);
void sta_set_sinfo(struct sta_info *sta, struct station_info *sinfo);

void ieee80211_sta_expire(struct ieee80211_sub_if_data *sdata,
			  unsigned long exp_time);
u8 sta_info_tx_streams(struct sta_info *sta);

void ieee80211_sta_ps_deliver_wakeup(struct sta_info *sta);
void ieee80211_sta_ps_deliver_poll_response(struct sta_info *sta);
void ieee80211_sta_ps_deliver_uapsd(struct sta_info *sta);

unsigned long ieee80211_sta_last_active(struct sta_info *sta);

#define STA_STATS_RATE_INVALID		0
#define STA_STATS_RATE_VHT		0x8000
#define STA_STATS_RATE_HT		0x4000
#define STA_STATS_RATE_LEGACY		0x2000
#define STA_STATS_RATE_SGI		0x1000
#define STA_STATS_RATE_BW_SHIFT		9
#define STA_STATS_RATE_BW_MASK		(0x7 << STA_STATS_RATE_BW_SHIFT)

static inline u16 sta_stats_encode_rate(struct ieee80211_rx_status *s)
{
	u16 r = s->rate_idx;

	if (s->vht_flag & RX_VHT_FLAG_80MHZ)
		r |= RATE_INFO_BW_80 << STA_STATS_RATE_BW_SHIFT;
	else if (s->vht_flag & RX_VHT_FLAG_160MHZ)
		r |= RATE_INFO_BW_160 << STA_STATS_RATE_BW_SHIFT;
	else if (s->flag & RX_FLAG_40MHZ)
		r |= RATE_INFO_BW_40 << STA_STATS_RATE_BW_SHIFT;
	else if (s->flag & RX_FLAG_10MHZ)
		r |= RATE_INFO_BW_10 << STA_STATS_RATE_BW_SHIFT;
	else if (s->flag & RX_FLAG_5MHZ)
		r |= RATE_INFO_BW_5 << STA_STATS_RATE_BW_SHIFT;
	else
		r |= RATE_INFO_BW_20 << STA_STATS_RATE_BW_SHIFT;

	if (s->flag & RX_FLAG_SHORT_GI)
		r |= STA_STATS_RATE_SGI;

	if (s->flag & RX_FLAG_VHT)
		r |= STA_STATS_RATE_VHT | (s->vht_nss << 4);
	else if (s->flag & RX_FLAG_HT)
		r |= STA_STATS_RATE_HT;
	else
		r |= STA_STATS_RATE_LEGACY | (s->band << 4);

	return r;
}

#endif /* STA_INFO_H */<|MERGE_RESOLUTION|>--- conflicted
+++ resolved
@@ -1,11 +1,7 @@
 /*
  * Copyright 2002-2005, Devicescape Software, Inc.
  * Copyright 2013-2014  Intel Mobile Communications GmbH
-<<<<<<< HEAD
- * Copyright(c) 2015 Intel Deutschland GmbH
-=======
  * Copyright(c) 2015-2016 Intel Deutschland GmbH
->>>>>>> ed596a4a
  *
  * This program is free software; you can redistribute it and/or modify
  * it under the terms of the GNU General Public License version 2 as
