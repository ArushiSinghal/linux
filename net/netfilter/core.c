/* netfilter.c: look after the filters for various protocols.
 * Heavily influenced by the old firewall.c by David Bonn and Alan Cox.
 *
 * Thanks to Rob `CmdrTaco' Malda for not influencing this code in any
 * way.
 *
 * Rusty Russell (C)2000 -- This code is GPL.
 * Patrick McHardy (c) 2006-2012
 */
#include <linux/kernel.h>
#include <linux/netfilter.h>
#include <net/protocol.h>
#include <linux/init.h>
#include <linux/skbuff.h>
#include <linux/wait.h>
#include <linux/module.h>
#include <linux/interrupt.h>
#include <linux/if.h>
#include <linux/netdevice.h>
#include <linux/netfilter_ipv6.h>
#include <linux/inetdevice.h>
#include <linux/proc_fs.h>
#include <linux/mutex.h>
#include <linux/slab.h>
#include <linux/rcupdate.h>
#include <net/net_namespace.h>
#include <net/sock.h>

#include "nf_internals.h"

static DEFINE_MUTEX(afinfo_mutex);

const struct nf_afinfo __rcu *nf_afinfo[NFPROTO_NUMPROTO] __read_mostly;
EXPORT_SYMBOL(nf_afinfo);
const struct nf_ipv6_ops __rcu *nf_ipv6_ops __read_mostly;
EXPORT_SYMBOL_GPL(nf_ipv6_ops);

DEFINE_PER_CPU(bool, nf_skb_duplicated);
EXPORT_SYMBOL_GPL(nf_skb_duplicated);

int nf_register_afinfo(const struct nf_afinfo *afinfo)
{
	mutex_lock(&afinfo_mutex);
	RCU_INIT_POINTER(nf_afinfo[afinfo->family], afinfo);
	mutex_unlock(&afinfo_mutex);
	return 0;
}
EXPORT_SYMBOL_GPL(nf_register_afinfo);

void nf_unregister_afinfo(const struct nf_afinfo *afinfo)
{
	mutex_lock(&afinfo_mutex);
	RCU_INIT_POINTER(nf_afinfo[afinfo->family], NULL);
	mutex_unlock(&afinfo_mutex);
	synchronize_rcu();
}
EXPORT_SYMBOL_GPL(nf_unregister_afinfo);

#ifdef HAVE_JUMP_LABEL
struct static_key nf_hooks_needed[NFPROTO_NUMPROTO][NF_MAX_HOOKS];
EXPORT_SYMBOL(nf_hooks_needed);
#endif

static DEFINE_MUTEX(nf_hook_mutex);
#define nf_entry_dereference(e) \
	rcu_dereference_protected(e, lockdep_is_held(&nf_hook_mutex))

static struct nf_hook_entry __rcu **nf_hook_entry_head(struct net *net, const struct nf_hook_ops *reg)
{
	if (reg->pf != NFPROTO_NETDEV)
		return net->nf.hooks[reg->pf]+reg->hooknum;

#ifdef CONFIG_NETFILTER_INGRESS
	if (reg->hooknum == NF_NETDEV_INGRESS) {
		if (reg->dev && dev_net(reg->dev) == net)
			return &reg->dev->nf_hooks_ingress;
	}
#endif
	return NULL;
}

int nf_register_net_hook(struct net *net, const struct nf_hook_ops *reg)
{
	struct nf_hook_entry __rcu **pp;
	struct nf_hook_entry *entry, *p;

	if (reg->pf == NFPROTO_NETDEV) {
#ifndef CONFIG_NETFILTER_INGRESS
		if (reg->hooknum == NF_NETDEV_INGRESS)
			return -EOPNOTSUPP;
#endif
		if (reg->hooknum != NF_NETDEV_INGRESS ||
		    !reg->dev || dev_net(reg->dev) != net)
			return -EINVAL;
	}

	pp = nf_hook_entry_head(net, reg);
	if (!pp)
		return -EINVAL;

	entry = kmalloc(sizeof(*entry), GFP_KERNEL);
	if (!entry)
		return -ENOMEM;

	nf_hook_entry_init(entry, reg);

	mutex_lock(&nf_hook_mutex);

	/* Find the spot in the list */
<<<<<<< HEAD
	while ((p = nf_entry_dereference(*pp)) != NULL) {
		if (reg->priority < p->orig_ops->priority)
			break;
		pp = &p->next;
=======
	for (; (p = nf_entry_dereference(*pp)) != NULL; pp = &p->next) {
		if (reg->priority < nf_hook_entry_priority(p))
			break;
>>>>>>> 405182c2
	}
	rcu_assign_pointer(entry->next, p);
	rcu_assign_pointer(*pp, entry);

	mutex_unlock(&nf_hook_mutex);
#ifdef CONFIG_NETFILTER_INGRESS
	if (reg->pf == NFPROTO_NETDEV && reg->hooknum == NF_NETDEV_INGRESS)
		net_inc_ingress_queue();
#endif
#ifdef HAVE_JUMP_LABEL
	static_key_slow_inc(&nf_hooks_needed[reg->pf][reg->hooknum]);
#endif
	return 0;
}
EXPORT_SYMBOL(nf_register_net_hook);

void nf_unregister_net_hook(struct net *net, const struct nf_hook_ops *reg)
{
	struct nf_hook_entry __rcu **pp;
	struct nf_hook_entry *p;
<<<<<<< HEAD

	pp = nf_hook_entry_head(net, reg);
	if (WARN_ON_ONCE(!pp))
		return;

	mutex_lock(&nf_hook_mutex);
	while ((p = nf_entry_dereference(*pp)) != NULL) {
		if (p->orig_ops == reg) {
			rcu_assign_pointer(*pp, p->next);
			break;
		}
		pp = &p->next;
=======

	pp = nf_hook_entry_head(net, reg);
	if (WARN_ON_ONCE(!pp))
		return;

	mutex_lock(&nf_hook_mutex);
	for (; (p = nf_entry_dereference(*pp)) != NULL; pp = &p->next) {
		if (nf_hook_entry_ops(p) == reg) {
			rcu_assign_pointer(*pp, p->next);
			break;
		}
>>>>>>> 405182c2
	}
	mutex_unlock(&nf_hook_mutex);
	if (!p) {
		WARN(1, "nf_unregister_net_hook: hook not found!\n");
		return;
	}
#ifdef CONFIG_NETFILTER_INGRESS
	if (reg->pf == NFPROTO_NETDEV && reg->hooknum == NF_NETDEV_INGRESS)
		net_dec_ingress_queue();
#endif
#ifdef HAVE_JUMP_LABEL
	static_key_slow_dec(&nf_hooks_needed[reg->pf][reg->hooknum]);
#endif
	synchronize_net();
	nf_queue_nf_hook_drop(net, p);
	/* other cpu might still process nfqueue verdict that used reg */
	synchronize_net();
	kfree(p);
}
EXPORT_SYMBOL(nf_unregister_net_hook);

int nf_register_net_hooks(struct net *net, const struct nf_hook_ops *reg,
			  unsigned int n)
{
	unsigned int i;
	int err = 0;

	for (i = 0; i < n; i++) {
		err = nf_register_net_hook(net, &reg[i]);
		if (err)
			goto err;
	}
	return err;

err:
	if (i > 0)
		nf_unregister_net_hooks(net, reg, i);
	return err;
}
EXPORT_SYMBOL(nf_register_net_hooks);

void nf_unregister_net_hooks(struct net *net, const struct nf_hook_ops *reg,
			     unsigned int n)
{
	while (n-- > 0)
		nf_unregister_net_hook(net, &reg[n]);
}
EXPORT_SYMBOL(nf_unregister_net_hooks);

static LIST_HEAD(nf_hook_list);

static int _nf_register_hook(struct nf_hook_ops *reg)
{
	struct net *net, *last;
	int ret;

	for_each_net(net) {
		ret = nf_register_net_hook(net, reg);
		if (ret && ret != -ENOENT)
			goto rollback;
	}
	list_add_tail(&reg->list, &nf_hook_list);

	return 0;
rollback:
	last = net;
	for_each_net(net) {
		if (net == last)
			break;
		nf_unregister_net_hook(net, reg);
	}
	return ret;
}

int nf_register_hook(struct nf_hook_ops *reg)
{
	int ret;

	rtnl_lock();
	ret = _nf_register_hook(reg);
	rtnl_unlock();

	return ret;
}
EXPORT_SYMBOL(nf_register_hook);

static void _nf_unregister_hook(struct nf_hook_ops *reg)
{
	struct net *net;

	list_del(&reg->list);
	for_each_net(net)
		nf_unregister_net_hook(net, reg);
}

void nf_unregister_hook(struct nf_hook_ops *reg)
{
	rtnl_lock();
	_nf_unregister_hook(reg);
	rtnl_unlock();
}
EXPORT_SYMBOL(nf_unregister_hook);

int nf_register_hooks(struct nf_hook_ops *reg, unsigned int n)
{
	unsigned int i;
	int err = 0;

	for (i = 0; i < n; i++) {
		err = nf_register_hook(&reg[i]);
		if (err)
			goto err;
	}
	return err;

err:
	if (i > 0)
		nf_unregister_hooks(reg, i);
	return err;
}
EXPORT_SYMBOL(nf_register_hooks);

/* Caller MUST take rtnl_lock() */
int _nf_register_hooks(struct nf_hook_ops *reg, unsigned int n)
{
	unsigned int i;
	int err = 0;

	for (i = 0; i < n; i++) {
		err = _nf_register_hook(&reg[i]);
		if (err)
			goto err;
	}
	return err;

err:
	if (i > 0)
		_nf_unregister_hooks(reg, i);
	return err;
}
EXPORT_SYMBOL(_nf_register_hooks);

void nf_unregister_hooks(struct nf_hook_ops *reg, unsigned int n)
{
	while (n-- > 0)
		nf_unregister_hook(&reg[n]);
}
EXPORT_SYMBOL(nf_unregister_hooks);

/* Caller MUST take rtnl_lock */
void _nf_unregister_hooks(struct nf_hook_ops *reg, unsigned int n)
{
	while (n-- > 0)
		_nf_unregister_hook(&reg[n]);
}
EXPORT_SYMBOL(_nf_unregister_hooks);

/* Returns 1 if okfn() needs to be executed by the caller,
 * -EPERM for NF_DROP, 0 otherwise.  Caller must hold rcu_read_lock. */
int nf_hook_slow(struct sk_buff *skb, struct nf_hook_state *state,
		 struct nf_hook_entry *entry)
{
	unsigned int verdict;
<<<<<<< HEAD
	int ret = 0;

	entry = rcu_dereference(state->hook_entries);
next_hook:
	verdict = nf_iterate(skb, state, &entry);
	if (verdict == NF_ACCEPT || verdict == NF_STOP) {
		ret = 1;
	} else if ((verdict & NF_VERDICT_MASK) == NF_DROP) {
		kfree_skb(skb);
		ret = NF_DROP_GETERR(verdict);
		if (ret == 0)
			ret = -EPERM;
	} else if ((verdict & NF_VERDICT_MASK) == NF_QUEUE) {
		ret = nf_queue(skb, state, &entry, verdict);
		if (ret == 1 && entry)
			goto next_hook;
	}
	return ret;
=======
	int ret;

	do {
		verdict = nf_hook_entry_hookfn(entry, skb, state);
		switch (verdict & NF_VERDICT_MASK) {
		case NF_ACCEPT:
			entry = rcu_dereference(entry->next);
			break;
		case NF_DROP:
			kfree_skb(skb);
			ret = NF_DROP_GETERR(verdict);
			if (ret == 0)
				ret = -EPERM;
			return ret;
		case NF_QUEUE:
			ret = nf_queue(skb, state, &entry, verdict);
			if (ret == 1 && entry)
				continue;
			return ret;
		default:
			/* Implicit handling for NF_STOLEN, as well as any other
			 * non conventional verdicts.
			 */
			return 0;
		}
	} while (entry);

	return 1;
>>>>>>> 405182c2
}
EXPORT_SYMBOL(nf_hook_slow);


int skb_make_writable(struct sk_buff *skb, unsigned int writable_len)
{
	if (writable_len > skb->len)
		return 0;

	/* Not exclusive use of packet?  Must copy. */
	if (!skb_cloned(skb)) {
		if (writable_len <= skb_headlen(skb))
			return 1;
	} else if (skb_clone_writable(skb, writable_len))
		return 1;

	if (writable_len <= skb_headlen(skb))
		writable_len = 0;
	else
		writable_len -= skb_headlen(skb);

	return !!__pskb_pull_tail(skb, writable_len);
}
EXPORT_SYMBOL(skb_make_writable);

/* This needs to be compiled in any case to avoid dependencies between the
 * nfnetlink_queue code and nf_conntrack.
 */
struct nfnl_ct_hook __rcu *nfnl_ct_hook __read_mostly;
EXPORT_SYMBOL_GPL(nfnl_ct_hook);

#if IS_ENABLED(CONFIG_NF_CONNTRACK)
/* This does not belong here, but locally generated errors need it if connection
   tracking in use: without this, connection may not be in hash table, and hence
   manufactured ICMP or RST packets will not be associated with it. */
void (*ip_ct_attach)(struct sk_buff *, const struct sk_buff *)
		__rcu __read_mostly;
EXPORT_SYMBOL(ip_ct_attach);

void nf_ct_attach(struct sk_buff *new, const struct sk_buff *skb)
{
	void (*attach)(struct sk_buff *, const struct sk_buff *);

	if (skb->nfct) {
		rcu_read_lock();
		attach = rcu_dereference(ip_ct_attach);
		if (attach)
			attach(new, skb);
		rcu_read_unlock();
	}
}
EXPORT_SYMBOL(nf_ct_attach);

void (*nf_ct_destroy)(struct nf_conntrack *) __rcu __read_mostly;
EXPORT_SYMBOL(nf_ct_destroy);

void nf_conntrack_destroy(struct nf_conntrack *nfct)
{
	void (*destroy)(struct nf_conntrack *);

	rcu_read_lock();
	destroy = rcu_dereference(nf_ct_destroy);
	BUG_ON(destroy == NULL);
	destroy(nfct);
	rcu_read_unlock();
}
EXPORT_SYMBOL(nf_conntrack_destroy);

/* Built-in default zone used e.g. by modules. */
const struct nf_conntrack_zone nf_ct_zone_dflt = {
	.id	= NF_CT_DEFAULT_ZONE_ID,
	.dir	= NF_CT_DEFAULT_ZONE_DIR,
};
EXPORT_SYMBOL_GPL(nf_ct_zone_dflt);
#endif /* CONFIG_NF_CONNTRACK */

#ifdef CONFIG_NF_NAT_NEEDED
void (*nf_nat_decode_session_hook)(struct sk_buff *, struct flowi *);
EXPORT_SYMBOL(nf_nat_decode_session_hook);
#endif

static int nf_register_hook_list(struct net *net)
{
	struct nf_hook_ops *elem;
	int ret;

	rtnl_lock();
	list_for_each_entry(elem, &nf_hook_list, list) {
		ret = nf_register_net_hook(net, elem);
		if (ret && ret != -ENOENT)
			goto out_undo;
	}
	rtnl_unlock();
	return 0;

out_undo:
	list_for_each_entry_continue_reverse(elem, &nf_hook_list, list)
		nf_unregister_net_hook(net, elem);
	rtnl_unlock();
	return ret;
}

static void nf_unregister_hook_list(struct net *net)
{
	struct nf_hook_ops *elem;

	rtnl_lock();
	list_for_each_entry(elem, &nf_hook_list, list)
		nf_unregister_net_hook(net, elem);
	rtnl_unlock();
}

static int __net_init netfilter_net_init(struct net *net)
{
	int i, h, ret;

	for (i = 0; i < ARRAY_SIZE(net->nf.hooks); i++) {
		for (h = 0; h < NF_MAX_HOOKS; h++)
			RCU_INIT_POINTER(net->nf.hooks[i][h], NULL);
	}

#ifdef CONFIG_PROC_FS
	net->nf.proc_netfilter = proc_net_mkdir(net, "netfilter",
						net->proc_net);
	if (!net->nf.proc_netfilter) {
		if (!net_eq(net, &init_net))
			pr_err("cannot create netfilter proc entry");

		return -ENOMEM;
	}
#endif
	ret = nf_register_hook_list(net);
	if (ret)
		remove_proc_entry("netfilter", net->proc_net);

	return ret;
}

static void __net_exit netfilter_net_exit(struct net *net)
{
	nf_unregister_hook_list(net);
	remove_proc_entry("netfilter", net->proc_net);
}

static struct pernet_operations netfilter_net_ops = {
	.init = netfilter_net_init,
	.exit = netfilter_net_exit,
};

int __init netfilter_init(void)
{
	int ret;

	ret = register_pernet_subsys(&netfilter_net_ops);
	if (ret < 0)
		goto err;

	ret = netfilter_log_init();
	if (ret < 0)
		goto err_pernet;

	return 0;
err_pernet:
	unregister_pernet_subsys(&netfilter_net_ops);
err:
	return ret;
}<|MERGE_RESOLUTION|>--- conflicted
+++ resolved
@@ -107,16 +107,9 @@
 	mutex_lock(&nf_hook_mutex);
 
 	/* Find the spot in the list */
-<<<<<<< HEAD
-	while ((p = nf_entry_dereference(*pp)) != NULL) {
-		if (reg->priority < p->orig_ops->priority)
-			break;
-		pp = &p->next;
-=======
 	for (; (p = nf_entry_dereference(*pp)) != NULL; pp = &p->next) {
 		if (reg->priority < nf_hook_entry_priority(p))
 			break;
->>>>>>> 405182c2
 	}
 	rcu_assign_pointer(entry->next, p);
 	rcu_assign_pointer(*pp, entry);
@@ -137,20 +130,6 @@
 {
 	struct nf_hook_entry __rcu **pp;
 	struct nf_hook_entry *p;
-<<<<<<< HEAD
-
-	pp = nf_hook_entry_head(net, reg);
-	if (WARN_ON_ONCE(!pp))
-		return;
-
-	mutex_lock(&nf_hook_mutex);
-	while ((p = nf_entry_dereference(*pp)) != NULL) {
-		if (p->orig_ops == reg) {
-			rcu_assign_pointer(*pp, p->next);
-			break;
-		}
-		pp = &p->next;
-=======
 
 	pp = nf_hook_entry_head(net, reg);
 	if (WARN_ON_ONCE(!pp))
@@ -162,7 +141,6 @@
 			rcu_assign_pointer(*pp, p->next);
 			break;
 		}
->>>>>>> 405182c2
 	}
 	mutex_unlock(&nf_hook_mutex);
 	if (!p) {
@@ -326,26 +304,6 @@
 		 struct nf_hook_entry *entry)
 {
 	unsigned int verdict;
-<<<<<<< HEAD
-	int ret = 0;
-
-	entry = rcu_dereference(state->hook_entries);
-next_hook:
-	verdict = nf_iterate(skb, state, &entry);
-	if (verdict == NF_ACCEPT || verdict == NF_STOP) {
-		ret = 1;
-	} else if ((verdict & NF_VERDICT_MASK) == NF_DROP) {
-		kfree_skb(skb);
-		ret = NF_DROP_GETERR(verdict);
-		if (ret == 0)
-			ret = -EPERM;
-	} else if ((verdict & NF_VERDICT_MASK) == NF_QUEUE) {
-		ret = nf_queue(skb, state, &entry, verdict);
-		if (ret == 1 && entry)
-			goto next_hook;
-	}
-	return ret;
-=======
 	int ret;
 
 	do {
@@ -374,7 +332,6 @@
 	} while (entry);
 
 	return 1;
->>>>>>> 405182c2
 }
 EXPORT_SYMBOL(nf_hook_slow);
 
