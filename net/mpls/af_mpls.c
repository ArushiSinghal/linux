--- conflicted
+++ resolved
@@ -94,9 +94,6 @@
 }
 EXPORT_SYMBOL_GPL(mpls_pkt_too_big);
 
-<<<<<<< HEAD
-static u32 mpls_multipath_hash(struct mpls_route *rt, struct sk_buff *skb)
-=======
 void mpls_stats_inc_outucastpkts(struct net_device *dev,
 				 const struct sk_buff *skb)
 {
@@ -122,9 +119,7 @@
 }
 EXPORT_SYMBOL_GPL(mpls_stats_inc_outucastpkts);
 
-static u32 mpls_multipath_hash(struct mpls_route *rt,
-			       struct sk_buff *skb, bool bos)
->>>>>>> 2acc76cb
+static u32 mpls_multipath_hash(struct mpls_route *rt, struct sk_buff *skb)
 {
 	struct mpls_entry_decoded dec;
 	unsigned int mpls_hdr_len = 0;
