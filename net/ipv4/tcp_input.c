--- conflicted
+++ resolved
@@ -5539,12 +5539,8 @@
 	}
 	tp->syn_data_acked = tp->syn_data;
 	if (tp->syn_data_acked)
-<<<<<<< HEAD
-		NET_INC_STATS_BH(sock_net(sk), LINUX_MIB_TCPFASTOPENACTIVE);
-=======
 		NET_INC_STATS(sock_net(sk),
 				LINUX_MIB_TCPFASTOPENACTIVE);
->>>>>>> ed596a4a
 
 	tcp_fastopen_add_skb(sk, synack);
 
