/*
 * Packet matching code.
 *
 * Copyright (C) 1999 Paul `Rusty' Russell & Michael J. Neuling
 * Copyright (C) 2000-2005 Netfilter Core Team <coreteam@netfilter.org>
 * Copyright (C) 2006-2010 Patrick McHardy <kaber@trash.net>
 *
 * This program is free software; you can redistribute it and/or modify
 * it under the terms of the GNU General Public License version 2 as
 * published by the Free Software Foundation.
 */
#define pr_fmt(fmt) KBUILD_MODNAME ": " fmt
#include <linux/cache.h>
#include <linux/capability.h>
#include <linux/skbuff.h>
#include <linux/kmod.h>
#include <linux/vmalloc.h>
#include <linux/netdevice.h>
#include <linux/module.h>
#include <linux/icmp.h>
#include <net/ip.h>
#include <net/compat.h>
#include <asm/uaccess.h>
#include <linux/mutex.h>
#include <linux/proc_fs.h>
#include <linux/err.h>
#include <linux/cpumask.h>

#include <linux/netfilter/x_tables.h>
#include <linux/netfilter_ipv4/ip_tables.h>
#include <net/netfilter/nf_log.h>
#include "../../netfilter/xt_repldata.h"

MODULE_LICENSE("GPL");
MODULE_AUTHOR("Netfilter Core Team <coreteam@netfilter.org>");
MODULE_DESCRIPTION("IPv4 packet filter");

#ifdef CONFIG_NETFILTER_DEBUG
#define IP_NF_ASSERT(x)		WARN_ON(!(x))
#else
#define IP_NF_ASSERT(x)
#endif

void *ipt_alloc_initial_table(const struct xt_table *info)
{
	return xt_alloc_initial_table(ipt, IPT);
}
EXPORT_SYMBOL_GPL(ipt_alloc_initial_table);

/* Returns whether matches rule or not. */
/* Performance critical - called for every packet */
static inline bool
ip_packet_match(const struct iphdr *ip,
		const char *indev,
		const char *outdev,
		const struct ipt_ip *ipinfo,
		int isfrag)
{
	unsigned long ret;

#define FWINV(bool, invflg) ((bool) ^ !!(ipinfo->invflags & (invflg)))

	if (FWINV((ip->saddr&ipinfo->smsk.s_addr) != ipinfo->src.s_addr,
		  IPT_INV_SRCIP) ||
	    FWINV((ip->daddr&ipinfo->dmsk.s_addr) != ipinfo->dst.s_addr,
		  IPT_INV_DSTIP))
		return false;

	ret = ifname_compare_aligned(indev, ipinfo->iniface, ipinfo->iniface_mask);

	if (FWINV(ret != 0, IPT_INV_VIA_IN))
		return false;

	ret = ifname_compare_aligned(outdev, ipinfo->outiface, ipinfo->outiface_mask);

	if (FWINV(ret != 0, IPT_INV_VIA_OUT))
		return false;

	/* Check specific protocol */
	if (ipinfo->proto &&
	    FWINV(ip->protocol != ipinfo->proto, IPT_INV_PROTO))
		return false;

	/* If we have a fragment rule but the packet is not a fragment
	 * then we return zero */
	if (FWINV((ipinfo->flags&IPT_F_FRAG) && !isfrag, IPT_INV_FRAG))
		return false;

	return true;
}

static bool
ip_checkentry(const struct ipt_ip *ip)
{
	if (ip->flags & ~IPT_F_MASK)
		return false;
	if (ip->invflags & ~IPT_INV_MASK)
		return false;
	return true;
}

static unsigned int
ipt_error(struct sk_buff *skb, const struct xt_action_param *par)
{
	net_info_ratelimited("error: `%s'\n", (const char *)par->targinfo);

	return NF_DROP;
}

/* Performance critical */
static inline struct ipt_entry *
get_entry(const void *base, unsigned int offset)
{
	return (struct ipt_entry *)(base + offset);
}

/* All zeroes == unconditional rule. */
/* Mildly perf critical (only if packet tracing is on) */
static inline bool unconditional(const struct ipt_entry *e)
{
	static const struct ipt_ip uncond;

	return e->target_offset == sizeof(struct ipt_entry) &&
	       memcmp(&e->ip, &uncond, sizeof(uncond)) == 0;
#undef FWINV
}

/* for const-correctness */
static inline const struct xt_entry_target *
ipt_get_target_c(const struct ipt_entry *e)
{
	return ipt_get_target((struct ipt_entry *)e);
}

#if IS_ENABLED(CONFIG_NETFILTER_XT_TARGET_TRACE)
static const char *const hooknames[] = {
	[NF_INET_PRE_ROUTING]		= "PREROUTING",
	[NF_INET_LOCAL_IN]		= "INPUT",
	[NF_INET_FORWARD]		= "FORWARD",
	[NF_INET_LOCAL_OUT]		= "OUTPUT",
	[NF_INET_POST_ROUTING]		= "POSTROUTING",
};

enum nf_ip_trace_comments {
	NF_IP_TRACE_COMMENT_RULE,
	NF_IP_TRACE_COMMENT_RETURN,
	NF_IP_TRACE_COMMENT_POLICY,
};

static const char *const comments[] = {
	[NF_IP_TRACE_COMMENT_RULE]	= "rule",
	[NF_IP_TRACE_COMMENT_RETURN]	= "return",
	[NF_IP_TRACE_COMMENT_POLICY]	= "policy",
};

static struct nf_loginfo trace_loginfo = {
	.type = NF_LOG_TYPE_LOG,
	.u = {
		.log = {
			.level = 4,
			.logflags = NF_LOG_MASK,
		},
	},
};

/* Mildly perf critical (only if packet tracing is on) */
static inline int
get_chainname_rulenum(const struct ipt_entry *s, const struct ipt_entry *e,
		      const char *hookname, const char **chainname,
		      const char **comment, unsigned int *rulenum)
{
	const struct xt_standard_target *t = (void *)ipt_get_target_c(s);

	if (strcmp(t->target.u.kernel.target->name, XT_ERROR_TARGET) == 0) {
		/* Head of user chain: ERROR target with chainname */
		*chainname = t->target.data;
		(*rulenum) = 0;
	} else if (s == e) {
		(*rulenum)++;

		if (unconditional(s) &&
		    strcmp(t->target.u.kernel.target->name,
			   XT_STANDARD_TARGET) == 0 &&
		   t->verdict < 0) {
			/* Tail of chains: STANDARD target (return/policy) */
			*comment = *chainname == hookname
				? comments[NF_IP_TRACE_COMMENT_POLICY]
				: comments[NF_IP_TRACE_COMMENT_RETURN];
		}
		return 1;
	} else
		(*rulenum)++;

	return 0;
}

static void trace_packet(struct net *net,
			 const struct sk_buff *skb,
			 unsigned int hook,
			 const struct net_device *in,
			 const struct net_device *out,
			 const char *tablename,
			 const struct xt_table_info *private,
			 const struct ipt_entry *e)
{
	const struct ipt_entry *root;
	const char *hookname, *chainname, *comment;
	const struct ipt_entry *iter;
	unsigned int rulenum = 0;

	root = get_entry(private->entries, private->hook_entry[hook]);

	hookname = chainname = hooknames[hook];
	comment = comments[NF_IP_TRACE_COMMENT_RULE];

	xt_entry_foreach(iter, root, private->size - private->hook_entry[hook])
		if (get_chainname_rulenum(iter, e, hookname,
		    &chainname, &comment, &rulenum) != 0)
			break;

	nf_log_trace(net, AF_INET, hook, skb, in, out, &trace_loginfo,
		     "TRACE: %s:%s:%s:%u ",
		     tablename, chainname, comment, rulenum);
}
#endif

static inline
struct ipt_entry *ipt_next_entry(const struct ipt_entry *entry)
{
	return (void *)entry + entry->next_offset;
}

/* Returns one of the generic firewall policies, like NF_ACCEPT. */
unsigned int
ipt_do_table(struct sk_buff *skb,
	     const struct nf_hook_state *state,
	     struct xt_table *table)
{
	unsigned int hook = state->hook;
	static const char nulldevname[IFNAMSIZ] __attribute__((aligned(sizeof(long))));
	const struct iphdr *ip;
	/* Initializing verdict to NF_DROP keeps gcc happy. */
	unsigned int verdict = NF_DROP;
	const char *indev, *outdev;
	const void *table_base;
	struct ipt_entry *e, **jumpstack;
	unsigned int stackidx, cpu;
	const struct xt_table_info *private;
	struct xt_action_param acpar;
	unsigned int addend;

	/* Initialization */
	stackidx = 0;
	ip = ip_hdr(skb);
	indev = state->in ? state->in->name : nulldevname;
	outdev = state->out ? state->out->name : nulldevname;
	/* We handle fragments by dealing with the first fragment as
	 * if it was a normal packet.  All other fragments are treated
	 * normally, except that they will NEVER match rules that ask
	 * things we don't know, ie. tcp syn flag or ports).  If the
	 * rule is also a fragment-specific rule, non-fragments won't
	 * match it. */
	acpar.fragoff = ntohs(ip->frag_off) & IP_OFFSET;
	acpar.thoff   = ip_hdrlen(skb);
	acpar.hotdrop = false;
	acpar.net     = state->net;
	acpar.in      = state->in;
	acpar.out     = state->out;
	acpar.family  = NFPROTO_IPV4;
	acpar.hooknum = hook;

	IP_NF_ASSERT(table->valid_hooks & (1 << hook));
	local_bh_disable();
	addend = xt_write_recseq_begin();
	private = table->private;
	cpu        = smp_processor_id();
	/*
	 * Ensure we load private-> members after we've fetched the base
	 * pointer.
	 */
	smp_read_barrier_depends();
	table_base = private->entries;
	jumpstack  = (struct ipt_entry **)private->jumpstack[cpu];

	/* Switch to alternate jumpstack if we're being invoked via TEE.
	 * TEE issues XT_CONTINUE verdict on original skb so we must not
	 * clobber the jumpstack.
	 *
	 * For recursion via REJECT or SYNPROXY the stack will be clobbered
	 * but it is no problem since absolute verdict is issued by these.
	 */
	if (static_key_false(&xt_tee_enabled))
		jumpstack += private->stacksize * __this_cpu_read(nf_skb_duplicated);

	e = get_entry(table_base, private->hook_entry[hook]);

	do {
		const struct xt_entry_target *t;
		const struct xt_entry_match *ematch;
		struct xt_counters *counter;

		IP_NF_ASSERT(e);
		if (!ip_packet_match(ip, indev, outdev,
		    &e->ip, acpar.fragoff)) {
 no_match:
			e = ipt_next_entry(e);
			continue;
		}

		xt_ematch_foreach(ematch, e) {
			acpar.match     = ematch->u.kernel.match;
			acpar.matchinfo = ematch->data;
			if (!acpar.match->match(skb, &acpar))
				goto no_match;
		}

		counter = xt_get_this_cpu_counter(&e->counters);
		ADD_COUNTER(*counter, skb->len, 1);

		t = ipt_get_target(e);
		IP_NF_ASSERT(t->u.kernel.target);

#if IS_ENABLED(CONFIG_NETFILTER_XT_TARGET_TRACE)
		/* The packet is traced: log it */
		if (unlikely(skb->nf_trace))
			trace_packet(state->net, skb, hook, state->in,
				     state->out, table->name, private, e);
#endif
		/* Standard target? */
		if (!t->u.kernel.target->target) {
			int v;

			v = ((struct xt_standard_target *)t)->verdict;
			if (v < 0) {
				/* Pop from stack? */
				if (v != XT_RETURN) {
					verdict = (unsigned int)(-v) - 1;
					break;
				}
				if (stackidx == 0) {
					e = get_entry(table_base,
					    private->underflow[hook]);
				} else {
					e = jumpstack[--stackidx];
					e = ipt_next_entry(e);
				}
				continue;
			}
			if (table_base + v != ipt_next_entry(e) &&
			    !(e->ip.flags & IPT_F_GOTO))
				jumpstack[stackidx++] = e;

			e = get_entry(table_base, v);
			continue;
		}

		acpar.target   = t->u.kernel.target;
		acpar.targinfo = t->data;

		verdict = t->u.kernel.target->target(skb, &acpar);
		/* Target might have changed stuff. */
		ip = ip_hdr(skb);
		if (verdict == XT_CONTINUE)
			e = ipt_next_entry(e);
		else
			/* Verdict */
			break;
	} while (!acpar.hotdrop);

	xt_write_recseq_end(addend);
	local_bh_enable();

	if (acpar.hotdrop)
		return NF_DROP;
	else return verdict;
}

static bool find_jump_target(const struct xt_table_info *t,
			     const struct ipt_entry *target)
{
	struct ipt_entry *iter;

	xt_entry_foreach(iter, t->entries, t->size) {
		 if (iter == target)
			return true;
	}
	return false;
}

/* Figures out from what hook each rule can be called: returns 0 if
   there are loops.  Puts hook bitmask in comefrom. */
static int
mark_source_chains(const struct xt_table_info *newinfo,
		   unsigned int valid_hooks, void *entry0)
{
	unsigned int hook;

	/* No recursion; use packet counter to save back ptrs (reset
	   to 0 as we leave), and comefrom to save source hook bitmask */
	for (hook = 0; hook < NF_INET_NUMHOOKS; hook++) {
		unsigned int pos = newinfo->hook_entry[hook];
		struct ipt_entry *e = (struct ipt_entry *)(entry0 + pos);

		if (!(valid_hooks & (1 << hook)))
			continue;

		/* Set initial back pointer. */
		e->counters.pcnt = pos;

		for (;;) {
			const struct xt_standard_target *t
				= (void *)ipt_get_target_c(e);
			int visited = e->comefrom & (1 << hook);

			if (e->comefrom & (1 << NF_INET_NUMHOOKS))
				return 0;

			e->comefrom |= ((1 << hook) | (1 << NF_INET_NUMHOOKS));

			/* Unconditional return/END. */
			if ((unconditional(e) &&
			     (strcmp(t->target.u.user.name,
				     XT_STANDARD_TARGET) == 0) &&
			     t->verdict < 0) || visited) {
				unsigned int oldpos, size;

				if ((strcmp(t->target.u.user.name,
					    XT_STANDARD_TARGET) == 0) &&
				    t->verdict < -NF_MAX_VERDICT - 1)
					return 0;

				/* Return: backtrack through the last
				   big jump. */
				do {
					e->comefrom ^= (1<<NF_INET_NUMHOOKS);
					oldpos = pos;
					pos = e->counters.pcnt;
					e->counters.pcnt = 0;

					/* We're at the start. */
					if (pos == oldpos)
						goto next;

					e = (struct ipt_entry *)
						(entry0 + pos);
				} while (oldpos == pos + e->next_offset);

				/* Move along one */
				size = e->next_offset;
				e = (struct ipt_entry *)
					(entry0 + pos + size);
				if (pos + size >= newinfo->size)
					return 0;
				e->counters.pcnt = pos;
				pos += size;
			} else {
				int newpos = t->verdict;

				if (strcmp(t->target.u.user.name,
					   XT_STANDARD_TARGET) == 0 &&
				    newpos >= 0) {
					/* This a jump; chase it. */
					e = (struct ipt_entry *)
						(entry0 + newpos);
					if (!find_jump_target(newinfo, e))
						return 0;
				} else {
					/* ... this is a fallthru */
					newpos = pos + e->next_offset;
					if (newpos >= newinfo->size)
						return 0;
				}
				e = (struct ipt_entry *)
					(entry0 + newpos);
				e->counters.pcnt = pos;
				pos = newpos;
			}
		}
next:		;
	}
	return 1;
}

static void cleanup_match(struct xt_entry_match *m, struct net *net)
{
	struct xt_mtdtor_param par;

	par.net       = net;
	par.match     = m->u.kernel.match;
	par.matchinfo = m->data;
	par.family    = NFPROTO_IPV4;
	if (par.match->destroy != NULL)
		par.match->destroy(&par);
	module_put(par.match->me);
}

static int
<<<<<<< HEAD
check_entry(const struct ipt_entry *e)
{
	const struct xt_entry_target *t;

	if (!ip_checkentry(&e->ip))
		return -EINVAL;

	if (e->target_offset + sizeof(struct xt_entry_target) >
	    e->next_offset)
		return -EINVAL;

	t = ipt_get_target_c(e);
	if (e->target_offset + t->u.target_size > e->next_offset)
		return -EINVAL;

	return 0;
}

static int
=======
>>>>>>> d75c99eb
check_match(struct xt_entry_match *m, struct xt_mtchk_param *par)
{
	const struct ipt_ip *ip = par->entryinfo;

	par->match     = m->u.kernel.match;
	par->matchinfo = m->data;

	return xt_check_match(par, m->u.match_size - sizeof(*m),
			      ip->proto, ip->invflags & IPT_INV_PROTO);
}

static int
find_check_match(struct xt_entry_match *m, struct xt_mtchk_param *par)
{
	struct xt_match *match;
	int ret;

	match = xt_request_find_match(NFPROTO_IPV4, m->u.user.name,
				      m->u.user.revision);
	if (IS_ERR(match))
		return PTR_ERR(match);
	m->u.kernel.match = match;

	ret = check_match(m, par);
	if (ret)
		goto err;

	return 0;
err:
	module_put(m->u.kernel.match->me);
	return ret;
}

static int check_target(struct ipt_entry *e, struct net *net, const char *name)
{
	struct xt_entry_target *t = ipt_get_target(e);
	struct xt_tgchk_param par = {
		.net       = net,
		.table     = name,
		.entryinfo = e,
		.target    = t->u.kernel.target,
		.targinfo  = t->data,
		.hook_mask = e->comefrom,
		.family    = NFPROTO_IPV4,
	};

	return xt_check_target(&par, t->u.target_size - sizeof(*t),
			       e->ip.proto, e->ip.invflags & IPT_INV_PROTO);
}

static int
find_check_entry(struct ipt_entry *e, struct net *net, const char *name,
		 unsigned int size)
{
	struct xt_entry_target *t;
	struct xt_target *target;
	int ret;
	unsigned int j;
	struct xt_mtchk_param mtpar;
	struct xt_entry_match *ematch;
	unsigned long pcnt;

<<<<<<< HEAD
	e->counters.pcnt = xt_percpu_counter_alloc();
	if (IS_ERR_VALUE(e->counters.pcnt))
=======
	pcnt = xt_percpu_counter_alloc();
	if (IS_ERR_VALUE(pcnt))
>>>>>>> d75c99eb
		return -ENOMEM;
	e->counters.pcnt = pcnt;

	j = 0;
	mtpar.net	= net;
	mtpar.table     = name;
	mtpar.entryinfo = &e->ip;
	mtpar.hook_mask = e->comefrom;
	mtpar.family    = NFPROTO_IPV4;
	xt_ematch_foreach(ematch, e) {
		ret = find_check_match(ematch, &mtpar);
		if (ret != 0)
			goto cleanup_matches;
		++j;
	}

	t = ipt_get_target(e);
	target = xt_request_find_target(NFPROTO_IPV4, t->u.user.name,
					t->u.user.revision);
	if (IS_ERR(target)) {
		ret = PTR_ERR(target);
		goto cleanup_matches;
	}
	t->u.kernel.target = target;

	ret = check_target(e, net, name);
	if (ret)
		goto err;

	return 0;
 err:
	module_put(t->u.kernel.target->me);
 cleanup_matches:
	xt_ematch_foreach(ematch, e) {
		if (j-- == 0)
			break;
		cleanup_match(ematch, net);
	}

	xt_percpu_counter_free(e->counters.pcnt);

	return ret;
}

static bool check_underflow(const struct ipt_entry *e)
{
	const struct xt_entry_target *t;
	unsigned int verdict;

	if (!unconditional(e))
		return false;
	t = ipt_get_target_c(e);
	if (strcmp(t->u.user.name, XT_STANDARD_TARGET) != 0)
		return false;
	verdict = ((struct xt_standard_target *)t)->verdict;
	verdict = -verdict - 1;
	return verdict == NF_DROP || verdict == NF_ACCEPT;
}

static int
check_entry_size_and_hooks(struct ipt_entry *e,
			   struct xt_table_info *newinfo,
			   const unsigned char *base,
			   const unsigned char *limit,
			   const unsigned int *hook_entries,
			   const unsigned int *underflows,
			   unsigned int valid_hooks)
{
	unsigned int h;
	int err;

	if ((unsigned long)e % __alignof__(struct ipt_entry) != 0 ||
	    (unsigned char *)e + sizeof(struct ipt_entry) >= limit ||
<<<<<<< HEAD
	    (unsigned char *)e + e->next_offset > limit) {
		duprintf("Bad offset %p\n", e);
=======
	    (unsigned char *)e + e->next_offset > limit)
>>>>>>> d75c99eb
		return -EINVAL;

	if (e->next_offset
	    < sizeof(struct ipt_entry) + sizeof(struct xt_entry_target))
		return -EINVAL;

	if (!ip_checkentry(&e->ip))
		return -EINVAL;

	err = xt_check_entry_offsets(e, e->elems, e->target_offset,
				     e->next_offset);
	if (err)
		return err;

	err = check_entry(e);
	if (err)
		return err;

	/* Check hooks & underflows */
	for (h = 0; h < NF_INET_NUMHOOKS; h++) {
		if (!(valid_hooks & (1 << h)))
			continue;
		if ((unsigned char *)e - base == hook_entries[h])
			newinfo->hook_entry[h] = hook_entries[h];
		if ((unsigned char *)e - base == underflows[h]) {
<<<<<<< HEAD
			if (!check_underflow(e)) {
				pr_debug("Underflows must be unconditional and "
					 "use the STANDARD target with "
					 "ACCEPT/DROP\n");
=======
			if (!check_underflow(e))
>>>>>>> d75c99eb
				return -EINVAL;

			newinfo->underflow[h] = underflows[h];
		}
	}

	/* Clear counters and comefrom */
	e->counters = ((struct xt_counters) { 0, 0 });
	e->comefrom = 0;
	return 0;
}

static void
cleanup_entry(struct ipt_entry *e, struct net *net)
{
	struct xt_tgdtor_param par;
	struct xt_entry_target *t;
	struct xt_entry_match *ematch;

	/* Cleanup all matches */
	xt_ematch_foreach(ematch, e)
		cleanup_match(ematch, net);
	t = ipt_get_target(e);

	par.net      = net;
	par.target   = t->u.kernel.target;
	par.targinfo = t->data;
	par.family   = NFPROTO_IPV4;
	if (par.target->destroy != NULL)
		par.target->destroy(&par);
	module_put(par.target->me);
	xt_percpu_counter_free(e->counters.pcnt);
}

/* Checks and translates the user-supplied table segment (held in
   newinfo) */
static int
translate_table(struct net *net, struct xt_table_info *newinfo, void *entry0,
		const struct ipt_replace *repl)
{
	struct ipt_entry *iter;
	unsigned int i;
	int ret = 0;

	newinfo->size = repl->size;
	newinfo->number = repl->num_entries;

	/* Init all hooks to impossible value. */
	for (i = 0; i < NF_INET_NUMHOOKS; i++) {
		newinfo->hook_entry[i] = 0xFFFFFFFF;
		newinfo->underflow[i] = 0xFFFFFFFF;
	}

	i = 0;
	/* Walk through entries, checking offsets. */
	xt_entry_foreach(iter, entry0, newinfo->size) {
		ret = check_entry_size_and_hooks(iter, newinfo, entry0,
						 entry0 + repl->size,
						 repl->hook_entry,
						 repl->underflow,
						 repl->valid_hooks);
		if (ret != 0)
			return ret;
		++i;
		if (strcmp(ipt_get_target(iter)->u.user.name,
		    XT_ERROR_TARGET) == 0)
			++newinfo->stacksize;
	}

	if (i != repl->num_entries)
		return -EINVAL;

	/* Check hooks all assigned */
	for (i = 0; i < NF_INET_NUMHOOKS; i++) {
		/* Only hooks which are valid */
		if (!(repl->valid_hooks & (1 << i)))
			continue;
		if (newinfo->hook_entry[i] == 0xFFFFFFFF)
			return -EINVAL;
		if (newinfo->underflow[i] == 0xFFFFFFFF)
			return -EINVAL;
	}

	if (!mark_source_chains(newinfo, repl->valid_hooks, entry0))
		return -ELOOP;

	/* Finally, each sanity check must pass */
	i = 0;
	xt_entry_foreach(iter, entry0, newinfo->size) {
		ret = find_check_entry(iter, net, repl->name, repl->size);
		if (ret != 0)
			break;
		++i;
	}

	if (ret != 0) {
		xt_entry_foreach(iter, entry0, newinfo->size) {
			if (i-- == 0)
				break;
			cleanup_entry(iter, net);
		}
		return ret;
	}

	return ret;
}

static void
get_counters(const struct xt_table_info *t,
	     struct xt_counters counters[])
{
	struct ipt_entry *iter;
	unsigned int cpu;
	unsigned int i;

	for_each_possible_cpu(cpu) {
		seqcount_t *s = &per_cpu(xt_recseq, cpu);

		i = 0;
		xt_entry_foreach(iter, t->entries, t->size) {
			struct xt_counters *tmp;
			u64 bcnt, pcnt;
			unsigned int start;

			tmp = xt_get_per_cpu_counter(&iter->counters, cpu);
			do {
				start = read_seqcount_begin(s);
				bcnt = tmp->bcnt;
				pcnt = tmp->pcnt;
			} while (read_seqcount_retry(s, start));

			ADD_COUNTER(counters[i], bcnt, pcnt);
			++i; /* macro does multi eval of i */
		}
	}
}

static struct xt_counters *alloc_counters(const struct xt_table *table)
{
	unsigned int countersize;
	struct xt_counters *counters;
	const struct xt_table_info *private = table->private;

	/* We need atomic snapshot of counters: rest doesn't change
	   (other than comefrom, which userspace doesn't care
	   about). */
	countersize = sizeof(struct xt_counters) * private->number;
	counters = vzalloc(countersize);

	if (counters == NULL)
		return ERR_PTR(-ENOMEM);

	get_counters(private, counters);

	return counters;
}

static int
copy_entries_to_user(unsigned int total_size,
		     const struct xt_table *table,
		     void __user *userptr)
{
	unsigned int off, num;
	const struct ipt_entry *e;
	struct xt_counters *counters;
	const struct xt_table_info *private = table->private;
	int ret = 0;
	const void *loc_cpu_entry;

	counters = alloc_counters(table);
	if (IS_ERR(counters))
		return PTR_ERR(counters);

	loc_cpu_entry = private->entries;
	if (copy_to_user(userptr, loc_cpu_entry, total_size) != 0) {
		ret = -EFAULT;
		goto free_counters;
	}

	/* FIXME: use iterator macros --RR */
	/* ... then go back and fix counters and names */
	for (off = 0, num = 0; off < total_size; off += e->next_offset, num++){
		unsigned int i;
		const struct xt_entry_match *m;
		const struct xt_entry_target *t;

		e = (struct ipt_entry *)(loc_cpu_entry + off);
		if (copy_to_user(userptr + off
				 + offsetof(struct ipt_entry, counters),
				 &counters[num],
				 sizeof(counters[num])) != 0) {
			ret = -EFAULT;
			goto free_counters;
		}

		for (i = sizeof(struct ipt_entry);
		     i < e->target_offset;
		     i += m->u.match_size) {
			m = (void *)e + i;

			if (copy_to_user(userptr + off + i
					 + offsetof(struct xt_entry_match,
						    u.user.name),
					 m->u.kernel.match->name,
					 strlen(m->u.kernel.match->name)+1)
			    != 0) {
				ret = -EFAULT;
				goto free_counters;
			}
		}

		t = ipt_get_target_c(e);
		if (copy_to_user(userptr + off + e->target_offset
				 + offsetof(struct xt_entry_target,
					    u.user.name),
				 t->u.kernel.target->name,
				 strlen(t->u.kernel.target->name)+1) != 0) {
			ret = -EFAULT;
			goto free_counters;
		}
	}

 free_counters:
	vfree(counters);
	return ret;
}

#ifdef CONFIG_COMPAT
static void compat_standard_from_user(void *dst, const void *src)
{
	int v = *(compat_int_t *)src;

	if (v > 0)
		v += xt_compat_calc_jump(AF_INET, v);
	memcpy(dst, &v, sizeof(v));
}

static int compat_standard_to_user(void __user *dst, const void *src)
{
	compat_int_t cv = *(int *)src;

	if (cv > 0)
		cv -= xt_compat_calc_jump(AF_INET, cv);
	return copy_to_user(dst, &cv, sizeof(cv)) ? -EFAULT : 0;
}

static int compat_calc_entry(const struct ipt_entry *e,
			     const struct xt_table_info *info,
			     const void *base, struct xt_table_info *newinfo)
{
	const struct xt_entry_match *ematch;
	const struct xt_entry_target *t;
	unsigned int entry_offset;
	int off, i, ret;

	off = sizeof(struct ipt_entry) - sizeof(struct compat_ipt_entry);
	entry_offset = (void *)e - base;
	xt_ematch_foreach(ematch, e)
		off += xt_compat_match_offset(ematch->u.kernel.match);
	t = ipt_get_target_c(e);
	off += xt_compat_target_offset(t->u.kernel.target);
	newinfo->size -= off;
	ret = xt_compat_add_offset(AF_INET, entry_offset, off);
	if (ret)
		return ret;

	for (i = 0; i < NF_INET_NUMHOOKS; i++) {
		if (info->hook_entry[i] &&
		    (e < (struct ipt_entry *)(base + info->hook_entry[i])))
			newinfo->hook_entry[i] -= off;
		if (info->underflow[i] &&
		    (e < (struct ipt_entry *)(base + info->underflow[i])))
			newinfo->underflow[i] -= off;
	}
	return 0;
}

static int compat_table_info(const struct xt_table_info *info,
			     struct xt_table_info *newinfo)
{
	struct ipt_entry *iter;
	const void *loc_cpu_entry;
	int ret;

	if (!newinfo || !info)
		return -EINVAL;

	/* we dont care about newinfo->entries */
	memcpy(newinfo, info, offsetof(struct xt_table_info, entries));
	newinfo->initial_entries = 0;
	loc_cpu_entry = info->entries;
	xt_compat_init_offsets(AF_INET, info->number);
	xt_entry_foreach(iter, loc_cpu_entry, info->size) {
		ret = compat_calc_entry(iter, info, loc_cpu_entry, newinfo);
		if (ret != 0)
			return ret;
	}
	return 0;
}
#endif

static int get_info(struct net *net, void __user *user,
		    const int *len, int compat)
{
	char name[XT_TABLE_MAXNAMELEN];
	struct xt_table *t;
	int ret;

	if (*len != sizeof(struct ipt_getinfo))
		return -EINVAL;

	if (copy_from_user(name, user, sizeof(name)) != 0)
		return -EFAULT;

	name[XT_TABLE_MAXNAMELEN-1] = '\0';
#ifdef CONFIG_COMPAT
	if (compat)
		xt_compat_lock(AF_INET);
#endif
	t = try_then_request_module(xt_find_table_lock(net, AF_INET, name),
				    "iptable_%s", name);
	if (!IS_ERR_OR_NULL(t)) {
		struct ipt_getinfo info;
		const struct xt_table_info *private = t->private;
#ifdef CONFIG_COMPAT
		struct xt_table_info tmp;

		if (compat) {
			ret = compat_table_info(private, &tmp);
			xt_compat_flush_offsets(AF_INET);
			private = &tmp;
		}
#endif
		memset(&info, 0, sizeof(info));
		info.valid_hooks = t->valid_hooks;
		memcpy(info.hook_entry, private->hook_entry,
		       sizeof(info.hook_entry));
		memcpy(info.underflow, private->underflow,
		       sizeof(info.underflow));
		info.num_entries = private->number;
		info.size = private->size;
		strcpy(info.name, name);

		if (copy_to_user(user, &info, *len) != 0)
			ret = -EFAULT;
		else
			ret = 0;

		xt_table_unlock(t);
		module_put(t->me);
	} else
		ret = t ? PTR_ERR(t) : -ENOENT;
#ifdef CONFIG_COMPAT
	if (compat)
		xt_compat_unlock(AF_INET);
#endif
	return ret;
}

static int
get_entries(struct net *net, struct ipt_get_entries __user *uptr,
	    const int *len)
{
	int ret;
	struct ipt_get_entries get;
	struct xt_table *t;

	if (*len < sizeof(get))
		return -EINVAL;
	if (copy_from_user(&get, uptr, sizeof(get)) != 0)
		return -EFAULT;
	if (*len != sizeof(struct ipt_get_entries) + get.size)
		return -EINVAL;
<<<<<<< HEAD
	}
=======
>>>>>>> d75c99eb
	get.name[sizeof(get.name) - 1] = '\0';

	t = xt_find_table_lock(net, AF_INET, get.name);
	if (!IS_ERR_OR_NULL(t)) {
		const struct xt_table_info *private = t->private;
		if (get.size == private->size)
			ret = copy_entries_to_user(private->size,
						   t, uptr->entrytable);
		else
			ret = -EAGAIN;

		module_put(t->me);
		xt_table_unlock(t);
	} else
		ret = t ? PTR_ERR(t) : -ENOENT;

	return ret;
}

static int
__do_replace(struct net *net, const char *name, unsigned int valid_hooks,
	     struct xt_table_info *newinfo, unsigned int num_counters,
	     void __user *counters_ptr)
{
	int ret;
	struct xt_table *t;
	struct xt_table_info *oldinfo;
	struct xt_counters *counters;
	struct ipt_entry *iter;

	ret = 0;
	counters = vzalloc(num_counters * sizeof(struct xt_counters));
	if (!counters) {
		ret = -ENOMEM;
		goto out;
	}

	t = try_then_request_module(xt_find_table_lock(net, AF_INET, name),
				    "iptable_%s", name);
	if (IS_ERR_OR_NULL(t)) {
		ret = t ? PTR_ERR(t) : -ENOENT;
		goto free_newinfo_counters_untrans;
	}

	/* You lied! */
	if (valid_hooks != t->valid_hooks) {
		ret = -EINVAL;
		goto put_module;
	}

	oldinfo = xt_replace_table(t, num_counters, newinfo, &ret);
	if (!oldinfo)
		goto put_module;

	/* Update module usage count based on number of rules */
	if ((oldinfo->number > oldinfo->initial_entries) ||
	    (newinfo->number <= oldinfo->initial_entries))
		module_put(t->me);
	if ((oldinfo->number > oldinfo->initial_entries) &&
	    (newinfo->number <= oldinfo->initial_entries))
		module_put(t->me);

	/* Get the old counters, and synchronize with replace */
	get_counters(oldinfo, counters);

	/* Decrease module usage counts and free resource */
	xt_entry_foreach(iter, oldinfo->entries, oldinfo->size)
		cleanup_entry(iter, net);

	xt_free_table_info(oldinfo);
	if (copy_to_user(counters_ptr, counters,
			 sizeof(struct xt_counters) * num_counters) != 0) {
		/* Silent error, can't fail, new table is already in place */
		net_warn_ratelimited("iptables: counters copy to user failed while replacing table\n");
	}
	vfree(counters);
	xt_table_unlock(t);
	return ret;

 put_module:
	module_put(t->me);
	xt_table_unlock(t);
 free_newinfo_counters_untrans:
	vfree(counters);
 out:
	return ret;
}

static int
do_replace(struct net *net, const void __user *user, unsigned int len)
{
	int ret;
	struct ipt_replace tmp;
	struct xt_table_info *newinfo;
	void *loc_cpu_entry;
	struct ipt_entry *iter;

	if (copy_from_user(&tmp, user, sizeof(tmp)) != 0)
		return -EFAULT;

	/* overflow check */
	if (tmp.num_counters >= INT_MAX / sizeof(struct xt_counters))
		return -ENOMEM;
	if (tmp.num_counters == 0)
		return -EINVAL;

	tmp.name[sizeof(tmp.name)-1] = 0;

	newinfo = xt_alloc_table_info(tmp.size);
	if (!newinfo)
		return -ENOMEM;

	loc_cpu_entry = newinfo->entries;
	if (copy_from_user(loc_cpu_entry, user + sizeof(tmp),
			   tmp.size) != 0) {
		ret = -EFAULT;
		goto free_newinfo;
	}

	ret = translate_table(net, newinfo, loc_cpu_entry, &tmp);
	if (ret != 0)
		goto free_newinfo;

	ret = __do_replace(net, tmp.name, tmp.valid_hooks, newinfo,
			   tmp.num_counters, tmp.counters);
	if (ret)
		goto free_newinfo_untrans;
	return 0;

 free_newinfo_untrans:
	xt_entry_foreach(iter, loc_cpu_entry, newinfo->size)
		cleanup_entry(iter, net);
 free_newinfo:
	xt_free_table_info(newinfo);
	return ret;
}

static int
do_add_counters(struct net *net, const void __user *user,
		unsigned int len, int compat)
{
	unsigned int i;
	struct xt_counters_info tmp;
	struct xt_counters *paddc;
	struct xt_table *t;
	const struct xt_table_info *private;
	int ret = 0;
	struct ipt_entry *iter;
	unsigned int addend;

	paddc = xt_copy_counters_from_user(user, len, &tmp, compat);
	if (IS_ERR(paddc))
		return PTR_ERR(paddc);

	t = xt_find_table_lock(net, AF_INET, tmp.name);
	if (IS_ERR_OR_NULL(t)) {
		ret = t ? PTR_ERR(t) : -ENOENT;
		goto free;
	}

	local_bh_disable();
	private = t->private;
	if (private->number != tmp.num_counters) {
		ret = -EINVAL;
		goto unlock_up_free;
	}

	i = 0;
	addend = xt_write_recseq_begin();
	xt_entry_foreach(iter, private->entries, private->size) {
		struct xt_counters *tmp;

		tmp = xt_get_this_cpu_counter(&iter->counters);
		ADD_COUNTER(*tmp, paddc[i].bcnt, paddc[i].pcnt);
		++i;
	}
	xt_write_recseq_end(addend);
 unlock_up_free:
	local_bh_enable();
	xt_table_unlock(t);
	module_put(t->me);
 free:
	vfree(paddc);

	return ret;
}

#ifdef CONFIG_COMPAT
struct compat_ipt_replace {
	char			name[XT_TABLE_MAXNAMELEN];
	u32			valid_hooks;
	u32			num_entries;
	u32			size;
	u32			hook_entry[NF_INET_NUMHOOKS];
	u32			underflow[NF_INET_NUMHOOKS];
	u32			num_counters;
	compat_uptr_t		counters;	/* struct xt_counters * */
	struct compat_ipt_entry	entries[0];
};

static int
compat_copy_entry_to_user(struct ipt_entry *e, void __user **dstptr,
			  unsigned int *size, struct xt_counters *counters,
			  unsigned int i)
{
	struct xt_entry_target *t;
	struct compat_ipt_entry __user *ce;
	u_int16_t target_offset, next_offset;
	compat_uint_t origsize;
	const struct xt_entry_match *ematch;
	int ret = 0;

	origsize = *size;
	ce = (struct compat_ipt_entry __user *)*dstptr;
	if (copy_to_user(ce, e, sizeof(struct ipt_entry)) != 0 ||
	    copy_to_user(&ce->counters, &counters[i],
	    sizeof(counters[i])) != 0)
		return -EFAULT;

	*dstptr += sizeof(struct compat_ipt_entry);
	*size -= sizeof(struct ipt_entry) - sizeof(struct compat_ipt_entry);

	xt_ematch_foreach(ematch, e) {
		ret = xt_compat_match_to_user(ematch, dstptr, size);
		if (ret != 0)
			return ret;
	}
	target_offset = e->target_offset - (origsize - *size);
	t = ipt_get_target(e);
	ret = xt_compat_target_to_user(t, dstptr, size);
	if (ret)
		return ret;
	next_offset = e->next_offset - (origsize - *size);
	if (put_user(target_offset, &ce->target_offset) != 0 ||
	    put_user(next_offset, &ce->next_offset) != 0)
		return -EFAULT;
	return 0;
}

static int
compat_find_calc_match(struct xt_entry_match *m,
		       const struct ipt_ip *ip,
		       int *size)
{
	struct xt_match *match;

	match = xt_request_find_match(NFPROTO_IPV4, m->u.user.name,
				      m->u.user.revision);
	if (IS_ERR(match))
		return PTR_ERR(match);

	m->u.kernel.match = match;
	*size += xt_compat_match_offset(match);
	return 0;
}

static void compat_release_entry(struct compat_ipt_entry *e)
{
	struct xt_entry_target *t;
	struct xt_entry_match *ematch;

	/* Cleanup all matches */
	xt_ematch_foreach(ematch, e)
		module_put(ematch->u.kernel.match->me);
	t = compat_ipt_get_target(e);
	module_put(t->u.kernel.target->me);
}

static int
check_compat_entry_size_and_hooks(struct compat_ipt_entry *e,
				  struct xt_table_info *newinfo,
				  unsigned int *size,
				  const unsigned char *base,
				  const unsigned char *limit)
{
	struct xt_entry_match *ematch;
	struct xt_entry_target *t;
	struct xt_target *target;
	unsigned int entry_offset;
	unsigned int j;
	int ret, off;

	if ((unsigned long)e % __alignof__(struct compat_ipt_entry) != 0 ||
	    (unsigned char *)e + sizeof(struct compat_ipt_entry) >= limit ||
<<<<<<< HEAD
	    (unsigned char *)e + e->next_offset > limit) {
		duprintf("Bad offset %p, limit = %p\n", e, limit);
=======
	    (unsigned char *)e + e->next_offset > limit)
>>>>>>> d75c99eb
		return -EINVAL;

	if (e->next_offset < sizeof(struct compat_ipt_entry) +
			     sizeof(struct compat_xt_entry_target))
		return -EINVAL;

	if (!ip_checkentry(&e->ip))
		return -EINVAL;

<<<<<<< HEAD
	/* For purposes of check_entry casting the compat entry is fine */
	ret = check_entry((struct ipt_entry *)e);
=======
	ret = xt_compat_check_entry_offsets(e, e->elems,
					    e->target_offset, e->next_offset);
>>>>>>> d75c99eb
	if (ret)
		return ret;

	off = sizeof(struct ipt_entry) - sizeof(struct compat_ipt_entry);
	entry_offset = (void *)e - (void *)base;
	j = 0;
	xt_ematch_foreach(ematch, e) {
		ret = compat_find_calc_match(ematch, &e->ip, &off);
		if (ret != 0)
			goto release_matches;
		++j;
	}

	t = compat_ipt_get_target(e);
	target = xt_request_find_target(NFPROTO_IPV4, t->u.user.name,
					t->u.user.revision);
	if (IS_ERR(target)) {
		ret = PTR_ERR(target);
		goto release_matches;
	}
	t->u.kernel.target = target;

	off += xt_compat_target_offset(target);
	*size += off;
	ret = xt_compat_add_offset(AF_INET, entry_offset, off);
	if (ret)
		goto out;

	return 0;

out:
	module_put(t->u.kernel.target->me);
release_matches:
	xt_ematch_foreach(ematch, e) {
		if (j-- == 0)
			break;
		module_put(ematch->u.kernel.match->me);
	}
	return ret;
}

static void
compat_copy_entry_from_user(struct compat_ipt_entry *e, void **dstptr,
			    unsigned int *size,
			    struct xt_table_info *newinfo, unsigned char *base)
{
	struct xt_entry_target *t;
	struct xt_target *target;
	struct ipt_entry *de;
	unsigned int origsize;
	int h;
	struct xt_entry_match *ematch;

	origsize = *size;
	de = (struct ipt_entry *)*dstptr;
	memcpy(de, e, sizeof(struct ipt_entry));
	memcpy(&de->counters, &e->counters, sizeof(e->counters));

	*dstptr += sizeof(struct ipt_entry);
	*size += sizeof(struct ipt_entry) - sizeof(struct compat_ipt_entry);

	xt_ematch_foreach(ematch, e)
		xt_compat_match_from_user(ematch, dstptr, size);

	de->target_offset = e->target_offset - (origsize - *size);
	t = compat_ipt_get_target(e);
	target = t->u.kernel.target;
	xt_compat_target_from_user(t, dstptr, size);

	de->next_offset = e->next_offset - (origsize - *size);

	for (h = 0; h < NF_INET_NUMHOOKS; h++) {
		if ((unsigned char *)de - base < newinfo->hook_entry[h])
			newinfo->hook_entry[h] -= origsize - *size;
		if ((unsigned char *)de - base < newinfo->underflow[h])
			newinfo->underflow[h] -= origsize - *size;
	}
}

static int
translate_compat_table(struct net *net,
		       struct xt_table_info **pinfo,
		       void **pentry0,
		       const struct compat_ipt_replace *compatr)
{
	unsigned int i, j;
	struct xt_table_info *newinfo, *info;
	void *pos, *entry0, *entry1;
	struct compat_ipt_entry *iter0;
	struct ipt_replace repl;
	unsigned int size;
	int ret;

	info = *pinfo;
	entry0 = *pentry0;
	size = compatr->size;
	info->number = compatr->num_entries;

	j = 0;
	xt_compat_lock(AF_INET);
	xt_compat_init_offsets(AF_INET, compatr->num_entries);
	/* Walk through entries, checking offsets. */
	xt_entry_foreach(iter0, entry0, compatr->size) {
		ret = check_compat_entry_size_and_hooks(iter0, info, &size,
							entry0,
							entry0 + compatr->size);
		if (ret != 0)
			goto out_unlock;
		++j;
	}

	ret = -EINVAL;
	if (j != compatr->num_entries)
		goto out_unlock;

	ret = -ENOMEM;
	newinfo = xt_alloc_table_info(size);
	if (!newinfo)
		goto out_unlock;

	newinfo->number = compatr->num_entries;
	for (i = 0; i < NF_INET_NUMHOOKS; i++) {
		newinfo->hook_entry[i] = compatr->hook_entry[i];
		newinfo->underflow[i] = compatr->underflow[i];
	}
	entry1 = newinfo->entries;
	pos = entry1;
	size = compatr->size;
	xt_entry_foreach(iter0, entry0, compatr->size)
		compat_copy_entry_from_user(iter0, &pos, &size,
					    newinfo, entry1);

	/* all module references in entry0 are now gone.
	 * entry1/newinfo contains a 64bit ruleset that looks exactly as
	 * generated by 64bit userspace.
	 *
	 * Call standard translate_table() to validate all hook_entrys,
	 * underflows, check for loops, etc.
	 */
	xt_compat_flush_offsets(AF_INET);
	xt_compat_unlock(AF_INET);

	memcpy(&repl, compatr, sizeof(*compatr));

	for (i = 0; i < NF_INET_NUMHOOKS; i++) {
		repl.hook_entry[i] = newinfo->hook_entry[i];
		repl.underflow[i] = newinfo->underflow[i];
	}

	repl.num_counters = 0;
	repl.counters = NULL;
	repl.size = newinfo->size;
	ret = translate_table(net, newinfo, entry1, &repl);
	if (ret)
		goto free_newinfo;

	*pinfo = newinfo;
	*pentry0 = entry1;
	xt_free_table_info(info);
	return 0;

free_newinfo:
	xt_free_table_info(newinfo);
	return ret;
out_unlock:
	xt_compat_flush_offsets(AF_INET);
	xt_compat_unlock(AF_INET);
	xt_entry_foreach(iter0, entry0, compatr->size) {
		if (j-- == 0)
			break;
		compat_release_entry(iter0);
	}
	return ret;
}

static int
compat_do_replace(struct net *net, void __user *user, unsigned int len)
{
	int ret;
	struct compat_ipt_replace tmp;
	struct xt_table_info *newinfo;
	void *loc_cpu_entry;
	struct ipt_entry *iter;

	if (copy_from_user(&tmp, user, sizeof(tmp)) != 0)
		return -EFAULT;

	/* overflow check */
	if (tmp.num_counters >= INT_MAX / sizeof(struct xt_counters))
		return -ENOMEM;
	if (tmp.num_counters == 0)
		return -EINVAL;

	tmp.name[sizeof(tmp.name)-1] = 0;

	newinfo = xt_alloc_table_info(tmp.size);
	if (!newinfo)
		return -ENOMEM;

	loc_cpu_entry = newinfo->entries;
	if (copy_from_user(loc_cpu_entry, user + sizeof(tmp),
			   tmp.size) != 0) {
		ret = -EFAULT;
		goto free_newinfo;
	}

	ret = translate_compat_table(net, &newinfo, &loc_cpu_entry, &tmp);
	if (ret != 0)
		goto free_newinfo;

	ret = __do_replace(net, tmp.name, tmp.valid_hooks, newinfo,
			   tmp.num_counters, compat_ptr(tmp.counters));
	if (ret)
		goto free_newinfo_untrans;
	return 0;

 free_newinfo_untrans:
	xt_entry_foreach(iter, loc_cpu_entry, newinfo->size)
		cleanup_entry(iter, net);
 free_newinfo:
	xt_free_table_info(newinfo);
	return ret;
}

static int
compat_do_ipt_set_ctl(struct sock *sk,	int cmd, void __user *user,
		      unsigned int len)
{
	int ret;

	if (!ns_capable(sock_net(sk)->user_ns, CAP_NET_ADMIN))
		return -EPERM;

	switch (cmd) {
	case IPT_SO_SET_REPLACE:
		ret = compat_do_replace(sock_net(sk), user, len);
		break;

	case IPT_SO_SET_ADD_COUNTERS:
		ret = do_add_counters(sock_net(sk), user, len, 1);
		break;

	default:
		ret = -EINVAL;
	}

	return ret;
}

struct compat_ipt_get_entries {
	char name[XT_TABLE_MAXNAMELEN];
	compat_uint_t size;
	struct compat_ipt_entry entrytable[0];
};

static int
compat_copy_entries_to_user(unsigned int total_size, struct xt_table *table,
			    void __user *userptr)
{
	struct xt_counters *counters;
	const struct xt_table_info *private = table->private;
	void __user *pos;
	unsigned int size;
	int ret = 0;
	unsigned int i = 0;
	struct ipt_entry *iter;

	counters = alloc_counters(table);
	if (IS_ERR(counters))
		return PTR_ERR(counters);

	pos = userptr;
	size = total_size;
	xt_entry_foreach(iter, private->entries, total_size) {
		ret = compat_copy_entry_to_user(iter, &pos,
						&size, counters, i++);
		if (ret != 0)
			break;
	}

	vfree(counters);
	return ret;
}

static int
compat_get_entries(struct net *net, struct compat_ipt_get_entries __user *uptr,
		   int *len)
{
	int ret;
	struct compat_ipt_get_entries get;
	struct xt_table *t;

	if (*len < sizeof(get))
		return -EINVAL;

	if (copy_from_user(&get, uptr, sizeof(get)) != 0)
		return -EFAULT;

	if (*len != sizeof(struct compat_ipt_get_entries) + get.size)
		return -EINVAL;
<<<<<<< HEAD
	}
=======

>>>>>>> d75c99eb
	get.name[sizeof(get.name) - 1] = '\0';

	xt_compat_lock(AF_INET);
	t = xt_find_table_lock(net, AF_INET, get.name);
	if (!IS_ERR_OR_NULL(t)) {
		const struct xt_table_info *private = t->private;
		struct xt_table_info info;
		ret = compat_table_info(private, &info);
		if (!ret && get.size == info.size)
			ret = compat_copy_entries_to_user(private->size,
							  t, uptr->entrytable);
		else if (!ret)
			ret = -EAGAIN;

		xt_compat_flush_offsets(AF_INET);
		module_put(t->me);
		xt_table_unlock(t);
	} else
		ret = t ? PTR_ERR(t) : -ENOENT;

	xt_compat_unlock(AF_INET);
	return ret;
}

static int do_ipt_get_ctl(struct sock *, int, void __user *, int *);

static int
compat_do_ipt_get_ctl(struct sock *sk, int cmd, void __user *user, int *len)
{
	int ret;

	if (!ns_capable(sock_net(sk)->user_ns, CAP_NET_ADMIN))
		return -EPERM;

	switch (cmd) {
	case IPT_SO_GET_INFO:
		ret = get_info(sock_net(sk), user, len, 1);
		break;
	case IPT_SO_GET_ENTRIES:
		ret = compat_get_entries(sock_net(sk), user, len);
		break;
	default:
		ret = do_ipt_get_ctl(sk, cmd, user, len);
	}
	return ret;
}
#endif

static int
do_ipt_set_ctl(struct sock *sk, int cmd, void __user *user, unsigned int len)
{
	int ret;

	if (!ns_capable(sock_net(sk)->user_ns, CAP_NET_ADMIN))
		return -EPERM;

	switch (cmd) {
	case IPT_SO_SET_REPLACE:
		ret = do_replace(sock_net(sk), user, len);
		break;

	case IPT_SO_SET_ADD_COUNTERS:
		ret = do_add_counters(sock_net(sk), user, len, 0);
		break;

	default:
		ret = -EINVAL;
	}

	return ret;
}

static int
do_ipt_get_ctl(struct sock *sk, int cmd, void __user *user, int *len)
{
	int ret;

	if (!ns_capable(sock_net(sk)->user_ns, CAP_NET_ADMIN))
		return -EPERM;

	switch (cmd) {
	case IPT_SO_GET_INFO:
		ret = get_info(sock_net(sk), user, len, 0);
		break;

	case IPT_SO_GET_ENTRIES:
		ret = get_entries(sock_net(sk), user, len);
		break;

	case IPT_SO_GET_REVISION_MATCH:
	case IPT_SO_GET_REVISION_TARGET: {
		struct xt_get_revision rev;
		int target;

		if (*len != sizeof(rev)) {
			ret = -EINVAL;
			break;
		}
		if (copy_from_user(&rev, user, sizeof(rev)) != 0) {
			ret = -EFAULT;
			break;
		}
		rev.name[sizeof(rev.name)-1] = 0;

		if (cmd == IPT_SO_GET_REVISION_TARGET)
			target = 1;
		else
			target = 0;

		try_then_request_module(xt_find_revision(AF_INET, rev.name,
							 rev.revision,
							 target, &ret),
					"ipt_%s", rev.name);
		break;
	}

	default:
		ret = -EINVAL;
	}

	return ret;
}

static void __ipt_unregister_table(struct net *net, struct xt_table *table)
{
	struct xt_table_info *private;
	void *loc_cpu_entry;
	struct module *table_owner = table->me;
	struct ipt_entry *iter;

	private = xt_unregister_table(table);

	/* Decrease module usage counts and free resources */
	loc_cpu_entry = private->entries;
	xt_entry_foreach(iter, loc_cpu_entry, private->size)
		cleanup_entry(iter, net);
	if (private->number > private->initial_entries)
		module_put(table_owner);
	xt_free_table_info(private);
}

int ipt_register_table(struct net *net, const struct xt_table *table,
		       const struct ipt_replace *repl,
		       const struct nf_hook_ops *ops, struct xt_table **res)
{
	int ret;
	struct xt_table_info *newinfo;
	struct xt_table_info bootstrap = {0};
	void *loc_cpu_entry;
	struct xt_table *new_table;

	newinfo = xt_alloc_table_info(repl->size);
	if (!newinfo)
		return -ENOMEM;

	loc_cpu_entry = newinfo->entries;
	memcpy(loc_cpu_entry, repl->entries, repl->size);

	ret = translate_table(net, newinfo, loc_cpu_entry, repl);
	if (ret != 0)
		goto out_free;

	new_table = xt_register_table(net, table, &bootstrap, newinfo);
	if (IS_ERR(new_table)) {
		ret = PTR_ERR(new_table);
		goto out_free;
	}

	/* set res now, will see skbs right after nf_register_net_hooks */
	WRITE_ONCE(*res, new_table);

	ret = nf_register_net_hooks(net, ops, hweight32(table->valid_hooks));
	if (ret != 0) {
		__ipt_unregister_table(net, new_table);
		*res = NULL;
	}

	return ret;

out_free:
	xt_free_table_info(newinfo);
	return ret;
}

void ipt_unregister_table(struct net *net, struct xt_table *table,
			  const struct nf_hook_ops *ops)
{
	nf_unregister_net_hooks(net, ops, hweight32(table->valid_hooks));
	__ipt_unregister_table(net, table);
}

/* Returns 1 if the type and code is matched by the range, 0 otherwise */
static inline bool
icmp_type_code_match(u_int8_t test_type, u_int8_t min_code, u_int8_t max_code,
		     u_int8_t type, u_int8_t code,
		     bool invert)
{
	return ((test_type == 0xFF) ||
		(type == test_type && code >= min_code && code <= max_code))
		^ invert;
}

static bool
icmp_match(const struct sk_buff *skb, struct xt_action_param *par)
{
	const struct icmphdr *ic;
	struct icmphdr _icmph;
	const struct ipt_icmp *icmpinfo = par->matchinfo;

	/* Must not be a fragment. */
	if (par->fragoff != 0)
		return false;

	ic = skb_header_pointer(skb, par->thoff, sizeof(_icmph), &_icmph);
	if (ic == NULL) {
		/* We've been asked to examine this packet, and we
		 * can't.  Hence, no choice but to drop.
		 */
		par->hotdrop = true;
		return false;
	}

	return icmp_type_code_match(icmpinfo->type,
				    icmpinfo->code[0],
				    icmpinfo->code[1],
				    ic->type, ic->code,
				    !!(icmpinfo->invflags&IPT_ICMP_INV));
}

static int icmp_checkentry(const struct xt_mtchk_param *par)
{
	const struct ipt_icmp *icmpinfo = par->matchinfo;

	/* Must specify no unknown invflags */
	return (icmpinfo->invflags & ~IPT_ICMP_INV) ? -EINVAL : 0;
}

static struct xt_target ipt_builtin_tg[] __read_mostly = {
	{
		.name             = XT_STANDARD_TARGET,
		.targetsize       = sizeof(int),
		.family           = NFPROTO_IPV4,
#ifdef CONFIG_COMPAT
		.compatsize       = sizeof(compat_int_t),
		.compat_from_user = compat_standard_from_user,
		.compat_to_user   = compat_standard_to_user,
#endif
	},
	{
		.name             = XT_ERROR_TARGET,
		.target           = ipt_error,
		.targetsize       = XT_FUNCTION_MAXNAMELEN,
		.family           = NFPROTO_IPV4,
	},
};

static struct nf_sockopt_ops ipt_sockopts = {
	.pf		= PF_INET,
	.set_optmin	= IPT_BASE_CTL,
	.set_optmax	= IPT_SO_SET_MAX+1,
	.set		= do_ipt_set_ctl,
#ifdef CONFIG_COMPAT
	.compat_set	= compat_do_ipt_set_ctl,
#endif
	.get_optmin	= IPT_BASE_CTL,
	.get_optmax	= IPT_SO_GET_MAX+1,
	.get		= do_ipt_get_ctl,
#ifdef CONFIG_COMPAT
	.compat_get	= compat_do_ipt_get_ctl,
#endif
	.owner		= THIS_MODULE,
};

static struct xt_match ipt_builtin_mt[] __read_mostly = {
	{
		.name       = "icmp",
		.match      = icmp_match,
		.matchsize  = sizeof(struct ipt_icmp),
		.checkentry = icmp_checkentry,
		.proto      = IPPROTO_ICMP,
		.family     = NFPROTO_IPV4,
	},
};

static int __net_init ip_tables_net_init(struct net *net)
{
	return xt_proto_init(net, NFPROTO_IPV4);
}

static void __net_exit ip_tables_net_exit(struct net *net)
{
	xt_proto_fini(net, NFPROTO_IPV4);
}

static struct pernet_operations ip_tables_net_ops = {
	.init = ip_tables_net_init,
	.exit = ip_tables_net_exit,
};

static int __init ip_tables_init(void)
{
	int ret;

	ret = register_pernet_subsys(&ip_tables_net_ops);
	if (ret < 0)
		goto err1;

	/* No one else will be downing sem now, so we won't sleep */
	ret = xt_register_targets(ipt_builtin_tg, ARRAY_SIZE(ipt_builtin_tg));
	if (ret < 0)
		goto err2;
	ret = xt_register_matches(ipt_builtin_mt, ARRAY_SIZE(ipt_builtin_mt));
	if (ret < 0)
		goto err4;

	/* Register setsockopt */
	ret = nf_register_sockopt(&ipt_sockopts);
	if (ret < 0)
		goto err5;

	pr_info("(C) 2000-2006 Netfilter Core Team\n");
	return 0;

err5:
	xt_unregister_matches(ipt_builtin_mt, ARRAY_SIZE(ipt_builtin_mt));
err4:
	xt_unregister_targets(ipt_builtin_tg, ARRAY_SIZE(ipt_builtin_tg));
err2:
	unregister_pernet_subsys(&ip_tables_net_ops);
err1:
	return ret;
}

static void __exit ip_tables_fini(void)
{
	nf_unregister_sockopt(&ipt_sockopts);

	xt_unregister_matches(ipt_builtin_mt, ARRAY_SIZE(ipt_builtin_mt));
	xt_unregister_targets(ipt_builtin_tg, ARRAY_SIZE(ipt_builtin_tg));
	unregister_pernet_subsys(&ip_tables_net_ops);
}

EXPORT_SYMBOL(ipt_register_table);
EXPORT_SYMBOL(ipt_unregister_table);
EXPORT_SYMBOL(ipt_do_table);
module_init(ip_tables_init);
module_exit(ip_tables_fini);<|MERGE_RESOLUTION|>--- conflicted
+++ resolved
@@ -495,28 +495,6 @@
 }
 
 static int
-<<<<<<< HEAD
-check_entry(const struct ipt_entry *e)
-{
-	const struct xt_entry_target *t;
-
-	if (!ip_checkentry(&e->ip))
-		return -EINVAL;
-
-	if (e->target_offset + sizeof(struct xt_entry_target) >
-	    e->next_offset)
-		return -EINVAL;
-
-	t = ipt_get_target_c(e);
-	if (e->target_offset + t->u.target_size > e->next_offset)
-		return -EINVAL;
-
-	return 0;
-}
-
-static int
-=======
->>>>>>> d75c99eb
 check_match(struct xt_entry_match *m, struct xt_mtchk_param *par)
 {
 	const struct ipt_ip *ip = par->entryinfo;
@@ -579,13 +557,8 @@
 	struct xt_entry_match *ematch;
 	unsigned long pcnt;
 
-<<<<<<< HEAD
-	e->counters.pcnt = xt_percpu_counter_alloc();
-	if (IS_ERR_VALUE(e->counters.pcnt))
-=======
 	pcnt = xt_percpu_counter_alloc();
 	if (IS_ERR_VALUE(pcnt))
->>>>>>> d75c99eb
 		return -ENOMEM;
 	e->counters.pcnt = pcnt;
 
@@ -659,12 +632,7 @@
 
 	if ((unsigned long)e % __alignof__(struct ipt_entry) != 0 ||
 	    (unsigned char *)e + sizeof(struct ipt_entry) >= limit ||
-<<<<<<< HEAD
-	    (unsigned char *)e + e->next_offset > limit) {
-		duprintf("Bad offset %p\n", e);
-=======
 	    (unsigned char *)e + e->next_offset > limit)
->>>>>>> d75c99eb
 		return -EINVAL;
 
 	if (e->next_offset
@@ -676,10 +644,6 @@
 
 	err = xt_check_entry_offsets(e, e->elems, e->target_offset,
 				     e->next_offset);
-	if (err)
-		return err;
-
-	err = check_entry(e);
 	if (err)
 		return err;
 
@@ -690,14 +654,7 @@
 		if ((unsigned char *)e - base == hook_entries[h])
 			newinfo->hook_entry[h] = hook_entries[h];
 		if ((unsigned char *)e - base == underflows[h]) {
-<<<<<<< HEAD
-			if (!check_underflow(e)) {
-				pr_debug("Underflows must be unconditional and "
-					 "use the STANDARD target with "
-					 "ACCEPT/DROP\n");
-=======
 			if (!check_underflow(e))
->>>>>>> d75c99eb
 				return -EINVAL;
 
 			newinfo->underflow[h] = underflows[h];
@@ -1071,10 +1028,6 @@
 		return -EFAULT;
 	if (*len != sizeof(struct ipt_get_entries) + get.size)
 		return -EINVAL;
-<<<<<<< HEAD
-	}
-=======
->>>>>>> d75c99eb
 	get.name[sizeof(get.name) - 1] = '\0';
 
 	t = xt_find_table_lock(net, AF_INET, get.name);
@@ -1359,12 +1312,7 @@
 
 	if ((unsigned long)e % __alignof__(struct compat_ipt_entry) != 0 ||
 	    (unsigned char *)e + sizeof(struct compat_ipt_entry) >= limit ||
-<<<<<<< HEAD
-	    (unsigned char *)e + e->next_offset > limit) {
-		duprintf("Bad offset %p, limit = %p\n", e, limit);
-=======
 	    (unsigned char *)e + e->next_offset > limit)
->>>>>>> d75c99eb
 		return -EINVAL;
 
 	if (e->next_offset < sizeof(struct compat_ipt_entry) +
@@ -1374,13 +1322,8 @@
 	if (!ip_checkentry(&e->ip))
 		return -EINVAL;
 
-<<<<<<< HEAD
-	/* For purposes of check_entry casting the compat entry is fine */
-	ret = check_entry((struct ipt_entry *)e);
-=======
 	ret = xt_compat_check_entry_offsets(e, e->elems,
 					    e->target_offset, e->next_offset);
->>>>>>> d75c99eb
 	if (ret)
 		return ret;
 
@@ -1681,11 +1624,7 @@
 
 	if (*len != sizeof(struct compat_ipt_get_entries) + get.size)
 		return -EINVAL;
-<<<<<<< HEAD
-	}
-=======
-
->>>>>>> d75c99eb
+
 	get.name[sizeof(get.name) - 1] = '\0';
 
 	xt_compat_lock(AF_INET);
