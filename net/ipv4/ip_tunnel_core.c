--- conflicted
+++ resolved
@@ -86,13 +86,8 @@
 }
 EXPORT_SYMBOL_GPL(iptunnel_xmit);
 
-<<<<<<< HEAD
-int iptunnel_pull_header(struct sk_buff *skb, int hdr_len, __be16 inner_proto,
-			 bool xnet)
-=======
 int __iptunnel_pull_header(struct sk_buff *skb, int hdr_len,
 			   __be16 inner_proto, bool raw_proto, bool xnet)
->>>>>>> ed596a4a
 {
 	if (unlikely(!pskb_may_pull(skb, hdr_len)))
 		return -ENOMEM;
@@ -151,13 +146,8 @@
 }
 EXPORT_SYMBOL_GPL(iptunnel_metadata_reply);
 
-<<<<<<< HEAD
-struct sk_buff *iptunnel_handle_offloads(struct sk_buff *skb,
-					 int gso_type_mask)
-=======
 int iptunnel_handle_offloads(struct sk_buff *skb,
 			     int gso_type_mask)
->>>>>>> ed596a4a
 {
 	int err;
 
