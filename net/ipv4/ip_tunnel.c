--- conflicted
+++ resolved
@@ -326,11 +326,6 @@
 
 		if (!IS_ERR(rt)) {
 			tdev = rt->dst.dev;
-<<<<<<< HEAD
-			dst_cache_set_ip4(&tunnel->dst_cache, &rt->dst,
-					  fl4.saddr);
-=======
->>>>>>> ed596a4a
 			ip_rt_put(rt);
 		}
 		if (dev->type != ARPHRD_ETHER)
